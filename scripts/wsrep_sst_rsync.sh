#!/bin/sh -ue

# Copyright (C) 2010-2014 Codership Oy
#
# This program is free software; you can redistribute it and/or modify
# it under the terms of the GNU General Public License as published by
# the Free Software Foundation; version 2 of the License.
#
# This program is distributed in the hope that it will be useful,
# but WITHOUT ANY WARRANTY; without even the implied warranty of
# MERCHANTABILITY or FITNESS FOR A PARTICULAR PURPOSE.  See the
# GNU General Public License for more details.
#
# You should have received a copy of the GNU General Public License
# along with this program; see the file COPYING. If not, write to the
# Free Software Foundation, Inc., 51 Franklin St, Fifth Floor, Boston
# MA  02110-1301  USA.

# This is a reference script for rsync-based state snapshot tansfer

RSYNC_PID=                                      # rsync pid file
RSYNC_CONF=                                     # rsync configuration file
RSYNC_REAL_PID=                                 # rsync process id

OS=$(uname)
[ "$OS" = "Darwin" ] && export -n LD_LIBRARY_PATH

# Setting the path for lsof on CentOS
export PATH="/usr/sbin:/sbin:$PATH"

. $(dirname $0)/wsrep_sst_common

wsrep_check_programs rsync

cleanup_joiner()
{
    wsrep_log_info "Joiner cleanup. rsync PID: $RSYNC_REAL_PID"
    [ "0" != "$RSYNC_REAL_PID" ]            && \
    kill $RSYNC_REAL_PID                    && \
    sleep 0.5                               && \
    kill -9 $RSYNC_REAL_PID >/dev/null 2>&1 || \
    :
    rm -rf "$RSYNC_CONF"
    rm -f "$STUNNEL_CONF"
    rm -f "$STUNNEL_PID"
    rm -rf "$MAGIC_FILE"
    rm -rf "$RSYNC_PID"
    wsrep_log_info "Joiner cleanup done."
    if [ "${WSREP_SST_OPT_ROLE}" = "joiner" ];then
        wsrep_cleanup_progress_file
    fi
}

# Check whether rsync process is still running.
check_pid()
{
    local pid_file=$1
    [ -r "$pid_file" ] && ps -p $(cat $pid_file) >/dev/null 2>&1
}

check_pid_and_port()
{
    local pid_file=$1
    local rsync_pid=$2
<<<<<<< HEAD
    local rsync_addr=$3
    local rsync_port=$4

    case $OS in
    FreeBSD)
        local port_info="$(sockstat -46lp ${rsync_port} 2>/dev/null | \
            grep ":${rsync_port}")"
        local is_rsync="$(echo $port_info | \
            grep '[[:space:]]\+rsync[[:space:]]\+'"$rsync_pid" 2>/dev/null)"
        ;;
    *)
        if ! which lsof > /dev/null; then
          wsrep_log_error "lsof tool not found in PATH! Make sure you have it installed."
          exit 2 # ENOENT
        fi
=======
    local rsync_port=$3

    if ! which lsof > /dev/null; then
      wsrep_log_error "lsof tool not found in PATH! Make sure you have it installed."
      exit 2 # ENOENT
    fi

    if ! which lsof > /dev/null; then
        wsrep_log_error "lsof tool not found in PATH! Make sure you have it installed."
        exit 2 # ENOENT
    fi

    local port_info=$(lsof -i :$rsync_port -Pn 2>/dev/null | \
        grep "(LISTEN)")
    local is_rsync=$(echo $port_info | \
        grep -wE '^(rsync|stunnel)[[:space:]]+'"$rsync_pid" 2>/dev/null)
>>>>>>> dc7c0803

        local port_info="$(lsof -i :$rsync_port -Pn 2>/dev/null | \
            grep "(LISTEN)")"
        local is_rsync="$(echo $port_info | \
            grep -w '^rsync[[:space:]]\+'"$rsync_pid" 2>/dev/null)"
        ;;
    esac

    local is_listening_all="$(echo $port_info | \
        grep "*:$rsync_port" 2>/dev/null)"
    local is_listening_addr="$(echo $port_info | \
        grep "$rsync_addr:$rsync_port" 2>/dev/null)"

    if [ ! -z "$is_listening_all" -o ! -z "$is_listening_addr" ]; then
        if [ -z "$is_rsync" ]; then
            wsrep_log_error "rsync daemon port '$rsync_port' has been taken"
            exit 16 # EBUSY
        fi
    fi
    check_pid $pid_file && \
        [ -n "$port_info" ] && [ -n "$is_rsync" ] && \
        [ $(cat $pid_file) -eq $rsync_pid ]
}

<<<<<<< HEAD
is_local_ip()
{
  local address="$1"
  local get_addr_bin=`which ifconfig`
  if [ -z "$get_addr_bin" ]
  then
    get_addr_bin=`which ip`
    get_addr_bin="$get_addr_bin address show"
    # Add an slash at the end, so we don't get false positive : 172.18.0.4 matches 172.18.0.41
    # ip output format is "X.X.X.X/mask"
    address="${address}/"
  else
    # Add an space at the end, so we don't get false positive : 172.18.0.4 matches 172.18.0.41
    # ifconfig output format is "X.X.X.X "
    address="$address "
  fi

  $get_addr_bin | grep "$address" > /dev/null
}
=======
STUNNEL_CONF="$WSREP_SST_OPT_DATA/stunnel.conf"
rm -f "$STUNNEL_CONF"

STUNNEL_PID="$WSREP_SST_OPT_DATA/stunnel.pid"
rm -f "$STUNNEL_PID"
>>>>>>> dc7c0803

MAGIC_FILE="$WSREP_SST_OPT_DATA/rsync_sst_complete"
rm -rf "$MAGIC_FILE"

BINLOG_TAR_FILE="$WSREP_SST_OPT_DATA/wsrep_sst_binlog.tar"
BINLOG_N_FILES=1
rm -f "$BINLOG_TAR_FILE" || :

if ! [ -z $WSREP_SST_OPT_BINLOG ]
then
    BINLOG_DIRNAME=$(dirname $WSREP_SST_OPT_BINLOG)
    BINLOG_FILENAME=$(basename $WSREP_SST_OPT_BINLOG)
fi

WSREP_LOG_DIR=${WSREP_LOG_DIR:-""}
# if WSREP_LOG_DIR env. variable is not set, try to get it from my.cnf
if [ -z "$WSREP_LOG_DIR" ]; then
    WSREP_LOG_DIR=$(parse_cnf --mysqld innodb-log-group-home-dir '')
fi

if [ -n "$WSREP_LOG_DIR" ]; then
    # handle both relative and absolute paths
    WSREP_LOG_DIR=$(cd $WSREP_SST_OPT_DATA; mkdir -p "$WSREP_LOG_DIR"; cd $WSREP_LOG_DIR; pwd -P)
else
    # default to datadir
    WSREP_LOG_DIR=$(cd $WSREP_SST_OPT_DATA; pwd -P)
fi

# Old filter - include everything except selected
# FILTER=(--exclude '*.err' --exclude '*.pid' --exclude '*.sock' \
#         --exclude '*.conf' --exclude core --exclude 'galera.*' \
#         --exclude grastate.txt --exclude '*.pem' \
#         --exclude '*.[0-9][0-9][0-9][0-9][0-9][0-9]' --exclude '*.index')

# New filter - exclude everything except dirs (schemas) and innodb files
FILTER="-f '- /lost+found' -f '- /.fseventsd' -f '- /.Trashes'
        -f '+ /wsrep_sst_binlog.tar' -f '+ /ib_lru_dump' -f '+ /ibdata*' -f '+ /*/' -f '- /*'"

SSTKEY=$(parse_cnf sst tkey "")
SSTCERT=$(parse_cnf sst tcert "")
STUNNEL=""
if [ -f "$SSTKEY" ] && [ -f "$SSTCERT" ] && wsrep_check_programs stunnel
then
    STUNNEL="stunnel ${STUNNEL_CONF}"
fi

if [ "$WSREP_SST_OPT_ROLE" = "donor" ]
then

cat << EOF > "$STUNNEL_CONF"
CApath = ${SSTCERT%/*}
foreground = yes
pid = $STUNNEL_PID
debug = warning
client = yes
connect = ${WSREP_SST_OPT_ADDR%/*}
TIMEOUTclose = 0
verifyPeer = yes
EOF

    if [ $WSREP_SST_OPT_BYPASS -eq 0 ]
    then

        FLUSHED="$WSREP_SST_OPT_DATA/tables_flushed"
        ERROR="$WSREP_SST_OPT_DATA/sst_error"

        rm -rf "$FLUSHED"
        rm -rf "$ERROR"

        # Use deltaxfer only for WAN
        inv=$(basename $0)
        [ "$inv" = "wsrep_sst_rsync_wan" ] && WHOLE_FILE_OPT="" \
                                           || WHOLE_FILE_OPT="--whole-file"

        echo "flush tables"

        # Wait for :
        # (a) Tables to be flushed, AND
        # (b) Cluster state ID & wsrep_gtid_domain_id to be written to the file, OR
        # (c) ERROR file, in case flush tables operation failed.

        while [ ! -r "$FLUSHED" ] && ! grep -q ':' "$FLUSHED" >/dev/null 2>&1
        do
            # Check whether ERROR file exists.
            if [ -f "$ERROR" ]
            then
                # Flush tables operation failed.
                rm -rf "$ERROR"
                exit 255
            fi

            sleep 0.2
        done

        STATE="$(cat $FLUSHED)"
        rm -rf "$FLUSHED"

        sync

        if ! [ -z $WSREP_SST_OPT_BINLOG ]
        then
            # Prepare binlog files
            OLD_PWD="$(pwd)"
            cd $BINLOG_DIRNAME

            binlog_files_full=$(tail -n $BINLOG_N_FILES ${BINLOG_FILENAME}.index)
            binlog_files=""
            for ii in $binlog_files_full
            do
                binlog_files="$binlog_files $(basename $ii)"
            done
            if ! [ -z "$binlog_files" ]
            then
                wsrep_log_info "Preparing binlog files for transfer:"
                tar -cvf $BINLOG_TAR_FILE $binlog_files >&2
            fi
            cd "$OLD_PWD"
        fi

        # first, the normal directories, so that we can detect incompatible protocol
        RC=0
<<<<<<< HEAD
        eval rsync --owner --group --perms --links --specials \
=======
        rsync ${STUNNEL:+--rsh="$STUNNEL"} \
              --owner --group --perms --links --specials \
>>>>>>> dc7c0803
              --ignore-times --inplace --dirs --delete --quiet \
              $WHOLE_FILE_OPT ${FILTER} "$WSREP_SST_OPT_DATA/" \
              rsync://$WSREP_SST_OPT_ADDR >&2 || RC=$?

        if [ "$RC" -ne 0 ]; then
            wsrep_log_error "rsync returned code $RC:"

            case $RC in
            12) RC=71  # EPROTO
                wsrep_log_error \
                "rsync server on the other end has incompatible protocol. " \
                "Make sure you have the same version of rsync on all nodes."
                ;;
            22) RC=12  # ENOMEM
                ;;
            *)  RC=255 # unknown error
                ;;
            esac
            exit $RC
        fi

        # second, we transfer InnoDB log files
        rsync ${STUNNEL:+--rsh="$STUNNEL"} \
              --owner --group --perms --links --specials \
              --ignore-times --inplace --dirs --delete --quiet \
              $WHOLE_FILE_OPT -f '+ /ib_logfile[0-9]*' -f '- **' "$WSREP_LOG_DIR/" \
              rsync://$WSREP_SST_OPT_ADDR-log_dir >&2 || RC=$?

        if [ $RC -ne 0 ]; then
            wsrep_log_error "rsync innodb_log_group_home_dir returned code $RC:"
            exit 255 # unknown error
        fi

        # then, we parallelize the transfer of database directories, use . so that pathconcatenation works
        OLD_PWD="$(pwd)"
        cd $WSREP_SST_OPT_DATA

        count=1
        [ "$OS" = "Linux" ] && count=$(grep -c processor /proc/cpuinfo)
        [ "$OS" = "Darwin" -o "$OS" = "FreeBSD" ] && count=$(sysctl -n hw.ncpu)

        find . -maxdepth 1 -mindepth 1 -type d -not -name "lost+found" \
             -print0 | xargs -I{} -0 -P $count \
             rsync ${STUNNEL:+--rsh="$STUNNEL"} \
             --owner --group --perms --links --specials \
             --ignore-times --inplace --recursive --delete --quiet \
             $WHOLE_FILE_OPT --exclude '*/ib_logfile*' "$WSREP_SST_OPT_DATA"/{}/ \
             rsync://$WSREP_SST_OPT_ADDR/{} >&2 || RC=$?

        cd "$OLD_PWD"

        if [ $RC -ne 0 ]; then
            wsrep_log_error "find/rsync returned code $RC:"
            exit 255 # unknown error
        fi

    else # BYPASS
        wsrep_log_info "Bypassing state dump."

        # Store donor's wsrep GTID (state ID) and wsrep_gtid_domain_id
        # (separated by a space).
        STATE="$WSREP_SST_OPT_GTID $WSREP_SST_OPT_GTID_DOMAIN_ID"
    fi

    echo "continue" # now server can resume updating data

    echo "$STATE" > "$MAGIC_FILE"
    rsync ${STUNNEL:+--rsh="$STUNNEL"} \
          --archive --quiet --checksum "$MAGIC_FILE" rsync://$WSREP_SST_OPT_ADDR

    echo "done $STATE"

elif [ "$WSREP_SST_OPT_ROLE" = "joiner" ]
then
    wsrep_check_programs lsof

    touch $SST_PROGRESS_FILE
    MYSQLD_PID=$WSREP_SST_OPT_PARENT

    MODULE="rsync_sst"

    RSYNC_PID="$WSREP_SST_OPT_DATA/$MODULE.pid"

    if check_pid $RSYNC_PID
    then
        wsrep_log_error "rsync daemon already running."
        exit 114 # EALREADY
    fi
    rm -rf "$RSYNC_PID"

    ADDR=$WSREP_SST_OPT_ADDR
    RSYNC_PORT=$(echo $ADDR | awk -F ':' '{ print $2 }')
    RSYNC_ADDR=$(echo $ADDR | awk -F ':' '{ print $1 }')
    if [ -z "$RSYNC_PORT" ]
    then
        RSYNC_PORT=4444
        ADDR="$(echo $ADDR | awk -F ':' '{ print $1 }'):$RSYNC_PORT"
    fi

    trap "exit 32" HUP PIPE
    trap "exit 3"  INT TERM ABRT
    trap cleanup_joiner EXIT

    RSYNC_CONF="$WSREP_SST_OPT_DATA/$MODULE.conf"

    if [ -n "${MYSQL_TMP_DIR:-}" ] ; then
        SILENT="log file = $MYSQL_TMP_DIR/rsyncd.log"
    else
        SILENT=""
    fi

cat << EOF > "$RSYNC_CONF"
pid file = $RSYNC_PID
use chroot = no
read only = no
timeout = 300
$SILENT
[$MODULE]
    path = $WSREP_SST_OPT_DATA
[$MODULE-log_dir]
    path = $WSREP_LOG_DIR
EOF

#    rm -rf "$DATA"/ib_logfile* # we don't want old logs around

    readonly RSYNC_PORT=${WSREP_SST_OPT_PORT:-4444}
<<<<<<< HEAD
    # If the IP is local listen only in it
    if is_local_ip "$RSYNC_ADDR"
    then
      rsync --daemon --no-detach --address "$RSYNC_ADDR" --port "$RSYNC_PORT" --config "$RSYNC_CONF" &
    else
      # Not local, possibly a NAT, listen in all interface
      rsync --daemon --no-detach --port "$RSYNC_PORT" --config "$RSYNC_CONF" &
      # Overwrite address with all
      RSYNC_ADDR="*"
    fi
    RSYNC_REAL_PID=$!
=======

cat << EOF > "$STUNNEL_CONF"
key = $SSTKEY
cert = $SSTCERT
foreground = yes
pid = $STUNNEL_PID
debug = warning
client = no
[rsync]
accept = $RSYNC_PORT
exec = $(which rsync)
execargs = rsync --server --daemon --config=$RSYNC_CONF .
EOF

    if [ -z "$STUNNEL" ]
    then
        # listen at all interfaces (for firewalled setups)
        rsync --daemon --no-detach --port $RSYNC_PORT --config "$RSYNC_CONF" &
        RSYNC_REAL_PID=$!
    else
        stunnel "$STUNNEL_CONF" &
        RSYNC_REAL_PID=$!
        RSYNC_PID=$STUNNEL_PID
    fi
>>>>>>> dc7c0803

    until check_pid_and_port "$RSYNC_PID" "$RSYNC_REAL_PID" "$RSYNC_ADDR" "$RSYNC_PORT"
    do
        sleep 0.2
    done

    echo "ready $WSREP_SST_OPT_HOST:$RSYNC_PORT/$MODULE"

    # wait for SST to complete by monitoring magic file
    while [ ! -r "$MAGIC_FILE" ] && check_pid "$RSYNC_PID" && \
          ps -p $MYSQLD_PID >/dev/null
    do
        sleep 1
    done

    if ! ps -p $MYSQLD_PID >/dev/null
    then
        wsrep_log_error \
        "Parent mysqld process (PID:$MYSQLD_PID) terminated unexpectedly."
        kill -- -"${MYSQLD_PID}"
        sleep 1
        exit 32
    fi

    if ! [ -z $WSREP_SST_OPT_BINLOG ]
    then

        OLD_PWD="$(pwd)"
        cd $BINLOG_DIRNAME

        if [ -f $BINLOG_TAR_FILE ]
        then
            # Clean up old binlog files first
            rm -f ${BINLOG_FILENAME}.*
            wsrep_log_info "Extracting binlog files:"
            tar -xvf $BINLOG_TAR_FILE >&2
            for ii in $(ls -1 ${BINLOG_FILENAME}.*)
            do
                echo ${BINLOG_DIRNAME}/${ii} >> ${BINLOG_FILENAME}.index
            done
        fi
        cd "$OLD_PWD"

    fi
    if [ -r "$MAGIC_FILE" ]
    then
        # UUID:seqno & wsrep_gtid_domain_id is received here.
        cat "$MAGIC_FILE" # Output : UUID:seqno wsrep_gtid_domain_id
    else
        # this message should cause joiner to abort
        echo "rsync process ended without creating '$MAGIC_FILE'"
    fi
    wsrep_cleanup_progress_file
#    cleanup_joiner
else
    wsrep_log_error "Unrecognized role: '$WSREP_SST_OPT_ROLE'"
    exit 22 # EINVAL
fi

rm -f $BINLOG_TAR_FILE || :

exit 0<|MERGE_RESOLUTION|>--- conflicted
+++ resolved
@@ -62,7 +62,6 @@
 {
     local pid_file=$1
     local rsync_pid=$2
-<<<<<<< HEAD
     local rsync_addr=$3
     local rsync_port=$4
 
@@ -71,36 +70,18 @@
         local port_info="$(sockstat -46lp ${rsync_port} 2>/dev/null | \
             grep ":${rsync_port}")"
         local is_rsync="$(echo $port_info | \
-            grep '[[:space:]]\+rsync[[:space:]]\+'"$rsync_pid" 2>/dev/null)"
+            grep -wE '[[:space:]]\+(rsync|stunnel)[[:space:]]\+'"$rsync_pid" 2>/dev/null)"
         ;;
     *)
         if ! which lsof > /dev/null; then
           wsrep_log_error "lsof tool not found in PATH! Make sure you have it installed."
           exit 2 # ENOENT
         fi
-=======
-    local rsync_port=$3
-
-    if ! which lsof > /dev/null; then
-      wsrep_log_error "lsof tool not found in PATH! Make sure you have it installed."
-      exit 2 # ENOENT
-    fi
-
-    if ! which lsof > /dev/null; then
-        wsrep_log_error "lsof tool not found in PATH! Make sure you have it installed."
-        exit 2 # ENOENT
-    fi
-
-    local port_info=$(lsof -i :$rsync_port -Pn 2>/dev/null | \
-        grep "(LISTEN)")
-    local is_rsync=$(echo $port_info | \
-        grep -wE '^(rsync|stunnel)[[:space:]]+'"$rsync_pid" 2>/dev/null)
->>>>>>> dc7c0803
 
         local port_info="$(lsof -i :$rsync_port -Pn 2>/dev/null | \
             grep "(LISTEN)")"
         local is_rsync="$(echo $port_info | \
-            grep -w '^rsync[[:space:]]\+'"$rsync_pid" 2>/dev/null)"
+            grep -wE '^(rsync|stunnel)[[:space:]]\+'"$rsync_pid" 2>/dev/null)"
         ;;
     esac
 
@@ -120,7 +101,6 @@
         [ $(cat $pid_file) -eq $rsync_pid ]
 }
 
-<<<<<<< HEAD
 is_local_ip()
 {
   local address="$1"
@@ -140,13 +120,12 @@
 
   $get_addr_bin | grep "$address" > /dev/null
 }
-=======
+
 STUNNEL_CONF="$WSREP_SST_OPT_DATA/stunnel.conf"
 rm -f "$STUNNEL_CONF"
 
 STUNNEL_PID="$WSREP_SST_OPT_DATA/stunnel.pid"
 rm -f "$STUNNEL_PID"
->>>>>>> dc7c0803
 
 MAGIC_FILE="$WSREP_SST_OPT_DATA/rsync_sst_complete"
 rm -rf "$MAGIC_FILE"
@@ -268,12 +247,8 @@
 
         # first, the normal directories, so that we can detect incompatible protocol
         RC=0
-<<<<<<< HEAD
-        eval rsync --owner --group --perms --links --specials \
-=======
-        rsync ${STUNNEL:+--rsh="$STUNNEL"} \
+        eval rsync ${STUNNEL:+--rsh="$STUNNEL"} \
               --owner --group --perms --links --specials \
->>>>>>> dc7c0803
               --ignore-times --inplace --dirs --delete --quiet \
               $WHOLE_FILE_OPT ${FILTER} "$WSREP_SST_OPT_DATA/" \
               rsync://$WSREP_SST_OPT_ADDR >&2 || RC=$?
@@ -397,23 +372,6 @@
     path = $WSREP_LOG_DIR
 EOF
 
-#    rm -rf "$DATA"/ib_logfile* # we don't want old logs around
-
-    readonly RSYNC_PORT=${WSREP_SST_OPT_PORT:-4444}
-<<<<<<< HEAD
-    # If the IP is local listen only in it
-    if is_local_ip "$RSYNC_ADDR"
-    then
-      rsync --daemon --no-detach --address "$RSYNC_ADDR" --port "$RSYNC_PORT" --config "$RSYNC_CONF" &
-    else
-      # Not local, possibly a NAT, listen in all interface
-      rsync --daemon --no-detach --port "$RSYNC_PORT" --config "$RSYNC_CONF" &
-      # Overwrite address with all
-      RSYNC_ADDR="*"
-    fi
-    RSYNC_REAL_PID=$!
-=======
-
 cat << EOF > "$STUNNEL_CONF"
 key = $SSTKEY
 cert = $SSTCERT
@@ -427,17 +385,28 @@
 execargs = rsync --server --daemon --config=$RSYNC_CONF .
 EOF
 
+#    rm -rf "$DATA"/ib_logfile* # we don't want old logs around
+
+    readonly RSYNC_PORT=${WSREP_SST_OPT_PORT:-4444}
+
     if [ -z "$STUNNEL" ]
     then
-        # listen at all interfaces (for firewalled setups)
-        rsync --daemon --no-detach --port $RSYNC_PORT --config "$RSYNC_CONF" &
-        RSYNC_REAL_PID=$!
+	# If the IP is local listen only in it
+	if is_local_ip "$RSYNC_ADDR"
+	then
+	    rsync --daemon --no-detach --address "$RSYNC_ADDR" --port "$RSYNC_PORT" --config "$RSYNC_CONF" &
+	else
+	    # Not local, possibly a NAT, listen in all interfaces
+	    rsync --daemon --no-detach --port "$RSYNC_PORT" --config "$RSYNC_CONF" &
+	    # Overwrite address with all
+	    RSYNC_ADDR=""
+	fi
+	RSYNC_REAL_PID=$!
     else
         stunnel "$STUNNEL_CONF" &
         RSYNC_REAL_PID=$!
         RSYNC_PID=$STUNNEL_PID
     fi
->>>>>>> dc7c0803
 
     until check_pid_and_port "$RSYNC_PID" "$RSYNC_REAL_PID" "$RSYNC_ADDR" "$RSYNC_PORT"
     do
