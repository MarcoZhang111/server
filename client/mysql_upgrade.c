/*
<<<<<<< HEAD
   Copyright (C) 2000 MySQL AB
   Copyright (c) 2006, 2011, Oracle and/or its affiliates.
   Copyright (C) 2010-2011 Monty Program Ab
=======
   Copyright (c) 2006, 2012, Oracle and/or its affiliates. All rights reserved.
>>>>>>> 813b661d

   This program is free software; you can redistribute it and/or modify
   it under the terms of the GNU General Public License as published by
   the Free Software Foundation; version 2 of the License.

   This program is distributed in the hope that it will be useful,
   but WITHOUT ANY WARRANTY; without even the implied warranty of
   MERCHANTABILITY or FITNESS FOR A PARTICULAR PURPOSE.  See the
   GNU General Public License for more details.

   You should have received a copy of the GNU General Public License
   along with this program; if not, write to the Free Software
   Foundation, Inc., 51 Franklin St, Fifth Floor, Boston, MA 02110-1301  USA
*/

#include "client_priv.h"
#include <sslopt-vars.h>
#include "../scripts/mysql_fix_privilege_tables_sql.c"

#define VER "1.2"

#ifdef HAVE_SYS_WAIT_H
#include <sys/wait.h>
#endif

#ifndef WEXITSTATUS
# ifdef __WIN__
#  define WEXITSTATUS(stat_val) (stat_val)
# else
#  define WEXITSTATUS(stat_val) ((unsigned)(stat_val) >> 8)
# endif
#endif

static char mysql_path[FN_REFLEN];
static char mysqlcheck_path[FN_REFLEN];

static my_bool opt_force, debug_info_flag, debug_check_flag, opt_silent;
static my_bool opt_not_used;                    /* For compatiblity */
static uint my_end_arg= 0, opt_verbose;
static char *opt_user= (char*)"root";

static DYNAMIC_STRING ds_args;
static DYNAMIC_STRING conn_args;

static char *opt_password= 0;
static my_bool tty_password= 0;

static char opt_tmpdir[FN_REFLEN] = "";

#ifndef DBUG_OFF
static char *default_dbug_option= (char*) "d:t:O,/tmp/mysql_upgrade.trace";
#endif

static char **defaults_argv;

static my_bool not_used; /* Can't use GET_BOOL without a value pointer */

static my_bool opt_write_binlog;

#include <help_start.h>

static struct my_option my_long_options[]=
{
  {"help", '?', "Display this help message and exit.", 0, 0, 0, GET_NO_ARG,
   NO_ARG, 0, 0, 0, 0, 0, 0},
  {"basedir", 'b',
   "Not used by mysql_upgrade. Only for backward compatibility.",
   0, 0, 0, GET_STR, REQUIRED_ARG, 0, 0, 0, 0, 0, 0},
  {"character-sets-dir", OPT_CHARSETS_DIR,
   "Not used by mysql_upgrade. Only for backward compatibility.",
   0, 0, 0, GET_STR, REQUIRED_ARG, 0, 0, 0, 0, 0, 0 },
  {"compress", OPT_COMPRESS,
   "Not used by mysql_upgrade. Only for backward compatibility.",
   &not_used, &not_used, 0, GET_BOOL, NO_ARG, 0, 0, 0, 0, 0, 0},
  {"datadir", 'd',
   "Not used by mysql_upgrade. Only for backward compatibility.",
   0, 0, 0, GET_STR, REQUIRED_ARG, 0, 0, 0, 0, 0, 0},
#ifdef DBUG_OFF
  {"debug", '#', "This is a non-debug version. Catch this and exit.",
   0, 0, 0, GET_DISABLED, OPT_ARG, 0, 0, 0, 0, 0, 0},
#else
  {"debug", '#', "Output debug log.", &default_dbug_option,
   &default_dbug_option, 0, GET_STR, OPT_ARG, 0, 0, 0, 0, 0, 0},
#endif
  {"debug-check", OPT_DEBUG_CHECK, "Check memory and open file usage at exit.",
   &debug_check_flag, &debug_check_flag,
   0, GET_BOOL, NO_ARG, 0, 0, 0, 0, 0, 0},
  {"debug-info", 'T', "Print some debug info at exit.", &debug_info_flag,
   &debug_info_flag, 0, GET_BOOL, NO_ARG, 0, 0, 0, 0, 0, 0},
  {"default-character-set", OPT_DEFAULT_CHARSET,
   "Not used by mysql_upgrade. Only for backward compatibility.",
   0, 0, 0, GET_STR, REQUIRED_ARG, 0, 0, 0, 0, 0, 0},
  {"force", 'f', "Force execution of mysqlcheck even if mysql_upgrade "
   "has already been executed for the current version of MySQL.",
   &opt_force, &opt_force, 0, GET_BOOL, NO_ARG, 0, 0, 0, 0, 0, 0},
  {"host", 'h', "Connect to host.", 0,
   0, 0, GET_STR, REQUIRED_ARG, 0, 0, 0, 0, 0, 0},
  {"password", 'p',
   "Password to use when connecting to server. If password is not given,"
   " it's solicited on the tty.", &opt_password,&opt_password,
   0, GET_STR, OPT_ARG, 0, 0, 0, 0, 0, 0},
#ifdef __WIN__
  {"pipe", 'W', "Use named pipes to connect to server.", 0, 0, 0,
   GET_NO_ARG, NO_ARG, 0, 0, 0, 0, 0, 0},
#endif
  {"port", 'P', "Port number to use for connection or 0 for default to, in "
   "order of preference, my.cnf, $MYSQL_TCP_PORT, "
#if MYSQL_PORT_DEFAULT == 0
   "/etc/services, "
#endif
   "built-in default (" STRINGIFY_ARG(MYSQL_PORT) ").",
   0, 0, 0, GET_STR, REQUIRED_ARG, 0, 0, 0, 0, 0, 0},
  {"protocol", OPT_MYSQL_PROTOCOL,
   "The protocol to use for connection (tcp, socket, pipe, memory).",
   0, 0, 0, GET_STR, REQUIRED_ARG, 0, 0, 0, 0, 0, 0},
#ifdef HAVE_SMEM
  {"shared-memory-base-name", OPT_SHARED_MEMORY_BASE_NAME,
   "Base name of shared memory.", 0,
   0, 0, GET_STR, REQUIRED_ARG, 0, 0, 0, 0, 0, 0},
#endif
  {"silent", 's', "Print less information", &opt_silent,
   &opt_silent, 0, GET_BOOL, NO_ARG, 0, 0, 0, 0, 0, 0},
  {"socket", 'S', "The socket file to use for connection.",
   0, 0, 0, GET_STR, REQUIRED_ARG, 0, 0, 0, 0, 0, 0},
#include <sslopt-longopts.h>
  {"tmpdir", 't', "Directory for temporary files.",
   0, 0, 0, GET_STR, REQUIRED_ARG, 0, 0, 0, 0, 0, 0},
  {"user", 'u', "User for login if not current user.", &opt_user,
   &opt_user, 0, GET_STR, REQUIRED_ARG, 0, 0, 0, 0, 0, 0},
  {"verbose", 'v', "Display more output about the process.",
   &opt_not_used, &opt_not_used, 0, GET_BOOL, NO_ARG, 1, 0, 0, 0, 0, 0},
  {"write-binlog", OPT_WRITE_BINLOG,
   "All commands including mysqlcheck are binlogged. Enabled by default;"
   "use --skip-write-binlog when commands should not be sent to replication slaves.",
   &opt_write_binlog, &opt_write_binlog, 0, GET_BOOL, NO_ARG,
   1, 0, 0, 0, 0, 0},
  {0, 0, 0, 0, 0, 0, GET_NO_ARG, NO_ARG, 0, 0, 0, 0, 0, 0}
};

#include <help_end.h>


static void free_used_memory(void)
{
  /* Free memory allocated by 'load_defaults' */
  free_defaults(defaults_argv);

  dynstr_free(&ds_args);
  dynstr_free(&conn_args);
}


static void die(const char *fmt, ...)
{
  va_list args;
  DBUG_ENTER("die");

  /* Print the error message */
  va_start(args, fmt);
  if (fmt)
  {
    fprintf(stderr, "FATAL ERROR: ");
    vfprintf(stderr, fmt, args);
    fprintf(stderr, "\n");
    fflush(stderr);
  }
  va_end(args);

  free_used_memory();
  my_end(my_end_arg);
  exit(1);
}


static void verbose(const char *fmt, ...)
{
  va_list args;

  if (opt_silent)
    return;

  /* Print the verbose message */
  va_start(args, fmt);
  if (fmt)
  {
    vfprintf(stdout, fmt, args);
    fprintf(stdout, "\n");
    fflush(stdout);
  }
  va_end(args);
}


/*
  Add one option - passed to mysql_upgrade on command line
  or by defaults file(my.cnf) - to a dynamic string, in
  this way we pass the same arguments on to mysql and mysql_check
*/

static void add_one_option(DYNAMIC_STRING* ds,
                           const struct my_option *opt,
                           const char* argument)

{
  const char* eq= NullS;
  const char* arg= NullS;
  if (opt->arg_type != NO_ARG)
  {
    eq= "=";
    switch (opt->var_type & GET_TYPE_MASK) {
    case GET_STR:
      arg= argument;
      break;
    default:
      die("internal error at %s: %d",__FILE__, __LINE__);
    }
  }
  dynstr_append_os_quoted(ds, "--", opt->name, eq, arg, NullS);
  dynstr_append(ds, " ");
}


static my_bool
get_one_option(int optid, const struct my_option *opt,
               char *argument)
{
  my_bool add_option= TRUE;

  switch (optid) {

  case '?':
<<<<<<< HEAD
=======
    puts(ORACLE_WELCOME_COPYRIGHT_NOTICE("2000"));
>>>>>>> 813b661d
    printf("%s  Ver %s Distrib %s, for %s (%s)\n",
           my_progname, VER, MYSQL_SERVER_VERSION, SYSTEM_TYPE, MACHINE_TYPE);
    puts("MySQL utility for upgrading databases to new MySQL versions.\n");
    my_print_help(my_long_options);
    exit(0);
    break;

  case '#':
    DBUG_PUSH(argument ? argument : default_dbug_option);
    add_option= FALSE;
    debug_check_flag= 1;
    break;

  case 'p':
    if (argument == disabled_my_option)
      argument= (char*) "";			/* Don't require password */
    tty_password= 1;
    add_option= FALSE;
    if (argument)
    {
      /* Add password to ds_args before overwriting the arg with x's */
      add_one_option(&ds_args, opt, argument);
      while (*argument)
        *argument++= 'x';                       /* Destroy argument */
      tty_password= 0;
    }
    break;

  case 't':
    strnmov(opt_tmpdir, argument, sizeof(opt_tmpdir));
    add_option= FALSE;
    break;

  case 'b': /* --basedir   */
  case 'd': /* --datadir   */
    fprintf(stderr, "%s: the '--%s' option is always ignored\n",
            my_progname, optid == 'b' ? "basedir" : "datadir");
    /* FALLTHROUGH */

  case 'v': /* --verbose   */
    opt_verbose++;
    if (argument == disabled_my_option)
    {
      opt_verbose= 0;
      opt_silent= 1;
    }
    add_option= 0;
    break;
  case 's':
    opt_verbose= 0;
    add_option= 0;
    break;
  case 'f': /* --force     */
    add_option= FALSE;
    break;

  case 'h': /* --host */
  case 'W': /* --pipe */
  case 'P': /* --port */
  case 'S': /* --socket */
  case OPT_MYSQL_PROTOCOL: /* --protocol */
  case OPT_SHARED_MEMORY_BASE_NAME: /* --shared-memory-base-name */
    add_one_option(&conn_args, opt, argument);
    break;
  }

  if (add_option)
  {
    /*
      This is an option that is accpted by mysql_upgrade just so
      it can be passed on to "mysql" and "mysqlcheck"
      Save it in the ds_args string
    */
    add_one_option(&ds_args, opt, argument);
  }
  return 0;
}


/**
  Run a command using the shell, storing its output in the supplied dynamic
  string.
*/
static int run_command(char* cmd,
                       DYNAMIC_STRING *ds_res)
{
  char buf[512]= {0};
  FILE *res_file;
  int error;

  if (!(res_file= popen(cmd, "r")))
    die("popen(\"%s\", \"r\") failed", cmd);

  while (fgets(buf, sizeof(buf), res_file))
  {
    DBUG_PRINT("info", ("buf: %s", buf));
    if(ds_res)
    {
      /* Save the output of this command in the supplied string */
      dynstr_append(ds_res, buf);
    }
    else
    {
      /* Print it directly on screen */
      fprintf(stdout, "%s", buf);
    }
  }

  error= pclose(res_file);
  return WEXITSTATUS(error);
}


static int run_tool(char *tool_path, DYNAMIC_STRING *ds_res, ...)
{
  int ret;
  const char* arg;
  va_list args;
  DYNAMIC_STRING ds_cmdline;

  DBUG_ENTER("run_tool");
  DBUG_PRINT("enter", ("tool_path: %s", tool_path));

  if (init_dynamic_string(&ds_cmdline, IF_WIN("\"", ""), FN_REFLEN, FN_REFLEN))
    die("Out of memory");

  dynstr_append_os_quoted(&ds_cmdline, tool_path, NullS);
  dynstr_append(&ds_cmdline, " ");

  va_start(args, ds_res);

  while ((arg= va_arg(args, char *)))
  {
    /* Options should be os quoted */
    if (strncmp(arg, "--", 2) == 0)
      dynstr_append_os_quoted(&ds_cmdline, arg, NullS);
    else
      dynstr_append(&ds_cmdline, arg);
    dynstr_append(&ds_cmdline, " ");
  }

  va_end(args);

#ifdef __WIN__
  dynstr_append(&ds_cmdline, "\"");
#endif

  DBUG_PRINT("info", ("Running: %s", ds_cmdline.str));
  ret= run_command(ds_cmdline.str, ds_res);
  DBUG_PRINT("exit", ("ret: %d", ret));
  dynstr_free(&ds_cmdline);
  DBUG_RETURN(ret);
}


/**
  Look for the filename of given tool, with the presumption that it is in the
  same directory as mysql_upgrade and that the same executable-searching 
  mechanism will be used when we run our sub-shells with popen() later.
*/
static void find_tool(char *tool_executable_name, const char *tool_name, 
                      const char *self_name)
{
  char *last_fn_libchar;
  DYNAMIC_STRING ds_tmp;
  DBUG_ENTER("find_tool");
  DBUG_PRINT("enter", ("progname: %s", my_progname));

  if (init_dynamic_string(&ds_tmp, "", 32, 32))
    die("Out of memory");

  last_fn_libchar= strrchr(self_name, FN_LIBCHAR);

  if (last_fn_libchar == NULL)
  {
    /*
      mysql_upgrade was found by the shell searching the path.  A sibling
      next to us should be found the same way.
    */
    strncpy(tool_executable_name, tool_name, FN_REFLEN);
  }
  else
  {
    int len;

    /*
      mysql_upgrade was run absolutely or relatively.  We can find a sibling
      by replacing our name after the LIBCHAR with the new tool name.
    */

    /*
      When running in a not yet installed build and using libtool,
      the program(mysql_upgrade) will be in .libs/ and executed
      through a libtool wrapper in order to use the dynamic libraries
      from this build. The same must be done for the tools(mysql and
      mysqlcheck). Thus if path ends in .libs/, step up one directory
      and execute the tools from there
    */
    if (((last_fn_libchar - 6) >= self_name) &&
        (strncmp(last_fn_libchar - 5, ".libs", 5) == 0) &&
        (*(last_fn_libchar - 6) == FN_LIBCHAR))
    {
      DBUG_PRINT("info", ("Chopping off \".libs\" from end of path"));
      last_fn_libchar -= 6;
    }

    len= last_fn_libchar - self_name;

    my_snprintf(tool_executable_name, FN_REFLEN, "%.*s%c%s",
                len, self_name, FN_LIBCHAR, tool_name);
  }

  if (opt_verbose)
    verbose("Looking for '%s' as: %s", tool_name, tool_executable_name);

  /*
    Make sure it can be executed
  */
  if (run_tool(tool_executable_name,
               &ds_tmp, /* Get output from command, discard*/
               "--help",
               "2>&1",
               IF_WIN("> NUL", "> /dev/null"),
               NULL))
    die("Can't execute '%s'", tool_executable_name);

  dynstr_free(&ds_tmp);

  DBUG_VOID_RETURN;
}


/*
  Run query using "mysql"
*/

static int run_query(const char *query, DYNAMIC_STRING *ds_res,
                     my_bool force)
{
  int ret;
  File fd;
  char query_file_path[FN_REFLEN];
  const uchar sql_log_bin[]= "SET SQL_LOG_BIN=0;";

  DBUG_ENTER("run_query");
  DBUG_PRINT("enter", ("query: %s", query));
  if ((fd= create_temp_file(query_file_path, 
                            opt_tmpdir[0] ? opt_tmpdir : NULL,
                            "sql", O_CREAT | O_SHARE | O_RDWR,
                            MYF(MY_WME))) < 0)
    die("Failed to create temporary file for defaults");

  /*
    Master and slave should be upgraded separately. All statements executed
    by mysql_upgrade will not be binlogged.
    'SET SQL_LOG_BIN=0' is executed before any other statements.
   */
  if (!opt_write_binlog)
  {
    if (my_write(fd, sql_log_bin, sizeof(sql_log_bin)-1,
                 MYF(MY_FNABP | MY_WME)))
    {
      my_close(fd, MYF(0));
      my_delete(query_file_path, MYF(0));
      die("Failed to write to '%s'", query_file_path);
    }
  }

  if (my_write(fd, (uchar*) query, strlen(query),
               MYF(MY_FNABP | MY_WME)))
  {
    my_close(fd, MYF(0));
    my_delete(query_file_path, MYF(0));
    die("Failed to write to '%s'", query_file_path);
  }

  ret= run_tool(mysql_path,
                ds_res,
                "--no-defaults",
                ds_args.str,
                "--database=mysql",
                "--batch", /* Turns off pager etc. */
                force ? "--force": "--skip-force",
                ds_res || opt_silent ? "--silent": "",
                "<",
                query_file_path,
                "2>&1",
                NULL);

  my_close(fd, MYF(0));
  my_delete(query_file_path, MYF(0));

  DBUG_RETURN(ret);
}


/*
  Extract the value returned from result of "show variable like ..."
*/

static int extract_variable_from_show(DYNAMIC_STRING* ds, char* value)
{
  char *value_start, *value_end;
  /*
    The query returns "datadir\t<datadir>\n", skip past
    the tab
  */
  if ((value_start= strchr(ds->str, '\t')) == NULL)
    return 1; /* Unexpected result */
  value_start++;

  /* Don't copy the ending newline */
  if ((value_end= strchr(value_start, '\n')) == NULL)
    return 1; /* Unexpected result */

  strncpy(value, value_start, min(FN_REFLEN, value_end-value_start));
  return 0;
}


static int get_upgrade_info_file_name(char* name)
{
  DYNAMIC_STRING ds_datadir;
  DBUG_ENTER("get_upgrade_info_file_name");

  if (init_dynamic_string(&ds_datadir, NULL, 32, 32))
    die("Out of memory");

  if (run_query("show variables like 'datadir'",
                &ds_datadir, FALSE) ||
      extract_variable_from_show(&ds_datadir, name))
  {
    dynstr_free(&ds_datadir);
    DBUG_RETURN(1); /* Query failed */
  }

  dynstr_free(&ds_datadir);

  fn_format(name, "mysql_upgrade_info", name, "", MYF(0));
  DBUG_PRINT("exit", ("name: %s", name));
  DBUG_RETURN(0);
}


/*
  Read the content of mysql_upgrade_info file and
  compare the version number form file against
  version number wich mysql_upgrade was compiled for

  NOTE
  This is an optimization to avoid running mysql_upgrade
  when it's already been performed for the particular
  version of MySQL.

  In case the MySQL server can't return the upgrade info
  file it's always better to report that the upgrade hasn't
  been performed.

*/

static int upgrade_already_done(void)
{
  FILE *in;
  char upgrade_info_file[FN_REFLEN]= {0};
  char buf[sizeof(MYSQL_SERVER_VERSION)+1];

  if (get_upgrade_info_file_name(upgrade_info_file))
    return 0; /* Could not get filename => not sure */

  if (!(in= my_fopen(upgrade_info_file, O_RDONLY, MYF(0))))
    return 0; /* Could not open file => not sure */

  bzero(buf, sizeof(buf));
  if (!fgets(buf, sizeof(buf), in))
  {
    /* Ignore, will be detected by strncmp() below */
  }

  my_fclose(in, MYF(0));

  return (strncmp(buf, MYSQL_SERVER_VERSION,
                  sizeof(MYSQL_SERVER_VERSION)-1)==0);
}


/*
  Write mysql_upgrade_info file in servers data dir indicating that
  upgrade has been done for this version

  NOTE
  This might very well fail but since it's just an optimization
  to run mysql_upgrade only when necessary the error can be
  ignored.

*/

static void create_mysql_upgrade_info_file(void)
{
  FILE *out;
  char upgrade_info_file[FN_REFLEN]= {0};

  if (get_upgrade_info_file_name(upgrade_info_file))
    return; /* Could not get filename => skip */

  if (!(out= my_fopen(upgrade_info_file, O_TRUNC | O_WRONLY, MYF(0))))
  {
    fprintf(stderr,
            "Could not create the upgrade info file '%s' in "
            "the MySQL Servers datadir, errno: %d\n",
            upgrade_info_file, errno);
    return;
  }

  /* Write new version to file */
  fputs(MYSQL_SERVER_VERSION, out);
  my_fclose(out, MYF(0));

  /*
    Check if the upgrad_info_file was properly created/updated
    It's not a fatal error -> just print a message if it fails
  */
  if (!upgrade_already_done())
    fprintf(stderr,
            "Could not write to the upgrade info file '%s' in "
            "the MySQL Servers datadir, errno: %d\n",
            upgrade_info_file, errno);
  return;
}


/*
  Print connection-related arguments.
*/

static void print_conn_args(const char *tool_name)
{
  if (opt_verbose < 2)
    return;
  if (conn_args.str[0])
    verbose("Running '%s' with connection arguments: %s", tool_name,
          conn_args.str);
  else
    verbose("Running '%s with default connection arguments", tool_name);
}  


/*
  Check and upgrade(if neccessary) all tables
  in the server using "mysqlcheck --check-upgrade .."
*/

static int run_mysqlcheck_upgrade(void)
{
  verbose("Phase 2/3: Checking and upgrading tables");
  print_conn_args("mysqlcheck");
  return run_tool(mysqlcheck_path,
                  NULL, /* Send output from mysqlcheck directly to screen */
                  "--no-defaults",
                  ds_args.str,
                  "--check-upgrade",
                  "--all-databases",
                  "--auto-repair",
                  !opt_silent || opt_verbose ? "--verbose": "",
                  opt_silent ? "--silent": "",
                  opt_write_binlog ? "--write-binlog" : "--skip-write-binlog",
                  NULL);
}


static int run_mysqlcheck_fixnames(void)
{
  verbose("Phase 1/3: Fixing table and database names");
  print_conn_args("mysqlcheck");
  return run_tool(mysqlcheck_path,
                  NULL, /* Send output from mysqlcheck directly to screen */
                  "--no-defaults",
                  ds_args.str,
                  "--all-databases",
                  "--fix-db-names",
                  "--fix-table-names",
                  opt_verbose ? "--verbose": "",
                  opt_silent ? "--silent": "",
                  opt_write_binlog ? "--write-binlog" : "--skip-write-binlog",
                  NULL);
}


static const char *expected_errors[]=
{
  "ERROR 1060", /* Duplicate column name */
  "ERROR 1061", /* Duplicate key name */
  "ERROR 1054", /* Unknown column */
  0
};


static my_bool is_expected_error(const char* line)
{
  const char** error= expected_errors;
  while (*error)
  {
    /*
      Check if lines starting with ERROR
      are in the list of expected errors
    */
    if (strncmp(line, "ERROR", 5) != 0 ||
        strncmp(line, *error, strlen(*error)) == 0)
      return 1; /* Found expected error */
    error++;
  }
  return 0;
}


static char* get_line(char* line)
{
  while (*line && *line != '\n')
    line++;
  if (*line)
    line++;
  return line;
}


/* Print the current line to stderr */
static void print_line(char* line)
{
  while (*line && *line != '\n')
  {
    fputc(*line, stderr);
    line++;
  }
  fputc('\n', stderr);
}


/*
  Update all system tables in MySQL Server to current
  version using "mysql" to execute all the SQL commands
  compiled into the mysql_fix_privilege_tables array
*/

static int run_sql_fix_privilege_tables(void)
{
  int found_real_errors= 0;
  DYNAMIC_STRING ds_result;
  DBUG_ENTER("run_sql_fix_privilege_tables");

  if (init_dynamic_string(&ds_result, "", 512, 512))
    die("Out of memory");

  verbose("Phase 3/3: Running 'mysql_fix_privilege_tables'...");
  run_query(mysql_fix_privilege_tables,
            &ds_result, /* Collect result */
            TRUE);

  {
    /*
      Scan each line of the result for real errors
      and ignore the expected one(s) like "Duplicate column name",
      "Unknown column" and "Duplicate key name" since they just
      indicate the system tables are already up to date
    */
    char *line= ds_result.str;
    do
    {
      if (!is_expected_error(line))
      {
        /* Something unexpected failed, dump error line to screen */
        found_real_errors++;
        print_line(line);
      }
      else if (strncmp(line, "WARNING", 7) == 0)
      {
        print_line(line);
      }
    } while ((line= get_line(line)) && *line);
  }

  dynstr_free(&ds_result);
  return found_real_errors;
}


static const char *load_default_groups[]=
{
  "client", /* Read settings how to connect to server */
  "mysql_upgrade", /* Read special settings for mysql_upgrade*/
  0
};


int main(int argc, char **argv)
{
  char self_name[FN_REFLEN];

  MY_INIT(argv[0]);
#ifdef __NETWARE__
  setscreenmode(SCR_AUTOCLOSE_ON_EXIT);
#endif

#if __WIN__
  if (GetModuleFileName(NULL, self_name, FN_REFLEN) == 0)
#endif
  {
    strncpy(self_name, argv[0], FN_REFLEN);
  }

  if (init_dynamic_string(&ds_args, "", 512, 256) ||
      init_dynamic_string(&conn_args, "", 512, 256))
    die("Out of memory");

  load_defaults("my", load_default_groups, &argc, &argv);
  defaults_argv= argv; /* Must be freed by 'free_defaults' */

  if (handle_options(&argc, &argv, my_long_options, get_one_option))
    die(NULL);
  if (debug_info_flag)
    my_end_arg= MY_CHECK_ERROR | MY_GIVE_INFO;
  if (debug_check_flag)
    my_end_arg= MY_CHECK_ERROR;

  if (tty_password)
  {
    opt_password= get_tty_password(NullS);
    /* add password to defaults file */
    dynstr_append_os_quoted(&ds_args, "--password=", opt_password, NullS);
    dynstr_append(&ds_args, " ");
  }
  /* add user to defaults file */
  dynstr_append_os_quoted(&ds_args, "--user=", opt_user, NullS);
  dynstr_append(&ds_args, " ");

  /* Find mysql */
  find_tool(mysql_path, IF_WIN("mysql.exe", "mysql"), self_name);

  /* Find mysqlcheck */
  find_tool(mysqlcheck_path, IF_WIN("mysqlcheck.exe", "mysqlcheck"), self_name);

  /*
    Read the mysql_upgrade_info file to check if mysql_upgrade
    already has been run for this installation of MySQL
  */
  if (!opt_force && upgrade_already_done())
  {
    printf("This installation of MySQL is already upgraded to %s, "
           "use --force if you still need to run mysql_upgrade\n",
           MYSQL_SERVER_VERSION);
    die(NULL);
  }

  /*
    Run "mysqlcheck" and "mysql_fix_privilege_tables.sql"
  */
  if (run_mysqlcheck_fixnames() ||
      run_mysqlcheck_upgrade() ||
      run_sql_fix_privilege_tables())
  {
    /*
      The upgrade failed to complete in some way or another,
      significant error message should have been printed to the screen
    */
    die("Upgrade failed" );
  }
  verbose("OK");

  /* Create a file indicating upgrade has been performed */
  create_mysql_upgrade_info_file();

  free_used_memory();
  my_end(my_end_arg);
  exit(0);
}
<|MERGE_RESOLUTION|>--- conflicted
+++ resolved
@@ -1,11 +1,5 @@
 /*
-<<<<<<< HEAD
-   Copyright (C) 2000 MySQL AB
-   Copyright (c) 2006, 2011, Oracle and/or its affiliates.
-   Copyright (C) 2010-2011 Monty Program Ab
-=======
-   Copyright (c) 2006, 2012, Oracle and/or its affiliates. All rights reserved.
->>>>>>> 813b661d
+   Copyright (c) 2006, 2012, Oracle and/or its affiliates.
 
    This program is free software; you can redistribute it and/or modify
    it under the terms of the GNU General Public License as published by
@@ -24,6 +18,8 @@
 #include "client_priv.h"
 #include <sslopt-vars.h>
 #include "../scripts/mysql_fix_privilege_tables_sql.c"
+
+#include <welcome_copyright_notice.h> /* ORACLE_WELCOME_COPYRIGHT_NOTICE */
 
 #define VER "1.2"
 
@@ -237,12 +233,9 @@
   switch (optid) {
 
   case '?':
-<<<<<<< HEAD
-=======
-    puts(ORACLE_WELCOME_COPYRIGHT_NOTICE("2000"));
->>>>>>> 813b661d
     printf("%s  Ver %s Distrib %s, for %s (%s)\n",
            my_progname, VER, MYSQL_SERVER_VERSION, SYSTEM_TYPE, MACHINE_TYPE);
+    puts(ORACLE_WELCOME_COPYRIGHT_NOTICE("2000"));
     puts("MySQL utility for upgrading databases to new MySQL versions.\n");
     my_print_help(my_long_options);
     exit(0);
