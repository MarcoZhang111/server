#!/bin/sh
# Copyright Abandoned 1996 TCX DataKonsult AB & Monty Program KB & Detron HB
# This file is public domain and comes with NO WARRANTY of any kind

# MySQL daemon start/stop script.

# Usually this is put in /etc/init.d (at least on machines SYSV R4 based
# systems) and linked to /etc/rc3.d/S99mysql and /etc/rc0.d/K01mysql.
# When this is done the mysql server will be started when the machine is
# started and shut down when the systems goes down.

# Comments to support chkconfig on RedHat Linux
# chkconfig: 2345 64 36
# description: A very fast and reliable SQL database engine.

# Comments to support LSB init script conventions
### BEGIN INIT INFO
# Provides: mysql
# Required-Start: $local_fs $network $remote_fs
# Should-Start: ypbind nscd ldap ntpd xntpd
# Required-Stop: $local_fs $network $remote_fs
# Default-Start:  2 3 4 5
# Default-Stop: 0 1 6
# Short-Description: start and stop MySQL
# Description: MySQL is a very fast and reliable SQL database engine.
### END INIT INFO
 
# If you install MySQL on some other places than @prefix@, then you
# have to do one of the following things for this script to work:
#
# - Run this script from within the MySQL installation directory
# - Create a /etc/my.cnf file with the following information:
#   [mysqld]
#   basedir=<path-to-mysql-installation-directory>
# - Add the above to any other configuration file (for example ~/.my.ini)
#   and copy my_print_defaults to /usr/bin
# - Add the path to the mysql-installation-directory to the basedir variable
#   below.
#
# If you want to affect other MySQL variables, you should make your changes
# in the /etc/my.cnf, ~/.my.cnf or other MySQL configuration files.

# If you change base dir, you must also change datadir. These may get
# overwritten by settings in the MySQL configuration files.

basedir=
datadir=

# Default value, in seconds, afterwhich the script should timeout waiting
# for server start. 
# Value here is overriden by value in my.cnf. 
# 0 means don't wait at all
# Negative numbers mean to wait indefinitely
service_startup_timeout=900
startup_sleep=1

# Lock directory for RedHat / SuSE.
lockdir='/var/lock/subsys'
lock_file_path="$lockdir/mysql"

# The following variables are only set for letting mysql.server find things.

# Set some defaults
mysqld_pid_file_path=
if test -z "$basedir"
then
  basedir=@prefix@
  bindir=@bindir@
  if test -z "$datadir"
  then
    datadir=@localstatedir@
  fi
  sbindir=@sbindir@
  libexecdir=@libexecdir@
else
  bindir="$basedir/bin"
  if test -z "$datadir"
  then
    datadir="$basedir/data"
  fi
  sbindir="$basedir/sbin"
  if test -f "$basedir/bin/mysqld"
  then
    libexecdir="$basedir/bin"
  else
    libexecdir="$basedir/libexec"
  fi
fi

# datadir_set is used to determine if datadir was set (and so should be
# *not* set inside of the --basedir= handler.)
datadir_set=

#
# Use LSB init script functions for printing messages, if possible
#
lsb_functions="/lib/lsb/init-functions"
if test -f $lsb_functions ; then
  . $lsb_functions
else
  log_success_msg()
  {
    echo " SUCCESS! $@"
  }
  log_failure_msg()
  {
    echo " ERROR! $@"
  }
fi

PATH="/sbin:/usr/sbin:/bin:/usr/bin:$basedir/bin"
export PATH

mode=$1    # start or stop

[ $# -ge 1 ] && shift


other_args="$*"   # uncommon, but needed when called from an RPM upgrade action
           # Expected: "--skip-networking --skip-grant-tables"
           # They are not checked here, intentionally, as it is the resposibility
           # of the "spec" file author to give correct arguments only.

case `echo "testing\c"`,`echo -n testing` in
    *c*,-n*) echo_n=   echo_c=     ;;
    *c*,*)   echo_n=-n echo_c=     ;;
    *)       echo_n=   echo_c='\c' ;;
esac

parse_server_arguments() {
  for arg do
    case "$arg" in
      --basedir=*)  basedir=`echo "$arg" | sed -e 's/^[^=]*=//'`
                    bindir="$basedir/bin"
		    if test -z "$datadir_set"; then
		      datadir="$basedir/data"
		    fi
		    sbindir="$basedir/sbin"
                    if test -f "$basedir/bin/mysqld"
                    then
                      libexecdir="$basedir/bin"
                    else
                      libexecdir="$basedir/libexec"
                    fi
		    libexecdir="$basedir/libexec"
        ;;
      --datadir=*)  datadir=`echo "$arg" | sed -e 's/^[^=]*=//'`
		    datadir_set=1
	;;
      --pid-file=*) mysqld_pid_file_path=`echo "$arg" | sed -e 's/^[^=]*=//'` ;;
      --service-startup-timeout=*) service_startup_timeout=`echo "$arg" | sed -e 's/^[^=]*=//'` ;;
    esac
  done
}

# Get arguments from the my.cnf file,
# the only group, which is read from now on is [mysqld]
if test -x ./bin/my_print_defaults
then
  print_defaults="./bin/my_print_defaults"
elif test -x $bindir/my_print_defaults
then
  print_defaults="$bindir/my_print_defaults"
elif test -x $bindir/mysql_print_defaults
then
  print_defaults="$bindir/mysql_print_defaults"
else
  # Try to find basedir in /etc/my.cnf
  conf=/etc/my.cnf
  print_defaults=
  if test -r $conf
  then
    subpat='^[^=]*basedir[^=]*=\(.*\)$'
    dirs=`sed -e "/$subpat/!d" -e 's//\1/' $conf`
    for d in $dirs
    do
      d=`echo $d | sed -e 's/[ 	]//g'`
      if test -x "$d/bin/my_print_defaults"
      then
        print_defaults="$d/bin/my_print_defaults"
        break
      fi
      if test -x "$d/bin/mysql_print_defaults"
      then
        print_defaults="$d/bin/mysql_print_defaults"
        break
      fi
    done
  fi

  # Hope it's in the PATH ... but I doubt it
  test -z "$print_defaults" && print_defaults="my_print_defaults"
fi

#
# Read defaults file from 'basedir'.   If there is no defaults file there
# check if it's in the old (depricated) place (datadir) and read it from there
#

extra_args=""
if test -r "$basedir/my.cnf"
then
  extra_args="-e $basedir/my.cnf"
else
  if test -r "$datadir/my.cnf"
  then
    extra_args="-e $datadir/my.cnf"
  fi
fi

parse_server_arguments `$print_defaults $extra_args mysqld server mysql_server mysql.server`

# wait for the pid file to disappear
wait_for_gone () {
  pid="$1"           # process ID of the program operating on the pid-file
  pid_file_path="$2" # path to the PID file.

  i=0
  crash_protection="by checking again"

  while test $i -ne $service_startup_timeout ; do

    if kill -0 "$pid" 2>/dev/null; then
      :  # the server still runs
    else
      if test ! -s "$pid_file_path"; then
        # no server process and no pid-file? great, we're done!
        log_success_msg
        return 0
      fi

      # pid-file exists, the server process doesn't.
      # it must've crashed, and mysqld_safe will restart it
      if test -n "$crash_protection"; then
        crash_protection=""
        sleep 5
        continue  # Check again.
      fi

      # Cannot help it
      log_failure_msg "The server quit without updating PID file ($pid_file_path)."
      return 1  # not waiting any more.
    fi

    echo $echo_n ".$echo_c"
    i=`expr $i + 1`
    sleep 1

  done

  log_failure_msg
  return 1
}

wait_for_ready () {

  sst_progress_file=$datadir/sst_in_progress

  i=0
  while test $i -ne $service_startup_timeout ; do

    if $bindir/mysqladmin ping >/dev/null 2>&1; then
      log_success_msg
      return 0
    elif kill -0 $! 2>/dev/null ; then
      :  # mysqld_safe is still running
    else
      # mysqld_safe is no longer running, abort the wait loop
      break
    fi

    if test -e $sst_progress_file && [ $startup_sleep -ne 10 ];then
      echo $echo_n "SST in progress, setting sleep higher"
      startup_sleep=10
    fi

    echo $echo_n ".$echo_c"
    i=`expr $i + 1`
    sleep $startup_sleep

  done

  log_failure_msg
  return 1
}
#
# Set pid file if not given
#
if test -z "$mysqld_pid_file_path"
then
  mysqld_pid_file_path=$datadir/`@HOSTNAME@`.pid
else
  case "$mysqld_pid_file_path" in
    /* ) ;;
    * )  mysqld_pid_file_path="$datadir/$mysqld_pid_file_path" ;;
  esac
fi

# source other config files
[ -f /etc/default/mysql ] && . /etc/default/mysql
[ -f /etc/sysconfig/mysql ] && . /etc/sysconfig/mysql
[ -f /etc/conf.d/mysql ] && . /etc/conf.d/mysql

case "$mode" in
  'start')
    # Start daemon

    # Safeguard (relative paths, core dumps..)
    cd $basedir

    echo $echo_n "Starting MySQL"
    if test -x $bindir/mysqld_safe
    then
      # Give extra arguments to mysqld with the my.cnf file. This script
      # may be overwritten at next upgrade.
      $bindir/mysqld_safe --datadir="$datadir" --pid-file="$mysqld_pid_file_path" $other_args >/dev/null 2>&1 &
      wait_for_ready; return_value=$?

      # Make lock for RedHat / SuSE
      if test -w "$lockdir"
      then
        touch "$lock_file_path"
      fi

      exit $return_value
    else
      log_failure_msg "Couldn't find MySQL server ($bindir/mysqld_safe)"
    fi
    ;;

  'stop')
    # Stop daemon. We use a signal here to avoid having to know the
    # root password.

    if test -s "$mysqld_pid_file_path"
    then
      mysqld_pid=`cat "$mysqld_pid_file_path"`

      if (kill -0 $mysqld_pid 2>/dev/null)
      then
        echo $echo_n "Shutting down MySQL"
        kill $mysqld_pid
        # mysqld should remove the pid file when it exits, so wait for it.
        wait_for_gone $mysqld_pid "$mysqld_pid_file_path"; return_value=$?
      else
        log_failure_msg "MySQL server process #$mysqld_pid is not running!"
        rm "$mysqld_pid_file_path"
      fi

      # Delete lock for RedHat / SuSE
      if test -f "$lock_file_path"
      then
        rm -f "$lock_file_path"
      fi
      exit $return_value
    else
      log_failure_msg "MySQL server PID file could not be found!"
    fi
    ;;

  'restart')
    # Stop the service and regardless of whether it was
    # running or not, start it again.
    if $0 stop  $other_args; then
      if ! $0 start $other_args; then
        log_failure_msg "Failed to restart server."
        exit 1
      fi
    else
      log_failure_msg "Failed to stop running server, so refusing to try to start."
      exit 1
    fi
    ;;

  'reload'|'force-reload')
    if test -s "$mysqld_pid_file_path" ; then
      read mysqld_pid <  "$mysqld_pid_file_path"
      kill -HUP $mysqld_pid && log_success_msg "Reloading service MySQL"
      touch "$mysqld_pid_file_path"
    else
      log_failure_msg "MySQL PID file could not be found!"
      exit 1
    fi
    ;;
  'status')
    # First, check to see if pid file exists
    if test -s "$mysqld_pid_file_path" ; then 
      read mysqld_pid < "$mysqld_pid_file_path"
      if kill -0 $mysqld_pid 2>/dev/null ; then 
        log_success_msg "MySQL running ($mysqld_pid)"
        exit 0
      else
        log_failure_msg "MySQL is not running, but PID file exists"
        exit 1
      fi
    else
      # Try to find appropriate mysqld process
      mysqld_pid=`pidof $libexecdir/mysqld`

      # test if multiple pids exist
      pid_count=`echo $mysqld_pid | wc -w`
      if test $pid_count -gt 1 ; then
        log_failure_msg "Multiple MySQL running but PID file could not be found ($mysqld_pid)"
        exit 5
      elif test -z $mysqld_pid ; then 
        if test -f "$lock_file_path" ; then 
          log_failure_msg "MySQL is not running, but lock file ($lock_file_path) exists"
          exit 2
        fi 
        log_failure_msg "MySQL is not running"
        exit 3
      else
        log_failure_msg "MySQL is running but PID file could not be found"
        exit 4
      fi
    fi
    ;;
  'configtest')
    # Safeguard (relative paths, core dumps..)
    cd $basedir
    echo $echo_n "Testing MySQL configuration syntax"
    daemon=$bindir/mysqld
    if test -x $libexecdir/mysqld
    then
      daemon=$libexecdir/mysqld
    elif test -x $sbindir/mysqld
    then
      daemon=$sbindir/mysqld
    elif test -x `which mysqld`
    then
      daemon=`which mysqld`
    else
      log_failure_msg "Unable to locate the mysqld binary!"
      exit 1
    fi
    help_out=`$daemon --help 2>&1`; r=$?
    if test "$r" != 0 ; then
      log_failure_msg "$help_out"
      log_failure_msg "There are syntax errors in the server configuration. Please fix them!"
    else
      log_success_msg "Syntax OK"
    fi
    exit $r
    ;;
  'bootstrap')
      # Bootstrap the cluster, start the first node
      # that initiate the cluster
<<<<<<< HEAD
      echo $echo_n "Bootstrapping the cluster"
      $0 start $other_args --wsrep-new-cluster
=======
      echo $echo_n "Bootstrapping the cluster.. "
      $0 start $other_args --wsrep-new-cluster
      exit $?
>>>>>>> 7cda4bee
      ;;
  *)
      # usage
      basename=`basename "$0"`
      echo "Usage: $basename  {start|stop|restart|reload|force-reload|status|configtest|bootstrap}  [ MySQL server options ]"
      exit 1
    ;;
esac

exit 0<|MERGE_RESOLUTION|>--- conflicted
+++ resolved
@@ -52,7 +52,6 @@
 # 0 means don't wait at all
 # Negative numbers mean to wait indefinitely
 service_startup_timeout=900
-startup_sleep=1
 
 # Lock directory for RedHat / SuSE.
 lockdir='/var/lock/subsys'
@@ -254,8 +253,6 @@
 
 wait_for_ready () {
 
-  sst_progress_file=$datadir/sst_in_progress
-
   i=0
   while test $i -ne $service_startup_timeout ; do
 
@@ -269,14 +266,9 @@
       break
     fi
 
-    if test -e $sst_progress_file && [ $startup_sleep -ne 10 ];then
-      echo $echo_n "SST in progress, setting sleep higher"
-      startup_sleep=10
-    fi
-
     echo $echo_n ".$echo_c"
     i=`expr $i + 1`
-    sleep $startup_sleep
+    sleep 1
 
   done
 
@@ -445,14 +437,9 @@
   'bootstrap')
       # Bootstrap the cluster, start the first node
       # that initiate the cluster
-<<<<<<< HEAD
-      echo $echo_n "Bootstrapping the cluster"
-      $0 start $other_args --wsrep-new-cluster
-=======
       echo $echo_n "Bootstrapping the cluster.. "
       $0 start $other_args --wsrep-new-cluster
       exit $?
->>>>>>> 7cda4bee
       ;;
   *)
       # usage
