--- conflicted
+++ resolved
@@ -77,7 +77,14 @@
 0
 SET @@SQL_MODE=@OLD_SQL_MODE;
 drop table t1;
-<<<<<<< HEAD
+create table t1 (a varchar(20), b varchar(20));
+load data infile '../../std_data/loaddata_dq.dat' into table t1 fields terminated by ',' enclosed by '"' escaped by '"' (a,b);
+select * from t1;
+a	b
+field1	field2
+a"b	cd"ef
+a"b	c"d"e
+drop table t1;
 create table t1 (a int default 100, b int, c varchar(60));
 load data infile '../../std_data/rpl_loaddata.dat' into table t1 (a, @b) set b=@b+10, c=concat("b=",@b);
 select * from t1;
@@ -131,14 +138,4 @@
 a	b	c
 10	NULL	Ten
 15	NULL	Fifteen
-drop table t1, t2;
-=======
-create table t1 (a varchar(20), b varchar(20));
-load data infile '../../std_data/loaddata5.dat' into table t1 fields terminated by ',' enclosed by '"' escaped by '"' (a,b);
-select * from t1;
-a	b
-field1	field2
-a"b	cd"ef
-a"b	c"d"e
-drop table t1;
->>>>>>> 1a5218a0
+drop table t1, t2;