--- conflicted
+++ resolved
@@ -272,7 +272,22 @@
 NAME_CONST('a', -(1)) OR 1
 1
 #
-<<<<<<< HEAD
+#MDEV-5446: Assertion `!table || (!table->read_set ||
+#bitmap_is_set(table->read_set, field_index))' fails on
+#EXPLAIN EXTENDED with VALUES function
+#
+CREATE TABLE t1 (a INT, b INT) ENGINE=MyISAM;
+INSERT INTO t1 VALUES (1,10);
+CREATE VIEW v1 AS SELECT * FROM t1;
+EXPLAIN EXTENDED SELECT VALUES(b) FROM v1;
+id	select_type	table	type	possible_keys	key	key_len	ref	rows	filtered	Extra
+1	SIMPLE	t1	system	NULL	NULL	NULL	NULL	1	100.00	
+Warnings:
+Note	1003	select values(10) AS `VALUES(b)` from dual
+drop view v1;
+drop table t1;
+End of 5.3 tests
+# 
 # Bug #52165: Assertion failed: file .\dtoa.c, line 465
 # 
 CREATE TABLE t1 (a SET('a'), b INT);
@@ -347,21 +362,4 @@
 drop table t1,tv;
 #
 # End of 5.5 tests
-#
-=======
-#MDEV-5446: Assertion `!table || (!table->read_set ||
-#bitmap_is_set(table->read_set, field_index))' fails on
-#EXPLAIN EXTENDED with VALUES function
-#
-CREATE TABLE t1 (a INT, b INT) ENGINE=MyISAM;
-INSERT INTO t1 VALUES (1,10);
-CREATE VIEW v1 AS SELECT * FROM t1;
-EXPLAIN EXTENDED SELECT VALUES(b) FROM v1;
-id	select_type	table	type	possible_keys	key	key_len	ref	rows	filtered	Extra
-1	SIMPLE	t1	system	NULL	NULL	NULL	NULL	1	100.00	
-Warnings:
-Note	1003	select values(10) AS `VALUES(b)` from `test`.`t1`
-drop view v1;
-drop table t1;
-End of 5.3 tests
->>>>>>> 50708b41
+#