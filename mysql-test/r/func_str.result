drop table if exists t1,t2;
set names latin1;
select 'hello',"'hello'",'""hello""','''h''e''l''l''o''',"hel""lo",'hel\'lo';
hello	'hello'	""hello""	'h'e'l'l'o'	hel"lo	hel'lo
hello	'hello'	""hello""	'h'e'l'l'o'	hel"lo	hel'lo
select 'hello' 'monty';
hello
hellomonty
select length('\n\t\r\b\0\_\%\\');
length('\n\t\r\b\0\_\%\\')
10
select bit_length('\n\t\r\b\0\_\%\\');
bit_length('\n\t\r\b\0\_\%\\')
80
select char_length('\n\t\r\b\0\_\%\\');
char_length('\n\t\r\b\0\_\%\\')
10
select length(_latin1'\n\t\n\b\0\\_\\%\\');
length(_latin1'\n\t\n\b\0\\_\\%\\')
10
select concat('monty',' was here ','again'),length('hello'),char(ascii('h')),ord('h');
concat('monty',' was here ','again')	length('hello')	char(ascii('h'))	ord('h')
monty was here again	5	h	104
select hex(char(256));
hex(char(256))
0100
select locate('he','hello'),locate('he','hello',2),locate('lo','hello',2) ;
locate('he','hello')	locate('he','hello',2)	locate('lo','hello',2)
1	0	4
select instr('hello','HE'), instr('hello',binary 'HE'), instr(binary 'hello','HE');
instr('hello','HE')	instr('hello',binary 'HE')	instr(binary 'hello','HE')
1	0	0
select position(binary 'll' in 'hello'),position('a' in binary 'hello');
position(binary 'll' in 'hello')	position('a' in binary 'hello')
3	0
select left('hello',2),right('hello',2),substring('hello',2,2),mid('hello',1,5) ;
left('hello',2)	right('hello',2)	substring('hello',2,2)	mid('hello',1,5)
he	lo	el	hello
select concat('',left(right(concat('what ',concat('is ','happening')),9),4),'',substring('monty',5,1)) ;
concat('',left(right(concat('what ',concat('is ','happening')),9),4),'',substring('monty',5,1))
happy
select substring_index('www.tcx.se','.',-2),substring_index('www.tcx.se','.',1);
substring_index('www.tcx.se','.',-2)	substring_index('www.tcx.se','.',1)
tcx.se	www
select substring_index('www.tcx.se','tcx',1),substring_index('www.tcx.se','tcx',-1);
substring_index('www.tcx.se','tcx',1)	substring_index('www.tcx.se','tcx',-1)
www.	.se
select substring_index('.tcx.se','.',-2),substring_index('.tcx.se','.tcx',-1);
substring_index('.tcx.se','.',-2)	substring_index('.tcx.se','.tcx',-1)
tcx.se	.se
select substring_index('aaaaaaaaa1','a',1);
substring_index('aaaaaaaaa1','a',1)

select substring_index('aaaaaaaaa1','aa',1);
substring_index('aaaaaaaaa1','aa',1)

select substring_index('aaaaaaaaa1','aa',2);
substring_index('aaaaaaaaa1','aa',2)
aa
select substring_index('aaaaaaaaa1','aa',3);
substring_index('aaaaaaaaa1','aa',3)
aaaa
select substring_index('aaaaaaaaa1','aa',4);
substring_index('aaaaaaaaa1','aa',4)
aaaaaa
select substring_index('aaaaaaaaa1','aa',5);
substring_index('aaaaaaaaa1','aa',5)
aaaaaaaaa1
select substring_index('aaaaaaaaa1','aaa',1);
substring_index('aaaaaaaaa1','aaa',1)

select substring_index('aaaaaaaaa1','aaa',2);
substring_index('aaaaaaaaa1','aaa',2)
aaa
select substring_index('aaaaaaaaa1','aaa',3);
substring_index('aaaaaaaaa1','aaa',3)
aaaaaa
select substring_index('aaaaaaaaa1','aaa',4);
substring_index('aaaaaaaaa1','aaa',4)
aaaaaaaaa1
select substring_index('aaaaaaaaa1','aaaa',1);
substring_index('aaaaaaaaa1','aaaa',1)

select substring_index('aaaaaaaaa1','aaaa',2);
substring_index('aaaaaaaaa1','aaaa',2)
aaaa
select substring_index('aaaaaaaaa1','1',1);
substring_index('aaaaaaaaa1','1',1)
aaaaaaaaa
select substring_index('aaaaaaaaa1','a',-1);
substring_index('aaaaaaaaa1','a',-1)
1
select substring_index('aaaaaaaaa1','aa',-1);
substring_index('aaaaaaaaa1','aa',-1)
1
select substring_index('aaaaaaaaa1','aa',-2);
substring_index('aaaaaaaaa1','aa',-2)
aa1
select substring_index('aaaaaaaaa1','aa',-3);
substring_index('aaaaaaaaa1','aa',-3)
aaaa1
select substring_index('aaaaaaaaa1','aa',-4);
substring_index('aaaaaaaaa1','aa',-4)
aaaaaa1
select substring_index('aaaaaaaaa1','aa',-5);
substring_index('aaaaaaaaa1','aa',-5)
aaaaaaaaa1
select substring_index('aaaaaaaaa1','aaa',-1);
substring_index('aaaaaaaaa1','aaa',-1)
1
select substring_index('aaaaaaaaa1','aaa',-2);
substring_index('aaaaaaaaa1','aaa',-2)
aaa1
select substring_index('aaaaaaaaa1','aaa',-3);
substring_index('aaaaaaaaa1','aaa',-3)
aaaaaa1
select substring_index('aaaaaaaaa1','aaa',-4);
substring_index('aaaaaaaaa1','aaa',-4)

select substring_index('the king of thethe hill','the',-2);
substring_index('the king of thethe hill','the',-2)
the hill
select substring_index('the king of the the hill','the',-2);
substring_index('the king of the the hill','the',-2)
 the hill
select substring_index('the king of the  the hill','the',-2);
substring_index('the king of the  the hill','the',-2)
  the hill
select substring_index('the king of the  the hill',' the ',-1);
substring_index('the king of the  the hill',' the ',-1)
hill
select substring_index('the king of the  the hill',' the ',-2);
substring_index('the king of the  the hill',' the ',-2)
 the hill
select substring_index('the king of the  the hill',' ',-1);
substring_index('the king of the  the hill',' ',-1)
hill
select substring_index('the king of the  the hill',' ',-2);
substring_index('the king of the  the hill',' ',-2)
the hill
select substring_index('the king of the  the hill',' ',-3);
substring_index('the king of the  the hill',' ',-3)
 the hill
select substring_index('the king of the  the hill',' ',-4);
substring_index('the king of the  the hill',' ',-4)
the  the hill
select substring_index('the king of the  the hill',' ',-5);
substring_index('the king of the  the hill',' ',-5)
of the  the hill
select substring_index('the king of the.the hill','the',-2);
substring_index('the king of the.the hill','the',-2)
.the hill
select substring_index('the king of thethethe.the hill','the',-3);
substring_index('the king of thethethe.the hill','the',-3)
the.the hill
select substring_index('the king of thethethe.the hill','the',-1);
substring_index('the king of thethethe.the hill','the',-1)
 hill
select substring_index('the king of the the hill','the',1);
substring_index('the king of the the hill','the',1)

select substring_index('the king of the the hill','the',2);
substring_index('the king of the the hill','the',2)
the king of 
select substring_index('the king of the the hill','the',3);
substring_index('the king of the the hill','the',3)
the king of the 
select concat(':',ltrim('  left  '),':',rtrim('  right  '),':');
concat(':',ltrim('  left  '),':',rtrim('  right  '),':')
:left  :  right:
select concat(':',trim(leading from '  left  '),':',trim(trailing from '  right  '),':');
concat(':',trim(leading from '  left  '),':',trim(trailing from '  right  '),':')
:left  :  right:
select concat(':',trim(LEADING FROM ' left'),':',trim(TRAILING FROM ' right '),':');
concat(':',trim(LEADING FROM ' left'),':',trim(TRAILING FROM ' right '),':')
:left: right:
select concat(':',trim(' m '),':',trim(BOTH FROM ' y '),':',trim('*' FROM '*s*'),':');
concat(':',trim(' m '),':',trim(BOTH FROM ' y '),':',trim('*' FROM '*s*'),':')
:m:y:s:
select concat(':',trim(BOTH 'ab' FROM 'ababmyabab'),':',trim(BOTH '*' FROM '***sql'),':');
concat(':',trim(BOTH 'ab' FROM 'ababmyabab'),':',trim(BOTH '*' FROM '***sql'),':')
:my:sql:
select concat(':',trim(LEADING '.*' FROM '.*my'),':',trim(TRAILING '.*' FROM 'sql.*.*'),':');
concat(':',trim(LEADING '.*' FROM '.*my'),':',trim(TRAILING '.*' FROM 'sql.*.*'),':')
:my:sql:
select TRIM("foo" FROM "foo"), TRIM("foo" FROM "foook"), TRIM("foo" FROM "okfoo");
TRIM("foo" FROM "foo")	TRIM("foo" FROM "foook")	TRIM("foo" FROM "okfoo")
	ok	ok
select concat_ws(', ','monty','was here','again');
concat_ws(', ','monty','was here','again')
monty, was here, again
select concat_ws(NULL,'a'),concat_ws(',',NULL,'');
concat_ws(NULL,'a')	concat_ws(',',NULL,'')
NULL	
select concat_ws(',','',NULL,'a');
concat_ws(',','',NULL,'a')
,a
SELECT CONCAT('"',CONCAT_WS('";"',repeat('a',60),repeat('b',60),repeat('c',60),repeat('d',100)), '"');
CONCAT('"',CONCAT_WS('";"',repeat('a',60),repeat('b',60),repeat('c',60),repeat('d',100)), '"')
"aaaaaaaaaaaaaaaaaaaaaaaaaaaaaaaaaaaaaaaaaaaaaaaaaaaaaaaaaaaa";"bbbbbbbbbbbbbbbbbbbbbbbbbbbbbbbbbbbbbbbbbbbbbbbbbbbbbbbbbbbb";"cccccccccccccccccccccccccccccccccccccccccccccccccccccccccccc";"dddddddddddddddddddddddddddddddddddddddddddddddddddddddddddddddddddddddddddddddddddddddddddddddddddd"
select insert('txs',2,1,'hi'),insert('is ',4,0,'a'),insert('txxxxt',2,4,'es');
insert('txs',2,1,'hi')	insert('is ',4,0,'a')	insert('txxxxt',2,4,'es')
this	is a	test
select replace('aaaa','a','b'),replace('aaaa','aa','b'),replace('aaaa','a','bb'),replace('aaaa','','b'),replace('bbbb','a','c');
replace('aaaa','a','b')	replace('aaaa','aa','b')	replace('aaaa','a','bb')	replace('aaaa','','b')	replace('bbbb','a','c')
bbbb	bb	bbbbbbbb	aaaa	bbbb
select replace(concat(lcase(concat('THIS',' ','IS',' ','A',' ')),ucase('false'),' ','test'),'FALSE','REAL') ;
replace(concat(lcase(concat('THIS',' ','IS',' ','A',' ')),ucase('false'),' ','test'),'FALSE','REAL')
this is a REAL test
select soundex(''),soundex('he'),soundex('hello all folks'),soundex('#3556 in bugdb');
soundex('')	soundex('he')	soundex('hello all folks')	soundex('#3556 in bugdb')
	H000	H4142	I51231
select 'mood' sounds like 'mud';
'mood' sounds like 'mud'
1
select 'Glazgo' sounds like 'Liverpool';
'Glazgo' sounds like 'Liverpool'
0
select null sounds like 'null';
null sounds like 'null'
NULL
select 'null' sounds like null;
'null' sounds like null
NULL
select null sounds like null;
null sounds like null
NULL
select md5('hello');
md5('hello')
5d41402abc4b2a76b9719d911017c592
select crc32("123");
crc32("123")
2286445522
select sha('abc');
sha('abc')
a9993e364706816aba3e25717850c26c9cd0d89d
select sha1('abc');
sha1('abc')
a9993e364706816aba3e25717850c26c9cd0d89d
select aes_decrypt(aes_encrypt('abc','1'),'1');
aes_decrypt(aes_encrypt('abc','1'),'1')
abc
select aes_decrypt(aes_encrypt('abc','1'),1);
aes_decrypt(aes_encrypt('abc','1'),1)
abc
select aes_encrypt(NULL,"a");
aes_encrypt(NULL,"a")
NULL
select aes_encrypt("a",NULL);
aes_encrypt("a",NULL)
NULL
select aes_decrypt(NULL,"a");
aes_decrypt(NULL,"a")
NULL
select aes_decrypt("a",NULL);
aes_decrypt("a",NULL)
NULL
select aes_decrypt("a","a");
aes_decrypt("a","a")
NULL
select aes_decrypt(aes_encrypt("","a"),"a");
aes_decrypt(aes_encrypt("","a"),"a")

select repeat('monty',5),concat('*',space(5),'*');
repeat('monty',5)	concat('*',space(5),'*')
montymontymontymontymonty	*     *
select reverse('abc'),reverse('abcd');
reverse('abc')	reverse('abcd')
cba	dcba
select rpad('a',4,'1'),rpad('a',4,'12'),rpad('abcd',3,'12'), rpad(11, 10 , 22), rpad("ab", 10, 22);
rpad('a',4,'1')	rpad('a',4,'12')	rpad('abcd',3,'12')	rpad(11, 10 , 22)	rpad("ab", 10, 22)
a111	a121	abc	1122222222	ab22222222
select lpad('a',4,'1'),lpad('a',4,'12'),lpad('abcd',3,'12'), lpad(11, 10 , 22);
lpad('a',4,'1')	lpad('a',4,'12')	lpad('abcd',3,'12')	lpad(11, 10 , 22)
111a	121a	abc	2222222211
select rpad(741653838,17,'0'),lpad(741653838,17,'0');
rpad(741653838,17,'0')	lpad(741653838,17,'0')
74165383800000000	00000000741653838
select rpad('abcd',7,'ab'),lpad('abcd',7,'ab');
rpad('abcd',7,'ab')	lpad('abcd',7,'ab')
abcdaba	abaabcd
select rpad('abcd',1,'ab'),lpad('abcd',1,'ab');
rpad('abcd',1,'ab')	lpad('abcd',1,'ab')
a	a
select rpad('STRING', 20, CONCAT('p','a','d') );
rpad('STRING', 20, CONCAT('p','a','d') )
STRINGpadpadpadpadpa
select lpad('STRING', 20, CONCAT('p','a','d') );
lpad('STRING', 20, CONCAT('p','a','d') )
padpadpadpadpaSTRING
select LEAST(NULL,'HARRY','HARRIOT',NULL,'HAROLD'),GREATEST(NULL,'HARRY','HARRIOT',NULL,'HAROLD');
LEAST(NULL,'HARRY','HARRIOT',NULL,'HAROLD')	GREATEST(NULL,'HARRY','HARRIOT',NULL,'HAROLD')
NULL	NULL
select least(1,2,3) | greatest(16,32,8), least(5,4)*1,greatest(-1.0,1.0)*1,least(3,2,1)*1.0,greatest(1,1.1,1.0),least("10",9),greatest("A","B","0");
least(1,2,3) | greatest(16,32,8)	least(5,4)*1	greatest(-1.0,1.0)*1	least(3,2,1)*1.0	greatest(1,1.1,1.0)	least("10",9)	greatest("A","B","0")
33	4	1.0	1.0	1.1	9	B
select decode(encode(repeat("a",100000),"monty"),"monty")=repeat("a",100000);
decode(encode(repeat("a",100000),"monty"),"monty")=repeat("a",100000)
1
select decode(encode("abcdef","monty"),"monty")="abcdef";
decode(encode("abcdef","monty"),"monty")="abcdef"
1
select quote('\'\"\\test');
quote('\'\"\\test')
'\'"\\test'
select quote(concat('abc\'', '\\cba'));
quote(concat('abc\'', '\\cba'))
'abc\'\\cba'
select quote(1/0), quote('\0\Z');
quote(1/0)	quote('\0\Z')
NULL	'\0\Z'
select length(quote(concat(char(0),"test")));
length(quote(concat(char(0),"test")))
8
select hex(quote(concat(char(224),char(227),char(230),char(231),char(232),char(234),char(235))));
hex(quote(concat(char(224),char(227),char(230),char(231),char(232),char(234),char(235))))
27E0E3E6E7E8EAEB27
select unhex(hex("foobar")), hex(unhex("1234567890ABCDEF")), unhex("345678"), unhex(NULL);
unhex(hex("foobar"))	hex(unhex("1234567890ABCDEF"))	unhex("345678")	unhex(NULL)
foobar	1234567890ABCDEF	4Vx	NULL
select hex(unhex("1")), hex(unhex("12")), hex(unhex("123")), hex(unhex("1234")), hex(unhex("12345")), hex(unhex("123456"));
hex(unhex("1"))	hex(unhex("12"))	hex(unhex("123"))	hex(unhex("1234"))	hex(unhex("12345"))	hex(unhex("123456"))
01	12	0123	1234	012345	123456
select length(unhex(md5("abrakadabra")));
length(unhex(md5("abrakadabra")))
16
select concat('a', quote(NULL));
concat('a', quote(NULL))
aNULL
select reverse("");
reverse("")

select insert("aa",100,1,"b"),insert("aa",1,3,"b"),left("aa",-1),substring("a",1,2);
insert("aa",100,1,"b")	insert("aa",1,3,"b")	left("aa",-1)	substring("a",1,2)
aa	b		a
select elt(2,1),field(NULL,"a","b","c"),reverse("");
elt(2,1)	field(NULL,"a","b","c")	reverse("")
NULL	0	
select locate("a","b",2),locate("","a",1);
locate("a","b",2)	locate("","a",1)
0	1
select ltrim("a"),rtrim("a"),trim(BOTH "" from "a"),trim(BOTH " " from "a");
ltrim("a")	rtrim("a")	trim(BOTH "" from "a")	trim(BOTH " " from "a")
a	a	a	a
select concat("1","2")|0,concat("1",".5")+0.0;
concat("1","2")|0	concat("1",".5")+0.0
12	1.5
select substring_index("www.tcx.se","",3);
substring_index("www.tcx.se","",3)

select length(repeat("a",100000000)),length(repeat("a",1000*64));
length(repeat("a",100000000))	length(repeat("a",1000*64))
NULL	64000
Warnings:
Warning	1301	Result of repeat() was larger than max_allowed_packet (1048576) - truncated
select position("0" in "baaa" in (1)),position("0" in "1" in (1,2,3)),position("sql" in ("mysql"));
position("0" in "baaa" in (1))	position("0" in "1" in (1,2,3))	position("sql" in ("mysql"))
1	0	3
Warnings:
Warning	1292	Truncated incorrect DOUBLE value: 'baaa'
select position(("1" in (1,2,3)) in "01");
position(("1" in (1,2,3)) in "01")
2
select length(repeat("a",65500)),length(concat(repeat("a",32000),repeat("a",32000))),length(replace("aaaaa","a",concat(repeat("a",10000)))),length(insert(repeat("a",40000),1,30000,repeat("b",50000)));
length(repeat("a",65500))	length(concat(repeat("a",32000),repeat("a",32000)))	length(replace("aaaaa","a",concat(repeat("a",10000))))	length(insert(repeat("a",40000),1,30000,repeat("b",50000)))
65500	64000	50000	60000
select length(repeat("a",1000000)),length(concat(repeat("a",32000),repeat("a",32000),repeat("a",32000))),length(replace("aaaaa","a",concat(repeat("a",32000)))),length(insert(repeat("a",48000),1,1000,repeat("a",48000)));
length(repeat("a",1000000))	length(concat(repeat("a",32000),repeat("a",32000),repeat("a",32000)))	length(replace("aaaaa","a",concat(repeat("a",32000))))	length(insert(repeat("a",48000),1,1000,repeat("a",48000)))
1000000	96000	160000	95000
create table t1 ( domain char(50) );
insert into t1 VALUES ("hello.de" ), ("test.de" );
select domain from t1 where concat('@', trim(leading '.' from concat('.', domain))) = '@hello.de';
domain
hello.de
select domain from t1 where concat('@', trim(leading '.' from concat('.', domain))) = '@test.de';
domain
test.de
drop table t1;
CREATE TABLE t1 (
id int(10) unsigned NOT NULL,
title varchar(255) default NULL,
prio int(10) unsigned default NULL,
category int(10) unsigned default NULL,
program int(10) unsigned default NULL,
bugdesc text,
created datetime default NULL,
modified timestamp NOT NULL,
bugstatus int(10) unsigned default NULL,
submitter int(10) unsigned default NULL
) ENGINE=MyISAM;
INSERT INTO t1 VALUES (1,'Link',1,1,1,'aaaaaaaaaaaaaaaaaaaaaaaaaaaaaaaaaaaaaaaaaaaaaaaaaaaaaaaaaaaaaaaaaaaaaaaaaaaaaaaaaaaaaaaaaaaaaaaaaaaaaaaaaaaaaaaaaaaaaaaaaaaaaaaaaa','2001-02-28 08:40:16',20010228084016,0,4);
SELECT CONCAT('"',CONCAT_WS('";"',title,prio,category,program,bugdesc,created,modified+0,bugstatus,submitter), '"') FROM t1;
CONCAT('"',CONCAT_WS('";"',title,prio,category,program,bugdesc,created,modified+0,bugstatus,submitter), '"')
"Link";"1";"1";"1";"aaaaaaaaaaaaaaaaaaaaaaaaaaaaaaaaaaaaaaaaaaaaaaaaaaaaaaaaaaaaaaaaaaaaaaaaaaaaaaaaaaaaaaaaaaaaaaaaaaaaaaaaaaaaaaaaaaaaaaaaaaaaaaaaaa";"2001-02-28 08:40:16";"20010228084016";"0";"4"
SELECT CONCAT('"',CONCAT_WS('";"',title,prio,category,program,bugstatus,submitter), '"') FROM t1;
CONCAT('"',CONCAT_WS('";"',title,prio,category,program,bugstatus,submitter), '"')
"Link";"1";"1";"1";"0";"4"
SELECT CONCAT_WS('";"',title,prio,category,program,bugdesc,created,modified+0,bugstatus,submitter) FROM t1;
CONCAT_WS('";"',title,prio,category,program,bugdesc,created,modified+0,bugstatus,submitter)
Link";"1";"1";"1";"aaaaaaaaaaaaaaaaaaaaaaaaaaaaaaaaaaaaaaaaaaaaaaaaaaaaaaaaaaaaaaaaaaaaaaaaaaaaaaaaaaaaaaaaaaaaaaaaaaaaaaaaaaaaaaaaaaaaaaaaaaaaaaaaaa";"2001-02-28 08:40:16";"20010228084016";"0";"4
SELECT bugdesc, REPLACE(bugdesc, 'xxxxxxxxxxxxxxxxxxxx', 'bbbbbbbbbbbbbbbbbbbb') from t1 group by bugdesc;
bugdesc	REPLACE(bugdesc, 'xxxxxxxxxxxxxxxxxxxx', 'bbbbbbbbbbbbbbbbbbbb')
aaaaaaaaaaaaaaaaaaaaaaaaaaaaaaaaaaaaaaaaaaaaaaaaaaaaaaaaaaaaaaaaaaaaaaaaaaaaaaaaaaaaaaaaaaaaaaaaaaaaaaaaaaaaaaaaaaaaaaaaaaaaaaaaaa	aaaaaaaaaaaaaaaaaaaaaaaaaaaaaaaaaaaaaaaaaaaaaaaaaaaaaaaaaaaaaaaaaaaaaaaaaaaaaaaaaaaaaaaaaaaaaaaaaaaaaaaaaaaaaaaaaaaaaaaaaaaaaaaaaa
drop table t1;
CREATE TABLE t1 (id int(11) NOT NULL auto_increment, tmp text NOT NULL, KEY id (id)) ENGINE=MyISAM;
INSERT INTO t1 VALUES (1, 'a545f661efdd1fb66fdee3aab79945bf');
SELECT 1 FROM t1 WHERE tmp=AES_DECRYPT(tmp,"password");
1
DROP TABLE t1;
CREATE TABLE t1 (
wid int(10) unsigned NOT NULL auto_increment,
data_podp date default NULL,
status_wnio enum('nowy','podp','real','arch') NOT NULL default 'nowy',
PRIMARY KEY(wid)
);
INSERT INTO t1 VALUES (8,NULL,'real');
INSERT INTO t1 VALUES (9,NULL,'nowy');
SELECT elt(status_wnio,data_podp) FROM t1 GROUP BY wid;
elt(status_wnio,data_podp)
NULL
NULL
DROP TABLE t1;
CREATE TABLE t1 (title text) ENGINE=MyISAM;
INSERT INTO t1 VALUES ('Congress reconvenes in September to debate welfare and adult education');
INSERT INTO t1 VALUES ('House passes the CAREERS bill');
SELECT CONCAT("</a>",RPAD("",(55 - LENGTH(title)),".")) from t1;
CONCAT("</a>",RPAD("",(55 - LENGTH(title)),"."))
NULL
</a>..........................
DROP TABLE t1;
CREATE TABLE t1 (i int, j int);
INSERT INTO t1 VALUES (1,1),(2,2);
SELECT DISTINCT i, ELT(j, '345', '34') FROM t1;
i	ELT(j, '345', '34')
1	345
2	34
DROP TABLE t1;
create table t1(a char(4));
insert into t1 values ('one'),(NULL),('two'),('four');
select a, quote(a), isnull(quote(a)), quote(a) is null, ifnull(quote(a), 'n') from t1;
a	quote(a)	isnull(quote(a))	quote(a) is null	ifnull(quote(a), 'n')
one	'one'	0	0	'one'
NULL	NULL	0	0	NULL
two	'two'	0	0	'two'
four	'four'	0	0	'four'
drop table t1;
select trim(trailing 'foo' from 'foo');
trim(trailing 'foo' from 'foo')

select trim(leading 'foo' from 'foo');
trim(leading 'foo' from 'foo')

select quote(ltrim(concat('    ', 'a')));
quote(ltrim(concat('    ', 'a')))
'a'
select quote(trim(concat('    ', 'a')));
quote(trim(concat('    ', 'a')))
'a'
CREATE TABLE t1 SELECT 1 UNION SELECT 2 UNION SELECT 3;
SELECT QUOTE('A') FROM t1;
QUOTE('A')
'A'
'A'
'A'
DROP TABLE t1;
select 1=_latin1'1';
1=_latin1'1'
1
select _latin1'1'=1;
_latin1'1'=1
1
select _latin2'1'=1;
_latin2'1'=1
1
select 1=_latin2'1';
1=_latin2'1'
1
select _latin1'1'=_latin2'1';
ERROR HY000: Illegal mix of collations (latin1_swedish_ci,COERCIBLE) and (latin2_general_ci,COERCIBLE) for operation '='
select row('a','b','c') = row('a','b','c');
row('a','b','c') = row('a','b','c')
1
select row('A','b','c') = row('a','b','c');
row('A','b','c') = row('a','b','c')
1
select row('A' COLLATE latin1_bin,'b','c') = row('a','b','c');
row('A' COLLATE latin1_bin,'b','c') = row('a','b','c')
0
select row('A','b','c') = row('a' COLLATE latin1_bin,'b','c');
row('A','b','c') = row('a' COLLATE latin1_bin,'b','c')
0
select row('A' COLLATE latin1_general_ci,'b','c') = row('a' COLLATE latin1_bin,'b','c');
ERROR HY000: Illegal mix of collations (latin1_general_ci,EXPLICIT) and (latin1_bin,EXPLICIT) for operation '='
select concat(_latin1'a',_latin2'a');
ERROR HY000: Illegal mix of collations (latin1_swedish_ci,COERCIBLE) and (latin2_general_ci,COERCIBLE) for operation 'concat'
select concat(_latin1'a',_latin2'a',_latin5'a');
ERROR HY000: Illegal mix of collations (latin1_swedish_ci,COERCIBLE), (latin2_general_ci,COERCIBLE), (latin5_turkish_ci,COERCIBLE) for operation 'concat'
select concat(_latin1'a',_latin2'a',_latin5'a',_latin7'a');
ERROR HY000: Illegal mix of collations for operation 'concat'
select concat_ws(_latin1'a',_latin2'a');
ERROR HY000: Illegal mix of collations (latin1_swedish_ci,COERCIBLE) and (latin2_general_ci,COERCIBLE) for operation 'concat_ws'
select FIELD('b','A','B');
FIELD('b','A','B')
2
select FIELD('B','A','B');
FIELD('B','A','B')
2
select FIELD('b' COLLATE latin1_bin,'A','B');
FIELD('b' COLLATE latin1_bin,'A','B')
0
select FIELD('b','A' COLLATE latin1_bin,'B');
FIELD('b','A' COLLATE latin1_bin,'B')
0
select FIELD(_latin2'b','A','B');
ERROR HY000: Illegal mix of collations (latin2_general_ci,COERCIBLE), (latin1_swedish_ci,COERCIBLE), (latin1_swedish_ci,COERCIBLE) for operation 'field'
select FIELD('b',_latin2'A','B');
ERROR HY000: Illegal mix of collations (latin1_swedish_ci,COERCIBLE), (latin2_general_ci,COERCIBLE), (latin1_swedish_ci,COERCIBLE) for operation 'field'
select FIELD('1',_latin2'3','2',1);
FIELD('1',_latin2'3','2',1)
3
select POSITION(_latin1'B' IN _latin1'abcd');
POSITION(_latin1'B' IN _latin1'abcd')
2
select POSITION(_latin1'B' IN _latin1'abcd' COLLATE latin1_bin);
POSITION(_latin1'B' IN _latin1'abcd' COLLATE latin1_bin)
0
select POSITION(_latin1'B' COLLATE latin1_bin IN _latin1'abcd');
POSITION(_latin1'B' COLLATE latin1_bin IN _latin1'abcd')
0
select POSITION(_latin1'B' COLLATE latin1_general_ci IN _latin1'abcd' COLLATE latin1_bin);
ERROR HY000: Illegal mix of collations (latin1_bin,EXPLICIT) and (latin1_general_ci,EXPLICIT) for operation 'locate'
select POSITION(_latin1'B' IN _latin2'abcd');
ERROR HY000: Illegal mix of collations (latin2_general_ci,COERCIBLE) and (latin1_swedish_ci,COERCIBLE) for operation 'locate'
select FIND_IN_SET(_latin1'B',_latin1'a,b,c,d');
FIND_IN_SET(_latin1'B',_latin1'a,b,c,d')
2
select FIND_IN_SET(_latin1'B' COLLATE latin1_general_ci,_latin1'a,b,c,d' COLLATE latin1_bin);
ERROR HY000: Illegal mix of collations (latin1_general_ci,EXPLICIT) and (latin1_bin,EXPLICIT) for operation 'find_in_set'
select FIND_IN_SET(_latin1'B',_latin2'a,b,c,d');
ERROR HY000: Illegal mix of collations (latin1_swedish_ci,COERCIBLE) and (latin2_general_ci,COERCIBLE) for operation 'find_in_set'
select SUBSTRING_INDEX(_latin1'abcdabcdabcd',_latin1'd',2);
SUBSTRING_INDEX(_latin1'abcdabcdabcd',_latin1'd',2)
abcdabc
select SUBSTRING_INDEX(_latin1'abcdabcdabcd',_latin2'd',2);
ERROR HY000: Illegal mix of collations (latin1_swedish_ci,COERCIBLE) and (latin2_general_ci,COERCIBLE) for operation 'substring_index'
select SUBSTRING_INDEX(_latin1'abcdabcdabcd' COLLATE latin1_general_ci,_latin1'd' COLLATE latin1_bin,2);
ERROR HY000: Illegal mix of collations (latin1_general_ci,EXPLICIT) and (latin1_bin,EXPLICIT) for operation 'substring_index'
select _latin1'B' between _latin1'a' and _latin1'c';
_latin1'B' between _latin1'a' and _latin1'c'
1
select _latin1'B' collate latin1_bin between _latin1'a' and _latin1'c';
_latin1'B' collate latin1_bin between _latin1'a' and _latin1'c'
0
select _latin1'B' between _latin1'a' collate latin1_bin and _latin1'c';
_latin1'B' between _latin1'a' collate latin1_bin and _latin1'c'
0
select _latin1'B' between _latin1'a' and _latin1'c' collate latin1_bin;
_latin1'B' between _latin1'a' and _latin1'c' collate latin1_bin
0
select _latin2'B' between _latin1'a' and _latin1'b';
ERROR HY000: Illegal mix of collations (latin2_general_ci,COERCIBLE), (latin1_swedish_ci,COERCIBLE), (latin1_swedish_ci,COERCIBLE) for operation 'between'
select _latin1'B' between _latin2'a' and _latin1'b';
ERROR HY000: Illegal mix of collations (latin1_swedish_ci,COERCIBLE), (latin2_general_ci,COERCIBLE), (latin1_swedish_ci,COERCIBLE) for operation 'between'
select _latin1'B' between _latin1'a' and _latin2'b';
ERROR HY000: Illegal mix of collations (latin1_swedish_ci,COERCIBLE), (latin1_swedish_ci,COERCIBLE), (latin2_general_ci,COERCIBLE) for operation 'between'
select _latin1'B' collate latin1_general_ci between _latin1'a' collate latin1_bin and _latin1'b';
ERROR HY000: Illegal mix of collations (latin1_general_ci,EXPLICIT), (latin1_bin,EXPLICIT), (latin1_swedish_ci,COERCIBLE) for operation 'between'
select _latin1'B' in (_latin1'a',_latin1'b');
_latin1'B' in (_latin1'a',_latin1'b')
1
select _latin1'B' collate latin1_bin in (_latin1'a',_latin1'b');
_latin1'B' collate latin1_bin in (_latin1'a',_latin1'b')
0
select _latin1'B' in (_latin1'a' collate latin1_bin,_latin1'b');
_latin1'B' in (_latin1'a' collate latin1_bin,_latin1'b')
0
select _latin1'B' in (_latin1'a',_latin1'b' collate latin1_bin);
_latin1'B' in (_latin1'a',_latin1'b' collate latin1_bin)
0
select _latin2'B' in (_latin1'a',_latin1'b');
ERROR HY000: Illegal mix of collations (latin2_general_ci,COERCIBLE), (latin1_swedish_ci,COERCIBLE), (latin1_swedish_ci,COERCIBLE) for operation ' IN '
select _latin1'B' in (_latin2'a',_latin1'b');
ERROR HY000: Illegal mix of collations (latin1_swedish_ci,COERCIBLE), (latin2_general_ci,COERCIBLE), (latin1_swedish_ci,COERCIBLE) for operation ' IN '
select _latin1'B' in (_latin1'a',_latin2'b');
ERROR HY000: Illegal mix of collations (latin1_swedish_ci,COERCIBLE), (latin1_swedish_ci,COERCIBLE), (latin2_general_ci,COERCIBLE) for operation ' IN '
select _latin1'B' COLLATE latin1_general_ci in (_latin1'a' COLLATE latin1_bin,_latin1'b');
ERROR HY000: Illegal mix of collations (latin1_general_ci,EXPLICIT), (latin1_bin,EXPLICIT), (latin1_swedish_ci,COERCIBLE) for operation ' IN '
select _latin1'B' COLLATE latin1_general_ci in (_latin1'a',_latin1'b' COLLATE latin1_bin);
ERROR HY000: Illegal mix of collations (latin1_general_ci,EXPLICIT), (latin1_swedish_ci,COERCIBLE), (latin1_bin,EXPLICIT) for operation ' IN '
select collation(bin(130)), coercibility(bin(130));
collation(bin(130))	coercibility(bin(130))
latin1_swedish_ci	4
select collation(oct(130)), coercibility(oct(130));
collation(oct(130))	coercibility(oct(130))
latin1_swedish_ci	4
select collation(conv(130,16,10)), coercibility(conv(130,16,10));
collation(conv(130,16,10))	coercibility(conv(130,16,10))
latin1_swedish_ci	4
select collation(hex(130)), coercibility(hex(130));
collation(hex(130))	coercibility(hex(130))
latin1_swedish_ci	4
select collation(char(130)), coercibility(hex(130));
collation(char(130))	coercibility(hex(130))
binary	4
select collation(format(130,10)), coercibility(format(130,10));
collation(format(130,10))	coercibility(format(130,10))
latin1_swedish_ci	4
select collation(lcase(_latin2'a')), coercibility(lcase(_latin2'a'));
collation(lcase(_latin2'a'))	coercibility(lcase(_latin2'a'))
latin2_general_ci	4
select collation(ucase(_latin2'a')), coercibility(ucase(_latin2'a'));
collation(ucase(_latin2'a'))	coercibility(ucase(_latin2'a'))
latin2_general_ci	4
select collation(left(_latin2'a',1)), coercibility(left(_latin2'a',1));
collation(left(_latin2'a',1))	coercibility(left(_latin2'a',1))
latin2_general_ci	4
select collation(right(_latin2'a',1)), coercibility(right(_latin2'a',1));
collation(right(_latin2'a',1))	coercibility(right(_latin2'a',1))
latin2_general_ci	4
select collation(substring(_latin2'a',1,1)), coercibility(substring(_latin2'a',1,1));
collation(substring(_latin2'a',1,1))	coercibility(substring(_latin2'a',1,1))
latin2_general_ci	4
select collation(concat(_latin2'a',_latin2'b')), coercibility(concat(_latin2'a',_latin2'b'));
collation(concat(_latin2'a',_latin2'b'))	coercibility(concat(_latin2'a',_latin2'b'))
latin2_general_ci	4
select collation(lpad(_latin2'a',4,_latin2'b')), coercibility(lpad(_latin2'a',4,_latin2'b'));
collation(lpad(_latin2'a',4,_latin2'b'))	coercibility(lpad(_latin2'a',4,_latin2'b'))
latin2_general_ci	4
select collation(rpad(_latin2'a',4,_latin2'b')), coercibility(rpad(_latin2'a',4,_latin2'b'));
collation(rpad(_latin2'a',4,_latin2'b'))	coercibility(rpad(_latin2'a',4,_latin2'b'))
latin2_general_ci	4
select collation(concat_ws(_latin2'a',_latin2'b')), coercibility(concat_ws(_latin2'a',_latin2'b'));
collation(concat_ws(_latin2'a',_latin2'b'))	coercibility(concat_ws(_latin2'a',_latin2'b'))
latin2_general_ci	4
select collation(make_set(255,_latin2'a',_latin2'b',_latin2'c')), coercibility(make_set(255,_latin2'a',_latin2'b',_latin2'c'));
collation(make_set(255,_latin2'a',_latin2'b',_latin2'c'))	coercibility(make_set(255,_latin2'a',_latin2'b',_latin2'c'))
latin2_general_ci	4
select collation(export_set(255,_latin2'y',_latin2'n',_latin2' ')), coercibility(export_set(255,_latin2'y',_latin2'n',_latin2' '));
collation(export_set(255,_latin2'y',_latin2'n',_latin2' '))	coercibility(export_set(255,_latin2'y',_latin2'n',_latin2' '))
latin2_general_ci	4
select collation(trim(_latin2' a ')), coercibility(trim(_latin2' a '));
collation(trim(_latin2' a '))	coercibility(trim(_latin2' a '))
latin2_general_ci	4
select collation(ltrim(_latin2' a ')), coercibility(ltrim(_latin2' a '));
collation(ltrim(_latin2' a '))	coercibility(ltrim(_latin2' a '))
latin2_general_ci	4
select collation(rtrim(_latin2' a ')), coercibility(rtrim(_latin2' a '));
collation(rtrim(_latin2' a '))	coercibility(rtrim(_latin2' a '))
latin2_general_ci	4
select collation(trim(LEADING _latin2' ' FROM _latin2'a')), coercibility(trim(LEADING _latin2'a' FROM _latin2'a'));
collation(trim(LEADING _latin2' ' FROM _latin2'a'))	coercibility(trim(LEADING _latin2'a' FROM _latin2'a'))
latin2_general_ci	4
select collation(trim(TRAILING _latin2' ' FROM _latin2'a')), coercibility(trim(TRAILING _latin2'a' FROM _latin2'a'));
collation(trim(TRAILING _latin2' ' FROM _latin2'a'))	coercibility(trim(TRAILING _latin2'a' FROM _latin2'a'))
latin2_general_ci	4
select collation(trim(BOTH _latin2' ' FROM _latin2'a')), coercibility(trim(BOTH _latin2'a' FROM _latin2'a'));
collation(trim(BOTH _latin2' ' FROM _latin2'a'))	coercibility(trim(BOTH _latin2'a' FROM _latin2'a'))
latin2_general_ci	4
select collation(repeat(_latin2'a',10)), coercibility(repeat(_latin2'a',10));
collation(repeat(_latin2'a',10))	coercibility(repeat(_latin2'a',10))
latin2_general_ci	4
select collation(reverse(_latin2'ab')), coercibility(reverse(_latin2'ab'));
collation(reverse(_latin2'ab'))	coercibility(reverse(_latin2'ab'))
latin2_general_ci	4
select collation(quote(_latin2'ab')), coercibility(quote(_latin2'ab'));
collation(quote(_latin2'ab'))	coercibility(quote(_latin2'ab'))
latin2_general_ci	4
select collation(soundex(_latin2'ab')), coercibility(soundex(_latin2'ab'));
collation(soundex(_latin2'ab'))	coercibility(soundex(_latin2'ab'))
latin2_general_ci	4
select collation(substring(_latin2'ab',1)), coercibility(substring(_latin2'ab',1));
collation(substring(_latin2'ab',1))	coercibility(substring(_latin2'ab',1))
latin2_general_ci	4
select collation(insert(_latin2'abcd',2,3,_latin2'ef')), coercibility(insert(_latin2'abcd',2,3,_latin2'ef'));
collation(insert(_latin2'abcd',2,3,_latin2'ef'))	coercibility(insert(_latin2'abcd',2,3,_latin2'ef'))
latin2_general_ci	4
select collation(replace(_latin2'abcd',_latin2'b',_latin2'B')), coercibility(replace(_latin2'abcd',_latin2'b',_latin2'B'));
collation(replace(_latin2'abcd',_latin2'b',_latin2'B'))	coercibility(replace(_latin2'abcd',_latin2'b',_latin2'B'))
latin2_general_ci	4
select collation(encode('abcd','ab')), coercibility(encode('abcd','ab'));
collation(encode('abcd','ab'))	coercibility(encode('abcd','ab'))
binary	4
create table t1 
select
bin(130),
oct(130),
conv(130,16,10),
hex(130),
char(130),
format(130,10),
left(_latin2'a',1),
right(_latin2'a',1), 
lcase(_latin2'a'), 
ucase(_latin2'a'),
substring(_latin2'a',1,1),
concat(_latin2'a',_latin2'b'),
lpad(_latin2'a',4,_latin2'b'),
rpad(_latin2'a',4,_latin2'b'),
concat_ws(_latin2'a',_latin2'b'),
make_set(255,_latin2'a',_latin2'b',_latin2'c'),
export_set(255,_latin2'y',_latin2'n',_latin2' '),
trim(_latin2' a '),
ltrim(_latin2' a '),
rtrim(_latin2' a '),
trim(LEADING _latin2' ' FROM _latin2' a '),
trim(TRAILING _latin2' ' FROM _latin2' a '),
trim(BOTH _latin2' ' FROM _latin2' a '),
repeat(_latin2'a',10),
reverse(_latin2'ab'),
quote(_latin2'ab'),
soundex(_latin2'ab'),
substring(_latin2'ab',1),
insert(_latin2'abcd',2,3,_latin2'ef'),
replace(_latin2'abcd',_latin2'b',_latin2'B'),
encode('abcd','ab')
;
Warnings:
Warning	1265	Data truncated for column 'format(130,10)' at row 1
show create table t1;
Table	Create Table
t1	CREATE TABLE `t1` (
  `bin(130)` varchar(64) NOT NULL default '',
  `oct(130)` varchar(64) NOT NULL default '',
  `conv(130,16,10)` varchar(64) NOT NULL default '',
  `hex(130)` varchar(6) NOT NULL default '',
  `char(130)` varbinary(1) NOT NULL default '',
  `format(130,10)` varchar(4) NOT NULL default '',
  `left(_latin2'a',1)` varchar(1) character set latin2 NOT NULL default '',
  `right(_latin2'a',1)` varchar(1) character set latin2 NOT NULL default '',
  `lcase(_latin2'a')` varchar(1) character set latin2 NOT NULL default '',
  `ucase(_latin2'a')` varchar(1) character set latin2 NOT NULL default '',
  `substring(_latin2'a',1,1)` varchar(1) character set latin2 NOT NULL default '',
  `concat(_latin2'a',_latin2'b')` varchar(2) character set latin2 NOT NULL default '',
  `lpad(_latin2'a',4,_latin2'b')` varchar(4) character set latin2 NOT NULL default '',
  `rpad(_latin2'a',4,_latin2'b')` varchar(4) character set latin2 NOT NULL default '',
  `concat_ws(_latin2'a',_latin2'b')` varchar(1) character set latin2 NOT NULL default '',
  `make_set(255,_latin2'a',_latin2'b',_latin2'c')` varchar(5) character set latin2 NOT NULL default '',
  `export_set(255,_latin2'y',_latin2'n',_latin2' ')` varchar(127) character set latin2 NOT NULL default '',
  `trim(_latin2' a ')` varchar(3) character set latin2 NOT NULL default '',
  `ltrim(_latin2' a ')` varchar(3) character set latin2 NOT NULL default '',
  `rtrim(_latin2' a ')` varchar(3) character set latin2 NOT NULL default '',
  `trim(LEADING _latin2' ' FROM _latin2' a ')` varchar(3) character set latin2 NOT NULL default '',
  `trim(TRAILING _latin2' ' FROM _latin2' a ')` varchar(3) character set latin2 NOT NULL default '',
  `trim(BOTH _latin2' ' FROM _latin2' a ')` varchar(3) character set latin2 NOT NULL default '',
  `repeat(_latin2'a',10)` varchar(10) character set latin2 NOT NULL default '',
  `reverse(_latin2'ab')` varchar(2) character set latin2 NOT NULL default '',
  `quote(_latin2'ab')` varchar(6) character set latin2 NOT NULL default '',
  `soundex(_latin2'ab')` varchar(4) character set latin2 NOT NULL default '',
  `substring(_latin2'ab',1)` varchar(2) character set latin2 NOT NULL default '',
  `insert(_latin2'abcd',2,3,_latin2'ef')` varchar(6) character set latin2 NOT NULL default '',
  `replace(_latin2'abcd',_latin2'b',_latin2'B')` varchar(4) character set latin2 NOT NULL default '',
  `encode('abcd','ab')` varbinary(4) NOT NULL default ''
) ENGINE=MyISAM DEFAULT CHARSET=latin1
drop table t1;
create table t1 (a char character set latin2);
insert into t1 values (null);
select charset(a), collation(a), coercibility(a) from t1;
charset(a)	collation(a)	coercibility(a)
latin2	latin2_general_ci	2
drop table t1;
select charset(null), collation(null), coercibility(null);
charset(null)	collation(null)	coercibility(null)
binary	binary	5
CREATE TABLE t1 (a int, b int);
CREATE TABLE t2 (a int, b int);
INSERT INTO t1 VALUES (1,1),(2,2);
INSERT INTO t2 VALUES (2,2),(3,3);
select t1.*,t2.* from t1 left join t2 on (t1.b=t2.b)
where collation(t2.a) = _utf8'binary' order by t1.a,t2.a;
a	b	a	b
1	1	NULL	NULL
2	2	2	2
select t1.*,t2.* from t1 left join t2 on (t1.b=t2.b)
where charset(t2.a) = _utf8'binary' order by t1.a,t2.a;
a	b	a	b
1	1	NULL	NULL
2	2	2	2
select t1.*,t2.* from t1 left join t2 on (t1.b=t2.b)
where coercibility(t2.a) = 2 order by t1.a,t2.a;
a	b	a	b
1	1	NULL	NULL
2	2	2	2
DROP TABLE t1, t2;
select SUBSTR('abcdefg',3,2);
SUBSTR('abcdefg',3,2)
cd
select SUBSTRING('abcdefg',3,2);
SUBSTRING('abcdefg',3,2)
cd
select SUBSTR('abcdefg',-3,2) FROM DUAL;
SUBSTR('abcdefg',-3,2)
ef
select SUBSTR('abcdefg',-1,5) FROM DUAL;
SUBSTR('abcdefg',-1,5)
g
select SUBSTR('abcdefg',0,0) FROM DUAL;
SUBSTR('abcdefg',0,0)

select SUBSTR('abcdefg',-1,-1) FROM DUAL;
SUBSTR('abcdefg',-1,-1)

select SUBSTR('abcdefg',1,-1) FROM DUAL;
SUBSTR('abcdefg',1,-1)

create table t7 (s1 char);
select * from t7
where concat(s1 collate latin1_general_ci,s1 collate latin1_swedish_ci) = 'AA';
ERROR HY000: Illegal mix of collations (latin1_general_ci,EXPLICIT) and (latin1_swedish_ci,EXPLICIT) for operation 'concat'
drop table t7;
select substring_index("1abcd;2abcd;3abcd;4abcd", ';', 2),substring_index("1abcd;2abcd;3abcd;4abcd", ';', -2);
substring_index("1abcd;2abcd;3abcd;4abcd", ';', 2)	substring_index("1abcd;2abcd;3abcd;4abcd", ';', -2)
1abcd;2abcd	3abcd;4abcd
explain extended select md5('hello'), sha('abc'), sha1('abc'), soundex(''), 'mood' sounds like 'mud', aes_decrypt(aes_encrypt('abc','1'),'1'),concat('*',space(5),'*'), reverse('abc'), rpad('a',4,'1'), lpad('a',4,'1'),  concat_ws(',','',NULL,'a'),make_set(255,_latin2'a',_latin2'b',_latin2'c'),elt(2,1),locate("a","b",2),format(130,10),char(0),conv(130,16,10),hex(130),binary 'HE', export_set(255,_latin2'y',_latin2'n',_latin2' '),FIELD('b' COLLATE latin1_bin,'A','B'),FIND_IN_SET(_latin1'B',_latin1'a,b,c,d'),collation(conv(130,16,10)), coercibility(conv(130,16,10)),length('\n\t\r\b\0\_\%\\'),bit_length('\n\t\r\b\0\_\%\\'),bit_length('\n\t\r\b\0\_\%\\'),concat('monty',' was here ','again'),length('hello'),char(ascii('h')),ord('h'),quote(1/0),crc32("123"),replace('aaaa','a','b'),insert('txs',2,1,'hi'),left(_latin2'a',1),right(_latin2'a',1),lcase(_latin2'a'),ucase(_latin2'a'),SUBSTR('abcdefg',3,2),substring_index("1abcd;2abcd;3abcd;4abcd", ';', 2),trim(_latin2' a '),ltrim(_latin2' a '),rtrim(_latin2' a '), decode(encode(repeat("a",100000),"monty"),"monty");
id	select_type	table	type	possible_keys	key	key_len	ref	rows	Extra
1	SIMPLE	NULL	NULL	NULL	NULL	NULL	NULL	NULL	No tables used
Warnings:
Note	1003	select md5(_latin1'hello') AS `md5('hello')`,sha(_latin1'abc') AS `sha('abc')`,sha(_latin1'abc') AS `sha1('abc')`,soundex(_latin1'') AS `soundex('')`,(soundex(_latin1'mood') = soundex(_latin1'mud')) AS `'mood' sounds like 'mud'`,aes_decrypt(aes_encrypt(_latin1'abc',_latin1'1'),_latin1'1') AS `aes_decrypt(aes_encrypt('abc','1'),'1')`,concat(_latin1'*',repeat(_latin1' ',5),_latin1'*') AS `concat('*',space(5),'*')`,reverse(_latin1'abc') AS `reverse('abc')`,rpad(_latin1'a',4,_latin1'1') AS `rpad('a',4,'1')`,lpad(_latin1'a',4,_latin1'1') AS `lpad('a',4,'1')`,concat_ws(_latin1',',_latin1'',NULL,_latin1'a') AS `concat_ws(',','',NULL,'a')`,make_set(255,_latin2'a',_latin2'b',_latin2'c') AS `make_set(255,_latin2'a',_latin2'b',_latin2'c')`,elt(2,1) AS `elt(2,1)`,locate(_latin1'a',_latin1'b',2) AS `locate("a","b",2)`,format(130,10) AS `format(130,10)`,char(0) AS `char(0)`,conv(130,16,10) AS `conv(130,16,10)`,hex(130) AS `hex(130)`,cast(_latin1'HE' as char charset binary) AS `binary 'HE'`,export_set(255,_latin2'y',_latin2'n',_latin2' ') AS `export_set(255,_latin2'y',_latin2'n',_latin2' ')`,field((_latin1'b' collate latin1_bin),_latin1'A',_latin1'B') AS `FIELD('b' COLLATE latin1_bin,'A','B')`,find_in_set(_latin1'B',_latin1'a,b,c,d') AS `FIND_IN_SET(_latin1'B',_latin1'a,b,c,d')`,collation(conv(130,16,10)) AS `collation(conv(130,16,10))`,coercibility(conv(130,16,10)) AS `coercibility(conv(130,16,10))`,length(_latin1'\n	\r\0\\_\\%\\') AS `length('\n\t\r\b\0\_\%\\')`,bit_length(_latin1'\n	\r\0\\_\\%\\') AS `bit_length('\n\t\r\b\0\_\%\\')`,bit_length(_latin1'\n	\r\0\\_\\%\\') AS `bit_length('\n\t\r\b\0\_\%\\')`,concat(_latin1'monty',_latin1' was here ',_latin1'again') AS `concat('monty',' was here ','again')`,length(_latin1'hello') AS `length('hello')`,char(ascii(_latin1'h')) AS `char(ascii('h'))`,ord(_latin1'h') AS `ord('h')`,quote((1 / 0)) AS `quote(1/0)`,crc32(_latin1'123') AS `crc32("123")`,replace(_latin1'aaaa',_latin1'a',_latin1'b') AS `replace('aaaa','a','b')`,insert(_latin1'txs',2,1,_latin1'hi') AS `insert('txs',2,1,'hi')`,left(_latin2'a',1) AS `left(_latin2'a',1)`,right(_latin2'a',1) AS `right(_latin2'a',1)`,lcase(_latin2'a') AS `lcase(_latin2'a')`,ucase(_latin2'a') AS `ucase(_latin2'a')`,substr(_latin1'abcdefg',3,2) AS `SUBSTR('abcdefg',3,2)`,substring_index(_latin1'1abcd;2abcd;3abcd;4abcd',_latin1';',2) AS `substring_index("1abcd;2abcd;3abcd;4abcd", ';', 2)`,trim(_latin2' a ') AS `trim(_latin2' a ')`,ltrim(_latin2' a ') AS `ltrim(_latin2' a ')`,rtrim(_latin2' a ') AS `rtrim(_latin2' a ')`,decode(encode(repeat(_latin1'a',100000))) AS `decode(encode(repeat("a",100000),"monty"),"monty")`
SELECT lpad(12345, 5, "#");
lpad(12345, 5, "#")
12345
SELECT conv(71, 10, 36), conv('1Z', 36, 10);
conv(71, 10, 36)	conv('1Z', 36, 10)
1Z	71
SELECT conv(71, 10, 37), conv('1Z', 37, 10), conv(0,1,10),conv(0,0,10), conv(0,-1,10);
conv(71, 10, 37)	conv('1Z', 37, 10)	conv(0,1,10)	conv(0,0,10)	conv(0,-1,10)
NULL	NULL	NULL	NULL	NULL
create table t1 (id int(1), str varchar(10)) DEFAULT CHARSET=utf8;
insert into t1 values (1,'aaaaaaaaaa'), (2,'bbbbbbbbbb');
create table t2 (id int(1), str varchar(10)) DEFAULT CHARSET=utf8;
insert into t2 values (1,'cccccccccc'), (2,'dddddddddd');
select substring(concat(t1.str, t2.str), 1, 15) "name" from t1, t2 
where t2.id=t1.id order by name;
name
aaaaaaaaaaccccc
bbbbbbbbbbddddd
drop table t1, t2;
create table t1 (c1 INT, c2 INT UNSIGNED);
insert into t1 values ('21474836461','21474836461');
Warnings:
Warning	1264	Out of range value adjusted for column 'c1' at row 1
Warning	1264	Out of range value adjusted for column 'c2' at row 1
insert into t1 values ('-21474836461','-21474836461');
Warnings:
Warning	1264	Out of range value adjusted for column 'c1' at row 1
Warning	1264	Out of range value adjusted for column 'c2' at row 1
show warnings;
Level	Code	Message
Warning	1264	Out of range value adjusted for column 'c1' at row 1
Warning	1264	Out of range value adjusted for column 'c2' at row 1
select * from t1;
c1	c2
2147483647	4294967295
-2147483648	0
drop table t1;
select left(1234, 3) + 0;
left(1234, 3) + 0
123
create table t1 (a int not null primary key, b varchar(40), c datetime);
insert into t1 (a,b,c) values (1,'Tom','2004-12-10 12:13:14'),(2,'ball games','2004-12-10 12:13:14'), (3,'Basil','2004-12-10 12:13:14'), (4,'Dean','2004-12-10 12:13:14'),(5,'Ellis','2004-12-10 12:13:14'), (6,'Serg','2004-12-10 12:13:14'), (7,'Sergei','2004-12-10 12:13:14'),(8,'Georg','2004-12-10 12:13:14'),(9,'Salle','2004-12-10 12:13:14'),(10,'Sinisa','2004-12-10 12:13:14');
select count(*) as total, left(c,10) as reg from t1 group by reg order by reg desc limit 0,12;
total	reg
10	2004-12-10
drop table t1;
select trim(null from 'kate') as "must_be_null";
must_be_null
NULL
select trim('xyz' from null) as "must_be_null";
must_be_null
NULL
select trim(leading NULL from 'kate') as "must_be_null";
must_be_null
NULL
select trim(trailing NULL from 'xyz') as "must_be_null";
must_be_null
NULL
CREATE TABLE t1 (
id int(11) NOT NULL auto_increment,
a bigint(20) unsigned default NULL,
PRIMARY KEY  (id)
) ENGINE=MyISAM;
INSERT INTO t1 VALUES
('0','16307858876001849059');
SELECT CONV('e251273eb74a8ee3', 16, 10);
CONV('e251273eb74a8ee3', 16, 10)
16307858876001849059
EXPLAIN 
SELECT id
FROM t1
WHERE a = 16307858876001849059;
id	select_type	table	type	possible_keys	key	key_len	ref	rows	Extra
1	SIMPLE	t1	system	NULL	NULL	NULL	NULL	1	
EXPLAIN 
SELECT id
FROM t1
WHERE a = CONV('e251273eb74a8ee3', 16, 10);
id	select_type	table	type	possible_keys	key	key_len	ref	rows	Extra
1	SIMPLE	t1	system	NULL	NULL	NULL	NULL	1	
DROP TABLE t1;
SELECT CHAR(NULL,121,83,81,'76') as my_column;
my_column
ySQL
SELECT CHAR_LENGTH(CHAR(NULL,121,83,81,'76')) as my_column;
my_column
4
CREATE TABLE t1 (id int PRIMARY KEY, str char(255) NOT NULL);
CREATE TABLE t2 (id int NOT NULL UNIQUE);
INSERT INTO t2 VALUES (1),(2);
INSERT INTO t1 VALUES (1, aes_encrypt('foo', 'bar'));
INSERT INTO t1 VALUES (2, 'not valid');
SELECT t1.id, aes_decrypt(str, 'bar') FROM t1, t2 WHERE t1.id = t2.id;
id	aes_decrypt(str, 'bar')
1	foo
2	NULL
SELECT t1.id, aes_decrypt(str, 'bar') FROM t1, t2 WHERE t1.id = t2.id
ORDER BY t1.id;
id	aes_decrypt(str, 'bar')
1	foo
2	NULL
DROP TABLE t1, t2;
select field(0,NULL,1,0), field("",NULL,"bar",""), field(0.0,NULL,1.0,0.0);
field(0,NULL,1,0)	field("",NULL,"bar","")	field(0.0,NULL,1.0,0.0)
3	3	3
select field(NULL,1,2,NULL), field(NULL,1,2,0);
field(NULL,1,2,NULL)	field(NULL,1,2,0)
0	0
CREATE TABLE t1 (str varchar(20) PRIMARY KEY);
CREATE TABLE t2 (num int primary key);
INSERT INTO t1 VALUES ('notnumber');
INSERT INTO t2 VALUES (0), (1);
SELECT * FROM t1, t2 WHERE num=str;
str	num
notnumber	0
SELECT * FROM t1, t2 WHERE num=substring(str from 1 for 6);
str	num
notnumber	0
DROP TABLE t1,t2;
CREATE TABLE t1(
id int(11) NOT NULL auto_increment,
pc int(11) NOT NULL default '0',
title varchar(20) default NULL,
PRIMARY KEY (id)
);
INSERT INTO t1 VALUES
(1, 0, 'Main'),
(2, 1, 'Toys'),
(3, 1, 'Games');
SELECT t1.id, CONCAT_WS('->', t3.title, t2.title, t1.title) as col1
FROM t1 LEFT JOIN t1 AS t2 ON t1.pc=t2.id
LEFT JOIN t1 AS t3 ON t2.pc=t3.id;
id	col1
1	Main
2	Main->Toys
3	Main->Games
SELECT t1.id, CONCAT_WS('->', t3.title, t2.title, t1.title) as col1
FROM t1 LEFT JOIN t1 AS t2 ON t1.pc=t2.id
LEFT JOIN t1 AS t3 ON t2.pc=t3.id
WHERE CONCAT_WS('->', t3.title, t2.title, t1.title) LIKE '%Toys%';
id	col1
2	Main->Toys
DROP TABLE t1;
CREATE TABLE t1(
trackid     int(10) unsigned NOT NULL auto_increment,
trackname   varchar(100) NOT NULL default '',
PRIMARY KEY (trackid)
);
CREATE TABLE t2(
artistid    int(10) unsigned NOT NULL auto_increment,
artistname  varchar(100) NOT NULL default '',
PRIMARY KEY (artistid)
);
CREATE TABLE t3(
trackid     int(10) unsigned NOT NULL,
artistid    int(10) unsigned NOT NULL,
PRIMARY KEY (trackid,artistid)
);
INSERT INTO t1 VALUES (1, 'April In Paris'), (2, 'Autumn In New York');
INSERT INTO t2 VALUES (1, 'Vernon Duke');
INSERT INTO t3 VALUES (1,1);
SELECT CONCAT_WS(' ', trackname, artistname) trackname, artistname
FROM t1 LEFT JOIN t3 ON t1.trackid=t3.trackid
LEFT JOIN t2 ON t2.artistid=t3.artistid
WHERE CONCAT_WS(' ', trackname, artistname) LIKE '%In%';
trackname	artistname
April In Paris Vernon Duke	Vernon Duke
Autumn In New York	NULL
DROP TABLE t1,t2,t3;
create table t1 (b varchar(5));
insert t1 values ('ab'), ('abc'), ('abcd'), ('abcde');
select *,substring(b,1),substring(b,-1),substring(b,-2),substring(b,-3),substring(b,-4),substring(b,-5) from t1;
b	substring(b,1)	substring(b,-1)	substring(b,-2)	substring(b,-3)	substring(b,-4)	substring(b,-5)
ab	ab	b	ab			
abc	abc	c	bc	abc		
abcd	abcd	d	cd	bcd	abcd	
abcde	abcde	e	de	cde	bcde	abcde
select * from (select *,substring(b,1),substring(b,-1),substring(b,-2),substring(b,-3),substring(b,-4),substring(b,-5) from t1) t;
b	substring(b,1)	substring(b,-1)	substring(b,-2)	substring(b,-3)	substring(b,-4)	substring(b,-5)
ab	ab	b	ab			
abc	abc	c	bc	abc		
abcd	abcd	d	cd	bcd	abcd	
abcde	abcde	e	de	cde	bcde	abcde
drop table t1;
select hex(29223372036854775809), hex(-29223372036854775809);
hex(29223372036854775809)	hex(-29223372036854775809)
FFFFFFFFFFFFFFFF	FFFFFFFFFFFFFFFF
create table t1 (i int);
insert into t1 values (1000000000),(1);
select lpad(i, 7, ' ') as t from t1;
Catalog	Database	Table	Table_alias	Column	Column_alias	Type	Length	Max length	Is_null	Flags	Decimals	Charsetnr
def					t	253	7	7	Y	128	31	63
t
1000000
      1
select rpad(i, 7, ' ') as t from t1;
Catalog	Database	Table	Table_alias	Column	Column_alias	Type	Length	Max length	Is_null	Flags	Decimals	Charsetnr
def					t	253	7	7	Y	128	31	63
t
1000000
1      
drop table t1;
select load_file("lkjlkj");
load_file("lkjlkj")
NULL
select ifnull(load_file("lkjlkj"),"it's null");
ifnull(load_file("lkjlkj"),"it's null")
it's null
create table t1 (f1 varchar(4), f2 varchar(64), unique key k1 (f1,f2));
insert into t1 values ( 'test',md5('test')), ('test', sha('test'));
select * from t1 where f1='test' and (f2= md5("test") or f2= md5("TEST"));
f1	f2
test	098f6bcd4621d373cade4e832627b4f6
select * from t1 where f1='test' and (f2= md5("TEST") or f2= md5("test"));
f1	f2
test	098f6bcd4621d373cade4e832627b4f6
select * from t1 where f1='test' and (f2= sha("test") or f2= sha("TEST"));
f1	f2
test	a94a8fe5ccb19ba61c4c0873d391e987982fbbd3
select * from t1 where f1='test' and (f2= sha("TEST") or f2= sha("test"));
f1	f2
test	a94a8fe5ccb19ba61c4c0873d391e987982fbbd3
drop table t1;
<<<<<<< HEAD
End of 4.1 tests
create table t1 (d decimal default null);
insert into t1 values (null);
select format(d, 2) from t1;
format(d, 2)
NULL
drop table t1;
create table t1 (c varchar(40));
insert into t1 values ('y,abc'),('y,abc');
select c, substring_index(lcase(c), @q:=',', -1) as res from t1;
c	res
y,abc	abc
y,abc	abc
drop table t1;
select cast(rtrim('  20.06 ') as decimal(19,2));
cast(rtrim('  20.06 ') as decimal(19,2))
20.06
select cast(ltrim('  20.06 ') as decimal(19,2));
cast(ltrim('  20.06 ') as decimal(19,2))
20.06
select cast(rtrim(ltrim('  20.06 ')) as decimal(19,2));
cast(rtrim(ltrim('  20.06 ')) as decimal(19,2))
20.06
select conv("18383815659218730760",10,10) + 0;
conv("18383815659218730760",10,10) + 0
1.8383815659219e+19
select "18383815659218730760" + 0;
"18383815659218730760" + 0
1.8383815659219e+19
End of 5.0 tests
=======
CREATE TABLE t1 (a varchar(10));
INSERT INTO t1 VALUES ('abc'), ('xyz');
SELECT a, CONCAT(a,' ',a) AS c FROM t1
HAVING LEFT(c,LENGTH(c)-INSTR(REVERSE(c)," ")) = a;
a	c
abc	abc abc
xyz	xyz xyz
SELECT a, CONCAT(a,' ',a) AS c FROM t1
HAVING LEFT(CONCAT(a,' ',a),
LENGTH(CONCAT(a,' ',a))-
INSTR(REVERSE(CONCAT(a,' ',a))," ")) = a;
a	c
abc	abc abc
xyz	xyz xyz
DROP TABLE t1;
End of 4.1 tests
>>>>>>> 6e1c8ad8
<|MERGE_RESOLUTION|>--- conflicted
+++ resolved
@@ -1038,38 +1038,6 @@
 f1	f2
 test	a94a8fe5ccb19ba61c4c0873d391e987982fbbd3
 drop table t1;
-<<<<<<< HEAD
-End of 4.1 tests
-create table t1 (d decimal default null);
-insert into t1 values (null);
-select format(d, 2) from t1;
-format(d, 2)
-NULL
-drop table t1;
-create table t1 (c varchar(40));
-insert into t1 values ('y,abc'),('y,abc');
-select c, substring_index(lcase(c), @q:=',', -1) as res from t1;
-c	res
-y,abc	abc
-y,abc	abc
-drop table t1;
-select cast(rtrim('  20.06 ') as decimal(19,2));
-cast(rtrim('  20.06 ') as decimal(19,2))
-20.06
-select cast(ltrim('  20.06 ') as decimal(19,2));
-cast(ltrim('  20.06 ') as decimal(19,2))
-20.06
-select cast(rtrim(ltrim('  20.06 ')) as decimal(19,2));
-cast(rtrim(ltrim('  20.06 ')) as decimal(19,2))
-20.06
-select conv("18383815659218730760",10,10) + 0;
-conv("18383815659218730760",10,10) + 0
-1.8383815659219e+19
-select "18383815659218730760" + 0;
-"18383815659218730760" + 0
-1.8383815659219e+19
-End of 5.0 tests
-=======
 CREATE TABLE t1 (a varchar(10));
 INSERT INTO t1 VALUES ('abc'), ('xyz');
 SELECT a, CONCAT(a,' ',a) AS c FROM t1
@@ -1086,4 +1054,32 @@
 xyz	xyz xyz
 DROP TABLE t1;
 End of 4.1 tests
->>>>>>> 6e1c8ad8
+create table t1 (d decimal default null);
+insert into t1 values (null);
+select format(d, 2) from t1;
+format(d, 2)
+NULL
+drop table t1;
+create table t1 (c varchar(40));
+insert into t1 values ('y,abc'),('y,abc');
+select c, substring_index(lcase(c), @q:=',', -1) as res from t1;
+c	res
+y,abc	abc
+y,abc	abc
+drop table t1;
+select cast(rtrim('  20.06 ') as decimal(19,2));
+cast(rtrim('  20.06 ') as decimal(19,2))
+20.06
+select cast(ltrim('  20.06 ') as decimal(19,2));
+cast(ltrim('  20.06 ') as decimal(19,2))
+20.06
+select cast(rtrim(ltrim('  20.06 ')) as decimal(19,2));
+cast(rtrim(ltrim('  20.06 ')) as decimal(19,2))
+20.06
+select conv("18383815659218730760",10,10) + 0;
+conv("18383815659218730760",10,10) + 0
+1.8383815659219e+19
+select "18383815659218730760" + 0;
+"18383815659218730760" + 0
+1.8383815659219e+19
+End of 5.0 tests