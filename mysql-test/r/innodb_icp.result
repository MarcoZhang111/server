--- conflicted
+++ resolved
@@ -835,7 +835,22 @@
 Handler_icp_attempts	2
 Handler_icp_match	1
 DROP TABLE t1;
-<<<<<<< HEAD
+create table t1 (a int,b char(5),primary key (a), key (b(1)));
+insert into t1 values ('a','b');
+Warnings:
+Warning	1366	Incorrect integer value: 'a' for column 'a' at row 1
+select 1 from t1 where a and b >= 'aa';
+1
+drop table t1;
+#
+# Bug#58015 "Assert in row_sel_field_store_in_mysql_format
+#            when running innodb_mrr_icp test"
+#
+create table t1 (a char(2) charset utf8,b double, primary key (a(1)),key (b));
+insert into t1 values ('',1);
+select 1 from t1 where b <= 1 and a <> '';
+1
+drop table t1;
 #
 # BUG#920132: Assert trx->n_active_thrs == 1 failed at que0que.c line 1050 
 #
@@ -865,23 +880,5 @@
 ORDER BY e;
 a	b	c	d	e
 DROP TABLE t1,t2,t3;
-=======
-create table t1 (a int,b char(5),primary key (a), key (b(1)));
-insert into t1 values ('a','b');
-Warnings:
-Warning	1366	Incorrect integer value: 'a' for column 'a' at row 1
-select 1 from t1 where a and b >= 'aa';
-1
-drop table t1;
-#
-# Bug#58015 "Assert in row_sel_field_store_in_mysql_format
-#            when running innodb_mrr_icp test"
-#
-create table t1 (a char(2) charset utf8,b double, primary key (a(1)),key (b));
-insert into t1 values ('',1);
-select 1 from t1 where b <= 1 and a <> '';
-1
-drop table t1;
->>>>>>> 6530c847
 set optimizer_switch=@innodb_icp_tmp;
 set storage_engine= @save_storage_engine;