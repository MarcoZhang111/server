drop table if exists t1,t2;
create table t1 (a char(16), b date, c datetime);
insert into t1 SET a='test 2000-01-01', b='2000-01-01', c='2000-01-01';
select * from t1 where c = '2000-01-01';
a	b	c
test 2000-01-01	2000-01-01	2000-01-01 00:00:00
select * from t1 where b = '2000-01-01';
a	b	c
test 2000-01-01	2000-01-01	2000-01-01 00:00:00
drop table t1;
CREATE TABLE t1 (name char(6),cdate date);
INSERT INTO t1 VALUES ('name1','1998-01-01');
INSERT INTO t1 VALUES ('name2','1998-01-01');
INSERT INTO t1 VALUES ('name1','1998-01-02');
INSERT INTO t1 VALUES ('name2','1998-01-02');
CREATE TABLE t2 (cdate date, note char(6));
INSERT INTO t2 VALUES ('1998-01-01','note01');
INSERT INTO t2 VALUES ('1998-01-02','note02');
select name,t1.cdate,note from t1,t2 where t1.cdate=t2.cdate and t1.cdate='1998-01-01';
name	cdate	note
name1	1998-01-01	note01
name2	1998-01-01	note01
drop table t1,t2;
CREATE TABLE t1 ( datum DATE );
INSERT INTO t1 VALUES ( "2000-1-1" );
INSERT INTO t1 VALUES ( "2000-1-2" );
INSERT INTO t1 VALUES ( "2000-1-3" );
INSERT INTO t1 VALUES ( "2000-1-4" );
INSERT INTO t1 VALUES ( "2000-1-5" );
SELECT * FROM t1 WHERE datum BETWEEN cast("2000-1-2" as date) AND cast("2000-1-4" as date);
datum
2000-01-02
2000-01-03
2000-01-04
SELECT * FROM t1 WHERE datum BETWEEN cast("2000-1-2" as date) AND datum - INTERVAL 100 DAY;
datum
DROP TABLE t1;
CREATE TABLE t1 (
user_id char(10),
summa int(11),
rdate date
);
INSERT INTO t1 VALUES ('aaa',100,'1998-01-01');
INSERT INTO t1 VALUES ('aaa',200,'1998-01-03');
INSERT INTO t1 VALUES ('bbb',50,'1998-01-02');
INSERT INTO t1 VALUES ('bbb',200,'1998-01-04');
select max(rdate) as s from t1 where rdate < '1998-01-03' having s> "1998-01-01";
s
1998-01-02
select max(rdate) as s from t1 having s="1998-01-04";
s
1998-01-04
select max(rdate+0) as s from t1 having s="19980104";
s
19980104
drop table t1;
create table t1 (date date);
insert into t1 values ("2000-08-10"),("2000-08-11");
select date_add(date,INTERVAL 1 DAY),date_add(date,INTERVAL 1 SECOND) from t1;
date_add(date,INTERVAL 1 DAY)	date_add(date,INTERVAL 1 SECOND)
2000-08-11	2000-08-10 00:00:01
2000-08-12	2000-08-11 00:00:01
drop table t1;
CREATE TABLE t1(AFIELD INT);
INSERT INTO t1 VALUES(1);
CREATE TABLE t2(GMT  VARCHAR(32));
INSERT INTO t2 VALUES('GMT-0800');
SELECT DATE_FORMAT("2002-03-06 10:11:12", CONCAT('%a, %d %M %Y %H:%i:%s ' ,  t2.GMT)) FROM t1, t2 GROUP BY t1.AFIELD;
DATE_FORMAT("2002-03-06 10:11:12", CONCAT('%a, %d %M %Y %H:%i:%s ' ,  t2.GMT))
Wed, 06 March 2002 10:11:12 GMT-0800
INSERT INTO t1 VALUES(1);
SELECT DATE_FORMAT("2002-03-06 10:11:12", CONCAT('%a, %d %M %Y %H:%i:%s ' ,  t2.GMT)), DATE_FORMAT("2002-03-06 10:11:12",  CONCAT('%a, %d %M %Y %H:%i:%s ' ,  t2.GMT)) FROM t1,t2 GROUP BY t1.AFIELD;
DATE_FORMAT("2002-03-06 10:11:12", CONCAT('%a, %d %M %Y %H:%i:%s ' ,  t2.GMT))	DATE_FORMAT("2002-03-06 10:11:12",  CONCAT('%a, %d %M %Y %H:%i:%s ' ,  t2.GMT))
Wed, 06 March 2002 10:11:12 GMT-0800	Wed, 06 March 2002 10:11:12 GMT-0800
drop table t1,t2;
CREATE TABLE t1 (f1 time default NULL, f2 time default NULL);
INSERT INTO t1 (f1, f2) VALUES ('09:00', '12:00');
SELECT DATE_FORMAT(f1, "%l.%i %p") , DATE_FORMAT(f2, "%l.%i %p") FROM t1;
DATE_FORMAT(f1, "%l.%i %p")	DATE_FORMAT(f2, "%l.%i %p")
9.00 AM	12.00 PM
DROP TABLE t1;
CREATE TABLE t1 (f1 DATE);
CREATE TABLE t2 (f2 VARCHAR(8));
CREATE TABLE t3 (f2 CHAR(8));
INSERT INTO t1 VALUES ('1978-11-26');
INSERT INTO t2 SELECT f1+0 FROM t1;
INSERT INTO t2 SELECT f1+0 FROM t1 UNION SELECT f1+0 FROM t1;
INSERT INTO t3 SELECT f1+0 FROM t1;
INSERT INTO t3 SELECT f1+0 FROM t1 UNION SELECT f1+0 FROM t1;
SELECT * FROM t2;
f2
19781126
19781126
SELECT * FROM t3;
f2
19781126
19781126
DROP TABLE t1, t2, t3;
CREATE TABLE t1 (y YEAR);
INSERT INTO t1 VALUES ('abc');
Warnings:
Warning	1366	Incorrect integer value: 'abc' for column 'y' at row 1
SELECT * FROM t1;
y
0000
DROP TABLE t1;
create table t1(start_date date, end_date date);
insert into t1 values ('2000-01-01','2000-01-02');
select 1 from t1 where cast('2000-01-01 12:01:01' as datetime) between start_date and end_date;
1
1
drop table t1;
select @d:=1111;
@d:=1111
1111
select year(@d), month(@d), day(@d), cast(@d as date);
year(@d)	month(@d)	day(@d)	cast(@d as date)
2000	11	11	2000-11-11
select @d:=011111;
@d:=011111
11111
select year(@d), month(@d), day(@d), cast(@d as date);
year(@d)	month(@d)	day(@d)	cast(@d as date)
2001	11	11	2001-11-11
select @d:=1311;
@d:=1311
1311
select year(@d), month(@d), day(@d), cast(@d as date);
year(@d)	month(@d)	day(@d)	cast(@d as date)
NULL	NULL	NULL	NULL
Warnings:
Warning	1292	Incorrect datetime value: '1311'
Warning	1292	Incorrect datetime value: '1311'
Warning	1292	Incorrect datetime value: '1311'
Warning	1292	Incorrect datetime value: '1311'
create table t1 (d  date , dt datetime , ts timestamp);
insert into t1 values (9912101,9912101,9912101);
Warnings:
Warning	1264	Out of range value for column 'd' at row 1
Warning	1264	Out of range value for column 'dt' at row 1
Warning	1265	Data truncated for column 'ts' at row 1
insert into t1 values (11111,11111,11111);
select * from t1;
d	dt	ts
0000-00-00	0000-00-00 00:00:00	0000-00-00 00:00:00
2001-11-11	2001-11-11 00:00:00	2001-11-11 00:00:00
drop table t1;
CREATE TABLE t1 (
a INT
);
INSERT INTO t1 VALUES (1);
INSERT INTO t1 VALUES (NULL);
SELECT str_to_date( '', a ) FROM t1;
str_to_date( '', a )
0000-00-00 00:00:00
NULL
DROP TABLE t1;
CREATE TABLE t1 (a DATE, b int, PRIMARY KEY (a,b));
INSERT INTO t1 VALUES (DATE(NOW()), 1);
SELECT COUNT(*) FROM t1 WHERE a = NOW();
COUNT(*)
0
EXPLAIN SELECT COUNT(*) FROM t1 WHERE a = NOW();
id	select_type	table	type	possible_keys	key	key_len	ref	rows	Extra
1	SIMPLE	NULL	NULL	NULL	NULL	NULL	NULL	NULL	Impossible WHERE noticed after reading const tables
INSERT INTO t1 VALUES (DATE(NOW()), 2);
SELECT COUNT(*) FROM t1 WHERE a = NOW();
COUNT(*)
0
EXPLAIN SELECT COUNT(*) FROM t1 WHERE a = NOW();
id	select_type	table	type	possible_keys	key	key_len	ref	rows	Extra
1	SIMPLE	NULL	NULL	NULL	NULL	NULL	NULL	NULL	Impossible WHERE noticed after reading const tables
SELECT COUNT(*) FROM t1 WHERE a = NOW() AND b = 1;
COUNT(*)
0
EXPLAIN SELECT COUNT(*) FROM t1 WHERE a = NOW() AND b = 1;
id	select_type	table	type	possible_keys	key	key_len	ref	rows	Extra
1	SIMPLE	NULL	NULL	NULL	NULL	NULL	NULL	NULL	Impossible WHERE noticed after reading const tables
ALTER TABLE t1 DROP PRIMARY KEY;
SELECT COUNT(*) FROM t1 WHERE a = NOW();
COUNT(*)
0
EXPLAIN SELECT COUNT(*) FROM t1 WHERE a = NOW();
id	select_type	table	type	possible_keys	key	key_len	ref	rows	Extra
1	SIMPLE	t1	ALL	NULL	NULL	NULL	NULL	2	Using where
DROP TABLE t1;
CREATE TABLE t1 (a DATE);
CREATE TABLE t2 (a DATE);
CREATE INDEX i ON t1 (a);
INSERT INTO t1 VALUES ('0000-00-00'),('0000-00-00');
INSERT INTO t2 VALUES ('0000-00-00'),('0000-00-00');
SELECT * FROM t1 WHERE a = '0000-00-00';
a
0000-00-00
0000-00-00
SELECT * FROM t2 WHERE a = '0000-00-00';
a
0000-00-00
0000-00-00
SET SQL_MODE=TRADITIONAL;
EXPLAIN SELECT * FROM t1 WHERE a = '0000-00-00';
id	select_type	table	type	possible_keys	key	key_len	ref	rows	Extra
1	SIMPLE	t1	ref	i	i	4	const	1	Using where; Using index
Warnings:
Warning	1292	Incorrect date value: '0000-00-00' for column 'a' at row 1
Warning	1292	Incorrect date value: '0000-00-00' for column 'a' at row 1
SELECT * FROM t1 WHERE a = '0000-00-00';
a
0000-00-00
0000-00-00
Warnings:
Warning	1292	Incorrect date value: '0000-00-00' for column 'a' at row 1
Warning	1292	Incorrect date value: '0000-00-00' for column 'a' at row 1
SELECT * FROM t2 WHERE a = '0000-00-00';
a
0000-00-00
0000-00-00
Warnings:
Warning	1292	Incorrect date value: '0000-00-00' for column 'a' at row 1
Warning	1292	Incorrect date value: '0000-00-00' for column 'a' at row 1
INSERT INTO t1 VALUES ('0000-00-00');
ERROR 22007: Incorrect date value: '0000-00-00' for column 'a' at row 1
SET SQL_MODE=DEFAULT;
DROP TABLE t1,t2;
CREATE TABLE t1 (a DATE);
CREATE TABLE t2 (a DATE);
CREATE INDEX i ON t1 (a);
INSERT INTO t1 VALUES ('1000-00-00'),('1000-00-00');
INSERT INTO t2 VALUES ('1000-00-00'),('1000-00-00');
SELECT * FROM t1 WHERE a = '1000-00-00';
a
1000-00-00
1000-00-00
SELECT * FROM t2 WHERE a = '1000-00-00';
a
1000-00-00
1000-00-00
SET SQL_MODE=TRADITIONAL;
EXPLAIN SELECT * FROM t1 WHERE a = '1000-00-00';
id	select_type	table	type	possible_keys	key	key_len	ref	rows	Extra
1	SIMPLE	t1	ref	i	i	4	const	1	Using where; Using index
Warnings:
Warning	1292	Incorrect date value: '1000-00-00' for column 'a' at row 1
Warning	1292	Incorrect date value: '1000-00-00' for column 'a' at row 1
SELECT * FROM t1 WHERE a = '1000-00-00';
a
1000-00-00
1000-00-00
Warnings:
Warning	1292	Incorrect date value: '1000-00-00' for column 'a' at row 1
Warning	1292	Incorrect date value: '1000-00-00' for column 'a' at row 1
SELECT * FROM t2 WHERE a = '1000-00-00';
a
1000-00-00
1000-00-00
Warnings:
Warning	1292	Incorrect date value: '1000-00-00' for column 'a' at row 1
Warning	1292	Incorrect date value: '1000-00-00' for column 'a' at row 1
INSERT INTO t1 VALUES ('1000-00-00');
ERROR 22007: Incorrect date value: '1000-00-00' for column 'a' at row 1
SET SQL_MODE=DEFAULT;
DROP TABLE t1,t2;
<<<<<<< HEAD
End of 5.0 tests
create table t1 (a date, primary key (a))engine=memory;
insert into t1 values ('0000-01-01'), ('0000-00-01'), ('0001-01-01');
select * from t1 where a between '0000-00-01' and '0000-00-02';
a
0000-00-01
drop table t1;
End of 5.1 tests
=======
CREATE TABLE t1 SELECT curdate() AS f1;
SELECT hour(f1), minute(f1), second(f1) FROM t1;
hour(f1)	minute(f1)	second(f1)
0	0	0
DROP TABLE t1;
End of 5.0 tests
>>>>>>> 0a1784c5
<|MERGE_RESOLUTION|>--- conflicted
+++ resolved
@@ -260,7 +260,11 @@
 ERROR 22007: Incorrect date value: '1000-00-00' for column 'a' at row 1
 SET SQL_MODE=DEFAULT;
 DROP TABLE t1,t2;
-<<<<<<< HEAD
+CREATE TABLE t1 SELECT curdate() AS f1;
+SELECT hour(f1), minute(f1), second(f1) FROM t1;
+hour(f1)	minute(f1)	second(f1)
+0	0	0
+DROP TABLE t1;
 End of 5.0 tests
 create table t1 (a date, primary key (a))engine=memory;
 insert into t1 values ('0000-01-01'), ('0000-00-01'), ('0001-01-01');
@@ -268,12 +272,4 @@
 a
 0000-00-01
 drop table t1;
-End of 5.1 tests
-=======
-CREATE TABLE t1 SELECT curdate() AS f1;
-SELECT hour(f1), minute(f1), second(f1) FROM t1;
-hour(f1)	minute(f1)	second(f1)
-0	0	0
-DROP TABLE t1;
-End of 5.0 tests
->>>>>>> 0a1784c5
+End of 5.1 tests