--- conflicted
+++ resolved
@@ -3086,19 +3086,6 @@
 2	1
 drop table t1;
 #
-<<<<<<< HEAD
-# Start of 10.3 tests
-#
-#
-# MDEV-13240 Wrong warning with MAX(datetime_field) OVER (...)
-#
-CREATE TABLE t1 (dt DATETIME);
-INSERT INTO t1 VALUES ('2017-05-17');
-SELECT MAX(dt) OVER (ORDER BY dt ROWS BETWEEN 1 FOLLOWING AND 1 FOLLOWING) FROM t1;
-MAX(dt) OVER (ORDER BY dt ROWS BETWEEN 1 FOLLOWING AND 1 FOLLOWING)
-NULL
-DROP TABLE t1;
-=======
 # main.win failure post MDEV-12336
 #
 create table t(a decimal(35,10), b int);
@@ -3140,4 +3127,15 @@
 1	0	1
 2	0	1
 drop table t1;
->>>>>>> ad2d722a
+#
+# Start of 10.3 tests
+#
+#
+# MDEV-13240 Wrong warning with MAX(datetime_field) OVER (...)
+#
+CREATE TABLE t1 (dt DATETIME);
+INSERT INTO t1 VALUES ('2017-05-17');
+SELECT MAX(dt) OVER (ORDER BY dt ROWS BETWEEN 1 FOLLOWING AND 1 FOLLOWING) FROM t1;
+MAX(dt) OVER (ORDER BY dt ROWS BETWEEN 1 FOLLOWING AND 1 FOLLOWING)
+NULL
+DROP TABLE t1;