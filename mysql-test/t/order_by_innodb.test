--- conflicted
+++ resolved
@@ -63,7 +63,32 @@
 drop table t0, t1;
 
 --echo #
-<<<<<<< HEAD
+--echo # MDEV-18094: Query with order by limit picking index scan over filesort
+--echo #
+
+create table t0 (a int);
+INSERT INTO t0 VALUES (0),(0),(0),(0),(2),(0),(0),(1),(1),(0);
+
+CREATE TABLE t1 (
+a int(11),
+b int(11),
+c int(11),
+KEY a_c (a,c),
+KEY a_b (a,b)
+) ENGINE=InnoDB;
+insert into t1 select A.a , B.a, C.a from t0 A, t0 B, t0 C;
+
+--echo # should use ref access
+explain select a,b,c from t1 where a=1 and c=2 order by b;
+
+--echo # both should use range access
+explain select a,b,c from t1 where a=1 and c=2 order by b limit 1000;
+explain select a,b,c from t1 where a=1 and c=2 order by b limit 2000;
+drop table t1,t0;
+
+--echo # Start of 10.2 tests
+
+--echo #
 --echo # MDEV-14071: wrong results with orderby_uses_equalities=on
 --echo # (duplicate of MDEV-13994)
 --echo #
@@ -109,27 +134,5 @@
 set optimizer_switch= @save_optimizer_switch;
 
 DROP TABLE t1,t2,t3;
-=======
---echo # MDEV-18094: Query with order by limit picking index scan over filesort
---echo #
 
-create table t0 (a int);
-INSERT INTO t0 VALUES (0),(0),(0),(0),(2),(0),(0),(1),(1),(0);
-
-CREATE TABLE t1 (
-a int(11),
-b int(11),
-c int(11),
-KEY a_c (a,c),
-KEY a_b (a,b)
-) ENGINE=InnoDB;
-insert into t1 select A.a , B.a, C.a from t0 A, t0 B, t0 C;
-
---echo # should use ref access
-explain select a,b,c from t1 where a=1 and c=2 order by b;
-
---echo # both should use range access
-explain select a,b,c from t1 where a=1 and c=2 order by b limit 1000;
-explain select a,b,c from t1 where a=1 and c=2 order by b limit 2000;
-drop table t1,t0;
->>>>>>> 896974fc
+--echo # End of 10.2 tests