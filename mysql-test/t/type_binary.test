--- conflicted
+++ resolved
@@ -66,10 +66,9 @@
 select count(distinct s1) from t1;
 drop table t1;
 
-<<<<<<< HEAD
 # check that cast appends trailing zeros
 select hex(cast(0x10 as binary(2)));
-=======
+
 #
 # Bug #14299: BINARY space truncation should cause warning or error
 # 
@@ -92,5 +91,4 @@
 drop table t1;
 set @@sql_mode= @old_sql_mode;
 
-# End of 5.0 tests
->>>>>>> 8ecedd19
+--echo End of 5.0 tests