--- conflicted
+++ resolved
@@ -508,7 +508,6 @@
 DROP TABLE tm1, t1, t2;
 
 #
-<<<<<<< HEAD
 # Bug#15522 - create ... select and with merge tables
 #
 # This was fixed together with Bug#20662 (Infinite loop in CREATE TABLE
@@ -521,7 +520,8 @@
 --error ER_UPDATE_TABLE_USED
 CREATE TABLE IF NOT EXISTS t1 SELECT * FROM t2;
 DROP TABLE t1, t2;
-=======
+
+#
 # Bug #28837: MyISAM storage engine error (134) doing delete with self-join
 #
 
@@ -542,6 +542,5 @@
 
 DROP TABLE t1, t2, t3;
 
->>>>>>> 60a1e86c
 
 --echo End of 5.0 tests