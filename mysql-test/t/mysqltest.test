# This test should work in embedded server after mysqltest is fixed
-- source include/not_embedded.inc

# ============================================================================
#
# Test of mysqltest itself
#
# There are three rules that determines what belong to each command
# 1. A normal command is delimited by the <delimiter> which by default is
#    set to ';'
#
#   ex: | select *
#       |   from t1;
#       |
#   Command: "select * from t1"
#
# 2. Special case is a line that starts with "--", this is a comment
#    ended when the new line character is reached. But the first word
#    in the comment may contain a valid command, which then will be
#    executed. This can be useful when sending commands that
#    contains <delimiter>
#
# 3. Special case is also a line that starts with '#' which is treated
#     as a comment and will be ended by new line character
#
# ============================================================================

# ----------------------------------------------------------------------------
# $mysql_errno contains the return code of the last command
# sent to the server.
# ----------------------------------------------------------------------------
# get $mysql_errno before the first statement
#     $mysql_errno should be -1
eval select $mysql_errno as "before_use_test" ;


# ----------------------------------------------------------------------------
# Positive case(statement)
# ----------------------------------------------------------------------------

select otto from (select 1 as otto) as t1;
# expectation = response
--error 0
select otto from (select 1 as otto) as t1;

# expectation <> response
-- // --error 1054
-- // select otto from (select 1 as otto) as t1;


# ----------------------------------------------------------------------------
# Negative case(statement):
# The derived table t1 does not contain a column named 'friedrich' . 
# --> ERROR 42S22: Unknown column 'friedrich' in 'field list and
# --> 1054: Unknown column 'friedrich' in 'field list'
# ----------------------------------------------------------------------------

# expectation <> response
#--error 0
#select friedrich from (select 1 as otto) as t1
--error 1
--exec echo "select friedrich from (select 1 as otto) as t1;" | $MYSQL_TEST  2>&1

# expectation = response
--error 1054
select friedrich from (select 1 as otto) as t1;

# The following unmasked unsuccessful statement must give
# 1. mysqltest gives a 'failed'
# 2. does not produce a r/<test case>.reject file !!!
# PLEASE uncomment it and check its effect
#select friedrich from (select 1 as otto) as t1;


# ----------------------------------------------------------------------------
# Tests for the new feature - SQLSTATE error code matching
# Positive case(statement)
# ----------------------------------------------------------------------------

# This syntax not allowed anymore, use --error S00000, see below
# expectation = response
#!S00000 select otto from (select 1 as otto) as t1;

--error S00000
select otto from (select 1 as otto) as t1;

# expectation <> response
#!S42S22 select otto from (select 1 as otto) as t1;
#--error S42S22
#select otto from (select 1 as otto) as t1;
--error 1
--exec echo "error S42S22; select otto from (select 1 as otto) as t1;" | $MYSQL_TEST  2>&1



# ----------------------------------------------------------------------------
# Negative case(statement)
# ----------------------------------------------------------------------------

# This syntax not allowed anymore, use --error S42S22, see below
# expectation = response
#!S42S22 select friedrich from (select 1 as otto) as t1;
--error S42S22
select friedrich from (select 1 as otto) as t1;

# expectation !=response
#!S00000 select friedrich from (select 1 as otto) as t1;
#--error S00000
#select friedrich from (select 1 as otto) as t1;
--error 1
--exec echo "error S00000; select friedrich from (select 1 as otto) as t1;" | $MYSQL_TEST  2>&1

# ----------------------------------------------------------------------------
# test cases for $mysql_errno
#
# $mysql_errno is a builtin variable of mysqltest and contains the return code
# of the last command sent to the server.
#
#      The following test cases often initialize $mysql_errno to 1064 by 
#      a command with wrong syntax.
#      Example: --error 1064      To prevent the abort after the error.
#               garbage ;
# ----------------------------------------------------------------------------

# ----------------------------------------------------------------------------
# check mysql_errno = 0 after successful statement
# ----------------------------------------------------------------------------
select otto from (select 1 as otto) as t1;
eval select $mysql_errno as "after_successful_stmt_errno" ;

#----------------------------------------------------------------------------
# check mysql_errno = 1064 after statement with wrong syntax
# ----------------------------------------------------------------------------
--error 1064
garbage ;
eval select $mysql_errno as "after_wrong_syntax_errno" ;

# ----------------------------------------------------------------------------
# check if let $my_var= 'abc' ; affects $mysql_errno
# ----------------------------------------------------------------------------
--error 1064
garbage ;
let $my_var= 'abc' ;
eval select $mysql_errno as "after_let_var_equal_value" ;

# ----------------------------------------------------------------------------
# check if set @my_var= 'abc' ; affects $mysql_errno
# ----------------------------------------------------------------------------
--error 1064
garbage ;
set @my_var= 'abc' ;
eval select $mysql_errno as "after_set_var_equal_value" ;

# ----------------------------------------------------------------------------
#  check if the setting of --disable-warnings itself affects $mysql_errno
#  (May be --<whatever> modifies $mysql_errno.)
# ----------------------------------------------------------------------------
--error 1064
garbage ;
--disable_warnings
eval select $mysql_errno as "after_disable_warnings_command" ;

# ----------------------------------------------------------------------------
# check if --disable-warnings + command with warning affects the errno
# stored within $mysql_errno
# (May be disabled warnings affect $mysql_errno.)
# ----------------------------------------------------------------------------
drop table if exists t1 ;
--error 1064
garbage ;
drop table if exists t1 ;
eval select $mysql_errno as "after_disable_warnings" ;
--enable_warnings

# ----------------------------------------------------------------------------
# check if masked errors affect $mysql_errno
# ----------------------------------------------------------------------------
--error 1064
garbage ;
--error 1146
select 3 from t1 ;
eval select $mysql_errno as "after_minus_masked" ;
--error 1064
garbage ;
--error 1146
select 3 from t1 ;
eval select $mysql_errno as "after_!_masked" ;

# ----------------------------------------------------------------------------
# Will manipulations of $mysql_errno be possible and visible ?
# ----------------------------------------------------------------------------
--error 1064
garbage ;
let $mysql_errno= -1;
eval select $mysql_errno as "after_let_errno_equal_value" ;

# ----------------------------------------------------------------------------
# How affect actions on prepared statements $mysql_errno ?
# ----------------------------------------------------------------------------
# failing prepare
--error 1064
garbage ;
--error 1146
prepare stmt from "select 3 from t1" ;
eval select $mysql_errno as "after_failing_prepare" ;
create table t1 ( f1 char(10));

# successful prepare
--error 1064
garbage ;
prepare stmt from "select 3 from t1" ;
eval select $mysql_errno as "after_successful_prepare" ;

# successful execute
--error 1064
garbage ;
execute stmt;
eval select $mysql_errno as "after_successful_execute" ;

# failing execute (table has been dropped)
drop table t1;
--error 1064
garbage ;
--error 1146
execute stmt;
eval select $mysql_errno as "after_failing_execute" ;

# failing execute (unknown statement)
--error 1064
garbage ;
--error 1243
execute __stmt_;
eval select $mysql_errno as "after_failing_execute" ;

# successful deallocate
--error 1064
garbage ;
deallocate prepare stmt;
eval select $mysql_errno as "after_successful_deallocate" ;

# failing deallocate ( statement handle does not exist )
--error 1064
garbage ;
--error 1243
deallocate prepare __stmt_;
eval select $mysql_errno as "after_failing_deallocate" ;


# ----------------------------------------------------------------------------
# test cases for "--disable_abort_on_error"
#
# "--disable_abort_on_error" switches off the abort of mysqltest
# after "unmasked" failing statements.
#
# The default is "--enable_abort_on_error".
#
# "Maskings" are
#   --error <error number>  and  --error <error number>
# in the line before the failing statement.
#
# There are some additional test cases for $mysql_errno
# because "--disable_abort_on_error" enables a new situation.
# Example: "unmasked" statement fails + analysis of $mysql_errno
# ----------------------------------------------------------------------------

# ----------------------------------------------------------------------------
# Switch off the abort on error and check the effect on $mysql_errno
# ----------------------------------------------------------------------------
--error 1064
garbage ;
--disable_abort_on_error
eval select $mysql_errno as "after_--disable_abort_on_error" ;

# ----------------------------------------------------------------------------
# "unmasked" failing statement should not cause an abort
# ----------------------------------------------------------------------------
select 3 from t1 ;

# ----------------------------------------------------------------------------
# masked failing statements
# ----------------------------------------------------------------------------
# expected error = response
--error 1146
select 3 from t1 ;
--error 1146
select 3 from t1 ;
eval select $mysql_errno as "after_!errno_masked_error" ;
# expected error <> response
# --error 1000
# select 3 from t1 ;
# --error 1000
# select 3 from t1 ;
--error 1
--exec echo "disable_abort_on_error; error 1000; select 3 from t1; error 1000; select 3 from t1;" | $MYSQL_TEST  2>&1

# ----------------------------------------------------------------------------
# Switch the abort on error on and check the effect on $mysql_errno
# ----------------------------------------------------------------------------
--error 1064
garbage ;
--enable_abort_on_error
eval select $mysql_errno as "after_--enable_abort_on_error" ;

# ----------------------------------------------------------------------------
# masked failing statements
# ----------------------------------------------------------------------------
# expected error = response
--error 1146
select 3 from t1 ;

# ----------------------------------------------------------------------------
# check that the old default behaviour is not changed
# Please remove the '#' to get the abort on error
# ----------------------------------------------------------------------------
#--error 1064
#select 3 from t1 ;
#
#select 3 from t1 ;

--error 1
--exec echo "disable_abort_on_error; enable_abort_on_error; error 1064; select 3 from t1; select 3 from t1;" | $MYSQL_TEST  2>&1


# ----------------------------------------------------------------------------
# Test comments
# ----------------------------------------------------------------------------

# This is a comment
# This is a ;  comment
# This is a -- comment
-- This is also a comment
-- # This is also a comment
-- This is also a ; comment

# ----------------------------------------------------------------------------
# Test comments with embedded command
# ----------------------------------------------------------------------------

--echo hello
--     echo hello
--    echo ;;;;;;;;

--echo # MySQL: -- The

# ----------------------------------------------------------------------------
# Test detect end of line "junk"
# Most likely caused by a missing delimiter
# ----------------------------------------------------------------------------

# Too many parameters to function
--error 1
--exec echo "sleep 5 6;" | $MYSQL_TEST 2>&1

# Too many parameters to function
--error 1
--exec echo "--sleep 5 6" | $MYSQL_TEST 2>&1

#
# Missing delimiter
# The comment will be "sucked into" the sleep command since
# delimiter is missing until after "show status"
--write_file $MYSQLTEST_VARDIR/tmp/mysqltest.sql
sleep 4
# A comment
show status;
EOF
--error 1
--exec $MYSQL_TEST < $MYSQLTEST_VARDIR/tmp/mysqltest.sql 2>&1

#
# Missing delimiter until eof
# The comment will be "sucked into" the sleep command since
# delimiter is missing
--write_file $MYSQLTEST_VARDIR/tmp/mysqltest.sql
sleep 7
# Another comment
EOF
--error 1
--exec $MYSQL_TEST < $MYSQLTEST_VARDIR/tmp/mysqltest.sql 2>&1

#
# Missing delimiter until "disable_query_log"
#
--write_file $MYSQLTEST_VARDIR/tmp/mysqltest.sql
disconnect default

#
# comment
# comment 3
disable_query_log;
EOF
--error 1
--exec $MYSQL_TEST < $MYSQLTEST_VARDIR/tmp/mysqltest.sql 2>&1

#
# Missing delimiter until "disable_query_log"
#
--write_file $MYSQLTEST_VARDIR/tmp/mysqltest.sql
disconnect default

#
# comment

# comment 3
disable_query_log;
EOF
--error 1
--exec $MYSQL_TEST < $MYSQLTEST_VARDIR/tmp/mysqltest.sql 2>&1

#
# Missing delimiter until eof
#
--write_file $MYSQLTEST_VARDIR/tmp/mysqltest.sql
disconnect default

#
# comment
# comment2

# comment 3
--disable_query_log
EOF
--error 1
--exec $MYSQL_TEST < $MYSQLTEST_VARDIR/tmp/mysqltest.sql 2>&1

#
# Missing delimiter until eof
#
--write_file $MYSQLTEST_VARDIR/tmp/mysqltest.sql
disconnect default # comment
# comment part2

# comment 3
--disable_query_log
EOF
--error 1
--exec $MYSQL_TEST < $MYSQLTEST_VARDIR/tmp/mysqltest.sql 2>&1

#
# Extra delimiter
#
--error 1
--exec echo "--sleep 4;" | $MYSQL_TEST 2>&1
--error 1
--exec echo "--disable_query_log;" | $MYSQL_TEST 2>&1


# Allow trailing # comment
--sleep 1 # Wait for insert delayed to be executed.
--sleep 1 	 # Wait for insert delayed to be executed.

# ----------------------------------------------------------------------------
# Test error
# ----------------------------------------------------------------------------

# Missing argument
--error 1
--exec echo "error;" | $MYSQL_TEST 2>&1
--error 1
--exec echo "--error" | $MYSQL_TEST 2>&1

# First char must be uppercase 'S' or 'E' or [0-9]
--error 1
--exec echo "--error s99999" | $MYSQL_TEST 2>&1
--error 1
--exec echo "--error e99999" | $MYSQL_TEST 2>&1
--error 1
--exec echo "--error 9eeeee" | $MYSQL_TEST 2>&1
--error 1
--exec echo "--error 1sssss" | $MYSQL_TEST 2>&1

# First char 'S' but too long
--error 1
--exec echo "--error S999999" | $MYSQL_TEST 2>&1

# First char 'S' but lowercase char found
--error 1
--exec echo "--error S99a99" | $MYSQL_TEST 2>&1

# First char 'S' but too short
--error 1
--exec echo "--error S9999" | $MYSQL_TEST 2>&1

# First char 'E' but not found in error array
--error 1
--exec echo "--error E9999" | $MYSQL_TEST 2>&1

# First char [0-9] but contains chars
--error 1
--exec echo "--error 999e9" | $MYSQL_TEST 2>&1
--error 1
--exec echo "--error 9b" | $MYSQL_TEST 2>&1

# Multiple errorcodes separated by ','
--error 1,1,1,1
#--error 9,ER_PARSE_ERROR
#--error ER_PARSE_ERROR
#--error 9,ER_PARSE_ERROR,9,ER_PARSE_ERROR
#--error 9, ER_PARSE_ERROR,  9,   ER_PARSE_ERROR
#--error 9,S00000,9,ER_PARSE_ERROR
#--error 9,S00000,9,ER_PARSE_ERROR,ER_PARSE_ERROR,ER_PARSE_ERROR,9,10,11,12
--error 9,S00000,9
--error 9,S00000,9,9,10,11,12
--error 9 ,10
--error 9 , 10
--error    9   ,   10
--error    9   ,   10

# Too many errorcodes specified
--error 1
--exec echo "--error 1,2,3,4,5,6,7,8,9,10,11" | $MYSQL_TEST 2>&1


# ----------------------------------------------------------------------------
# Test echo command
# ----------------------------------------------------------------------------

echo MySQL;
echo "MySQL";
echo MySQL: The world''s most popular open source database;
echo "MySQL: The world's most popular open source database";

echo MySQL: The world''s
     most popular open
     source database;

echo # MySQL: The world''s
# most popular open
# source database;

echo - MySQL: The world''s
- most popular open
- source database;

echo - MySQL: The world''s
-- most popular
-- open source database;

echo # MySQL: The
--world''s
# most popular
-- open
- source database;

echo "MySQL: The world's most popular; open source database";
echo "MySQL: The world's most popular ; open source database";
echo "MySQL: The world's most popular ;open source database";
echo echo message echo message;


echo ;

# Illegal use of echo

--error 1
--exec echo "echo \$;" | $MYSQL_TEST 2>&1


# ----------------------------------------------------------------------------
# Test exec command
# ----------------------------------------------------------------------------

# Illegal use of exec
--error 1
--exec echo "--exec false" | $MYSQL_TEST 2>&1

--error 1
--exec echo "--exec " | $MYSQL_TEST 2>&1

# ----------------------------------------------------------------------------
# Test let command
# ----------------------------------------------------------------------------

let $message=MySQL;
echo $message;

let $message="MySQL";
echo $message;

let $message= MySQL: The
 world''s most
 popular open
 source database;
echo $message;

let $message= # MySQL: The
# world''s most
# popular open
# source database;
echo $message;

let $message=  -- MySQL: The
-- world''s most
-- popular
-- open source database;
echo $message;

let $message=  # MySQL: The
- world''s most
-- popular open
# source database;
echo $message;

echo '$message';
echo "$message";

let $1=hej;
echo $1;

let   $1   =hej ;
echo $1;

let $1 = hej;
echo $1;

let $1=1;
let $2=$1;
echo $2;
let $5=$6;
echo $5;
echo $6;

let $where=a long variable content;
echo $where;

let $where2= $where;
echo $where2;

let $where3=a long $where variable content;
echo $where3;

let $where3=a long \\\$where variable content;
echo $where3;

let $novar1= $novar2;
echo $novar1;

let $cat=na;
let $cat=ba$cat$cat;
echo banana = $cat;

# ba\$cat\$cat should have been sufficient.
# ba\\\$cat\\\$cat -> ba\$cat\$cat -> ba$cat$cat -> banana
# Magnus' upcoming patch will fix the missing second interpretation.
let $cat=ba\\\$cat\\\$cat;
echo Not a banana: $cat;


# Test illegal uses of let

--error 1
--exec echo "let ;" | $MYSQL_TEST 2>&1

--error 1
--exec echo "let \$=hi;" | $MYSQL_TEST  2>&1

--error 1
--exec echo "let \$1 hi;" | $MYSQL_TEST  2>&1

--error 1
--exec echo "let \$m hi;" | $MYSQL_TEST  2>&1

--error 1
--exec echo "let \$hi;" | $MYSQL_TEST  2>&1

--error 1
--exec echo "let \$ hi;" | $MYSQL_TEST  2>&1

--error 1
--exec echo "let =hi;" | $MYSQL_TEST  2>&1

--error 1
--exec echo "let hi;" | $MYSQL_TEST  2>&1

# More advanced test for bug#17280
let $success= 1;
--echo # Execute: --echo # <whatever> success: \$success
--echo # <whatever> success: $success
--echo # Execute: echo # <whatever> success: \$success ;
echo # <whatever> success: $success ;

--echo # The next two variants work fine and expand the content of \$success
--echo # Execute: --echo \$success
--echo $success
--echo # Execute: echo \$success ;
echo $success ;

# ----------------------------------------------------------------------------
# Test to assign let from query
# let $<var_name>=`<query>`;
# ----------------------------------------------------------------------------
--disable_parsing
echo var1;
let $var1= `select "hi" as "Col", 1 as "Column1", "hi there" as Col3`;
echo $var1;
echo $var1_Col;
echo $var1_Column1;
echo $var1_Col3;

echo var2;
let $var2= `select 2 as "Column num 2"`;
echo $var2;
echo $var2_Column num 2;
echo $var2_Column;

echo var2 again;
let $var2= `select 2 as "Column num 2"`;
echo $var2;
echo $var2_Column num 2;
echo $var2_Column_num_2;
echo $var2_Column;

echo var3 two columns with same name;
let $var3= `select 1 as "Col", 2 as "Col", 3 as "var3"`;
echo $var3;
echo $var3_Col;
echo $var3_Col;
echo $var3_var3;

#echo failing query in let;
#--error 1
#--exec echo "let $var2= `failing query;`" | $MYSQL_TEST 2>&1
--enable_parsing
# ----------------------------------------------------------------------------
# Test source command
# ----------------------------------------------------------------------------

# Test illegal uses of source

--error 1
--exec echo "source ;" | $MYSQL_TEST 2>&1

# Fix win paths
--replace_result \\ /
# Source a nonexisting file
--error 1
--exec echo "source non_existingFile;" | $MYSQL_TEST 2>&1

# Too many source
--exec echo "source $MYSQLTEST_VARDIR/tmp/recursive.sql;" > $MYSQLTEST_VARDIR/tmp/recursive.sql
--replace_result $MYSQLTEST_VARDIR MYSQLTEST_VARDIR
--error 1
--exec echo "source $MYSQLTEST_VARDIR/tmp/recursive.sql;" | $MYSQL_TEST 2>&1

# Source a file with error
--exec echo "garbage ;" > $MYSQLTEST_VARDIR/tmp/error.sql
--replace_result $MYSQLTEST_VARDIR MYSQLTEST_VARDIR
--error 1
--exec echo "source $MYSQLTEST_VARDIR/tmp/error.sql;" | $MYSQL_TEST 2>&1


# Test execution of source in a while loop
--write_file $MYSQLTEST_VARDIR/tmp/sourced.inc
echo here is the sourced script;
EOF
--disable_query_log
let $outer= 2; # Number of outer loops
while ($outer)
{
  eval SELECT '$outer = outer loop variable after while' AS "";

  --source $MYSQLTEST_VARDIR/tmp/sourced.inc

  eval SELECT '$outer = outer loop variable before dec' AS "";
  dec $outer;
  eval SELECT '$outer = outer loop variable after dec' AS "";
}

let $outer= 2; # Number of outer loops
while ($outer)
{
  eval SELECT '$outer = outer loop variable after while' AS "";

  echo here is the sourced script;

  eval SELECT '$outer = outer loop variable before dec' AS "";
  dec $outer;
  eval SELECT '$outer = outer loop variable after dec' AS "";
}


# Test execution of source in a while loop
--disable_abort_on_error
# Sourcing of a file within while loop, sourced file will
# source other file
let $num= 9;
while ($num)
{
   SELECT 'In loop' AS "";
   --source $MYSQLTEST_VARDIR/tmp/sourced.inc
   dec $num;
}
--enable_abort_on_error
--enable_query_log
--remove_file $MYSQLTEST_VARDIR/tmp/sourced.inc

# ----------------------------------------------------------------------------
# Test sleep command
# ----------------------------------------------------------------------------

sleep 0.5;
sleep 1;
real_sleep 1;

# Missing parameter
--error 1
--exec echo "sleep ;" | $MYSQL_TEST 2>&1
--error 1
--exec echo "real_sleep ;" | $MYSQL_TEST 2>&1

# Illegal parameter
--error 1
--exec echo "sleep abc;" | $MYSQL_TEST 2>&1
--error 1
--exec echo "real_sleep abc;" | $MYSQL_TEST 2>&1

# ----------------------------------------------------------------------------
# Test inc
# ----------------------------------------------------------------------------
inc $i;
echo $i;
inc $i;
echo $i;
let $i=100;
inc $i;
echo $i;

let $i=hej;
echo $i;
inc $i;
echo $i;

--error 1
--exec echo "inc;" | $MYSQL_TEST 2>&1
--error 1
--exec echo "inc i;" | $MYSQL_TEST 2>&1
--error 1
--exec echo "let \$i=100; inc \$i 1000; echo \$i;" | $MYSQL_TEST 2>&1

inc $i; inc $i; inc $i; --echo $i
echo $i;


# ----------------------------------------------------------------------------
# Test dec
# ----------------------------------------------------------------------------

dec $d;
echo $d;
dec $d;
echo $d;
let $d=100;
dec $d;
echo $d;

let $d=hej;
echo $d;
dec $d;
echo $d;

--error 1
--exec echo "dec;" | $MYSQL_TEST 2>&1
--error 1
--exec echo "dec i;" | $MYSQL_TEST 2>&1
--error 1
--exec echo "let \$i=100; dec \$i 1000; echo \$i;" | $MYSQL_TEST 2>&1


# ----------------------------------------------------------------------------
# Test system
# ----------------------------------------------------------------------------
system ls > /dev/null;
system echo "hej" > /dev/null;
--system ls > /dev/null
--system echo "hej" > /dev/null;

--error 1
--exec echo "system;" | $MYSQL_TEST 2>&1
--error 1
--exec echo "system $NONEXISTSINFVAREABLI;" | $MYSQL_TEST 2>&1
--error 1
--exec echo "system false;" | $MYSQL_TEST 2>&1

--disable_abort_on_error
system NonExistsinfComamdn 2> /dev/null;
--enable_abort_on_error


# ----------------------------------------------------------------------------
# Test delimiter
# ----------------------------------------------------------------------------

delimiter stop;
echo teststop
delimiter ;stop
echo test2;
--delimiter stop
echo test3stop
--delimiter ;
echo test4;


# ----------------------------------------------------------------------------
# Test if
# ----------------------------------------------------------------------------

let $counter=10;
if ($counter)
{
  echo Counter is greater than 0, (counter=10);
}
if (!$counter)
{
  echo Counter is not 0, (counter=10);
}
let $counter=0;
if ($counter)
{
  echo Counter is greater than 0, (counter=0);
}
if (!$counter)
{
  echo Counter is not 0, (counter=0);
}

# ----------------------------------------------------------------------------
# Test while, { and }
# ----------------------------------------------------------------------------

let $i=1;
while ($i)
{
  echo $i;
  dec $i;
}
# One liner
#let $i=1;while ($i){echo $i;dec $i;}

let $i=0;
while (!$i)
{
  echo Testing while with not;
  inc $i;
}

# Exceed max nesting level
--write_file $MYSQLTEST_VARDIR/tmp/mysqltest_while.inc
let $1 = 10;
while ($1)
{
while ($1)
{
while ($1)
{
 while ($1)
{
 while ($1)
{
 while ($1)
{
 while ($1)
{
 while ($1)
{
 while ($1)
{
 while ($1)
{
 while ($1)
{
 while ($1)
{
 while ($1)
{
 while ($1)
{
 while ($1)
{
 while ($1)
{
 while ($1)
{
 while ($1)
{
 while ($1)
{
 while ($1)
{
 while ($1)
{
 while ($1)
{
 while ($1)
{
 while ($1)
{
 while ($1)
{
 while ($1)
{
 while ($1)
{
 while ($1)
{
 while ($1)
{
 while ($1)
{
 while ($1)
{
 while ($1)
{
 while ($1)
{
 while ($1)
{
 while ($1)
{
 while ($1)
{
 while ($1)
{
 while ($1)
{
 while ($1)
{
 while ($1)
{
 while ($1)
{
 while ($1)
{
 while ($1)
{
 while ($1)
{
 while ($1)
{
 while ($1)
{
 while ($1)
{
 while ($1)
{
 while ($1)
{
  echo $1;
  dec $1;
}
}
}
}
}
}
}
}
}
}
}
}
}
}
}
}
}
}
}
}
}
}
}
}
}
}
}
}
}
}
}
}
}
}
}
}
EOF
# Fix win path
--replace_result \\ / $MYSQLTEST_VARDIR MYSQLTEST_VARDIR
--error 1
--exec echo "source $MYSQLTEST_VARDIR/tmp/mysqltest_while.inc;" | $MYSQL_TEST 2>&1
--remove_file $MYSQLTEST_VARDIR/tmp/mysqltest_while.inc
--error 1
--exec echo "while \$i;" | $MYSQL_TEST 2>&1
--error 1
--exec echo "while (\$i;" | $MYSQL_TEST 2>&1
--error 1
--exec echo "let \$i=1; while (\$i) dec \$i;" | $MYSQL_TEST 2>&1
--error 1
--exec echo "};" | $MYSQL_TEST 2>&1
--error 1
--exec echo "end;" | $MYSQL_TEST 2>&1
--error 1
--exec echo "{;" | $MYSQL_TEST 2>&1

--system echo "while (0)" > $MYSQLTEST_VARDIR/tmp/mysqltest.sql
--system echo "echo hej;" >> $MYSQLTEST_VARDIR/tmp/mysqltest.sql
--error 1
--exec $MYSQL_TEST < $MYSQLTEST_VARDIR/tmp/mysqltest.sql 2>&1

--system echo "while (0)" > $MYSQLTEST_VARDIR/tmp/mysqltest.sql
--system echo "{echo hej;" >> $MYSQLTEST_VARDIR/tmp/mysqltest.sql
--error 1
--exec $MYSQL_TEST < $MYSQLTEST_VARDIR/tmp/mysqltest.sql 2>&1

--system echo "while (0){" > $MYSQLTEST_VARDIR/tmp/mysqltest.sql
--system echo "echo hej;" >> $MYSQLTEST_VARDIR/tmp/mysqltest.sql
--error 1
--exec $MYSQL_TEST < $MYSQLTEST_VARDIR/tmp/mysqltest.sql 2>&1

# ----------------------------------------------------------------------------
# Test error messages returned from comments starting with a command
# ----------------------------------------------------------------------------
--error 1
--exec echo "--if the other server is down" | $MYSQL_TEST 2>&1

--error 1
--exec echo "-- end when ..." | $MYSQL_TEST 2>&1

# ----------------------------------------------------------------------------
# Test replace
# ----------------------------------------------------------------------------
--replace_result a b
select "a" as col1, "c" as col2;

--replace_result a b c d
select "a" as col1, "c" as col2;

--error 1
--exec echo "--replace_result a" | $MYSQL_TEST 2>&1
--error 1
--exec echo "--replace_result a;" | $MYSQL_TEST 2>&1
--error 1
--exec echo "replace_result a;" | $MYSQL_TEST 2>&1
--error 1
--exec echo "replace_result a ;" | $MYSQL_TEST 2>&1
--exec echo "replace_result a b; echo OK;" | $MYSQL_TEST 2>&1
--error 1
--exec echo "--replace_result a b c" | $MYSQL_TEST 2>&1
--error 1
--exec echo "replace_result a b c ;" | $MYSQL_TEST 2>&1


--replace_column 1 b
select "a" as col1, "c" as col2;

--replace_column 1 b 2 d
select "a" as col1, "c" as col2;

--error 1
--exec echo "--replace_column a" | $MYSQL_TEST 2>&1

--error 1
--exec echo "--replace_column 1" | $MYSQL_TEST 2>&1

--error 1
--exec echo "--replace_column a b" | $MYSQL_TEST 2>&1
--error 1
--exec echo "--replace_column a 1" | $MYSQL_TEST 2>&1
--error 1
--exec echo "--replace_column 1 b c " | $MYSQL_TEST 2>&1


# ----------------------------------------------------------------------------
# Test sync_with_master
# ----------------------------------------------------------------------------
--error 1
--exec echo "save_master_pos; sync_with_master 10!;" | $MYSQL_TEST 2>&1
--error 1
--exec echo "save_master_pos; sync_with_master 10 !;" | $MYSQL_TEST 2>&1
--error 1
--exec echo "save_master_pos; sync_with_master a;" | $MYSQL_TEST 2>&1

# ----------------------------------------------------------------------------
# Test connect
# ----------------------------------------------------------------------------

--error 1
--exec echo "connect;" | $MYSQL_TEST 2>&1
--error 1
--exec echo "connect ();" | $MYSQL_TEST 2>&1
--error 1
--exec echo "connect (con2);" | $MYSQL_TEST 2>&1
--error 1
--exec echo "connect (con2,);" | $MYSQL_TEST 2>&1
--error 1
--exec echo "connect (con2,localhost,root,,illegal_db);" | $MYSQL_TEST 2>&1
--error 1
--exec echo "connect (con1,localhost,root,,,illegal_port,);" | $MYSQL_TEST 2>&1
--error 1
--exec echo "connect (con1,localhost,root,,,,,SMTP POP);" | $MYSQL_TEST 2>&1

# Repeat connect/disconnect
--write_file $MYSQLTEST_VARDIR/tmp/mysqltest.sql
let $i=100;
while ($i)
{
  connect (test_con1,localhost,root,,);
  disconnect test_con1;
  dec $i;
}
EOF
--exec echo "source $MYSQLTEST_VARDIR/tmp/mysqltest.sql; echo OK;" | $MYSQL_TEST 2>&1

# Repeat connect/disconnect, exceed max number of connections
--system echo "let \$i=200;"                              > $MYSQLTEST_VARDIR/tmp/mysqltest.sql
--system echo "while (\$i)"                              >> $MYSQLTEST_VARDIR/tmp/mysqltest.sql
--system echo "{"                                        >> $MYSQLTEST_VARDIR/tmp/mysqltest.sql
--system echo " connect (test_con1,localhost,root,,); "  >> $MYSQLTEST_VARDIR/tmp/mysqltest.sql
--system echo " disconnect test_con1; "                  >> $MYSQLTEST_VARDIR/tmp/mysqltest.sql
--system echo " dec \$i;                               " >> $MYSQLTEST_VARDIR/tmp/mysqltest.sql
--system echo "}"                                        >> $MYSQLTEST_VARDIR/tmp/mysqltest.sql
--replace_result $MYSQLTEST_VARDIR MYSQLTEST_VARDIR
--error 1
--exec echo "source $MYSQLTEST_VARDIR/tmp/mysqltest.sql;" | $MYSQL_TEST 2>&1

# Select disconnected connection
--system echo "connect (test_con1,localhost,root,,);"    > $MYSQLTEST_VARDIR/tmp/mysqltest.sql
--system echo "disconnect test_con1; "                  >> $MYSQLTEST_VARDIR/tmp/mysqltest.sql
--system echo "connection test_con1;"                   >> $MYSQLTEST_VARDIR/tmp/mysqltest.sql
--replace_result $MYSQLTEST_VARDIR MYSQLTEST_VARDIR
--error 1
--exec echo "source $MYSQLTEST_VARDIR/tmp/mysqltest.sql;" | $MYSQL_TEST 2>&1

# Connection name already used
--system echo "connect (test_con1,localhost,root,,);"    > $MYSQLTEST_VARDIR/tmp/mysqltest.sql
--system echo "connect (test_con1,localhost,root,,);"   >> $MYSQLTEST_VARDIR/tmp/mysqltest.sql
--replace_result $MYSQLTEST_VARDIR MYSQLTEST_VARDIR
--error 1
--exec echo "source $MYSQLTEST_VARDIR/tmp/mysqltest.sql;" | $MYSQL_TEST 2>&1

# connect when "disable_abort_on_error" caused "connection not found"
--replace_result $MASTER_MYSOCK MASTER_SOCKET $MASTER_MYPORT MASTER_PORT
--disable_abort_on_error
connect (con1,localhost,root,,);
connection default;
connection con1;
--enable_abort_on_error

# ----------------------------------------------------------------------------
# Test mysqltest arguments
# ----------------------------------------------------------------------------

# -x <file_name>, use the file specified after -x as the test file
--exec $MYSQL_TEST < $MYSQL_TEST_DIR/include/mysqltest-x.inc
--exec $MYSQL_TEST -x $MYSQL_TEST_DIR/include/mysqltest-x.inc
--exec $MYSQL_TEST --test_file=$MYSQL_TEST_DIR/include/mysqltest-x.inc
# Fix Win paths
--replace_result \\ /
--error 1
--exec $MYSQL_TEST -x non_existing_file.inc 2>&1


# ----------------------------------------------------------------------------
# TODO Test queries, especially their errormessages... so it's easy to debug 
# new scripts and diagnose errors
# ----------------------------------------------------------------------------

# ----------------------------------------------------------------------------
# Test bug#12386
# ----------------------------------------------------------------------------
let $num= 2;
while ($num)
{
   --error 1064
   failing_statement;

   dec $num;
}

SELECT 1 as a;


#
# Bug #10251: Identifiers containing quotes not handled correctly
#
select 1 as `a'b`, 2 as `a"b`;

# Test escaping of quotes
select 'aaa\\','aa''a',"aa""a";

#
# Check of include/show_msg.inc and include/show_msg80.inc
#

# The message contains in most cases a string with the default character set
let $message= Here comes a message;
--source include/show_msg.inc

# The message could also contain a string with character set utf8
let $message= `SELECT USER()`;
--source include/show_msg.inc

# The message contains more then 80 characters on multiple lines
# and is kept between double quotes.
let $message= 
"Here comes a very very long message that
    - is longer then 80 characters    and
    - consists of several lines";
--source include/show_msg80.inc

# The message contains more then 80 characters on multiple lines
# and uses the auxiliary character "." at the beginning of the message lines.
let $message= . Here comes a very very long message that
              .      - is longer then 80 characters    and
              .      - consists of several lines;
--source include/show_msg80.inc

#
# Test --enable_parsing / disable_parsing
#
--disable_query_log
--disable_parsing
# The following will not enable query logging
--enable_query_log
select "this will not be executed";
--enable_parsing
select "this will be executed";
--enable_query_log

#
# Test zero length result file. Should not pass
#
--exec touch $MYSQLTEST_VARDIR/tmp/zero_length_file.result
--exec echo "echo ok;" > $MYSQLTEST_VARDIR/tmp/query.sql
--error 1
--exec $MYSQL_TEST -x $MYSQLTEST_VARDIR/tmp/query.sql -R $MYSQLTEST_VARDIR/tmp/zero_length_file.result  2>&1
#
# Test that a test file that does not generate any output fails.
#
--exec echo "let \$i= 1;" > $MYSQLTEST_VARDIR/tmp/query.sql
--error 1
--exec $MYSQL_TEST -x $MYSQLTEST_VARDIR/tmp/query.sql  2>&1

#
# Test that mysqltest fails when there are no queries executed
# but a result file exists
# NOTE! This will never happen as long as it's not allowed to have
# test files that produce no output
#--exec echo "something" > $MYSQLTEST_VARDIR/tmp/result_file.result
#--exec echo "let \$i= 1;" > $MYSQLTEST_VARDIR/tmp/query.sql
#--error 1
#--exec $MYSQL_TEST -x $MYSQLTEST_VARDIR/tmp/query.sql -R $MYSQLTEST_VARDIR/tmp/result_file.result 2>&1

#
# Bug #11731 mysqltest in multi-statement queries ignores errors in
#            non-1st queries
#

echo Failing multi statement query;
# PS does not support multi statement
--exec echo "--disable_ps_protocol"                    > $MYSQLTEST_VARDIR/tmp/bug11731.sql
--exec echo "delimiter ||||;"                         >> $MYSQLTEST_VARDIR/tmp/bug11731.sql
--exec echo "create table t1 (a int primary key);"    >> $MYSQLTEST_VARDIR/tmp/bug11731.sql
--exec echo "insert into t1 values (1);"              >> $MYSQLTEST_VARDIR/tmp/bug11731.sql
--exec echo "select 'select-me';"                     >> $MYSQLTEST_VARDIR/tmp/bug11731.sql
--exec echo "insertz 'error query'||||"               >> $MYSQLTEST_VARDIR/tmp/bug11731.sql
--exec echo "delimiter ;||||"                         >> $MYSQLTEST_VARDIR/tmp/bug11731.sql

--error 1
--exec $MYSQL_TEST -x $MYSQLTEST_VARDIR/tmp/bug11731.sql 2>&1
drop table t1;

--error 1
--exec $MYSQL_TEST --record -x $MYSQLTEST_VARDIR/tmp/bug11731.sql -R $MYSQLTEST_VARDIR/tmp/bug11731.out 2>&1
# The .out file should be non existent
--exec test ! -s $MYSQLTEST_VARDIR/tmp/bug11731.out
drop table t1;


echo Multi statement using expected error;
# PS does not support multi statement
--exec echo "--disable_ps_protocol"                    > $MYSQLTEST_VARDIR/tmp/bug11731.sql
--exec echo "delimiter ||||;"                         >> $MYSQLTEST_VARDIR/tmp/bug11731.sql
--exec echo "--error 1064"                            >> $MYSQLTEST_VARDIR/tmp/bug11731.sql
--exec echo "create table t1 (a int primary key);"    >> $MYSQLTEST_VARDIR/tmp/bug11731.sql
--exec echo "insert into t1 values (1);"              >> $MYSQLTEST_VARDIR/tmp/bug11731.sql
--exec echo "select 'select-me';"                     >> $MYSQLTEST_VARDIR/tmp/bug11731.sql
--exec echo "insertz "error query"||||"               >> $MYSQLTEST_VARDIR/tmp/bug11731.sql
--exec echo "delimiter ;||||"                         >> $MYSQLTEST_VARDIR/tmp/bug11731.sql

# These two should work since the error is expected
--exec $MYSQL_TEST -x $MYSQLTEST_VARDIR/tmp/bug11731.sql  2>&1
drop table t1;

--exec $MYSQL_TEST --record -x $MYSQLTEST_VARDIR/tmp/bug11731.sql -R $MYSQLTEST_VARDIR/tmp/bug11731.out 2>&1
# The .out file should exist
--exec test -s $MYSQLTEST_VARDIR/tmp/bug11731.out
drop table t1;

#
# Bug#19890  	mysqltest: "query" command is broken
#

# It should be possible to use the command "query" to force mysqltest to
# send the command to the server although it's a builtin mysqltest command.
--error 1064
query sleep;

--error 1064
--query sleep

# Just an empty query command
--error 1065
query ;

# test for replace_regex
--replace_regex /at/b/
select "at" as col1, "c" as col2;

--replace_regex /at/b/i
select "at" as col1, "AT" as col2, "c" as col3;

--replace_regex /a/b/ /ct/d/
select "a" as col1, "ct" as col2; 

--replace_regex /(strawberry)/raspberry and \1/ /blueberry/blackberry/ /potato/tomato/;
select "strawberry","blueberry","potato";

--error 1
--exec echo "--replace_regex a" | $MYSQL_TEST 2>&1
--error 1
--exec echo "--replace_regex a;" | $MYSQL_TEST 2>&1
--error 1
--exec echo "replace_regex a;" | $MYSQL_TEST 2>&1
--error 1
--exec echo "replace_regex a ;" | $MYSQL_TEST 2>&1
--error 1
--exec echo "replace_regex a b; echo OK;" | $MYSQL_TEST 2>&1
--error 1
--exec echo "--replace_regex /a b c" | $MYSQL_TEST 2>&1
--error 1
--exec echo "replace_regex /a /b c ;" | $MYSQL_TEST 2>&1 

# REQUIREMENT
#   replace_regex should replace substitutions from left to right in output

create table t1 (a int, b int);
insert into t1 values (1,3);
insert into t1 values (2,4);
--replace_regex /A/C/ /B/D/i /3/2/ /2/1/
select * from t1;
drop table t1;

# ----------------------------------------------------------------------------
# test for remove_file
# ----------------------------------------------------------------------------

--error 1
--exec echo "remove_file ;" | $MYSQL_TEST 2>&1

--error 1
remove_file non_existing_file;

# ----------------------------------------------------------------------------
# test for write_file
# ----------------------------------------------------------------------------
--error 1
--exec echo "write_file ;" | $MYSQL_TEST 2>&1

--error 1
--exec echo "write_file filename ;" | $MYSQL_TEST 2>&1

--error 1
--exec echo "write_file filename \";" | $MYSQL_TEST 2>&1

write_file $MYSQLTEST_VARDIR/tmp/test_file1.tmp;
Content for test_file1
EOF
file_exists $MYSQLTEST_VARDIR/tmp/test_file1.tmp;
remove_file $MYSQLTEST_VARDIR/tmp/test_file1.tmp;

write_file $MYSQLTEST_VARDIR/tmp/test_file1.tmp END_DELIMITER;
Content for test_file1 contains EOF
END_DELIMITER
file_exists $MYSQLTEST_VARDIR/tmp/test_file1.tmp;
remove_file $MYSQLTEST_VARDIR/tmp/test_file1.tmp;

# ----------------------------------------------------------------------------
# test for file_exist
# ----------------------------------------------------------------------------
--error 1
--exec echo "file_exists ;" | $MYSQL_TEST 2>&1

--error 0,1
remove_file $MYSQLTEST_VARDIR/tmp/test_file1.tmp;
--error 1
file_exists $MYSQLTEST_VARDIR/tmp/test_file1.tmp;
write_file $MYSQLTEST_VARDIR/tmp/test_file1.tmp;
Content for test_file1
EOF
file_exists $MYSQLTEST_VARDIR/tmp/test_file1.tmp;
remove_file $MYSQLTEST_VARDIR/tmp/test_file1.tmp;
--error 1
file_exists $MYSQLTEST_VARDIR/tmp/test_file1.tmp;


# ----------------------------------------------------------------------------
# test for copy_file
# ----------------------------------------------------------------------------
--write_file $MYSQLTEST_VARDIR/tmp/file1.tmp
file1
EOF

copy_file $MYSQLTEST_VARDIR/tmp/file1.tmp $MYSQLTEST_VARDIR/tmp/file2.tmp;
file_exists $MYSQLTEST_VARDIR/tmp/file2.tmp;
remove_file $MYSQLTEST_VARDIR/tmp/file1.tmp;
remove_file $MYSQLTEST_VARDIR/tmp/file2.tmp;

--error 1
--exec echo "copy_file ;" | $MYSQL_TEST 2>&1

--error 1
--exec echo "copy_file from_file;" | $MYSQL_TEST 2>&1

# ----------------------------------------------------------------------------
# test for perl
# ----------------------------------------------------------------------------
--perl
print "hello\n";
EOF

--perl EOF
print "hello\n";
EOF

--perl DELIMITER
print "hello\n";
DELIMITER

--error 1
--exec echo "perl TOO_LONG_DELIMITER ;" | $MYSQL_TEST 2>&1

perl;
print "hello\n";
EOF

perl;
  # Print "hello"
  print "hello\n";
EOF

<<<<<<< HEAD
=======
# ----------------------------------------------------------------------------
# test for die
# ----------------------------------------------------------------------------

--error 1
--exec echo "die test of die;" | $MYSQL_TEST 2>&1


# ----------------------------------------------------------------------------
# test for exit
# ----------------------------------------------------------------------------

--exec echo "echo Some output; exit; echo Not this;" | $MYSQL_TEST 2>&1

>>>>>>> c4eaeb83

--echo End of tests<|MERGE_RESOLUTION|>--- conflicted
+++ resolved
@@ -1548,8 +1548,6 @@
   print "hello\n";
 EOF
 
-<<<<<<< HEAD
-=======
 # ----------------------------------------------------------------------------
 # test for die
 # ----------------------------------------------------------------------------
@@ -1564,6 +1562,5 @@
 
 --exec echo "echo Some output; exit; echo Not this;" | $MYSQL_TEST 2>&1
 
->>>>>>> c4eaeb83
 
 --echo End of tests