--- conflicted
+++ resolved
@@ -4754,7 +4754,82 @@
 
 DROP TABLE ot,it1,it2;
 
-<<<<<<< HEAD
+--echo #
+--echo # MDEV-746
+--echo # Bug#13651009 WRONG RESULT FROM DERIVED TABLE IF THE SUBQUERY
+--echo # HAS AN EMPTY RESULT
+--echo #
+
+CREATE TABLE t1 (
+  pk int NOT NULL,
+  col_int_nokey int NOT NULL,
+  col_int_key int NOT NULL,
+  col_time_key time NOT NULL,
+  col_varchar_key varchar(1) NOT NULL,
+  col_varchar_nokey varchar(1) NOT NULL,
+  PRIMARY KEY (pk),
+  KEY col_int_key (col_int_key),
+  KEY col_time_key (col_time_key),
+  KEY col_varchar_key (col_varchar_key,col_int_key)
+) ENGINE=MyISAM;
+
+CREATE TABLE t2 (
+  pk int NOT NULL AUTO_INCREMENT,
+  col_int_nokey int NOT NULL,
+  col_int_key int NOT NULL,
+  col_time_key time NOT NULL,
+  col_varchar_key varchar(1) NOT NULL,
+  col_varchar_nokey varchar(1) NOT NULL,
+  PRIMARY KEY (pk),
+  KEY col_int_key (col_int_key),
+  KEY col_time_key (col_time_key),
+  KEY col_varchar_key (col_varchar_key,col_int_key)
+) ENGINE=MyISAM;
+
+INSERT INTO t2 VALUES (1,4,4,'00:00:00','b','b');
+
+SET @var2:=4, @var3:=8;
+
+--echo
+--echo Testcase without inner subquery
+
+let $subq=
+SELECT @var3:=12, sq4_alias1.*
+FROM t1 AS sq4_alias1
+WHERE (sq4_alias1.col_varchar_key + NULL) IS NULL OR
+      sq4_alias1.col_varchar_key = @var3;
+
+eval EXPLAIN $subq;
+eval $subq;
+SELECT @var3;
+
+# Now as derived table:
+eval EXPLAIN SELECT * FROM ( $subq ) AS alias3;
+eval SELECT * FROM ( $subq ) AS alias3;
+SELECT @var3;
+
+--echo
+--echo Testcase with inner subquery; crashed WL#6095
+SET @var3=8;
+let $subq=
+SELECT sq4_alias1.*
+FROM t1 AS sq4_alias1
+WHERE (sq4_alias1.col_varchar_key , sq4_alias1.col_varchar_nokey)
+      NOT IN
+      (SELECT c_sq1_alias1.col_varchar_key AS c_sq1_field1,
+              c_sq1_alias1.col_varchar_nokey AS c_sq1_field2
+       FROM t2 AS c_sq1_alias1
+       WHERE (c_sq1_alias1.col_int_nokey != @var2
+              OR c_sq1_alias1.pk != @var3));
+
+eval EXPLAIN $subq;
+eval $subq;
+# Now as derived table:
+eval EXPLAIN SELECT * FROM ( $subq ) AS alias3;
+eval SELECT * FROM ( $subq ) AS alias3;
+
+DROP TABLE t1,t2;
+
 --echo End of 5.2 tests
 
 --echo #
@@ -5244,83 +5319,4 @@
 DROP TABLE t1;
 
 --echo # return optimizer switch changed in the beginning of this test
-set optimizer_switch=@subselect_tmp;
-=======
---echo #
---echo # MDEV-746
---echo # Bug#13651009 WRONG RESULT FROM DERIVED TABLE IF THE SUBQUERY
---echo # HAS AN EMPTY RESULT
---echo #
-
-CREATE TABLE t1 (
-  pk int NOT NULL,
-  col_int_nokey int NOT NULL,
-  col_int_key int NOT NULL,
-  col_time_key time NOT NULL,
-  col_varchar_key varchar(1) NOT NULL,
-  col_varchar_nokey varchar(1) NOT NULL,
-  PRIMARY KEY (pk),
-  KEY col_int_key (col_int_key),
-  KEY col_time_key (col_time_key),
-  KEY col_varchar_key (col_varchar_key,col_int_key)
-) ENGINE=MyISAM;
-
-CREATE TABLE t2 (
-  pk int NOT NULL AUTO_INCREMENT,
-  col_int_nokey int NOT NULL,
-  col_int_key int NOT NULL,
-  col_time_key time NOT NULL,
-  col_varchar_key varchar(1) NOT NULL,
-  col_varchar_nokey varchar(1) NOT NULL,
-  PRIMARY KEY (pk),
-  KEY col_int_key (col_int_key),
-  KEY col_time_key (col_time_key),
-  KEY col_varchar_key (col_varchar_key,col_int_key)
-) ENGINE=MyISAM;
-
-INSERT INTO t2 VALUES (1,4,4,'00:00:00','b','b');
-
-SET @var2:=4, @var3:=8;
-
---echo
---echo Testcase without inner subquery
-
-let $subq=
-SELECT @var3:=12, sq4_alias1.*
-FROM t1 AS sq4_alias1
-WHERE (sq4_alias1.col_varchar_key + NULL) IS NULL OR
-      sq4_alias1.col_varchar_key = @var3;
-
-eval EXPLAIN $subq;
-eval $subq;
-SELECT @var3;
-
-# Now as derived table:
-eval EXPLAIN SELECT * FROM ( $subq ) AS alias3;
-eval SELECT * FROM ( $subq ) AS alias3;
-SELECT @var3;
-
---echo
---echo Testcase with inner subquery; crashed WL#6095
-SET @var3=8;
-let $subq=
-SELECT sq4_alias1.*
-FROM t1 AS sq4_alias1
-WHERE (sq4_alias1.col_varchar_key , sq4_alias1.col_varchar_nokey)
-      NOT IN
-      (SELECT c_sq1_alias1.col_varchar_key AS c_sq1_field1,
-              c_sq1_alias1.col_varchar_nokey AS c_sq1_field2
-       FROM t2 AS c_sq1_alias1
-       WHERE (c_sq1_alias1.col_int_nokey != @var2
-              OR c_sq1_alias1.pk != @var3));
-
-eval EXPLAIN $subq;
-eval $subq;
-# Now as derived table:
-eval EXPLAIN SELECT * FROM ( $subq ) AS alias3;
-eval SELECT * FROM ( $subq ) AS alias3;
-
-DROP TABLE t1,t2;
-
---echo End of 5.2 tests
->>>>>>> ea6c8a8e
+set optimizer_switch=@subselect_tmp;