#
# time functions
#
--disable_warnings
drop table if exists t1,t2,t3;
--enable_warnings

# Set timezone to GMT-3, to make it possible to use "interval 3 hour"
set time_zone="+03:00";

select from_days(to_days("960101")),to_days(960201)-to_days("19960101"),to_days(date_add(curdate(), interval 1 day))-to_days(curdate()),weekday("1997-11-29");
select period_add("9602",-12),period_diff(199505,"9404") ;

select now()-now(),weekday(curdate())-weekday(now()),unix_timestamp()-unix_timestamp(now());
select from_unixtime(unix_timestamp("1994-03-02 10:11:12")),from_unixtime(unix_timestamp("1994-03-02 10:11:12"),"%Y-%m-%d %h:%i:%s"),from_unixtime(unix_timestamp("1994-03-02 10:11:12"))+0;
select sec_to_time(9001),sec_to_time(9001)+0,time_to_sec("15:12:22"),
  sec_to_time(time_to_sec("0:30:47")/6.21);
select sec_to_time(time_to_sec('-838:59:59'));
select now()-curdate()*1000000-curtime();
select strcmp(current_timestamp(),concat(current_date()," ",current_time()));
select strcmp(localtime(),concat(current_date()," ",current_time()));
select strcmp(localtimestamp(),concat(current_date()," ",current_time()));
select date_format("1997-01-02 03:04:05", "%M %W %D %Y %y %m %d %h %i %s %w");
select date_format("1997-01-02", concat("%M %W %D ","%Y %y %m %d %h %i %s %w"));
select dayofmonth("1997-01-02"),dayofmonth(19970323);
select month("1997-01-02"),year("98-02-03"),dayofyear("1997-12-31");
select month("2001-02-00"),year("2001-00-00");
select DAYOFYEAR("1997-03-03"), WEEK("1998-03-03"), QUARTER(980303);
select HOUR("1997-03-03 23:03:22"), MINUTE("23:03:22"), SECOND(230322);

# Test of week and yearweek
select week(19980101),week(19970101),week(19980101,1),week(19970101,1);
select week(19981231),week(19971231),week(19981231,1),week(19971231,1);
select week(19950101),week(19950101,1);
select yearweek('1981-12-31',1),yearweek('1982-01-01',1),yearweek('1982-12-31',1),yearweek('1983-01-01',1);
select yearweek('1987-01-01',1),yearweek('1987-01-01');
select week("2000-01-01",0) as '2000', week("2001-01-01",0) as '2001', week("2002-01-01",0) as '2002',week("2003-01-01",0) as '2003', week("2004-01-01",0) as '2004', week("2005-01-01",0) as '2005', week("2006-01-01",0) as '2006';
select week("2000-01-06",0) as '2000', week("2001-01-06",0) as '2001', week("2002-01-06",0) as '2002',week("2003-01-06",0) as '2003', week("2004-01-06",0) as '2004', week("2005-01-06",0) as '2005', week("2006-01-06",0) as '2006';
select week("2000-01-01",1) as '2000', week("2001-01-01",1) as '2001', week("2002-01-01",1) as '2002',week("2003-01-01",1) as '2003', week("2004-01-01",1) as '2004', week("2005-01-01",1) as '2005', week("2006-01-01",1) as '2006';
select week("2000-01-06",1) as '2000', week("2001-01-06",1) as '2001', week("2002-01-06",1) as '2002',week("2003-01-06",1) as '2003', week("2004-01-06",1) as '2004', week("2005-01-06",1) as '2005', week("2006-01-06",1) as '2006';
select yearweek("2000-01-01",0) as '2000', yearweek("2001-01-01",0) as '2001', yearweek("2002-01-01",0) as '2002',yearweek("2003-01-01",0) as '2003', yearweek("2004-01-01",0) as '2004', yearweek("2005-01-01",0) as '2005', yearweek("2006-01-01",0) as '2006';
select yearweek("2000-01-06",0) as '2000', yearweek("2001-01-06",0) as '2001', yearweek("2002-01-06",0) as '2002',yearweek("2003-01-06",0) as '2003', yearweek("2004-01-06",0) as '2004', yearweek("2005-01-06",0) as '2005', yearweek("2006-01-06",0) as '2006';
select yearweek("2000-01-01",1) as '2000', yearweek("2001-01-01",1) as '2001', yearweek("2002-01-01",1) as '2002',yearweek("2003-01-01",1) as '2003', yearweek("2004-01-01",1) as '2004', yearweek("2005-01-01",1) as '2005', yearweek("2006-01-01",1) as '2006';
select yearweek("2000-01-06",1) as '2000', yearweek("2001-01-06",1) as '2001', yearweek("2002-01-06",1) as '2002',yearweek("2003-01-06",1) as '2003', yearweek("2004-01-06",1) as '2004', yearweek("2005-01-06",1) as '2005', yearweek("2006-01-06",1) as '2006';
select week(19981231,2), week(19981231,3), week(20000101,2), week(20000101,3);
select week(20001231,2),week(20001231,3);

select week(19981231,0) as '0', week(19981231,1) as '1', week(19981231,2) as '2', week(19981231,3) as '3', week(19981231,4) as '4', week(19981231,5) as '5', week(19981231,6) as '6', week(19981231,7) as '7';
select week(20000101,0) as '0', week(20000101,1) as '1', week(20000101,2) as '2', week(20000101,3) as '3', week(20000101,4) as '4', week(20000101,5) as '5', week(20000101,6) as '6', week(20000101,7) as '7';
select week(20000106,0) as '0', week(20000106,1) as '1', week(20000106,2) as '2', week(20000106,3) as '3', week(20000106,4) as '4', week(20000106,5) as '5', week(20000106,6) as '6', week(20000106,7) as '7';
select week(20001231,0) as '0', week(20001231,1) as '1', week(20001231,2) as '2', week(20001231,3) as '3', week(20001231,4) as '4', week(20001231,5) as '5', week(20001231,6) as '6', week(20001231,7) as '7';
select week(20010101,0) as '0', week(20010101,1) as '1', week(20010101,2) as '2', week(20010101,3) as '3', week(20010101,4) as '4', week(20010101,5) as '5', week(20010101,6) as '6', week(20010101,7) as '7';

select yearweek(20001231,0), yearweek(20001231,1), yearweek(20001231,2), yearweek(20001231,3), yearweek(20001231,4), yearweek(20001231,5), yearweek(20001231,6), yearweek(20001231,7);

set default_week_format = 6;
select week(20001231), week(20001231,6);
set default_week_format = 0;

set default_week_format = 2;
select week(20001231),week(20001231,2),week(20001231,0);
set default_week_format = 0;

select date_format('1998-12-31','%x-%v'),date_format('1999-01-01','%x-%v');
select date_format('1999-12-31','%x-%v'),date_format('2000-01-01','%x-%v');

select dayname("1962-03-03"),dayname("1962-03-03")+0;
select monthname("1972-03-04"),monthname("1972-03-04")+0;
select time_format(19980131000000,'%H|%I|%k|%l|%i|%p|%r|%S|%T');
select time_format(19980131010203,'%H|%I|%k|%l|%i|%p|%r|%S|%T');
select time_format(19980131131415,'%H|%I|%k|%l|%i|%p|%r|%S|%T');
select time_format(19980131010015,'%H|%I|%k|%l|%i|%p|%r|%S|%T');
select date_format(concat('19980131',131415),'%H|%I|%k|%l|%i|%p|%r|%S|%T| %M|%W|%D|%Y|%y|%a|%b|%j|%m|%d|%h|%s|%w');
select date_format(19980021000000,'%H|%I|%k|%l|%i|%p|%r|%S|%T| %M|%W|%D|%Y|%y|%a|%b|%j|%m|%d|%h|%s|%w');
select date_add("1997-12-31 23:59:59",INTERVAL 1 SECOND);
select date_add("1997-12-31 23:59:59",INTERVAL 1 MINUTE);
select date_add("1997-12-31 23:59:59",INTERVAL 1 HOUR);
select date_add("1997-12-31 23:59:59",INTERVAL 1 DAY);
select date_add("1997-12-31 23:59:59",INTERVAL 1 MONTH);
select date_add("1997-12-31 23:59:59",INTERVAL 1 YEAR);
select date_add("1997-12-31 23:59:59",INTERVAL "1:1" MINUTE_SECOND);
select date_add("1997-12-31 23:59:59",INTERVAL "1:1" HOUR_MINUTE);
select date_add("1997-12-31 23:59:59",INTERVAL "1:1" DAY_HOUR);
select date_add("1997-12-31 23:59:59",INTERVAL "1 1" YEAR_MONTH);
select date_add("1997-12-31 23:59:59",INTERVAL "1:1:1" HOUR_SECOND);
select date_add("1997-12-31 23:59:59",INTERVAL "1 1:1" DAY_MINUTE);
select date_add("1997-12-31 23:59:59",INTERVAL "1 1:1:1" DAY_SECOND);

select date_sub("1998-01-01 00:00:00",INTERVAL 1 SECOND);
select date_sub("1998-01-01 00:00:00",INTERVAL 1 MINUTE);
select date_sub("1998-01-01 00:00:00",INTERVAL 1 HOUR);
select date_sub("1998-01-01 00:00:00",INTERVAL 1 DAY);
select date_sub("1998-01-01 00:00:00",INTERVAL 1 MONTH);
select date_sub("1998-01-01 00:00:00",INTERVAL 1 YEAR);
select date_sub("1998-01-01 00:00:00",INTERVAL "1:1" MINUTE_SECOND);
select date_sub("1998-01-01 00:00:00",INTERVAL "1:1" HOUR_MINUTE);
select date_sub("1998-01-01 00:00:00",INTERVAL "1:1" DAY_HOUR);
select date_sub("1998-01-01 00:00:00",INTERVAL "1 1" YEAR_MONTH);
select date_sub("1998-01-01 00:00:00",INTERVAL "1:1:1" HOUR_SECOND);
select date_sub("1998-01-01 00:00:00",INTERVAL "1 1:1" DAY_MINUTE);
select date_sub("1998-01-01 00:00:00",INTERVAL "1 1:1:1" DAY_SECOND);

select date_add("1997-12-31 23:59:59",INTERVAL 100000 SECOND);
select date_add("1997-12-31 23:59:59",INTERVAL -100000 MINUTE);
select date_add("1997-12-31 23:59:59",INTERVAL 100000 HOUR);
select date_add("1997-12-31 23:59:59",INTERVAL -100000 DAY);
select date_add("1997-12-31 23:59:59",INTERVAL 100000 MONTH);
select date_add("1997-12-31 23:59:59",INTERVAL -100000 YEAR);
select date_add("1997-12-31 23:59:59",INTERVAL "10000:1" MINUTE_SECOND);
select date_add("1997-12-31 23:59:59",INTERVAL "-10000:1" HOUR_MINUTE);
select date_add("1997-12-31 23:59:59",INTERVAL "10000:1" DAY_HOUR);
select date_add("1997-12-31 23:59:59",INTERVAL "-100 1" YEAR_MONTH);
select date_add("1997-12-31 23:59:59",INTERVAL "10000:99:99" HOUR_SECOND);
select date_add("1997-12-31 23:59:59",INTERVAL " -10000 99:99" DAY_MINUTE);
select date_add("1997-12-31 23:59:59",INTERVAL "10000 99:99:99" DAY_SECOND);
select "1997-12-31 23:59:59" + INTERVAL 1 SECOND;
select INTERVAL 1 DAY + "1997-12-31";
select "1998-01-01 00:00:00" - INTERVAL 1 SECOND;

select date_sub("1998-01-02",INTERVAL 31 DAY);
select date_add("1997-12-31",INTERVAL 1 SECOND);
select date_add("1997-12-31",INTERVAL 1 DAY);
select date_add(NULL,INTERVAL 100000 SECOND);
select date_add("1997-12-31 23:59:59",INTERVAL NULL SECOND);
select date_add("1997-12-31 23:59:59",INTERVAL NULL MINUTE_SECOND);
select date_add("9999-12-31 23:59:59",INTERVAL 1 SECOND);
select date_sub("0000-00-00 00:00:00",INTERVAL 1 SECOND);
select date_add('1998-01-30',Interval 1 month);
select date_add('1998-01-30',Interval '2:1' year_month);
select date_add('1996-02-29',Interval '1' year);
select extract(YEAR FROM "1999-01-02 10:11:12");
select extract(YEAR_MONTH FROM "1999-01-02");
select extract(DAY FROM "1999-01-02");
select extract(DAY_HOUR FROM "1999-01-02 10:11:12");
select extract(DAY_MINUTE FROM "02 10:11:12");
select extract(DAY_SECOND FROM "225 10:11:12");
select extract(HOUR FROM "1999-01-02 10:11:12");
select extract(HOUR_MINUTE FROM "10:11:12");
select extract(HOUR_SECOND FROM "10:11:12");
select extract(MINUTE FROM "10:11:12");
select extract(MINUTE_SECOND FROM "10:11:12");
select extract(SECOND FROM "1999-01-02 10:11:12");
select extract(MONTH FROM "2001-02-00");

#
# test EXTRACT QUARTER (Bug #18100)
#

SELECT EXTRACT(QUARTER FROM '2004-01-15') AS quarter;
SELECT EXTRACT(QUARTER FROM '2004-02-15') AS quarter;
SELECT EXTRACT(QUARTER FROM '2004-03-15') AS quarter;
SELECT EXTRACT(QUARTER FROM '2004-04-15') AS quarter;
SELECT EXTRACT(QUARTER FROM '2004-05-15') AS quarter;
SELECT EXTRACT(QUARTER FROM '2004-06-15') AS quarter;
SELECT EXTRACT(QUARTER FROM '2004-07-15') AS quarter;
SELECT EXTRACT(QUARTER FROM '2004-08-15') AS quarter;
SELECT EXTRACT(QUARTER FROM '2004-09-15') AS quarter;
SELECT EXTRACT(QUARTER FROM '2004-10-15') AS quarter;
SELECT EXTRACT(QUARTER FROM '2004-11-15') AS quarter;
SELECT EXTRACT(QUARTER FROM '2004-12-15') AS quarter;
#
# MySQL Bugs: #12356: DATE_SUB or DATE_ADD incorrectly returns null
#
SELECT DATE_SUB(str_to_date('9999-12-31 00:01:00','%Y-%m-%d %H:%i:%s'), INTERVAL 1 MINUTE);
SELECT DATE_ADD(str_to_date('9999-12-30 23:59:00','%Y-%m-%d %H:%i:%s'), INTERVAL 1 MINUTE);

#
# Test big intervals (Bug #3498)
#
SELECT "1900-01-01 00:00:00" + INTERVAL 2147483648 SECOND;
SELECT "1900-01-01 00:00:00" + INTERVAL "1:2147483647" MINUTE_SECOND;
SELECT "1900-01-01 00:00:00" + INTERVAL "100000000:214748364700" MINUTE_SECOND;SELECT "1900-01-01 00:00:00" + INTERVAL 1<<37 SECOND;
SELECT "1900-01-01 00:00:00" + INTERVAL 1<<31 MINUTE;
SELECT "1900-01-01 00:00:00" + INTERVAL 1<<20 HOUR;

SELECT "1900-01-01 00:00:00" + INTERVAL 1<<38 SECOND;
SELECT "1900-01-01 00:00:00" + INTERVAL 1<<33 MINUTE;
SELECT "1900-01-01 00:00:00" + INTERVAL 1<<30 HOUR;
SELECT "1900-01-01 00:00:00" + INTERVAL "1000000000:214748364700" MINUTE_SECOND;

#
# Bug #614 (multiple extracts in where)
#

create table t1 (ctime varchar(20));
insert into t1 values ('2001-01-12 12:23:40');
select ctime, hour(ctime) from t1;
select ctime from t1 where extract(MONTH FROM ctime) = 1 AND extract(YEAR FROM ctime) = 2001;
drop table t1;

#
# Test bug with monthname() and NULL
#

create table t1 (id int);
create table t2 (id int, date date);
insert into t1 values (1);
insert into t2 values (1, "0000-00-00");
insert into t1 values (2);
insert into t2 values (2, "2000-01-01");
select monthname(date) from t1 inner join t2 on t1.id = t2.id;
select monthname(date) from t1 inner join t2 on t1.id = t2.id order by t1.id;
drop table t1,t2;

#
# Test bug with month() and year() on text fields with wrong information

CREATE TABLE t1 (updated text) ENGINE=MyISAM;
INSERT INTO t1 VALUES ('');
SELECT month(updated) from t1;
SELECT year(updated) from t1;
drop table t1;

#
# Check that functions work identically on 0000-00-00 as a constant and on a
# column
#

create table t1 (d date, dt datetime, t timestamp, c char(10));
insert into t1 values ("0000-00-00", "0000-00-00", "0000-00-00", "0000-00-00");
select dayofyear("0000-00-00"),dayofyear(d),dayofyear(dt),dayofyear(t),dayofyear(c) from t1;
select dayofmonth("0000-00-00"),dayofmonth(d),dayofmonth(dt),dayofmonth(t),dayofmonth(c) from t1;
select month("0000-00-00"),month(d),month(dt),month(t),month(c) from t1;
select quarter("0000-00-00"),quarter(d),quarter(dt),quarter(t),quarter(c) from t1;
select week("0000-00-00"),week(d),week(dt),week(t),week(c) from t1;
select year("0000-00-00"),year(d),year(dt),year(t),year(c) from t1;
select yearweek("0000-00-00"),yearweek(d),yearweek(dt),yearweek(t),yearweek(c) from t1;
select to_days("0000-00-00"),to_days(d),to_days(dt),to_days(t),to_days(c) from t1;
select extract(MONTH FROM "0000-00-00"),extract(MONTH FROM d),extract(MONTH FROM dt),extract(MONTH FROM t),extract(MONTH FROM c) from t1;
drop table t1;


#
# Test problem with TIMESTAMP and BETWEEN
#

CREATE TABLE t1 ( start datetime default NULL);
INSERT INTO t1 VALUES ('2002-10-21 00:00:00'),('2002-10-28 00:00:00'),('2002-11-04 00:00:00');
CREATE TABLE t2 ( ctime1 timestamp NOT NULL, ctime2 timestamp NOT NULL);
INSERT INTO t2 VALUES (20021029165106,20021105164731);
CREATE TABLE t3 (ctime1 char(19) NOT NULL, ctime2 char(19) NOT NULL);
INSERT INTO t3 VALUES ("2002-10-29 16:51:06","2002-11-05 16:47:31");

# The following statement should be fixed to return a row in 4.1
select * from t1, t2 where t1.start between t2.ctime1 and t2.ctime2;
select * from t1, t2 where t1.start >= t2.ctime1 and t1.start <= t2.ctime2;
select * from t1, t3 where t1.start between t3.ctime1 and t3.ctime2;
drop table t1,t2,t3;

#
# Test unix timestamp
#
select @a:=FROM_UNIXTIME(1);
select unix_timestamp(@a);
select unix_timestamp('1969-12-01 19:00:01');

#
# Test for bug #6439 "unix_timestamp() function returns wrong datetime 
# values for too big argument" and bug #7515 "from_unixtime(0) now
# returns NULL instead of the epoch". unix_timestamp() should return error
# for too big or negative argument. It should return Epoch value for zero
# argument since it seems that many user's rely on this fact.
#
select from_unixtime(-1);
select from_unixtime(2145916800);
select from_unixtime(0);

#
# Test types from + INTERVAL
#

CREATE TABLE t1 (datetime datetime, timestamp timestamp, date date, time time);
INSERT INTO t1 values ("2001-01-02 03:04:05", "2002-01-02 03:04:05", "2003-01-02", "06:07:08");
SELECT * from t1;
select date_add("1997-12-31",INTERVAL 1 SECOND);
select date_add("1997-12-31",INTERVAL "1 1" YEAR_MONTH);

select date_add(datetime, INTERVAL 1 SECOND) from t1;
select date_add(datetime, INTERVAL 1 YEAR) from t1;

select date_add(date,INTERVAL 1 SECOND) from t1;
select date_add(date,INTERVAL 1 MINUTE) from t1;
select date_add(date,INTERVAL 1 HOUR) from t1;
select date_add(date,INTERVAL 1 DAY) from t1;
select date_add(date,INTERVAL 1 MONTH) from t1;
select date_add(date,INTERVAL 1 YEAR) from t1;
select date_add(date,INTERVAL "1:1" MINUTE_SECOND) from t1;
select date_add(date,INTERVAL "1:1" HOUR_MINUTE) from t1;
select date_add(date,INTERVAL "1:1" DAY_HOUR) from t1;
select date_add(date,INTERVAL "1 1" YEAR_MONTH) from t1;
select date_add(date,INTERVAL "1:1:1" HOUR_SECOND) from t1;
select date_add(date,INTERVAL "1 1:1" DAY_MINUTE) from t1;
select date_add(date,INTERVAL "1 1:1:1" DAY_SECOND) from t1;
select date_add(date,INTERVAL "1" WEEK) from t1;
select date_add(date,INTERVAL "1" QUARTER) from t1;
select timestampadd(MINUTE, 1, date) from t1;
select timestampadd(WEEK, 1, date) from t1;
select timestampadd(SQL_TSI_SECOND, 1, date) from t1;
# Prepared statements doesn't support FRAC_SECOND yet
--disable_ps_protocol
select timestampadd(SQL_TSI_FRAC_SECOND, 1, date) from t1;
--enable_ps_protocol

select timestampdiff(MONTH, '2001-02-01', '2001-05-01') as a;
select timestampdiff(YEAR, '2002-05-01', '2001-01-01') as a;
select timestampdiff(QUARTER, '2002-05-01', '2001-01-01') as a;
select timestampdiff(MONTH, '2000-03-28', '2000-02-29') as a;
select timestampdiff(MONTH, '1991-03-28', '2000-02-29') as a;
select timestampdiff(SQL_TSI_WEEK, '2001-02-01', '2001-05-01') as a;
select timestampdiff(SQL_TSI_HOUR, '2001-02-01', '2001-05-01') as a;
select timestampdiff(SQL_TSI_DAY, '2001-02-01', '2001-05-01') as a;
select timestampdiff(SQL_TSI_MINUTE, '2001-02-01 12:59:59', '2001-05-01 12:58:59') as a;
select timestampdiff(SQL_TSI_SECOND, '2001-02-01 12:59:59', '2001-05-01 12:58:58') as a;
select timestampdiff(SQL_TSI_FRAC_SECOND, '2001-02-01 12:59:59.120000', '2001-05-01 12:58:58.119999') as a;

select timestampdiff(SQL_TSI_DAY, '1986-02-01', '1986-03-01') as a1,
       timestampdiff(SQL_TSI_DAY, '1900-02-01', '1900-03-01') as a2,
       timestampdiff(SQL_TSI_DAY, '1996-02-01', '1996-03-01') as a3,
       timestampdiff(SQL_TSI_DAY, '2000-02-01', '2000-03-01') as a4;

select date_add(time,INTERVAL 1 SECOND) from t1;
drop table t1;

# test for last_day
select last_day('2000-02-05') as f1, last_day('2002-12-31') as f2,
       last_day('2003-03-32') as f3, last_day('2003-04-01') as f4,
       last_day('2001-01-01 01:01:01') as f5, last_day(NULL),
       last_day('2001-02-12');

create table t1 select last_day('2000-02-05') as a,
                from_days(to_days("960101")) as b;
describe t1;
select * from t1;
drop table t1;
select last_day('2000-02-05') as a,
       from_days(to_days("960101")) as b;

select date_add(last_day("1997-12-1"), INTERVAL 1 DAY);
select length(last_day("1997-12-1"));
select last_day("1997-12-1")+0;
select last_day("1997-12-1")+0.0;

# Test SAPDB UTC_% functions. This part is TZ dependant (It is supposed that
# TZ variable set to GMT-3

select strcmp(date_sub(localtimestamp(), interval 3 hour), utc_timestamp())=0;
select strcmp(date_format(date_sub(localtimestamp(), interval 3 hour),"%T"), utc_time())=0;
select strcmp(date_format(date_sub(localtimestamp(), interval 3 hour),"%Y-%m-%d"), utc_date())=0;
select strcmp(date_format(utc_timestamp(),"%T"), utc_time())=0;
select strcmp(date_format(utc_timestamp(),"%Y-%m-%d"), utc_date())=0;
select strcmp(concat(utc_date(),' ',utc_time()),utc_timestamp())=0;

explain extended select period_add("9602",-12),period_diff(199505,"9404"),from_days(to_days("960101")),dayofmonth("1997-01-02"), month("1997-01-02"), monthname("1972-03-04"),dayofyear("0000-00-00"),HOUR("1997-03-03 23:03:22"),MINUTE("23:03:22"),SECOND(230322),QUARTER(980303),WEEK("1998-03-03"),yearweek("2000-01-01",1),week(19950101,1),year("98-02-03"),weekday(curdate())-weekday(now()),dayname("1962-03-03"),unix_timestamp(),sec_to_time(time_to_sec("0:30:47")/6.21),curtime(),utc_time(),curdate(),utc_date(),utc_timestamp(),date_format("1997-01-02 03:04:05", "%M %W %D %Y %y %m %d %h %i %s %w"),from_unixtime(unix_timestamp("1994-03-02 10:11:12")),"1997-12-31 23:59:59" + INTERVAL 1 SECOND,"1998-01-01 00:00:00" - INTERVAL 1 SECOND,INTERVAL 1 DAY + "1997-12-31", extract(YEAR FROM "1999-01-02 10:11:12"),date_add("1997-12-31 23:59:59",INTERVAL 1 SECOND);

SET @TMP=NOW();
CREATE TABLE t1 (d DATETIME);
INSERT INTO t1 VALUES (NOW());
INSERT INTO t1 VALUES (NOW());
INSERT INTO t1 VALUES (NOW());
SELECT count(*) FROM t1 WHERE d>FROM_DAYS(TO_DAYS(@TMP)) AND d<=FROM_DAYS(TO_DAYS(@TMP)+1);
DROP TABLE t1;

#
# Bug #10568
#

select last_day('2005-00-00');
select last_day('2005-00-01');
select last_day('2005-01-00');

#
# Bug #18501: monthname and NULLs
#

select monthname(str_to_date(null, '%m')), monthname(str_to_date(null, '%m')),
       monthname(str_to_date(1, '%m')), monthname(str_to_date(0, '%m'));

#
# Bug #16327: problem with timestamp < 1970
#

set time_zone='-6:00';
create table t1(a timestamp);
insert into t1 values (19691231190001);
select * from t1;
drop table t1;

#
# Bug#16377 result of DATE/TIME functions were compared as strings which
#           can lead to a wrong result.
#
create table t1(f1 date, f2 time, f3 datetime);
insert into t1 values ("2006-01-01", "12:01:01", "2006-01-01 12:01:01");
insert into t1 values ("2006-01-02", "12:01:02", "2006-01-02 12:01:02");
select f1 from t1 where f1 between "2006-1-1" and 20060101;
select f1 from t1 where f1 between "2006-1-1" and "2006.1.1";
select f1 from t1 where date(f1) between "2006-1-1" and "2006.1.1";
select f2 from t1 where f2 between "12:1:2" and "12:2:2";
select f2 from t1 where time(f2) between "12:1:2" and "12:2:2";
select f3 from t1 where f3 between "2006-1-1 12:1:1" and "2006-1-1 12:1:2";
select f3 from t1 where timestamp(f3) between "2006-1-1 12:1:1" and "2006-1-1 12:1:2";
select f1 from t1 where "2006-1-1" between f1 and f3;
select f1 from t1 where "2006-1-1" between date(f1) and date(f3);
select f1 from t1 where "2006-1-1" between f1 and 'zzz';
select f1 from t1 where makedate(2006,1) between date(f1) and date(f3);
select f1 from t1 where makedate(2006,2) between date(f1) and date(f3);
drop table t1;

#
# Bug #16546
# 

create table t1 select now() - now(), curtime() - curtime(), 
                       sec_to_time(1) + 0, from_unixtime(1) + 0;
show create table t1;
drop table t1;

<<<<<<< HEAD
# End of 4.1 tests

explain extended select timestampdiff(SQL_TSI_WEEK, '2001-02-01', '2001-05-01') as a1,
			timestampdiff(SQL_TSI_FRAC_SECOND, '2001-02-01 12:59:59.120000', '2001-05-01 12:58:58.119999') as a2;

#
# Bug #10568
#

select last_day('2005-00-00');
select last_day('2005-00-01');
select last_day('2005-01-00');

#
# Bug #10590: %h, %I, and %l format specifies should all return results in
# the 0-11 range
#
select time_format('100:00:00', '%H %k %h %I %l');

#
# Bug #12562: Make SYSDATE behave like it does in Oracle: always the current
#             time, regardless of magic to make NOW() always the same for the
#             entirety of a statement.
create table t1 (a timestamp default '2005-05-05 01:01:01',
                 b timestamp default '2005-05-05 01:01:01');
delimiter //;
create function t_slow_sysdate() returns timestamp
begin
  do sleep(2);
  return sysdate();
end;
//

insert into t1 set a = sysdate(), b = t_slow_sysdate();//

create trigger t_before before insert on t1
for each row begin
  set new.b = t_slow_sysdate();
end
//

delimiter ;//

insert into t1 set a = sysdate();

select a != b from t1;

drop trigger t_before;
drop function t_slow_sysdate;
drop table t1;

create table t1 (a datetime, i int, b datetime);
insert into t1 select sysdate(), sleep(1), sysdate() from dual;
select a != b from t1;
drop table t1;

delimiter //;
create procedure t_sysdate()
begin
  select sysdate() into @a;
  do sleep(2);
  select sysdate() into @b;
  select @a != @b;
end;
//
delimiter ;//
call t_sysdate();
drop procedure t_sysdate;

#
# Bug #13534: timestampdiff() returned incorrect results across leap years
#
select timestampdiff(month,'2004-09-11','2004-09-11');
select timestampdiff(month,'2004-09-11','2005-09-11');
select timestampdiff(month,'2004-09-11','2006-09-11');
select timestampdiff(month,'2004-09-11','2007-09-11');
select timestampdiff(month,'2005-09-11','2004-09-11');
select timestampdiff(month,'2005-09-11','2003-09-11');

select timestampdiff(month,'2004-02-28','2005-02-28');
select timestampdiff(month,'2004-02-29','2005-02-28');
select timestampdiff(month,'2004-02-28','2005-02-28');
select timestampdiff(month,'2004-03-29','2005-03-28');
select timestampdiff(month,'2003-02-28','2004-02-29');
select timestampdiff(month,'2003-02-28','2005-02-28');

select timestampdiff(month,'1999-09-11','2001-10-10');
select timestampdiff(month,'1999-09-11','2001-9-11');

select timestampdiff(year,'1999-09-11','2001-9-11');
select timestampdiff(year,'2004-02-28','2005-02-28');
select timestampdiff(year,'2004-02-29','2005-02-28');

#
# Bug #18618: BETWEEN for dates with the second argument being a constant
#             expression and the first and the third arguments being fields 
#

CREATE TABLE t1 (id int NOT NULL PRIMARY KEY, day date);
CREATE TABLE t2 (id int NOT NULL PRIMARY KEY, day date);

INSERT INTO t1 VALUES
  (1, '2005-06-01'), (2, '2005-02-01'), (3, '2005-07-01');
INSERT INTO t2 VALUES
  (1, '2005-08-01'), (2, '2005-06-15'), (3, '2005-07-15');

SELECT * FROM t1, t2 
  WHERE t1.day BETWEEN 
               '2005.09.01' - INTERVAL 6 MONTH AND t2.day;
SELECT * FROM t1, t2 
  WHERE CAST(t1.day AS DATE) BETWEEN 
                             '2005.09.01' - INTERVAL 6 MONTH AND t2.day;
 
DROP TABLE t1,t2;

# End of 5.0 tests

# Restore timezone to default
set time_zone= @@global.time_zone;
=======
#
# 21913: DATE_FORMAT() Crashes mysql server if I use it through
#        mysql-connector-j driver.
#

SET NAMES latin1;
SET character_set_results = NULL;
SHOW VARIABLES LIKE 'character_set_results';

CREATE TABLE testBug8868 (field1 DATE, field2 VARCHAR(32) CHARACTER SET BINARY);
INSERT INTO testBug8868 VALUES ('2006-09-04', 'abcd');

SELECT DATE_FORMAT(field1,'%b-%e %l:%i%p') as fmtddate, field2 FROM testBug8868;

DROP TABLE testBug8868;

SET NAMES DEFAULT;

# End of 4.1 tests
>>>>>>> 41f19324
<|MERGE_RESOLUTION|>--- conflicted
+++ resolved
@@ -415,7 +415,6 @@
 show create table t1;
 drop table t1;
 
-<<<<<<< HEAD
 # End of 4.1 tests
 
 explain extended select timestampdiff(SQL_TSI_WEEK, '2001-02-01', '2001-05-01') as a1,
@@ -535,7 +534,7 @@
 
 # Restore timezone to default
 set time_zone= @@global.time_zone;
-=======
+
 #
 # 21913: DATE_FORMAT() Crashes mysql server if I use it through
 #        mysql-connector-j driver.
@@ -552,7 +551,4 @@
 
 DROP TABLE testBug8868;
 
-SET NAMES DEFAULT;
-
-# End of 4.1 tests
->>>>>>> 41f19324
+SET NAMES DEFAULT;