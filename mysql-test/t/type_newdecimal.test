--- conflicted
+++ resolved
@@ -1159,7 +1159,14 @@
   UNION select 12.1234
  ) t group by 1;
 
-<<<<<<< HEAD
+#
+# Bug #28361 Buffer overflow in DECIMAL code on Windows 
+#
+
+create table t1 (s varchar(100));
+insert into t1 values (0.00000000010000000000000000364321973154977415791655470655996396089904010295867919921875);
+drop table t1;
+
 --echo End of 5.0 tests
 
 #
@@ -1171,15 +1178,4 @@
 select cast(-3.4 as decimal(2,1));
 select cast(99.6 as decimal(2,0));
 select cast(-13.4 as decimal(2,1));
-select cast(98.6 as decimal(2,0));
-=======
-#
-# Bug #28361 Buffer overflow in DECIMAL code on Windows 
-#
-
-create table t1 (s varchar(100));
-insert into t1 values (0.00000000010000000000000000364321973154977415791655470655996396089904010295867919921875);
-drop table t1;
-
---echo End of 5.0 tests
->>>>>>> 193b7327
+select cast(98.6 as decimal(2,0));