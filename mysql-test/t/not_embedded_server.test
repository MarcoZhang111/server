--- conflicted
+++ resolved
@@ -14,7 +14,16 @@
 
 SHOW VARIABLES like 'slave_skip_errors';
 
-<<<<<<< HEAD
+--echo #
+--echo # Bug#58026: massive recursion and crash in regular expression handling
+--echo #
+
+--disable_result_log
+--error ER_STACK_OVERRUN_NEED_MORE
+SELECT '1' RLIKE RPAD('1', 10000, '(');
+--enable_result_log
+
+
 # End of 5.1 tests
 
 --echo #
@@ -94,17 +103,4 @@
 
 --echo #
 --echo # End Bug#54812
---echo #
-=======
---echo #
---echo # Bug#58026: massive recursion and crash in regular expression handling
---echo #
-
---disable_result_log
---error ER_STACK_OVERRUN_NEED_MORE
-SELECT '1' RLIKE RPAD('1', 10000, '(');
---enable_result_log
-
-
-# End of 5.1 tests
->>>>>>> ae6b8ca0
+--echo #