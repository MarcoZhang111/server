--- conflicted
+++ resolved
@@ -33,37 +33,6 @@
 drop event event3;
 drop table t_event3;
 
-
-create event e_26 on schedule at '2017-01-01 00:00:00' disable do set @a = 5;
-select db, name, body, definer, convert_tz(execute_at, 'UTC', 'SYSTEM'), on_completion from mysql.event;
-drop event e_26;
---error 1503
-create event e_26 on schedule at NULL disabled do set @a = 5;
---error 1503
-create event e_26 on schedule at 'definitely not a datetime' disabled do set @a = 5;
-
-set names utf8;
-create event задачка on schedule every 123 minute starts now() ends now() + interval 1 month do select 1;
-drop event задачка;
-
-# event_scheduler is a global var
---error 1229
-set event_scheduler=0;
-# event_scheduler could be only either 0 or 1
---error 1231
-set global event_scheduler=2;
-
-<<<<<<< HEAD
-#set global event_scheduler=0;
-#select count(*) from mysql.event;
-#select get_lock("test_lock1", 20);
-#create event закачка on schedule every 10 hour do select get_lock("test_lock1", 20);
-#select count(*) from mysql.event;
-##show processlist;
-#select release_lock("test_lock1");
-#drop event закачка;
-#select count(*) from mysql.event;
-=======
 #
 #INFORMATION_SCHEMA.EVENTS test begin
 #
@@ -138,25 +107,37 @@
 ##INFORMATION_SCHEMA.EVENTS test end
 #
 
-set global event_scheduler=0;
-select count(*) from mysql.event;
-select get_lock("test_lock1", 20);
-create event закачка on schedule every 10 hour do select get_lock("test_lock1", 20);
-select count(*) from mysql.event;
-#show processlist;
-select release_lock("test_lock1");
-drop event закачка;
-select count(*) from mysql.event;
 
-set global event_scheduler=1;
-select get_lock("test_lock2", 20);
-create event закачка on schedule every 10 hour do select get_lock("test_lock2", 20);
-select sleep(2);
-#show processlist;
-select release_lock("test_lock2");
-drop event закачка;
 
->>>>>>> c821df7f
+
+create event e_26 on schedule at '2017-01-01 00:00:00' disable do set @a = 5;
+select db, name, body, definer, convert_tz(execute_at, 'UTC', 'SYSTEM'), on_completion from mysql.event;
+drop event e_26;
+--error 1503
+create event e_26 on schedule at NULL disabled do set @a = 5;
+--error 1503
+create event e_26 on schedule at 'definitely not a datetime' disabled do set @a = 5;
+
+set names utf8;
+create event задачка on schedule every 123 minute starts now() ends now() + interval 1 month do select 1;
+drop event задачка;
+
+# event_scheduler is a global var
+--error 1229
+set event_scheduler=0;
+# event_scheduler could be only either 0 or 1
+--error 1231
+set global event_scheduler=2;
+
+#set global event_scheduler=0;
+#select count(*) from mysql.event;
+#select get_lock("test_lock1", 20);
+#create event закачка on schedule every 10 hour do select get_lock("test_lock1", 20);
+#select count(*) from mysql.event;
+##show processlist;
+#select release_lock("test_lock1");
+#drop event закачка;
+#select count(*) from mysql.event;
 #
 #set global event_scheduler=1;
 #select get_lock("test_lock2", 20);
