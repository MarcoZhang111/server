# Grant tests not performed with embedded server
-- source include/not_embedded.inc

SET NAMES binary;

#
# GRANT tests that require several connections
# (usually it's GRANT, reconnect as another user, try something)
#


# prepare playground before tests
--disable_warnings
drop database if exists mysqltest;
drop database if exists mysqltest_1;
--enable_warnings
delete from mysql.user where user like 'mysqltest\_%';
delete from mysql.db where user like 'mysqltest\_%';
delete from mysql.tables_priv where user like 'mysqltest\_%';
delete from mysql.columns_priv where user like 'mysqltest\_%';
flush privileges;


grant all privileges on `my\_1`.* to mysqltest_1@localhost with grant option;
grant create user on *.* to mysqltest_1@localhost;
create user mysqltest_2@localhost;
connect (user_a,localhost,mysqltest_1,,);
connection user_a;
grant select on `my\_1`.* to mysqltest_2@localhost;
--error 1132
grant select on `my\_1`.* to mysqltest_2@localhost identified by 'pass';
disconnect user_a;
connection default;
grant update on mysql.* to mysqltest_1@localhost;
connect (user_b,localhost,mysqltest_1,,);
connection user_b;
grant select on `my\_1`.* to mysqltest_2@localhost identified by 'pass';
grant select on `my\_1`.* to mysqltest_3@localhost;
disconnect user_b;
connection default;
grant insert on mysql.* to mysqltest_1@localhost;
connect (user_c,localhost,mysqltest_1,,);
connection user_c;
grant select on `my\_1`.* to mysqltest_3@localhost;
grant select on `my\_1`.* to mysqltest_4@localhost identified by 'pass';
disconnect user_c;
connection default;
delete from mysql.user where user like 'mysqltest\_%';
delete from mysql.db where user like 'mysqltest\_%';
delete from mysql.tables_priv where user like 'mysqltest\_%';
delete from mysql.columns_priv where user like 'mysqltest\_%';
flush privileges;

#
# wild_compare fun
#

grant all privileges on `my\_%`.* to mysqltest_1@localhost with grant option;
grant create user on *.* to mysqltest_1@localhost;
connect (user1,localhost,mysqltest_1,,);
connection user1;
select current_user();
grant all privileges on `my\_1`.* to mysqltest_2@localhost with grant option;
--error 1044
grant all privileges on `my_%`.* to mysqltest_3@localhost with grant option;

#
# NO_AUTO_CREATE_USER mode
#
set @@sql_mode='NO_AUTO_CREATE_USER';
select @@sql_mode;
#
# GRANT without IDENTIFIED BY does not create new users
#
--error 1133
grant select on `my\_1`.* to mysqltest_4@localhost with grant option;
grant select on `my\_1`.* to mysqltest_4@localhost identified by 'mypass'
with grant option;
disconnect user1;
connection default;
show grants for mysqltest_1@localhost;
show grants for mysqltest_2@localhost;
--error 1141
show grants for mysqltest_3@localhost;
delete from mysql.user where user like 'mysqltest\_%';
delete from mysql.db where user like 'mysqltest\_%';
flush privileges;

#
# wild_compare part two - acl_cache
#
create database mysqltest_1;
grant all privileges on `mysqltest\_1`.* to mysqltest_1@localhost with grant option;
connect (user2,localhost,mysqltest_1,,);
connection user2;
select current_user();
show databases;
--error 1044
grant all privileges on `mysqltest_1`.* to mysqltest_1@localhost with grant option;
disconnect user2;
connection default;
show grants for mysqltest_1@localhost;
delete from mysql.user where user like 'mysqltest\_%';
delete from mysql.db where user like 'mysqltest\_%';
drop database mysqltest_1;
flush privileges;

#
# Bug #6173: One can circumvent missing UPDATE privilege if he has SELECT
# and INSERT privilege for table with primary key
#
create database mysqltest;
grant INSERT, SELECT on mysqltest.* to mysqltest_1@localhost;
flush privileges;
use mysqltest;
create table t1 (id int primary key, data varchar(255));

connect (mrbad, localhost, mysqltest_1,,mysqltest);
connection mrbad;
show grants for current_user();
insert into t1 values (1, 'I can''t change it!');
--error 1142
update t1 set data='I can change it!' where id = 1;
# This should not be allowed since it too require UPDATE privilege.
--error 1142
insert into t1 values (1, 'XXX') on duplicate key update data= 'I can change it!';
select * from t1;
disconnect mrbad;

connection default;
drop table t1;
delete from mysql.user where user like 'mysqltest\_%';
delete from mysql.db where user like 'mysqltest\_%';
flush privileges;
#
#
create table t1 (a int, b int);
grant select (a) on t1 to mysqltest_1@localhost with grant option;
connect (mrugly, localhost, mysqltest_1,,mysqltest);
connection mrugly;
--error 1143
grant select (a,b) on t1 to mysqltest_2@localhost;
--error 1142
grant select on t1 to mysqltest_3@localhost;
disconnect mrugly;

connection default;
drop table t1;
delete from mysql.user where user like 'mysqltest\_%';
delete from mysql.db where user like 'mysqltest\_%';
delete from mysql.tables_priv where user like 'mysqltest\_%';
delete from mysql.columns_priv where user like 'mysqltest\_%';
flush privileges;

drop database mysqltest;
use test;


#
# Bug #15775: "drop user" command does not refresh acl_check_hosts
#

# Create some test users
create user mysqltest_1@host1;
create user mysqltest_2@host2;
create user mysqltest_3@host3;
create user mysqltest_4@host4;
create user mysqltest_5@host5;
create user mysqltest_6@host6;
create user mysqltest_7@host7;
flush privileges;

# Drop one user
drop user mysqltest_3@host3;

# This connect failed before fix since the acl_check_hosts list was corrupted by the "drop user"
connect (con8,127.0.0.1,root,,test,$MASTER_MYPORT,);
disconnect con8;
connection default;

# Clean up - Drop all of the remaining users at once
drop user mysqltest_1@host1, mysqltest_2@host2, mysqltest_4@host4,
  mysqltest_5@host5, mysqltest_6@host6, mysqltest_7@host7;

# Check that it's still possible to connect
connect (con9,127.0.0.1,root,,test,$MASTER_MYPORT,);
disconnect con9;
connection default;

#
# Bug# 16180 - Setting SQL_LOG_OFF without SUPER privilege is silently ignored
#
create database mysqltest_1;
grant select, insert, update on `mysqltest\_1`.* to mysqltest_1@localhost;
connect (con10,localhost,mysqltest_1,,);
connection con10;
--error 1227
set sql_log_off = 1;
--error 1227
set sql_log_bin = 0;
disconnect con10;
connection default;
delete from mysql.user where user like 'mysqltest\_1';
delete from mysql.db where user like 'mysqltest\_1';
drop database mysqltest_1;
flush privileges;

# End of 4.1 tests
# Create and drop user
#
set sql_mode='maxdb';
--disable_warnings
drop table if exists t1, t2;
--enable_warnings
create table t1(c1 int);
create table t2(c1 int, c2 int);
#
# Three forms of CREATE USER
create user 'mysqltest_1';
--error 1396
create user 'mysqltest_1';
create user 'mysqltest_2' identified by 'Mysqltest-2';
create user 'mysqltest_3' identified by password 'fffffffffffffffffffffffffffffffffffffffff';
grant select on *.* to 'mysqltest_2';
grant insert on test.* to 'mysqltest_2';
grant update on test.t1 to 'mysqltest_2';
grant update (c2) on test.t2 to 'mysqltest_2';
select host,user,password from mysql.user where user like 'mysqltest_%' order by host,user,password;
select host,db,user from mysql.db where user like 'mysqltest_%' order by host,db,user;
select host,db,user,table_name from mysql.tables_priv where user like 'mysqltest_%' order by host,db,user,table_name;
select host,db,user,table_name,column_name from mysql.columns_priv where user like 'mysqltest_%' order by host,db,user,table_name,column_name;
show grants for 'mysqltest_1';
show grants for 'mysqltest_2';
#
# Drop
drop user 'mysqltest_1';
select host,user,password from mysql.user where user like 'mysqltest_%' order by host,user,password;
select host,db,user from mysql.db where user like 'mysqltest_%' order by host,db,user;
select host,db,user,table_name from mysql.tables_priv where user like 'mysqltest_%' order by host,db,user,table_name;
select host,db,user,table_name,column_name from mysql.columns_priv where user like 'mysqltest_%' order by host,db,user,table_name,column_name;
--error 1141
show grants for 'mysqltest_1';
#
# Rename
rename user 'mysqltest_2' to 'mysqltest_1';
select host,user,password from mysql.user where user like 'mysqltest_%' order by host,user,password;
select host,db,user from mysql.db where user like 'mysqltest_%' order by host,db,user;
select host,db,user,table_name from mysql.tables_priv where user like 'mysqltest_%' order by host,db,user,table_name;
select host,db,user,table_name,column_name from mysql.columns_priv where user like 'mysqltest_%' order by host,db,user,table_name,column_name;
show grants for 'mysqltest_1';
drop user 'mysqltest_1', 'mysqltest_3';
--error 1396
drop user 'mysqltest_1';
#
# Cleanup
drop table t1, t2;
#
# Add a stray record
insert into mysql.db set user='mysqltest_1', db='%', host='%';
flush privileges;
--error 1141
show grants for 'mysqltest_1';
--error 1269
revoke all privileges, grant option from 'mysqltest_1';
drop user 'mysqltest_1';
select host,db,user from mysql.db where user = 'mysqltest_1' order by host,db,user;
#
# Add a stray record
insert into mysql.tables_priv set host='%', db='test', user='mysqltest_1', table_name='t1';
flush privileges;
--error 1141
show grants for 'mysqltest_1';
drop user 'mysqltest_1';
select host,db,user,table_name from mysql.tables_priv where user = 'mysqltest_1' order by host,db,user,table_name;
#
# Add a stray record
insert into mysql.columns_priv set host='%', db='test', user='mysqltest_1', table_name='t1', column_name='c1';
flush privileges;
--error 1141
show grants for 'mysqltest_1';
drop user 'mysqltest_1';
select host,db,user,table_name,column_name from mysql.columns_priv where user = 'mysqltest_1' order by host,db,user,table_name,column_name;
#
# Handle multi user lists
create user 'mysqltest_1', 'mysqltest_2', 'mysqltest_3';
drop user 'mysqltest_1', 'mysqltest_2', 'mysqltest_3';
create user 'mysqltest_1', 'mysqltest_2' identified by 'Mysqltest-2', 'mysqltest_3' identified by password 'fffffffffffffffffffffffffffffffffffffffff';
rename user 'mysqltest_1' to 'mysqltest_1a', 'mysqltest_2' TO 'mysqltest_2a', 'mysqltest_3' TO 'mysqltest_3a';
--error 1396
drop user 'mysqltest_1', 'mysqltest_2', 'mysqltest_3';
drop user 'mysqltest_1a', 'mysqltest_2a', 'mysqltest_3a';
#
# Let one of multiple users fail
create user 'mysqltest_1', 'mysqltest_2', 'mysqltest_3';
--error 1396
create user 'mysqltest_1a', 'mysqltest_2', 'mysqltest_3a';
--error 1396
rename user 'mysqltest_1a' to 'mysqltest_1b', 'mysqltest_2a' TO 'mysqltest_2b', 'mysqltest_3a' TO 'mysqltest_3b';
drop user 'mysqltest_1', 'mysqltest_2', 'mysqltest_3';
--error 1396
drop user 'mysqltest_1b', 'mysqltest_2b', 'mysqltest_3b';
#
# Obsolete syntax has been dropped
create user 'mysqltest_2' identified by 'Mysqltest-2';
--error 1064
drop user 'mysqltest_2' identified by 'Mysqltest-2';
drop user 'mysqltest_2';
#
# Strange user names
create user '%@b'@'b';
show grants for '%@b'@'b';
grant select on mysql.* to '%@b'@'b';
show grants for '%@b'@'b';
rename user '%@b'@'b' to '%@a'@'a';
--error 1141
show grants for '%@b'@'b';
show grants for '%@a'@'a';
drop user '%@a'@'a';
#
# CREATE USER privilege is enough
#
create user mysqltest_2@localhost;
grant create user on *.* to mysqltest_2@localhost;
connect (user3,localhost,mysqltest_2,,);
connection user3;
--error 1142
select host,user,password from mysql.user where user like 'mysqltest_%' order by host,user,password;
create user mysqltest_A@'%';
rename user mysqltest_A@'%' to mysqltest_B@'%';
drop user mysqltest_B@'%';
disconnect user3;
connection default;
drop user mysqltest_2@localhost;
#
# INSERT/UPDATE/DELETE is ok too
create user mysqltest_3@localhost;
grant INSERT,DELETE,UPDATE on mysql.* to mysqltest_3@localhost;
connect (user4,localhost,mysqltest_3,,);
connection user4;
show grants;
--error 1142
select host,user,password from mysql.user where user like 'mysqltest_%' order by host,user,password;
insert into mysql.user set host='%', user='mysqltest_B';
create user mysqltest_A@'%';
rename user mysqltest_B@'%' to mysqltest_C@'%';
drop user mysqltest_C@'%';
drop user mysqltest_A@'%';
disconnect user4;
connection default;
drop user mysqltest_3@localhost;
#
# Bug #3309: Test IP addresses with netmask
set @@sql_mode='';
create database mysqltest_1;
create table mysqltest_1.t1 (i int);
insert into mysqltest_1.t1 values (1),(2),(3);
GRANT ALL ON mysqltest_1.t1 TO mysqltest_1@'127.0.0.0/255.0.0.0';
connect (n1,127.0.0.1,mysqltest_1,,mysqltest_1,$MASTER_MYPORT,$MASTER_MYSOCK);
connection n1;
show grants for current_user();
select * from t1;
disconnect n1;
connection default;
REVOKE ALL ON mysqltest_1.t1 FROM mysqltest_1@'127.0.0.0/255.0.0.0';
delete from mysql.user where user like 'mysqltest\_1';
flush privileges;
drop table mysqltest_1.t1;

#
# Bug #12302: 'SET PASSWORD = ...' didn't work if connecting hostname !=
# hostname the current user is authenticated as. Note that a test for this
# was also added to the test above.
#
grant all on mysqltest_1.* to mysqltest_1@'127.0.0.1';
connect (b12302,127.0.0.1,mysqltest_1,,mysqltest_1,$MASTER_MYPORT,);
connection b12302;
select current_user();
set password = password('changed');
disconnect b12302;
connection default;
select host, length(password) from mysql.user where user like 'mysqltest\_1';
revoke all on mysqltest_1.* from mysqltest_1@'127.0.0.1';
delete from mysql.user where user like 'mysqltest\_1';
flush privileges;
grant all on mysqltest_1.* to mysqltest_1@'127.0.0.0/255.0.0.0';
connect (b12302_2,127.0.0.1,mysqltest_1,,mysqltest_1,$MASTER_MYPORT,);
connection b12302_2;
select current_user();
set password = password('changed');
disconnect b12302_2;
connection default;
select host, length(password) from mysql.user where user like 'mysqltest\_1';
revoke all on mysqltest_1.* from mysqltest_1@'127.0.0.0/255.0.0.0';
delete from mysql.user where user like 'mysqltest\_1';
flush privileges;
drop database mysqltest_1;

--source include/add_anonymous_users.inc

# But anonymous users can't change their password
connect (n5,localhost,test,,test,$MASTER_MYPORT,$MASTER_MYSOCK);
connection n5;
--error 1044
set password = password("changed");
disconnect n5;
connection default;

--source include/delete_anonymous_users.inc


# Bug #12423 "Deadlock when doing FLUSH PRIVILEGES and GRANT in 
# multi-threaded environment". We should be able to execute FLUSH
# PRIVILEGES and SET PASSWORD simultaneously with other account
# management commands (such as GRANT and REVOKE) without causing
# deadlocks. To achieve this we should ensure that all account
# management commands take table and internal locks in the same order.
connect (con2root,localhost,root,,);
connect (con3root,localhost,root,,);
# Check that we can execute FLUSH PRIVILEGES and GRANT simultaneously
# This will check that locks are taken in proper order during both
# user/db-level and table/column-level privileges reloading.
connection default;
lock table mysql.user write;
connection con2root;
send flush privileges;
connection con3root;
send grant all on *.* to 'mysqltest_1'@'localhost';
connection default;
unlock tables;
connection con2root;
reap;
connection con3root;
reap;
# Check for simultaneous SET PASSWORD and REVOKE.
connection default;
lock table mysql.user write;
connection con2root;
send set password for 'mysqltest_1'@'localhost' = password('');
connection con3root;
send revoke all on *.* from 'mysqltest_1'@'localhost';
connection default;
unlock tables;
connection con2root;
reap;
connection con3root;
reap;
connection default;
# Clean-up
drop user 'mysqltest_1'@'localhost';
disconnect con2root;
disconnect con3root;

# End of 4.1 tests

#
# Bug#17279 user with no global privs and with create
#           priv in db can create databases
#

create database TESTDB;
create table t2(a int);
create temporary table t1 as select * from mysql.user;
delete from mysql.user where host='localhost';
INSERT INTO mysql.user (host, user, password) VALUES
('%','mysqltest_1',password('password'));
INSERT INTO mysql.db (host, db, user, select_priv) VALUES
('%','TESTDB','mysqltest_1','Y');
FLUSH PRIVILEGES;

connect (con1,localhost,mysqltest_1,password,TESTDB);

# The user mysqltest_1 should only be allowed access to
# database TESTDB, not TEStdb
# On system with "lowercase names" we get error "1007: Can't create db..."
--error 1044, 1007
create database TEStdb;

# Clean-up
connection default;
delete from mysql.user;
delete from mysql.db where host='%' and user='mysqltest_1' and db='TESTDB';
insert into mysql.user select * from t1;
drop table t1, t2;
drop database TESTDB;
flush privileges;

#
# BUG#13310 incorrect user parsing by SP
#

SET GLOBAL log_bin_trust_function_creators = 1;

grant all privileges on test.* to `a@`@localhost;
grant execute on * to `a@`@localhost;
connect (bug13310,localhost,'a@',,test);
connection bug13310;
create table t2 (s1 int);
insert into t2 values (1);
--disable_warnings
drop function if exists f2;
--enable_warnings
delimiter //;
create function f2 () returns int
begin declare v int; select s1 from t2 into v; return v; end//
delimiter ;//
select f2();
drop function f2;
drop table t2;
disconnect bug13310;

connection default;
REVOKE ALL PRIVILEGES, GRANT OPTION FROM `a@`@localhost;
drop user `a@`@localhost;

<<<<<<< HEAD
SET GLOBAL log_bin_trust_function_creators = 0;

=======
>>>>>>> e8c35f16

#
# Bug#25578 "CREATE TABLE LIKE does not require any privileges on source table"
#
--disable_warnings
drop database if exists mysqltest_1;
drop database if exists mysqltest_2;
--enable_warnings
--error 0,ER_CANNOT_USER
drop user mysqltest_u1@localhost;

create database mysqltest_1;
create database mysqltest_2;
grant all on mysqltest_1.* to mysqltest_u1@localhost;
use mysqltest_2;
create table t1 (i int);

# Connect as user with all rights on mysqltest_1 but with no rights on mysqltest_2.
connect (user1,localhost,mysqltest_u1,,mysqltest_1);
connection user1;
# As expected error is emitted
--error ER_TABLEACCESS_DENIED_ERROR 
show create table mysqltest_2.t1;
# This should emit error as well
--error ER_TABLEACCESS_DENIED_ERROR
create table t1 like mysqltest_2.t1;

# Now let us check that SELECT privilege on the source is enough
connection default;
grant select on mysqltest_2.t1 to mysqltest_u1@localhost;
connection user1;
show create table mysqltest_2.t1;
create table t1 like mysqltest_2.t1;

# Clean-up
connection default;
use test;
drop database mysqltest_1;
drop database mysqltest_2;
<<<<<<< HEAD
drop user mysqltest_u1@localhost;
=======
drop user mysqltest_u1@localhost;

--echo End of 5.0 tests
>>>>>>> e8c35f16
<|MERGE_RESOLUTION|>--- conflicted
+++ resolved
@@ -512,11 +512,8 @@
 REVOKE ALL PRIVILEGES, GRANT OPTION FROM `a@`@localhost;
 drop user `a@`@localhost;
 
-<<<<<<< HEAD
 SET GLOBAL log_bin_trust_function_creators = 0;
 
-=======
->>>>>>> e8c35f16
 
 #
 # Bug#25578 "CREATE TABLE LIKE does not require any privileges on source table"
@@ -556,10 +553,6 @@
 use test;
 drop database mysqltest_1;
 drop database mysqltest_2;
-<<<<<<< HEAD
 drop user mysqltest_u1@localhost;
-=======
-drop user mysqltest_u1@localhost;
 
 --echo End of 5.0 tests
->>>>>>> e8c35f16
