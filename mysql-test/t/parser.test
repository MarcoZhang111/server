#
# This file contains tests covering the parser
#

#=============================================================================
# LEXICAL PARSER (lex)
#=============================================================================

#
# Maintainer: these tests are for the lexical parser, so every character,
# even whitespace or comments, is significant here.
#

SET @save_sql_mode=@@sql_mode;

#
# Documenting the current behavior, to detect incompatible changes.
# In each cases:
# - no error is the correct result
# - an error is the expected result with the current implementation,
#   and is a limitation.

set SQL_MODE='';

create table ADDDATE(a int);
drop table ADDDATE;
create table ADDDATE (a int);
drop table ADDDATE;

--error ER_PARSE_ERROR
create table BIT_AND(a int);
create table BIT_AND (a int);
drop table BIT_AND;

--error ER_PARSE_ERROR
create table BIT_OR(a int);
create table BIT_OR (a int);
drop table BIT_OR;

--error ER_PARSE_ERROR
create table BIT_XOR(a int);
create table BIT_XOR (a int);
drop table BIT_XOR;

--error ER_PARSE_ERROR
create table CAST(a int);
create table CAST (a int);
drop table CAST;

--error ER_PARSE_ERROR
create table COUNT(a int);
create table COUNT (a int);
drop table COUNT;

--error ER_PARSE_ERROR
create table CURDATE(a int);
create table CURDATE (a int);
drop table CURDATE;

--error ER_PARSE_ERROR
create table CURTIME(a int);
create table CURTIME (a int);
drop table CURTIME;

--error ER_PARSE_ERROR
create table DATE_ADD(a int);
create table DATE_ADD (a int);
drop table DATE_ADD;

--error ER_PARSE_ERROR
create table DATE_SUB(a int);
create table DATE_SUB (a int);
drop table DATE_SUB;

--error ER_PARSE_ERROR
create table EXTRACT(a int);
create table EXTRACT (a int);
drop table EXTRACT;

--error ER_PARSE_ERROR
create table GROUP_CONCAT(a int);
create table GROUP_CONCAT (a int);
drop table GROUP_CONCAT;

# Limitation removed in 5.1
create table GROUP_UNIQUE_USERS(a int);
drop table GROUP_UNIQUE_USERS;
create table GROUP_UNIQUE_USERS (a int);
drop table GROUP_UNIQUE_USERS;

--error ER_PARSE_ERROR
create table MAX(a int);
create table MAX (a int);
drop table MAX;

--error ER_PARSE_ERROR
create table MID(a int);
create table MID (a int);
drop table MID;

--error ER_PARSE_ERROR
create table MIN(a int);
create table MIN (a int);
drop table MIN;

--error ER_PARSE_ERROR
create table NOW(a int);
create table NOW (a int);
drop table NOW;

--error ER_PARSE_ERROR
create table POSITION(a int);
create table POSITION (a int);
drop table POSITION;

create table SESSION_USER(a int);
drop table SESSION_USER;
create table SESSION_USER (a int);
drop table SESSION_USER;

--error ER_PARSE_ERROR
create table STD(a int);
create table STD (a int);
drop table STD;

--error ER_PARSE_ERROR
create table STDDEV(a int);
create table STDDEV (a int);
drop table STDDEV;

--error ER_PARSE_ERROR
create table STDDEV_POP(a int);
create table STDDEV_POP (a int);
drop table STDDEV_POP;

--error ER_PARSE_ERROR
create table STDDEV_SAMP(a int);
create table STDDEV_SAMP (a int);
drop table STDDEV_SAMP;

create table SUBDATE(a int);
drop table SUBDATE;
create table SUBDATE (a int);
drop table SUBDATE;

--error ER_PARSE_ERROR
create table SUBSTR(a int);
create table SUBSTR (a int);
drop table SUBSTR;

--error ER_PARSE_ERROR
create table SUBSTRING(a int);
create table SUBSTRING (a int);
drop table SUBSTRING;

--error ER_PARSE_ERROR
create table SUM(a int);
create table SUM (a int);
drop table SUM;

--error ER_PARSE_ERROR
create table SYSDATE(a int);
create table SYSDATE (a int);
drop table SYSDATE;

create table SYSTEM_USER(a int);
drop table SYSTEM_USER;
create table SYSTEM_USER (a int);
drop table SYSTEM_USER;

--error ER_PARSE_ERROR
create table TRIM(a int);
create table TRIM (a int);
drop table TRIM;

# Limitation removed in 5.1
create table UNIQUE_USERS(a int);
drop table UNIQUE_USERS;
create table UNIQUE_USERS (a int);
drop table UNIQUE_USERS;

--error ER_PARSE_ERROR
create table VARIANCE(a int);
create table VARIANCE (a int);
drop table VARIANCE;

--error ER_PARSE_ERROR
create table VAR_POP(a int);
create table VAR_POP (a int);
drop table VAR_POP;

--error ER_PARSE_ERROR
create table VAR_SAMP(a int);
create table VAR_SAMP (a int);
drop table VAR_SAMP;

set SQL_MODE='IGNORE_SPACE';

create table ADDDATE(a int);
drop table ADDDATE;
create table ADDDATE (a int);
drop table ADDDATE;

--error ER_PARSE_ERROR
create table BIT_AND(a int);
--error ER_PARSE_ERROR
create table BIT_AND (a int);

--error ER_PARSE_ERROR
create table BIT_OR(a int);
--error ER_PARSE_ERROR
create table BIT_OR (a int);

--error ER_PARSE_ERROR
create table BIT_XOR(a int);
--error ER_PARSE_ERROR
create table BIT_XOR (a int);

--error ER_PARSE_ERROR
create table CAST(a int);
--error ER_PARSE_ERROR
create table CAST (a int);

--error ER_PARSE_ERROR
create table COUNT(a int);
--error ER_PARSE_ERROR
create table COUNT (a int);

--error ER_PARSE_ERROR
create table CURDATE(a int);
--error ER_PARSE_ERROR
create table CURDATE (a int);

--error ER_PARSE_ERROR
create table CURTIME(a int);
--error ER_PARSE_ERROR
create table CURTIME (a int);

--error ER_PARSE_ERROR
create table DATE_ADD(a int);
--error ER_PARSE_ERROR
create table DATE_ADD (a int);

--error ER_PARSE_ERROR
create table DATE_SUB(a int);
--error ER_PARSE_ERROR
create table DATE_SUB (a int);

--error ER_PARSE_ERROR
create table EXTRACT(a int);
--error ER_PARSE_ERROR
create table EXTRACT (a int);

--error ER_PARSE_ERROR
create table GROUP_CONCAT(a int);
--error ER_PARSE_ERROR
create table GROUP_CONCAT (a int);

# Limitation removed in 5.1
create table GROUP_UNIQUE_USERS(a int);
drop table GROUP_UNIQUE_USERS;
create table GROUP_UNIQUE_USERS (a int);
drop table GROUP_UNIQUE_USERS;

--error ER_PARSE_ERROR
create table MAX(a int);
--error ER_PARSE_ERROR
create table MAX (a int);

--error ER_PARSE_ERROR
create table MID(a int);
--error ER_PARSE_ERROR
create table MID (a int);

--error ER_PARSE_ERROR
create table MIN(a int);
--error ER_PARSE_ERROR
create table MIN (a int);

--error ER_PARSE_ERROR
create table NOW(a int);
--error ER_PARSE_ERROR
create table NOW (a int);

--error ER_PARSE_ERROR
create table POSITION(a int);
--error ER_PARSE_ERROR
create table POSITION (a int);

create table SESSION_USER(a int);
drop table SESSION_USER;
create table SESSION_USER (a int);
drop table SESSION_USER;

--error ER_PARSE_ERROR
create table STD(a int);
--error ER_PARSE_ERROR
create table STD (a int);

--error ER_PARSE_ERROR
create table STDDEV(a int);
--error ER_PARSE_ERROR
create table STDDEV (a int);

--error ER_PARSE_ERROR
create table STDDEV_POP(a int);
--error ER_PARSE_ERROR
create table STDDEV_POP (a int);

--error ER_PARSE_ERROR
create table STDDEV_SAMP(a int);
--error ER_PARSE_ERROR
create table STDDEV_SAMP (a int);

create table SUBDATE(a int);
drop table SUBDATE;
create table SUBDATE (a int);
drop table SUBDATE;

--error ER_PARSE_ERROR
create table SUBSTR(a int);
--error ER_PARSE_ERROR
create table SUBSTR (a int);

--error ER_PARSE_ERROR
create table SUBSTRING(a int);
--error ER_PARSE_ERROR
create table SUBSTRING (a int);

--error ER_PARSE_ERROR
create table SUM(a int);
--error ER_PARSE_ERROR
create table SUM (a int);

--error ER_PARSE_ERROR
create table SYSDATE(a int);
--error ER_PARSE_ERROR
create table SYSDATE (a int);

create table SYSTEM_USER(a int);
drop table SYSTEM_USER;
create table SYSTEM_USER (a int);
drop table SYSTEM_USER;

--error ER_PARSE_ERROR
create table TRIM(a int);
--error ER_PARSE_ERROR
create table TRIM (a int);

# Limitation removed in 5.1
create table UNIQUE_USERS(a int);
drop table UNIQUE_USERS;
create table UNIQUE_USERS (a int);
drop table UNIQUE_USERS;

--error ER_PARSE_ERROR
create table VARIANCE(a int);
--error ER_PARSE_ERROR
create table VARIANCE (a int);

--error ER_PARSE_ERROR
create table VAR_POP(a int);
--error ER_PARSE_ERROR
create table VAR_POP (a int);

--error ER_PARSE_ERROR
create table VAR_SAMP(a int);
--error ER_PARSE_ERROR
create table VAR_SAMP (a int);

#
# Bug#25930 (CREATE TABLE x SELECT ... parses columns wrong when ran with
#            ANSI_QUOTES mode)
#

--disable_warnings
DROP TABLE IF EXISTS table_25930_a;
DROP TABLE IF EXISTS table_25930_b;
--enable_warnings

SET SQL_MODE = 'ANSI_QUOTES';
CREATE TABLE table_25930_a ( "blah" INT );
CREATE TABLE table_25930_b SELECT "blah" - 1 FROM table_25930_a;

# The lexer used to chop the first <">,
# not marking the start of the token "blah" correctly.
desc table_25930_b;

DROP TABLE table_25930_a;
DROP TABLE table_25930_b;


SET @@sql_mode=@save_sql_mode;

#
# Bug#26030 (Parsing fails for stored routine w/multi-statement execution
# enabled)
#

--disable_warnings
DROP PROCEDURE IF EXISTS p26030;
--enable_warnings

delimiter $$;

select "non terminated"$$
select "terminated";$$
select "non terminated, space"      $$
select "terminated, space";      $$
select "non terminated, comment" /* comment */$$
select "terminated, comment"; /* comment */$$

# Multi queries can not be used in --ps-protocol test mode
--disable_ps_protocol

select "stmt 1";select "stmt 2 non terminated"$$
select "stmt 1";select "stmt 2 terminated";$$
select "stmt 1";select "stmt 2 non terminated, space"      $$
select "stmt 1";select "stmt 2 terminated, space";      $$
select "stmt 1";select "stmt 2 non terminated, comment" /* comment */$$
select "stmt 1";select "stmt 2 terminated, comment"; /* comment */$$

select "stmt 1";             select "space, stmt 2"$$
select "stmt 1";/* comment */select "comment, stmt 2"$$

DROP PROCEDURE IF EXISTS p26030; CREATE PROCEDURE p26030() BEGIN SELECT 1; END; CALL p26030()
$$

DROP PROCEDURE IF EXISTS p26030; CREATE PROCEDURE p26030() SELECT 1; CALL p26030()
$$

--enable_ps_protocol

delimiter ;$$
DROP PROCEDURE p26030;

#=============================================================================
# SYNTACTIC PARSER (bison)
#=============================================================================

#
#
# Bug#21114 (Foreign key creation fails to table with name format)
# 

# Test coverage with edge conditions

-- error ER_WRONG_PARAMCOUNT_TO_NATIVE_FCT
select pi(3.14);

-- error ER_WRONG_PARAMCOUNT_TO_NATIVE_FCT
select tan();
-- error ER_WRONG_PARAMCOUNT_TO_NATIVE_FCT
select tan(1, 2);

-- error ER_WRONG_PARAMCOUNT_TO_NATIVE_FCT
select makedate(1);
-- error ER_WRONG_PARAMCOUNT_TO_NATIVE_FCT
select makedate(1, 2, 3);

-- error ER_WRONG_PARAMCOUNT_TO_NATIVE_FCT
select maketime();
-- error ER_WRONG_PARAMCOUNT_TO_NATIVE_FCT
select maketime(1);
-- error ER_WRONG_PARAMCOUNT_TO_NATIVE_FCT
select maketime(1, 2);
-- error ER_WRONG_PARAMCOUNT_TO_NATIVE_FCT
select maketime(1, 2, 3, 4);

-- error ER_WRONG_PARAMCOUNT_TO_NATIVE_FCT
select atan();
-- error ER_WRONG_PARAMCOUNT_TO_NATIVE_FCT
select atan2(1, 2, 3);

-- error ER_WRONG_PARAMCOUNT_TO_NATIVE_FCT
select concat();
select concat("foo");

-- error ER_WRONG_PARAMCOUNT_TO_NATIVE_FCT
select concat_ws();
-- error ER_WRONG_PARAMCOUNT_TO_NATIVE_FCT
select concat_ws("foo");

-- error ER_WRONG_PARAMCOUNT_TO_NATIVE_FCT
select encrypt();
-- error ER_WRONG_PARAMCOUNT_TO_NATIVE_FCT
select encrypt(1, 2, 3);

-- error ER_WRONG_PARAMCOUNT_TO_NATIVE_FCT
select des_encrypt("p1", "p2", "not expected");
-- error ER_WRONG_PARAMCOUNT_TO_NATIVE_FCT
select des_decrypt("p1", "p2", "not expected");

-- error ER_WRONG_PARAMCOUNT_TO_NATIVE_FCT
select elt();
-- error ER_WRONG_PARAMCOUNT_TO_NATIVE_FCT
select elt(1);

-- error ER_WRONG_PARAMCOUNT_TO_NATIVE_FCT
select export_set();
-- error ER_WRONG_PARAMCOUNT_TO_NATIVE_FCT
select export_set("p1");
-- error ER_WRONG_PARAMCOUNT_TO_NATIVE_FCT
select export_set("p1", "p2");
-- error ER_WRONG_PARAMCOUNT_TO_NATIVE_FCT
select export_set("p1", "p2", "p3", "p4", "p5", "p6");

-- error ER_WRONG_PARAMCOUNT_TO_NATIVE_FCT
select field();
-- error ER_WRONG_PARAMCOUNT_TO_NATIVE_FCT
select field("p1");

-- error ER_WRONG_PARAMCOUNT_TO_NATIVE_FCT
select from_unixtime();
-- error ER_WRONG_PARAMCOUNT_TO_NATIVE_FCT
select from_unixtime(1, 2, 3);

-- error ER_WRONG_PARAMCOUNT_TO_NATIVE_FCT
select unix_timestamp(1, 2);

-- error ER_WRONG_PARAMCOUNT_TO_NATIVE_FCT
select greatest();
-- error ER_WRONG_PARAMCOUNT_TO_NATIVE_FCT
select greatest(12);

-- error ER_WRONG_PARAMCOUNT_TO_NATIVE_FCT
select last_insert_id(1, 2);

-- error ER_WRONG_PARAMCOUNT_TO_NATIVE_FCT
select least();
-- error ER_WRONG_PARAMCOUNT_TO_NATIVE_FCT
select least(12);

-- error ER_WRONG_PARAMCOUNT_TO_NATIVE_FCT
select locate();
-- error ER_WRONG_PARAMCOUNT_TO_NATIVE_FCT
select locate(1);
-- error ER_WRONG_PARAMCOUNT_TO_NATIVE_FCT
select locate(1, 2, 3, 4);

-- error ER_WRONG_PARAMCOUNT_TO_NATIVE_FCT
select log();
-- error ER_WRONG_PARAMCOUNT_TO_NATIVE_FCT
select log(1, 2, 3);

-- error ER_WRONG_PARAMCOUNT_TO_NATIVE_FCT
select make_set();
-- error ER_WRONG_PARAMCOUNT_TO_NATIVE_FCT
select make_set(1);

-- error ER_WRONG_PARAMCOUNT_TO_NATIVE_FCT
select master_pos_wait();
-- error ER_WRONG_PARAMCOUNT_TO_NATIVE_FCT
select master_pos_wait(1);
-- error ER_WRONG_PARAMCOUNT_TO_NATIVE_FCT
select master_pos_wait(1, 2, 3, 4, 5);

-- error ER_WRONG_PARAMCOUNT_TO_NATIVE_FCT
select rand(1, 2, 3);

-- error ER_WRONG_PARAMCOUNT_TO_NATIVE_FCT
select round(1, 2, 3);

-- error ER_WRONG_PARAMCOUNT_TO_NATIVE_FCT
select yearweek();
-- error ER_WRONG_PARAMCOUNT_TO_NATIVE_FCT
select yearweek(1, 2, 3);

#
# Bug#24736: UDF functions parsed as Stored Functions
#

# Verify that the syntax for calling UDF : foo(expr AS param, ...)
# can not be used when calling native functions

# Native function with 1 argument

select abs(3);
-- error ER_WRONG_PARAMETERS_TO_NATIVE_FCT
select abs(3 AS three);
-- error ER_WRONG_PARAMETERS_TO_NATIVE_FCT
select abs(3 three);
-- error ER_WRONG_PARAMETERS_TO_NATIVE_FCT
select abs(3 AS "three");
-- error ER_WRONG_PARAMETERS_TO_NATIVE_FCT
select abs(3 "three");

# Native function with 2 arguments

set @bar="bar";
set @foobar="foobar";

select instr("foobar", "bar");
-- error ER_WRONG_PARAMETERS_TO_NATIVE_FCT
select instr("foobar" AS p1, "bar");
-- error ER_WRONG_PARAMETERS_TO_NATIVE_FCT
select instr("foobar" p1, "bar");
-- error ER_WRONG_PARAMETERS_TO_NATIVE_FCT
select instr("foobar" AS "p1", "bar");
## String concatenation, valid syntax
select instr("foobar" "p1", "bar");
-- error ER_WRONG_PARAMETERS_TO_NATIVE_FCT
select instr(@foobar "p1", "bar");
-- error ER_WRONG_PARAMETERS_TO_NATIVE_FCT
select instr("foobar", "bar" AS p2);
-- error ER_WRONG_PARAMETERS_TO_NATIVE_FCT
select instr("foobar", "bar" p2);
-- error ER_WRONG_PARAMETERS_TO_NATIVE_FCT
select instr("foobar", "bar" AS "p2");
## String concatenation, valid syntax
select instr("foobar", "bar" "p2");
-- error ER_WRONG_PARAMETERS_TO_NATIVE_FCT
select instr("foobar", @bar "p2");
-- error ER_WRONG_PARAMETERS_TO_NATIVE_FCT
select instr("foobar" AS p1, "bar" AS p2);

# Native function with 3 arguments

select conv(255, 10, 16);
-- error ER_WRONG_PARAMETERS_TO_NATIVE_FCT
select conv(255 AS p1, 10, 16);
-- error ER_WRONG_PARAMETERS_TO_NATIVE_FCT
select conv(255 p1, 10, 16);
-- error ER_WRONG_PARAMETERS_TO_NATIVE_FCT
select conv(255 AS "p1", 10, 16);
-- error ER_WRONG_PARAMETERS_TO_NATIVE_FCT
select conv(255 "p1", 10, 16);
-- error ER_WRONG_PARAMETERS_TO_NATIVE_FCT
select conv(255, 10 AS p2, 16);
-- error ER_WRONG_PARAMETERS_TO_NATIVE_FCT
select conv(255, 10 p2, 16);
-- error ER_WRONG_PARAMETERS_TO_NATIVE_FCT
select conv(255, 10 AS "p2", 16);
-- error ER_WRONG_PARAMETERS_TO_NATIVE_FCT
select conv(255, 10 "p2", 16);
-- error ER_WRONG_PARAMETERS_TO_NATIVE_FCT
select conv(255, 10, 16 AS p3);
-- error ER_WRONG_PARAMETERS_TO_NATIVE_FCT
select conv(255, 10, 16 p3);
-- error ER_WRONG_PARAMETERS_TO_NATIVE_FCT
select conv(255, 10, 16 AS "p3");
-- error ER_WRONG_PARAMETERS_TO_NATIVE_FCT
select conv(255, 10, 16 "p3");
-- error ER_WRONG_PARAMETERS_TO_NATIVE_FCT
select conv(255 AS p1, 10 AS p2, 16 AS p3);

# Native function with a variable number of arguments

# Bug in libm.so on Solaris:
#   atan(10) from 32-bit version returns 1.4711276743037347
#   atan(10) from 64-bit version returns 1.4711276743037345
--replace_result 1.4711276743037345 1.4711276743037347
select atan(10);
-- error ER_WRONG_PARAMETERS_TO_NATIVE_FCT
select atan(10 AS p1);
-- error ER_WRONG_PARAMETERS_TO_NATIVE_FCT
select atan(10 p1);
-- error ER_WRONG_PARAMETERS_TO_NATIVE_FCT
select atan(10 AS "p1");
-- error ER_WRONG_PARAMETERS_TO_NATIVE_FCT
select atan(10 "p1");

select atan(10, 20);
-- error ER_WRONG_PARAMETERS_TO_NATIVE_FCT
select atan(10 AS p1, 20);
-- error ER_WRONG_PARAMETERS_TO_NATIVE_FCT
select atan(10 p1, 20);
-- error ER_WRONG_PARAMETERS_TO_NATIVE_FCT
select atan(10 AS "p1", 20);
-- error ER_WRONG_PARAMETERS_TO_NATIVE_FCT
select atan(10 "p1", 20);
-- error ER_WRONG_PARAMETERS_TO_NATIVE_FCT
select atan(10, 20 AS p2);
-- error ER_WRONG_PARAMETERS_TO_NATIVE_FCT
select atan(10, 20 p2);
-- error ER_WRONG_PARAMETERS_TO_NATIVE_FCT
select atan(10, 20 AS "p2");
-- error ER_WRONG_PARAMETERS_TO_NATIVE_FCT
select atan(10, 20 "p2");
-- error ER_WRONG_PARAMETERS_TO_NATIVE_FCT
select atan(10 AS p1, 20 AS p2);

#
# Bug#22312 Syntax error in expression with INTERVAL()
#

--disable_warnings
DROP TABLE IF EXISTS t1;
--enable_warnings

SELECT STR_TO_DATE('10:00 PM', '%h:%i %p') + INTERVAL 10 MINUTE;
SELECT STR_TO_DATE('10:00 PM', '%h:%i %p') + INTERVAL (INTERVAL(1,2,3) + 1) MINUTE;
SELECT "1997-12-31 23:59:59" + INTERVAL 1 SECOND;
SELECT 1 + INTERVAL(1,0,1,2) + 1;
SELECT INTERVAL(1^1,0,1,2) + 1;
SELECT INTERVAL(1,0+1,2,3) * 5.5;
SELECT INTERVAL(3,3,1+3,4+4) / 0.5;
SELECT (INTERVAL(1,0,1,2) + 5) * 7 + INTERVAL(1,0,1,2) / 2;
SELECT INTERVAL(1,0,1,2) + 1, 5 * INTERVAL(1,0,1,2);
SELECT INTERVAL(0,(1*5)/2) + INTERVAL(5,4,3);

--disable_warnings
SELECT 1^1 + INTERVAL 1+1 SECOND & 1 + INTERVAL 1+1 SECOND;
SELECT 1%2 - INTERVAL 1^1 SECOND | 1%2 - INTERVAL 1^1 SECOND;
--enable_warnings

CREATE TABLE t1 (a INT, b DATETIME);
INSERT INTO t1 VALUES (INTERVAL(3,2,1) + 1, "1997-12-31 23:59:59" + INTERVAL 1 SECOND);
SELECT * FROM t1 WHERE a = INTERVAL(3,2,1) + 1;
DROP TABLE t1;

#
# Bug#28317 Left Outer Join with {oj outer-join}
#

--disable_warnings
DROP TABLE IF EXISTS t1,t2,t3;
--enable_warnings
CREATE TABLE t1 (a1 INT, a2 INT, a3 INT, a4 DATETIME);
CREATE TABLE t2 LIKE t1;
CREATE TABLE t3 LIKE t1;
SELECT t1.* FROM t1 AS t0, { OJ t2 INNER JOIN t1 ON (t1.a1=t2.a1) } WHERE t0.a3=2;
SELECT t1.*,t2.* FROM { OJ ((t1 INNER JOIN t2 ON (t1.a1=t2.a2)) LEFT OUTER JOIN t3 ON t3.a3=t2.a1)};
SELECT t1.*,t2.* FROM { OJ ((t1 LEFT OUTER JOIN t2 ON t1.a3=t2.a2) INNER JOIN t3 ON (t3.a1=t2.a2))};
SELECT t1.*,t2.* FROM { OJ (t1 LEFT OUTER JOIN t2 ON t1.a1=t2.a2) CROSS JOIN t3 ON (t3.a2=t2.a3)};
SELECT * FROM {oj t1 LEFT OUTER JOIN t2 ON t1.a1=t2.a3} WHERE t1.a2 > 10;
SELECT {fn CONCAT(a1,a2)} FROM t1;
UPDATE t3 SET a4={d '1789-07-14'} WHERE a1=0;
SELECT a1, a4 FROM t2 WHERE a4 LIKE {fn UCASE('1789-07-14')};
DROP TABLE t1, t2, t3;

--echo #
--echo # End of 5.1 tests
--echo #

--echo #
--echo # Bug#17075846 : unquoted file names for variable values are
--echo #                accepted but parsed incorrectly
--echo #
--error ER_WRONG_TYPE_FOR_VAR 
SET default_storage_engine=a.myisam;
--error ER_WRONG_TYPE_FOR_VAR 
SET default_storage_engine = .a.MyISAM;
--error ER_WRONG_TYPE_FOR_VAR 
SET default_storage_engine = a.b.MyISAM;
--error ER_WRONG_TYPE_FOR_VAR 
SET default_storage_engine = `a`.MyISAM;
--error ER_WRONG_TYPE_FOR_VAR 
SET default_storage_engine = `a`.`MyISAM`; 
--error ER_UNKNOWN_STORAGE_ENGINE 
set default_storage_engine = "a.MYISAM";
--error ER_UNKNOWN_STORAGE_ENGINE 
set default_storage_engine = 'a.MYISAM';
--error ER_UNKNOWN_STORAGE_ENGINE 
set default_storage_engine = `a.MYISAM`;
CREATE TABLE t1 (s VARCHAR(100));
--ERROR ER_BAD_FIELD_ERROR
CREATE TRIGGER trigger1 BEFORE INSERT ON t1 FOR EACH ROW
SET default_storage_engine = NEW.INNODB;
DROP TABLE t1;

#
# MDEV-8328 Evaluation of two "!" operators depends on space in beetween
#
--error ER_PARSE_ERROR
select 0==0;
select 1=!0,  1 = ! 0;
select !!0,     ! ! 0;
select 2>!0,  2 > ! 0;
select 0<=!0, 0 <= !0;
select 1<<!0, 1 << !0;
select 0<!0,  0 < ! 0;

--echo #
--echo # MDEV-11171 Assertion `m_cpp_buf <= ptr && ptr <= m_cpp_buf + m_buf_length' failed in Lex_input_stream::body_utf8_append(const char*, const char*)
--echo #
CREATE TABLE t1 (id INT);
--error ER_PARSE_ERROR
CREATE TRIGGER tr AFTER DELETE ON t1 FOR EACH ROW SET @a = 1\;
--error ER_PARSE_ERROR
PREPARE stmt FROM 'CREATE TRIGGER tr AFTER DELETE ON t1 FOR EACH ROW SET @a = 1\\';
DROP TABLE t1;

<<<<<<< HEAD
#
# start of 10.1 tests
#

--echo #
--echo # MDEV-7792 - SQL Parsing Error - UNION AND ORDER BY WITH JOIN
--echo #
CREATE TABLE t1(a INT);
SELECT * FROM t1 JOIN ((SELECT 1 AS b) UNION ALL (SELECT 2 AS b) ORDER BY b DESC) s1 WHERE a=1;
DROP TABLE t1;


--echo #
--echo # Test of collective fix for three parser bugs:
--echo #
--echo # Bug #17727401, Bug #17426017, Bug #17473479:
--echo #   The server accepts wrong syntax and then fails in different ways
--echo #

CREATE TABLE t1 (i INT);

--echo # bug #17426017
--error ER_PARSE_ERROR
SELECT (SELECT EXISTS(SELECT * LIMIT 1 ORDER BY VALUES (c00)));

--echo # bug#17473479
CREATE TABLE a(a int);
CREATE TABLE b(a int);
--error ER_PARSE_ERROR
DELETE FROM b ORDER BY(SELECT 1 FROM a ORDER BY a ORDER BY a);
DROP TABLE a, b;

--echo # bug #17727401
--error ER_PARSE_ERROR
SELECT '' IN (SELECT '1' c FROM t1 ORDER BY '' ORDER BY '') FROM t1;

--echo # regression & coverage tests

--echo # uniform syntax for FROM DUAL clause:

SELECT 1 FROM DUAL WHERE 1 GROUP BY 1 HAVING 1 ORDER BY 1
  FOR UPDATE;

--error ER_ORDER_WITH_PROC
SELECT 1 FROM DUAL WHERE 1 GROUP BY 1 HAVING 1 ORDER BY 1
  PROCEDURE ANALYSE() FOR UPDATE;

SELECT 1 FROM
  (SELECT 1 FROM DUAL WHERE 1 GROUP BY 1 HAVING 1 ORDER BY 1
   FOR UPDATE) a;

--error ER_WRONG_USAGE
SELECT 1 FROM
  (SELECT 1 FROM DUAL WHERE 1 GROUP BY 1 HAVING 1 ORDER BY 1
   PROCEDURE ANALYSE() FOR UPDATE) a;

SELECT 1 FROM t1
  WHERE EXISTS(SELECT 1 FROM DUAL WHERE 1 GROUP BY 1 HAVING 1 ORDER BY 1
               FOR UPDATE);

--error ER_WRONG_USAGE
SELECT 1 FROM t1
  WHERE EXISTS(SELECT 1 FROM DUAL WHERE 1 GROUP BY 1 HAVING 1 ORDER BY 1
               PROCEDURE ANALYSE() FOR UPDATE);

SELECT 1 FROM t1
UNION
SELECT 1 FROM DUAL WHERE 1 GROUP BY 1 HAVING 1 ORDER BY 1
  FOR UPDATE;

--error ER_WRONG_USAGE
SELECT 1 FROM t1
UNION
SELECT 1 FROM DUAL WHERE 1 GROUP BY 1 HAVING 1 ORDER BY 1
  PROCEDURE ANALYSE() FOR UPDATE;

--error ER_WRONG_USAGE
SELECT 1 FROM DUAL PROCEDURE ANALYSE() 
UNION
SELECT 1 FROM t1;

(SELECT 1 FROM t1)
UNION 
(SELECT 1 FROM DUAL WHERE 1 GROUP BY 1 HAVING 1 ORDER BY 1
 FOR UPDATE);

--error ER_WRONG_USAGE
(SELECT 1 FROM t1)
UNION 
(SELECT 1 FROM DUAL WHERE 1 GROUP BY 1 HAVING 1 ORDER BY 1
 PROCEDURE ANALYSE() FOR UPDATE);

--echo # "FOR UPDATE" tests

SELECT 1 FROM t1 UNION SELECT 1 FROM t1 ORDER BY 1 LIMIT 1;
SELECT 1 FROM t1 FOR UPDATE UNION SELECT 1 FROM t1 ORDER BY 1 LIMIT 1;
SELECT 1 FROM t1 UNION SELECT 1 FROM t1 ORDER BY 1 LIMIT 1 FOR UPDATE;


--echo # "INTO" clause tests

SELECT 1 FROM t1 INTO @var17727401;
SELECT 1 FROM DUAL INTO @var17727401;
SELECT 1 INTO @var17727401;

SELECT 1 INTO @var17727401 FROM t1;
SELECT 1 INTO @var17727401 FROM DUAL;

--error ER_WRONG_USAGE
SELECT 1 INTO @var17727401_1 FROM t1 INTO @var17727401_2;

--error ER_WRONG_USAGE
SELECT 1 INTO @var17727401_1 FROM DUAL
  INTO @var17727401_2;

SELECT 1 INTO @var17727401 FROM t1 WHERE 1 GROUP BY 1 HAVING 1 ORDER BY 1 LIMIT 1;
SELECT 1 FROM t1 WHERE 1 GROUP BY 1 HAVING 1 ORDER BY 1 LIMIT 1 INTO @var17727401;

--error ER_PARSE_ERROR
SELECT 1 FROM t1 WHERE 1 INTO @var17727401 GROUP BY 1 HAVING 1 ORDER BY 1 LIMIT 1;

--error ER_WRONG_USAGE
SELECT 1 INTO @var17727401_1
  FROM t1 WHERE 1 GROUP BY 1 HAVING 1 ORDER BY 1 LIMIT 1
  INTO @var17727401_2;

--error ER_PARSE_ERROR
SELECT (SELECT 1 FROM t1 INTO @var17727401);
--error ER_PARSE_ERROR
SELECT 1 FROM (SELECT 1 FROM t1 INTO @var17727401) a;
--error ER_PARSE_ERROR
SELECT EXISTS(SELECT 1 FROM t1 INTO @var17727401);

--error ER_WRONG_USAGE
SELECT 1 FROM t1 INTO @var17727401 UNION SELECT 1 FROM t1 INTO t1;
--error ER_WRONG_USAGE
(SELECT 1 FROM t1 INTO @var17727401) UNION (SELECT 1 FROM t1 INTO t1);

SELECT 1 FROM t1 UNION SELECT 1 FROM t1 INTO @var17727401;

--error ER_WRONG_USAGE
SELECT 1 INTO @var17727401 FROM t1 PROCEDURE ANALYSE();

--error ER_WRONG_USAGE
SELECT 1 FROM t1 PROCEDURE ANALYSE() INTO @var17727401;

--echo # ORDER and LIMIT clause combinations

# Limited support for (SELECT ...) ORDER/LIMIT:

(SELECT 1 FROM t1 ORDER BY 1) ORDER BY 1;
(SELECT 1 FROM t1 LIMIT 1) LIMIT 1;

--error ER_PARSE_ERROR
((SELECT 1 FROM t1 ORDER BY 1) ORDER BY 1) ORDER BY 1;
--error ER_PARSE_ERROR
((SELECT 1 FROM t1 LIMIT 1) LIMIT 1) LIMIT 1;

(SELECT 1 FROM t1 ORDER BY 1) LIMIT 1;
(SELECT 1 FROM t1 LIMIT 1) ORDER BY 1;

--error ER_PARSE_ERROR
((SELECT 1 FROM t1 ORDER BY 1) LIMIT 1) ORDER BY 1);
--error ER_PARSE_ERROR
((SELECT 1 FROM t1 LIMIT 1) ORDER BY 1) LIMIT 1);

# ORDER/LIMIT and UNION:

let $q=SELECT 1 FROM t1 UNION SELECT 1 FROM t1 ORDER BY 1;
eval $q;
eval SELECT ($q);
eval SELECT 1 FROM ($q) a;

let $q=SELECT 1 FROM t1 UNION SELECT 1 FROM t1 LIMIT 1;
eval $q;
eval SELECT ($q);
eval SELECT 1 FROM ($q) a;

let $q=SELECT 1 FROM t1 UNION SELECT 1 FROM t1 ORDER BY 1 LIMIT 1;
eval $q;
eval SELECT ($q);
eval SELECT 1 FROM ($q) a;

let $q=SELECT 1 FROM t1 UNION SELECT 1 FROM t1 LIMIT 1 ORDER BY 1;
--error ER_PARSE_ERROR
eval $q;
--error ER_PARSE_ERROR
eval SELECT ($q);
--error ER_PARSE_ERROR
eval SELECT 1 FROM ($q) a;

let $q=SELECT 1 FROM t1 ORDER BY 1 UNION SELECT 1 FROM t1;
--error ER_WRONG_USAGE
eval $q;
--error ER_WRONG_USAGE
eval SELECT ($q);
--error ER_WRONG_USAGE
eval SELECT 1 FROM ($q) a;

let $q=SELECT 1 FROM t1 LIMIT 1 UNION SELECT 1 FROM t1;
--error ER_WRONG_USAGE
eval $q;
--error ER_WRONG_USAGE
eval SELECT ($q);
--error ER_WRONG_USAGE
eval SELECT 1 FROM ($q) a;

let $q=SELECT 1 FROM t1 ORDER BY 1 LIMIT 1 UNION SELECT 1 FROM t1;
--error ER_WRONG_USAGE
eval $q;
--error ER_WRONG_USAGE
eval SELECT ($q);
--error ER_WRONG_USAGE
eval SELECT 1 FROM ($q) a;

let $q=SELECT 1 FROM t1 LIMIT 1 ORDER BY 1 UNION SELECT 1 FROM t1;
--error ER_PARSE_ERROR
eval $q;
--error ER_PARSE_ERROR
eval SELECT ($q);
--error ER_WRONG_USAGE
eval SELECT 1 FROM ($q) a;

let $q=SELECT 1 FROM t1 ORDER BY 1 UNION SELECT 1 FROM t1 ORDER BY 1;
--error ER_WRONG_USAGE
eval $q;
--error ER_WRONG_USAGE
eval SELECT ($q);
--error ER_WRONG_USAGE
eval SELECT 1 FROM ($q) a;

let $q=SELECT 1 FROM t1 LIMIT 1 UNION SELECT 1 FROM t1 LIMIT 1;
--error ER_WRONG_USAGE
eval $q;
--error ER_WRONG_USAGE
eval SELECT ($q);
--error ER_WRONG_USAGE
eval SELECT 1 FROM ($q) a;

let $q=SELECT 1 FROM t1 LIMIT 1 UNION SELECT 1 FROM t1 ORDER BY 1;
--error ER_WRONG_USAGE
eval $q;
--error ER_WRONG_USAGE
eval SELECT ($q);
--error ER_WRONG_USAGE
eval SELECT 1 FROM ($q) a;

let $q=SELECT 1 FROM t1 ORDER BY 1 UNION SELECT 1 FROM t1 LIMIT 1;
--error ER_WRONG_USAGE
eval $q;
--error ER_WRONG_USAGE
eval SELECT ($q);
--error ER_WRONG_USAGE
eval SELECT 1 FROM ($q) a;

DROP TABLE t1;

--echo #
--echo # MDEV-8380: Subquery parse error
--echo #
CREATE TABLE t1 ( a INT);
INSERT INTO t1 VALUES ( 2 );
SELECT *
FROM ( (SELECT a FROM t1 ORDER BY a) UNION (SELECT 1 as b ORDER BY b ) ) AS a1
WHERE a1.a = 1 OR a1.a = 2;
=======
--echo #
--echo # MDEV-15620 Crash when using "SET @@NEW.a=expr" inside a trigger
--echo #

CREATE TABLE t1 (a INT);
--error ER_UNKNOWN_SYSTEM_VARIABLE
CREATE TRIGGER tr1 BEFORE INSERT ON t1 FOR EACH ROW SET @@NEW.a=0;
>>>>>>> 400a8eb6
DROP TABLE t1;<|MERGE_RESOLUTION|>--- conflicted
+++ resolved
@@ -781,7 +781,15 @@
 PREPARE stmt FROM 'CREATE TRIGGER tr AFTER DELETE ON t1 FOR EACH ROW SET @a = 1\\';
 DROP TABLE t1;
 
-<<<<<<< HEAD
+--echo #
+--echo # MDEV-15620 Crash when using "SET @@NEW.a=expr" inside a trigger
+--echo #
+
+CREATE TABLE t1 (a INT);
+--error ER_UNKNOWN_SYSTEM_VARIABLE
+CREATE TRIGGER tr1 BEFORE INSERT ON t1 FOR EACH ROW SET @@NEW.a=0;
+DROP TABLE t1;
+
 #
 # start of 10.1 tests
 #
@@ -1047,13 +1055,4 @@
 SELECT *
 FROM ( (SELECT a FROM t1 ORDER BY a) UNION (SELECT 1 as b ORDER BY b ) ) AS a1
 WHERE a1.a = 1 OR a1.a = 2;
-=======
---echo #
---echo # MDEV-15620 Crash when using "SET @@NEW.a=expr" inside a trigger
---echo #
-
-CREATE TABLE t1 (a INT);
---error ER_UNKNOWN_SYSTEM_VARIABLE
-CREATE TRIGGER tr1 BEFORE INSERT ON t1 FOR EACH ROW SET @@NEW.a=0;
->>>>>>> 400a8eb6
 DROP TABLE t1;