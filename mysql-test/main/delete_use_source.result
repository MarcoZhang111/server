--- conflicted
+++ resolved
@@ -65,13 +65,8 @@
 start transaction;
 explain delete from v1 where (select count(*) from t1 b where b.c1=v1.c1) = 500;
 id	select_type	table	type	possible_keys	key	key_len	ref	rows	Extra
-<<<<<<< HEAD
-1	PRIMARY	t1	ALL	c1	NULL	NULL	NULL	670	Using where
-2	DEPENDENT SUBQUERY	b	ref	c1	c1	4	test.t1.c1	167	Using index
-=======
 1	PRIMARY	t1	ALL	c1	NULL	NULL	NULL	#	Using where
 2	DEPENDENT SUBQUERY	b	ref	c1	c1	4	test.t1.c1	#	Using index
->>>>>>> 950a2200
 delete from v1 where (select count(*) from t1 b where b.c1=v1.c1) = 500 ;
 affected rows: 500
 select count(*) from v1 where c1=0;
