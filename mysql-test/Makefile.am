# Copyright (C) 2000 MySQL AB & MySQL Finland AB & TCX DataKonsult AB
#
# This library is free software; you can redistribute it and/or
# modify it under the terms of the GNU Library General Public
# License as published by the Free Software Foundation; either
# version 2 of the License, or (at your option) any later version.
#
# This library is distributed in the hope that it will be useful,
# but WITHOUT ANY WARRANTY; without even the implied warranty of
# MERCHANTABILITY or FITNESS FOR A PARTICULAR PURPOSE.  See the GNU
# Library General Public License for more details.
#
# You should have received a copy of the GNU Library General Public
# License along with this library; if not, write to the Free
# Software Foundation, Inc., 59 Temple Place - Suite 330, Boston,
# MA 02111-1307, USA

## Process this file with automake to create Makefile.in

if HAVE_NDBCLUSTER_DB
SUBDIRS = ndb
DIST_SUBDIRS=ndb
USE_NDBCLUSTER=\"--ndbcluster\"
else
# If one uses automake conditionals, automake will automatically
# include all possible branches to DIST_SUBDIRS goal.
# Reset DIST_SUBDIRS if we don't use NDB
SUBDIRS=
DIST_SUBDIRS=
USE_NDBCLUSTER=\"\"
endif

benchdir_root=		$(prefix)
testdir =	        $(benchdir_root)/mysql-test
<<<<<<< HEAD
EXTRA_SCRIPTS = 	mysql-test-run.sh install_test_db.sh valgrind.supp
=======
EXTRA_SCRIPTS = 	mysql-test-run.sh install_test_db.sh $(PRESCRIPTS)
>>>>>>> 75553aba
EXTRA_DIST = 		$(EXTRA_SCRIPTS) 
GENSCRIPTS =		mysql-test-run install_test_db
PRESCRIPTS =		mysql-test-run.pl
test_SCRIPTS = 		$(GENSCRIPTS) $(PRESCRIPTS)
test_DATA = std_data/client-key.pem std_data/client-cert.pem std_data/cacert.pem \
	std_data/server-cert.pem std_data/server-key.pem 
CLEANFILES = 		$(GENSCRIPTS) $(test_DATA)

INCLUDES =		-I$(top_builddir)/include -I$(top_srcdir)/include -I..
EXTRA_PROGRAMS =	mysql_test_run_new
noinst_HEADERS =	my_manage.h
mysql_test_run_new_SOURCES=		mysql_test_run_new.c my_manage.c my_create_tables.c


dist-hook:
	mkdir -p $(distdir)/t $(distdir)/r $(distdir)/include \
		$(distdir)/std_data $(distdir)/lib
	-$(INSTALL_DATA) $(srcdir)/t/*.def $(distdir)/t
	$(INSTALL_DATA) $(srcdir)/t/*.test $(distdir)/t
	-$(INSTALL_DATA) $(srcdir)/t/*.imtest $(distdir)/t
	$(INSTALL_DATA) $(srcdir)/t/*.sql $(distdir)/t
	-$(INSTALL_DATA) $(srcdir)/t/*.disabled $(distdir)/t
	$(INSTALL_DATA) $(srcdir)/t/*.opt $(srcdir)/t/*.slave-mi $(distdir)/t
	$(INSTALL_SCRIPT) $(srcdir)/t/*.sh $(distdir)/t
	$(INSTALL_DATA) $(srcdir)/include/*.inc $(distdir)/include
	$(INSTALL_DATA) $(srcdir)/r/*.result $(srcdir)/r/*.require $(distdir)/r
	$(INSTALL_DATA) $(srcdir)/std_data/Moscow_leap $(distdir)/std_data
	$(INSTALL_DATA) $(srcdir)/std_data/*.dat $(srcdir)/std_data/*.000001 $(distdir)/std_data
	$(INSTALL_DATA) $(srcdir)/std_data/des_key_file $(distdir)/std_data
	$(INSTALL_DATA) $(srcdir)/std_data/*.pem $(distdir)/std_data
	$(INSTALL_DATA) $(srcdir)/std_data/*.frm $(distdir)/std_data
	$(INSTALL_DATA) $(srcdir)/std_data/*.cnf $(distdir)/std_data
	$(INSTALL_DATA) $(srcdir)/lib/init_db.sql $(distdir)/lib
	$(INSTALL_DATA) $(srcdir)/lib/*.pl $(distdir)/lib

install-data-local:
	$(mkinstalldirs) \
		$(DESTDIR)$(testdir)/t \
		$(DESTDIR)$(testdir)/r \
		$(DESTDIR)$(testdir)/include \
		$(DESTDIR)$(testdir)/std_data \
		$(DESTDIR)$(testdir)/lib
	$(INSTALL_DATA) $(srcdir)/README $(DESTDIR)$(testdir)
	-$(INSTALL_DATA) $(srcdir)/t/*.def $(DESTDIR)$(testdir)/t
	$(INSTALL_DATA) $(srcdir)/t/*.test $(DESTDIR)$(testdir)/t
	-$(INSTALL_DATA) $(srcdir)/t/*.imtest $(DESTDIR)$(testdir)/t
	$(INSTALL_DATA) $(srcdir)/t/*.sql $(DESTDIR)$(testdir)/t
	-$(INSTALL_DATA) $(srcdir)/t/*.disabled $(DESTDIR)$(testdir)/t
	$(INSTALL_DATA) $(srcdir)/t/*.opt $(DESTDIR)$(testdir)/t
	$(INSTALL_SCRIPT) $(srcdir)/t/*.sh $(DESTDIR)$(testdir)/t
	$(INSTALL_DATA) $(srcdir)/t/*.slave-mi $(DESTDIR)$(testdir)/t
	$(INSTALL_DATA) $(srcdir)/r/*.result $(DESTDIR)$(testdir)/r
	$(INSTALL_DATA) $(srcdir)/r/*.require $(DESTDIR)$(testdir)/r
	$(INSTALL_DATA) $(srcdir)/include/*.inc $(DESTDIR)$(testdir)/include
	$(INSTALL_DATA) $(srcdir)/std_data/*.dat $(DESTDIR)$(testdir)/std_data
	$(INSTALL_DATA) $(srcdir)/std_data/*.*001 $(DESTDIR)$(testdir)/std_data
	$(INSTALL_DATA) $(srcdir)/std_data/des_key_file $(DESTDIR)$(testdir)/std_data
	$(INSTALL_DATA) $(srcdir)/std_data/Moscow_leap $(DESTDIR)$(testdir)/std_data
	$(INSTALL_DATA) $(srcdir)/std_data/*.pem $(DESTDIR)$(testdir)/std_data
	$(INSTALL_DATA) $(srcdir)/std_data/*.frm $(DESTDIR)$(testdir)/std_data
	$(INSTALL_DATA) $(srcdir)/std_data/*.cnf $(DESTDIR)$(testdir)/std_data
	$(INSTALL_DATA) $(srcdir)/lib/init_db.sql $(DESTDIR)$(testdir)/lib
	$(INSTALL_DATA) $(srcdir)/lib/*.pl $(DESTDIR)$(testdir)/lib

uninstall-local:
	@RM@ -f -r $(DESTDIR)$(testdir)

std_data/client-key.pem:
	@CP@ $(top_srcdir)/SSL/$(@F) $(srcdir)/std_data
std_data/client-cert.pem:
	@CP@ $(top_srcdir)/SSL/$(@F) $(srcdir)/std_data
std_data/cacert.pem:
	@CP@ $(top_srcdir)/SSL/$(@F) $(srcdir)/std_data
std_data/server-cert.pem:
	@CP@ $(top_srcdir)/SSL/$(@F) $(srcdir)/std_data
std_data/server-key.pem:
	@CP@ $(top_srcdir)/SSL/$(@F) $(srcdir)/std_data

SUFFIXES = .sh

.sh:
	@RM@ -f $@ $@-t
	@SED@ \
	  -e 's!@''testdir''@!$(testdir)!g' \
	  -e 's!@''bindir''@!$(bindir)!g' \
	  -e 's!@''scriptdir''@!$(bindir)!g' \
	  -e 's!@''prefix''@!$(prefix)!g' \
	  -e 's!@''datadir''@!$(datadir)!g' \
	  -e 's!@''localstatedir''@!$(localstatedir)!g' \
	  -e 's!@''libexecdir''@!$(libexecdir)!g' \
	  -e 's!@''PERL''@!@PERL@!' \
	  -e 's!@''VERSION''@!@VERSION@!' \
	  -e 's!@''MYSQL_TCP_PORT''@!@MYSQL_TCP_PORT@!' \
	  -e 's!@''MYSQL_BASE_VERSION''@!@MYSQL_BASE_VERSION@!' \
	  -e 's!@''MYSQL_UNIX_ADDR''@!@MYSQL_UNIX_ADDR@!' \
	  -e 's!@''MYSQL_TCP_PORT''@!@MYSQL_TCP_PORT@!' \
	  -e 's!@''MYSQL_NO_DASH_VERSION''@!@MYSQL_NO_DASH_VERSION@!' \
	  -e 's!@''MYSQL_SERVER_SUFFIX''@!@MYSQL_SERVER_SUFFIX@!' \
	  -e 's!@''USE_NDBCLUSTER''@!$(USE_NDBCLUSTER)!g' \
	  $< > $@-t
	@CHMOD@ +x $@-t
	@MV@ $@-t $@

# Don't update the files from bitkeeper
%::SCCS/s.%<|MERGE_RESOLUTION|>--- conflicted
+++ resolved
@@ -32,11 +32,7 @@
 
 benchdir_root=		$(prefix)
 testdir =	        $(benchdir_root)/mysql-test
-<<<<<<< HEAD
-EXTRA_SCRIPTS = 	mysql-test-run.sh install_test_db.sh valgrind.supp
-=======
-EXTRA_SCRIPTS = 	mysql-test-run.sh install_test_db.sh $(PRESCRIPTS)
->>>>>>> 75553aba
+EXTRA_SCRIPTS = 	mysql-test-run.sh install_test_db.sh valgrind.supp $(PRESCRIPTS)
 EXTRA_DIST = 		$(EXTRA_SCRIPTS) 
 GENSCRIPTS =		mysql-test-run install_test_db
 PRESCRIPTS =		mysql-test-run.pl
