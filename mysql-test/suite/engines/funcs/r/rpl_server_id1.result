--- conflicted
+++ resolved
@@ -5,17 +5,11 @@
 reset master;
 include/stop_slave.inc
 change master to master_port=SLAVE_PORT;
-<<<<<<< HEAD
-show slave status;
-Slave_IO_State	Master_Host	Master_User	Master_Port	Connect_Retry	Master_Log_File	Read_Master_Log_Pos	Relay_Log_File	Relay_Log_Pos	Relay_Master_Log_File	Slave_IO_Running	Slave_SQL_Running	Replicate_Do_DB	Replicate_Ignore_DB	Replicate_Do_Table	Replicate_Ignore_Table	Replicate_Wild_Do_Table	Replicate_Wild_Ignore_Table	Last_Errno	Last_Error	Skip_Counter	Exec_Master_Log_Pos	Relay_Log_Space	Until_Condition	Until_Log_File	Until_Log_Pos	Master_SSL_Allowed	Master_SSL_CA_File	Master_SSL_CA_Path	Master_SSL_Cert	Master_SSL_Cipher	Master_SSL_Key	Seconds_Behind_Master	Master_SSL_Verify_Server_Cert	Last_IO_Errno	Last_IO_Error	Last_SQL_Errno	Last_SQL_Error	Replicate_Ignore_Server_Ids	Master_Server_Id	Master_SSL_Crl	Master_SSL_Crlpath	Using_Gtid	Gtid_IO_Pos	Replicate_Do_Domain_Ids	Replicate_Ignore_Domain_Ids	Parallel_Mode	SQL_Delay	SQL_Remaining_Delay	Slave_SQL_Running_State	Slave_DDL_Groups	Slave_Non_Transactional_Groups	Slave_Transactional_Groups
-	127.0.0.1	root	SLAVE_PORT	1		4	slave-relay-bin.000001	4		No	No				#		#	0		0	0	256	None		0	No						NULL	No	0		0			1			No				conservative	0	NULL		0	0	0
-=======
 Slave_IO_Running = 'No'
 Slave_SQL_Running = 'No'
 Last_SQL_Errno = '0'
 Last_SQL_Error = ''
 Exec_Master_Log_Pos = '0'
->>>>>>> 0f3045e4
 start slave;
 insert into t1 values (1);
 include/wait_for_slave_param.inc [Last_IO_Errno]
