# Tests for PERFORMANCE_SCHEMA

--source include/not_embedded.inc
--source include/have_perfschema.inc
--source include/have_innodb.inc

--disable_result_log
select * from performance_schema.file_instances limit 1;

select * from performance_schema.file_instances
  where file_name='FOO';
--enable_result_log

--error ER_TABLEACCESS_DENIED_ERROR
insert into performance_schema.file_instances
  set file_name='FOO', event_name='BAR', open_count=12;

--error ER_TABLEACCESS_DENIED_ERROR
update performance_schema.file_instances
  set file_name='FOO';

--error ER_TABLEACCESS_DENIED_ERROR
delete from performance_schema.file_instances
  where event_name like "wait/%";

--error ER_TABLEACCESS_DENIED_ERROR
delete from performance_schema.file_instances;

-- error ER_TABLEACCESS_DENIED_ERROR
LOCK TABLES performance_schema.file_instances READ;
UNLOCK TABLES;

-- error ER_TABLEACCESS_DENIED_ERROR
LOCK TABLES performance_schema.file_instances WRITE;
UNLOCK TABLES;

<<<<<<< HEAD
--echo ###
--echo ### Bug#26152751: INNODB LEAKS MEMORY, PERFORMANCE_SCHEMA FILE_INSTANCES
--echo ###               #SQL-IB3129987-252773.IBD
--echo ###

CREATE DATABASE db_26152751;
USE db_26152751;

SELECT FILE_NAME FROM performance_schema.file_instances WHERE FILE_NAME LIKE "%t_db_26152751%";

CREATE TABLE t_db_26152751 (a INT) ENGINE=MYISAM;

--sorted_result
--replace_regex /.*\/t_db_26152751/t_db_26152751/
SELECT FILE_NAME FROM performance_schema.file_instances WHERE FILE_NAME LIKE "%t_db_26152751%";

RENAME TABLE t_db_26152751 to t_db_26152751_new;

--sorted_result
--replace_regex /.*\/t_db_26152751/t_db_26152751/
SELECT FILE_NAME FROM performance_schema.file_instances WHERE FILE_NAME LIKE "%t_db_26152751%";

RENAME TABLE t_db_26152751_new to t_db_26152751;

--sorted_result
--replace_regex /.*\/t_db_26152751/t_db_26152751/
SELECT FILE_NAME FROM performance_schema.file_instances WHERE FILE_NAME LIKE "%t_db_26152751%";

ALTER TABLE t_db_26152751 ADD COLUMN b INT;

--replace_regex /.*\/t_db_26152751/t_db_26152751/
SELECT FILE_NAME FROM performance_schema.file_instances WHERE FILE_NAME LIKE "%t_db_26152751%";

DROP TABLE t_db_26152751;

SELECT FILE_NAME FROM performance_schema.file_instances WHERE FILE_NAME LIKE "%t_db_26152751%";

CREATE TABLE t_db_26152751 (a INT) ENGINE=INNODB;

--replace_regex /.*\/t_db_26152751/t_db_26152751/
SELECT FILE_NAME FROM performance_schema.file_instances WHERE FILE_NAME LIKE "%t_db_26152751%";

RENAME TABLE t_db_26152751 to t_db_26152751_new;

--replace_regex /.*\/t_db_26152751/t_db_26152751/
SELECT FILE_NAME FROM performance_schema.file_instances WHERE FILE_NAME LIKE "%t_db_26152751%";

RENAME TABLE t_db_26152751_new to t_db_26152751;

--replace_regex /.*\/t_db_26152751/t_db_26152751/
SELECT FILE_NAME FROM performance_schema.file_instances WHERE FILE_NAME LIKE "%t_db_26152751%";

ALTER TABLE t_db_26152751 ADD COLUMN b INT;

--replace_regex /.*\/t_db_26152751/t_db_26152751/
SELECT FILE_NAME FROM performance_schema.file_instances WHERE FILE_NAME LIKE "%t_db_26152751%";

DROP TABLE t_db_26152751;

SELECT FILE_NAME FROM performance_schema.file_instances WHERE FILE_NAME LIKE "%t_db_26152751%";

DROP DATABASE db_26152751;
=======


--echo #
--echo # MDEV-25325 column_comment for performance_schema tables
--echo #
select column_name, column_comment 
from information_schema.columns 
where table_schema='performance_schema' and table_name='file_instances';
>>>>>>> 4f85eadf
<|MERGE_RESOLUTION|>--- conflicted
+++ resolved
@@ -34,7 +34,13 @@
 LOCK TABLES performance_schema.file_instances WRITE;
 UNLOCK TABLES;
 
-<<<<<<< HEAD
+--echo #
+--echo # MDEV-25325 column_comment for performance_schema tables
+--echo #
+select column_name, column_comment 
+from information_schema.columns 
+where table_schema='performance_schema' and table_name='file_instances';
+
 --echo ###
 --echo ### Bug#26152751: INNODB LEAKS MEMORY, PERFORMANCE_SCHEMA FILE_INSTANCES
 --echo ###               #SQL-IB3129987-252773.IBD
@@ -96,14 +102,4 @@
 
 SELECT FILE_NAME FROM performance_schema.file_instances WHERE FILE_NAME LIKE "%t_db_26152751%";
 
-DROP DATABASE db_26152751;
-=======
-
-
---echo #
---echo # MDEV-25325 column_comment for performance_schema tables
---echo #
-select column_name, column_comment 
-from information_schema.columns 
-where table_schema='performance_schema' and table_name='file_instances';
->>>>>>> 4f85eadf
+DROP DATABASE db_26152751;