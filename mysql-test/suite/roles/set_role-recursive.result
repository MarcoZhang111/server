create user test_user@localhost;
create role test_role1;
grant test_role1 to test_user@localhost;
create role test_role2;
grant test_role2 to test_role1;
select user, host from mysql.user where user not like 'root';
user	host
test_role1	
test_role2	
test_user	localhost
select * from mysql.roles_mapping where User like 'test_user';
Host	User	Role	Admin_option
localhost	test_user	test_role1	N
select * from mysql.roles_mapping where User like 'test_role1';
Host	User	Role	Admin_option
	test_role1	test_role2	N
grant select on *.* to test_role2;
select * from mysql.user where user like 'test_role1';
Host	User	Password	Select_priv	Insert_priv	Update_priv	Delete_priv	Create_priv	Drop_priv	Reload_priv	Shutdown_priv	Process_priv	File_priv	Grant_priv	References_priv	Index_priv	Alter_priv	Show_db_priv	Super_priv	Create_tmp_table_priv	Lock_tables_priv	Execute_priv	Repl_slave_priv	Repl_client_priv	Create_view_priv	Show_view_priv	Create_routine_priv	Alter_routine_priv	Create_user_priv	Event_priv	Trigger_priv	Create_tablespace_priv	Delete_history_priv	ssl_type	ssl_cipher	x509_issuer	x509_subject	max_questions	max_updates	max_connections	max_user_connections	plugin	authentication_string	password_expired	is_role	default_role	max_statement_time
	test_role1		N	N	N	N	N	N	N	N	N	N	N	N	N	N	N	N	N	N	N	N	N	N	N	N	N	N	N	N	N	N					0	0	0	0			N	Y		0.000000
select * from mysql.user where user like 'test_role2';
Host	User	Password	Select_priv	Insert_priv	Update_priv	Delete_priv	Create_priv	Drop_priv	Reload_priv	Shutdown_priv	Process_priv	File_priv	Grant_priv	References_priv	Index_priv	Alter_priv	Show_db_priv	Super_priv	Create_tmp_table_priv	Lock_tables_priv	Execute_priv	Repl_slave_priv	Repl_client_priv	Create_view_priv	Show_view_priv	Create_routine_priv	Alter_routine_priv	Create_user_priv	Event_priv	Trigger_priv	Create_tablespace_priv	Delete_history_priv	ssl_type	ssl_cipher	x509_issuer	x509_subject	max_questions	max_updates	max_connections	max_user_connections	plugin	authentication_string	password_expired	is_role	default_role	max_statement_time
	test_role2		Y	N	N	N	N	N	N	N	N	N	N	N	N	N	N	N	N	N	N	N	N	N	N	N	N	N	N	N	N	N					0	0	0	0			N	Y		0.000000
select * from mysql.roles_mapping;
ERROR 42000: SELECT command denied to user 'test_user'@'localhost' for table 'roles_mapping'
show grants;
Grants for test_user@localhost
<<<<<<< HEAD
GRANT USAGE ON *.* TO `test_user`@`localhost`
GRANT `test_role1` TO `test_user`@`localhost`
=======
GRANT 'test_role1' TO 'test_user'@'localhost'
GRANT USAGE ON *.* TO 'test_user'@'localhost'
>>>>>>> 4c387945
select current_user(), current_role();
current_user()	current_role()
test_user@localhost	NULL
set role test_role1;
select current_user(), current_role();
current_user()	current_role()
test_user@localhost	test_role1
show grants;
Grants for test_user@localhost
<<<<<<< HEAD
GRANT SELECT ON *.* TO `test_role2`
GRANT USAGE ON *.* TO `test_role1`
GRANT USAGE ON *.* TO `test_user`@`localhost`
GRANT `test_role1` TO `test_user`@`localhost`
GRANT `test_role2` TO `test_role1`
=======
GRANT 'test_role1' TO 'test_user'@'localhost'
GRANT 'test_role2' TO 'test_role1'
GRANT SELECT ON *.* TO 'test_role2'
GRANT USAGE ON *.* TO 'test_role1'
GRANT USAGE ON *.* TO 'test_user'@'localhost'
>>>>>>> 4c387945
select * from mysql.roles_mapping where Host='';
Host	User	Role	Admin_option
	test_role1	test_role2	N
show grants;
Grants for test_user@localhost
<<<<<<< HEAD
GRANT SELECT ON *.* TO `test_role2`
GRANT USAGE ON *.* TO `test_role1`
GRANT USAGE ON *.* TO `test_user`@`localhost`
GRANT `test_role1` TO `test_user`@`localhost`
GRANT `test_role2` TO `test_role1`
=======
GRANT 'test_role1' TO 'test_user'@'localhost'
GRANT 'test_role2' TO 'test_role1'
GRANT SELECT ON *.* TO 'test_role2'
GRANT USAGE ON *.* TO 'test_role1'
GRANT USAGE ON *.* TO 'test_user'@'localhost'
>>>>>>> 4c387945
set role none;
select current_user(), current_role();
current_user()	current_role()
test_user@localhost	NULL
show grants;
Grants for test_user@localhost
<<<<<<< HEAD
GRANT USAGE ON *.* TO `test_user`@`localhost`
GRANT `test_role1` TO `test_user`@`localhost`
=======
GRANT 'test_role1' TO 'test_user'@'localhost'
GRANT USAGE ON *.* TO 'test_user'@'localhost'
>>>>>>> 4c387945
select * from mysql.roles_mapping;
ERROR 42000: SELECT command denied to user 'test_user'@'localhost' for table 'roles_mapping'
show grants;
Grants for test_user@localhost
<<<<<<< HEAD
GRANT USAGE ON *.* TO `test_user`@`localhost`
GRANT `test_role1` TO `test_user`@`localhost`
=======
GRANT 'test_role1' TO 'test_user'@'localhost'
GRANT USAGE ON *.* TO 'test_user'@'localhost'
>>>>>>> 4c387945
set role test_role2;
ERROR OP000: User `test_user`@`localhost` has not been granted role `test_role2`
select current_user(), current_role();
current_user()	current_role()
test_user@localhost	NULL
show grants;
Grants for test_user@localhost
<<<<<<< HEAD
GRANT USAGE ON *.* TO `test_user`@`localhost`
GRANT `test_role1` TO `test_user`@`localhost`
=======
GRANT 'test_role1' TO 'test_user'@'localhost'
GRANT USAGE ON *.* TO 'test_user'@'localhost'
>>>>>>> 4c387945
select * from mysql.roles_mapping;
ERROR 42000: SELECT command denied to user 'test_user'@'localhost' for table 'roles_mapping'
show grants;
Grants for test_user@localhost
<<<<<<< HEAD
GRANT USAGE ON *.* TO `test_user`@`localhost`
GRANT `test_role1` TO `test_user`@`localhost`
=======
GRANT 'test_role1' TO 'test_user'@'localhost'
GRANT USAGE ON *.* TO 'test_user'@'localhost'
>>>>>>> 4c387945
set role test_role1;
select current_user(), current_role();
current_user()	current_role()
test_user@localhost	test_role1
show grants;
Grants for test_user@localhost
<<<<<<< HEAD
GRANT SELECT ON *.* TO `test_role2`
GRANT USAGE ON *.* TO `test_role1`
GRANT USAGE ON *.* TO `test_user`@`localhost`
GRANT `test_role1` TO `test_user`@`localhost`
GRANT `test_role2` TO `test_role1`
=======
GRANT 'test_role1' TO 'test_user'@'localhost'
GRANT 'test_role2' TO 'test_role1'
GRANT SELECT ON *.* TO 'test_role2'
GRANT USAGE ON *.* TO 'test_role1'
GRANT USAGE ON *.* TO 'test_user'@'localhost'
>>>>>>> 4c387945
select * from mysql.roles_mapping where Host='';
Host	User	Role	Admin_option
	test_role1	test_role2	N
show grants;
Grants for test_user@localhost
<<<<<<< HEAD
GRANT SELECT ON *.* TO `test_role2`
GRANT USAGE ON *.* TO `test_role1`
GRANT USAGE ON *.* TO `test_user`@`localhost`
GRANT `test_role1` TO `test_user`@`localhost`
GRANT `test_role2` TO `test_role1`
=======
GRANT 'test_role1' TO 'test_user'@'localhost'
GRANT 'test_role2' TO 'test_role1'
GRANT SELECT ON *.* TO 'test_role2'
GRANT USAGE ON *.* TO 'test_role1'
GRANT USAGE ON *.* TO 'test_user'@'localhost'
>>>>>>> 4c387945
set role none;
select current_user(), current_role();
current_user()	current_role()
test_user@localhost	NULL
show grants;
Grants for test_user@localhost
<<<<<<< HEAD
GRANT USAGE ON *.* TO `test_user`@`localhost`
GRANT `test_role1` TO `test_user`@`localhost`
=======
GRANT 'test_role1' TO 'test_user'@'localhost'
GRANT USAGE ON *.* TO 'test_user'@'localhost'
>>>>>>> 4c387945
select * from mysql.roles_mapping;
ERROR 42000: SELECT command denied to user 'test_user'@'localhost' for table 'roles_mapping'
delete from mysql.user where user='test_role1';
delete from mysql.user where user='test_role2';
delete from mysql.roles_mapping;
flush privileges;
drop user 'test_user'@'localhost';<|MERGE_RESOLUTION|>--- conflicted
+++ resolved
@@ -25,13 +25,8 @@
 ERROR 42000: SELECT command denied to user 'test_user'@'localhost' for table 'roles_mapping'
 show grants;
 Grants for test_user@localhost
-<<<<<<< HEAD
 GRANT USAGE ON *.* TO `test_user`@`localhost`
 GRANT `test_role1` TO `test_user`@`localhost`
-=======
-GRANT 'test_role1' TO 'test_user'@'localhost'
-GRANT USAGE ON *.* TO 'test_user'@'localhost'
->>>>>>> 4c387945
 select current_user(), current_role();
 current_user()	current_role()
 test_user@localhost	NULL
@@ -41,61 +36,35 @@
 test_user@localhost	test_role1
 show grants;
 Grants for test_user@localhost
-<<<<<<< HEAD
 GRANT SELECT ON *.* TO `test_role2`
 GRANT USAGE ON *.* TO `test_role1`
 GRANT USAGE ON *.* TO `test_user`@`localhost`
 GRANT `test_role1` TO `test_user`@`localhost`
 GRANT `test_role2` TO `test_role1`
-=======
-GRANT 'test_role1' TO 'test_user'@'localhost'
-GRANT 'test_role2' TO 'test_role1'
-GRANT SELECT ON *.* TO 'test_role2'
-GRANT USAGE ON *.* TO 'test_role1'
-GRANT USAGE ON *.* TO 'test_user'@'localhost'
->>>>>>> 4c387945
 select * from mysql.roles_mapping where Host='';
 Host	User	Role	Admin_option
 	test_role1	test_role2	N
 show grants;
 Grants for test_user@localhost
-<<<<<<< HEAD
 GRANT SELECT ON *.* TO `test_role2`
 GRANT USAGE ON *.* TO `test_role1`
 GRANT USAGE ON *.* TO `test_user`@`localhost`
 GRANT `test_role1` TO `test_user`@`localhost`
 GRANT `test_role2` TO `test_role1`
-=======
-GRANT 'test_role1' TO 'test_user'@'localhost'
-GRANT 'test_role2' TO 'test_role1'
-GRANT SELECT ON *.* TO 'test_role2'
-GRANT USAGE ON *.* TO 'test_role1'
-GRANT USAGE ON *.* TO 'test_user'@'localhost'
->>>>>>> 4c387945
 set role none;
 select current_user(), current_role();
 current_user()	current_role()
 test_user@localhost	NULL
 show grants;
 Grants for test_user@localhost
-<<<<<<< HEAD
 GRANT USAGE ON *.* TO `test_user`@`localhost`
 GRANT `test_role1` TO `test_user`@`localhost`
-=======
-GRANT 'test_role1' TO 'test_user'@'localhost'
-GRANT USAGE ON *.* TO 'test_user'@'localhost'
->>>>>>> 4c387945
 select * from mysql.roles_mapping;
 ERROR 42000: SELECT command denied to user 'test_user'@'localhost' for table 'roles_mapping'
 show grants;
 Grants for test_user@localhost
-<<<<<<< HEAD
 GRANT USAGE ON *.* TO `test_user`@`localhost`
 GRANT `test_role1` TO `test_user`@`localhost`
-=======
-GRANT 'test_role1' TO 'test_user'@'localhost'
-GRANT USAGE ON *.* TO 'test_user'@'localhost'
->>>>>>> 4c387945
 set role test_role2;
 ERROR OP000: User `test_user`@`localhost` has not been granted role `test_role2`
 select current_user(), current_role();
@@ -103,74 +72,43 @@
 test_user@localhost	NULL
 show grants;
 Grants for test_user@localhost
-<<<<<<< HEAD
 GRANT USAGE ON *.* TO `test_user`@`localhost`
 GRANT `test_role1` TO `test_user`@`localhost`
-=======
-GRANT 'test_role1' TO 'test_user'@'localhost'
-GRANT USAGE ON *.* TO 'test_user'@'localhost'
->>>>>>> 4c387945
 select * from mysql.roles_mapping;
 ERROR 42000: SELECT command denied to user 'test_user'@'localhost' for table 'roles_mapping'
 show grants;
 Grants for test_user@localhost
-<<<<<<< HEAD
 GRANT USAGE ON *.* TO `test_user`@`localhost`
 GRANT `test_role1` TO `test_user`@`localhost`
-=======
-GRANT 'test_role1' TO 'test_user'@'localhost'
-GRANT USAGE ON *.* TO 'test_user'@'localhost'
->>>>>>> 4c387945
 set role test_role1;
 select current_user(), current_role();
 current_user()	current_role()
 test_user@localhost	test_role1
 show grants;
 Grants for test_user@localhost
-<<<<<<< HEAD
 GRANT SELECT ON *.* TO `test_role2`
 GRANT USAGE ON *.* TO `test_role1`
 GRANT USAGE ON *.* TO `test_user`@`localhost`
 GRANT `test_role1` TO `test_user`@`localhost`
 GRANT `test_role2` TO `test_role1`
-=======
-GRANT 'test_role1' TO 'test_user'@'localhost'
-GRANT 'test_role2' TO 'test_role1'
-GRANT SELECT ON *.* TO 'test_role2'
-GRANT USAGE ON *.* TO 'test_role1'
-GRANT USAGE ON *.* TO 'test_user'@'localhost'
->>>>>>> 4c387945
 select * from mysql.roles_mapping where Host='';
 Host	User	Role	Admin_option
 	test_role1	test_role2	N
 show grants;
 Grants for test_user@localhost
-<<<<<<< HEAD
 GRANT SELECT ON *.* TO `test_role2`
 GRANT USAGE ON *.* TO `test_role1`
 GRANT USAGE ON *.* TO `test_user`@`localhost`
 GRANT `test_role1` TO `test_user`@`localhost`
 GRANT `test_role2` TO `test_role1`
-=======
-GRANT 'test_role1' TO 'test_user'@'localhost'
-GRANT 'test_role2' TO 'test_role1'
-GRANT SELECT ON *.* TO 'test_role2'
-GRANT USAGE ON *.* TO 'test_role1'
-GRANT USAGE ON *.* TO 'test_user'@'localhost'
->>>>>>> 4c387945
 set role none;
 select current_user(), current_role();
 current_user()	current_role()
 test_user@localhost	NULL
 show grants;
 Grants for test_user@localhost
-<<<<<<< HEAD
 GRANT USAGE ON *.* TO `test_user`@`localhost`
 GRANT `test_role1` TO `test_user`@`localhost`
-=======
-GRANT 'test_role1' TO 'test_user'@'localhost'
-GRANT USAGE ON *.* TO 'test_user'@'localhost'
->>>>>>> 4c387945
 select * from mysql.roles_mapping;
 ERROR 42000: SELECT command denied to user 'test_user'@'localhost' for table 'roles_mapping'
 delete from mysql.user where user='test_role1';
