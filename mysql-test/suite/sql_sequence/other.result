#
# Create and check
#
create sequence s1 engine=innodb;
check table s1;
Table	Op	Msg_type	Msg_text
test.s1	check	note	The storage engine for the table doesn't support check
select next value for s1;
next value for s1
1
flush tables;
check table s1;
Table	Op	Msg_type	Msg_text
test.s1	check	note	The storage engine for the table doesn't support check
select next value for s1;
next value for s1
1001
flush tables;
repair table s1;
Table	Op	Msg_type	Msg_text
test.s1	repair	note	The storage engine for the table doesn't support repair
select next value for s1;
next value for s1
2001
drop sequence s1;
create or replace sequence s1 engine=innodb;
select next value for s1;
next value for s1
1
repair table s1;
Table	Op	Msg_type	Msg_text
test.s1	repair	note	The storage engine for the table doesn't support repair
check table s1;
Table	Op	Msg_type	Msg_text
test.s1	check	note	The storage engine for the table doesn't support check
select next value for s1;
next value for s1
1001
select * from s1;
next_not_cached_value	minimum_value	maximum_value	start_value	increment	cache_size	cycle_option	cycle_count
2001	1	9223372036854775806	1	1	1000	0	0
drop sequence s1;
#
# INSERT
#
create sequence s1;
create sequence s2;
insert into s1 (next_not_cached_value, minimum_value) values (100,1000);
ERROR HY000: Field 'maximum_value' doesn't have a default value
insert into s1 values (next value for s1, 1,9223372036854775806,1,1,1000,0,0);
ERROR HY000: Table 's1' is specified twice, both as a target for 'INSERT' and as a separate source for data
insert into s1 values (next value for s2, 1,9223372036854775806,1,1,1000,0,0);
ERROR HY000: Wrong INSERT into a SEQUENCE. One can only do single table INSERT into a sequence object (like with mysqldump).  If you want to change the SEQUENCE, use ALTER SEQUENCE instead.
insert into s1 select * from s2;
ERROR HY000: Wrong INSERT into a SEQUENCE. One can only do single table INSERT into a sequence object (like with mysqldump).  If you want to change the SEQUENCE, use ALTER SEQUENCE instead.
insert into s1 values(1000,9223372036854775806,1,1,1,1000,0,0);
ERROR HY000: Sequence 'test.s1' values are conflicting
insert into s1 values(0,9223372036854775806,1,1,1,1000,0,0);
ERROR HY000: Sequence 'test.s1' values are conflicting
select * from s1;
next_not_cached_value	minimum_value	maximum_value	start_value	increment	cache_size	cycle_option	cycle_count
1	1	9223372036854775806	1	1	1000	0	0
insert into s1 values(1000,1,9223372036854775806,1,1,1000,0,0);
select * from s1;
next_not_cached_value	minimum_value	maximum_value	start_value	increment	cache_size	cycle_option	cycle_count
1000	1	9223372036854775806	1	1	1000	0	0
select next value for s1;
next value for s1
1000
select * from s1;
next_not_cached_value	minimum_value	maximum_value	start_value	increment	cache_size	cycle_option	cycle_count
2000	1	9223372036854775806	1	1	1000	0	0
insert into s2 values(0, 1, 10, 1, 2, 1, 1, 0);
ERROR HY000: Sequence 'test.s2' values are conflicting
drop sequence s1,s2;
#
# UPDATE and DELETE
#
create sequence s1;
update s1 set next_not_cached_value=100;
ERROR HY000: Storage engine SEQUENCE of the table `test`.`s1` doesn't have this option
delete from s1 where next_not_cached_value > 0;
ERROR HY000: Storage engine SEQUENCE of the table `test`.`s1` doesn't have this option
drop sequence s1;
#
# SHOW TABLES
#
create sequence s1;
create table t1 (a int);
create view v1 as select * from s1;
show full tables;
Tables_in_test	Table_type
s1	SEQUENCE
t1	BASE TABLE
v1	VIEW
SELECT TABLE_TYPE,ENGINE FROM INFORMATION_SCHEMA.TABLES where table_schema="test" ORDER BY TABLE_NAME;
TABLE_TYPE	ENGINE
SEQUENCE	MyISAM
BASE TABLE	MyISAM
VIEW	NULL
drop table t1,s1;
drop view v1;
#
# LOCK TABLES (as in mysqldump)
#
create sequence s1 engine=innodb;
LOCK TABLES s1 READ;
SELECT * from s1;
next_not_cached_value	minimum_value	maximum_value	start_value	increment	cache_size	cycle_option	cycle_count
1	1	9223372036854775806	1	1	1000	0	0
UNLOCK TABLES;
LOCK TABLES s1 WRITE;
insert into s1 values (1,1,9223372036854775806, 1, 1, 1000, 0, 0);
UNLOCK TABLES;
drop table s1;
#
# Many sequence calls with innodb
#
create sequence s1 cache=1000 engine=innodb;
start transaction;
select count(nextval(s1)) from seq_1_to_2000;
count(nextval(s1))
2000
commit;
select * from s1;
next_not_cached_value	minimum_value	maximum_value	start_value	increment	cache_size	cycle_option	cycle_count
2001	1	9223372036854775806	1	1	1000	0	0
drop sequence s1;
create sequence s1  cache=1000 engine=innodb;
start transaction;
select count(nextval(s1)) from seq_1_to_2000;
count(nextval(s1))
2000
connect  addconroot, localhost, root,,;
connection addconroot;
start transaction;
select count(nextval(s1)) from seq_1_to_2000;
count(nextval(s1))
2000
select * from s1;
next_not_cached_value	minimum_value	maximum_value	start_value	increment	cache_size	cycle_option	cycle_count
4001	1	9223372036854775806	1	1	1000	0	0
commit;
disconnect addconroot;
connection default;
select * from s1;
next_not_cached_value	minimum_value	maximum_value	start_value	increment	cache_size	cycle_option	cycle_count
4001	1	9223372036854775806	1	1	1000	0	0
commit;
drop sequence s1;
#
# Flush tables with read lock
#
create sequence s1;
select next value for s1;
next value for s1
1
flush tables with read lock;
create sequence s2;
ERROR HY000: Can't execute the query because you have a conflicting read lock
select next value for s1;
ERROR HY000: Can't execute the query because you have a conflicting read lock
unlock tables;
drop sequence s1;
#
<<<<<<< HEAD
# Don't allow SQUENCE to be used with CHECK or virtual fields
#
CREATE SEQUENCE s1 nocache engine=myisam;
CREATE table t1 (a int check (next value for s1 > 0));
ERROR HY000: Function or expression 'nextval()' cannot be used in the CHECK clause of `a`
CREATE table t1 (a int check (previous value for s1 > 0));
ERROR HY000: Function or expression 'lastval()' cannot be used in the CHECK clause of `a`
CREATE table t1 (a int check (setval(s1,10)));
ERROR HY000: Function or expression 'setval()' cannot be used in the CHECK clause of `a`
CREATE TABLE t1 (a int, b int as (next value for s1 > 0));
ERROR HY000: Function or expression 'nextval()' cannot be used in the GENERATED ALWAYS AS clause of `b`
drop sequence s1;
=======
# MDEV-14761
# Assertion `!mysql_parse_status || thd->is_error() ||
# thd->get_internal_handler()' failed in parse_sql
#
CREATE SEQUENCE s1;
ALTER SEQUENCE s1 MAXVALUE 100 NO MAXVALUE;
ERROR HY000: Option 'MAXVALUE' used twice in statement
DROP SEQUENCE s1;
>>>>>>> 22770a9f
<|MERGE_RESOLUTION|>--- conflicted
+++ resolved
@@ -163,8 +163,16 @@
 unlock tables;
 drop sequence s1;
 #
-<<<<<<< HEAD
-# Don't allow SQUENCE to be used with CHECK or virtual fields
+# MDEV-14761
+# Assertion `!mysql_parse_status || thd->is_error() ||
+# thd->get_internal_handler()' failed in parse_sql
+#
+CREATE SEQUENCE s1;
+ALTER SEQUENCE s1 MAXVALUE 100 NO MAXVALUE;
+ERROR HY000: Option 'MAXVALUE' used twice in statement
+DROP SEQUENCE s1;
+#
+# Don't allow SEQUENCE to be used with CHECK or virtual fields
 #
 CREATE SEQUENCE s1 nocache engine=myisam;
 CREATE table t1 (a int check (next value for s1 > 0));
@@ -175,14 +183,4 @@
 ERROR HY000: Function or expression 'setval()' cannot be used in the CHECK clause of `a`
 CREATE TABLE t1 (a int, b int as (next value for s1 > 0));
 ERROR HY000: Function or expression 'nextval()' cannot be used in the GENERATED ALWAYS AS clause of `b`
-drop sequence s1;
-=======
-# MDEV-14761
-# Assertion `!mysql_parse_status || thd->is_error() ||
-# thd->get_internal_handler()' failed in parse_sql
-#
-CREATE SEQUENCE s1;
-ALTER SEQUENCE s1 MAXVALUE 100 NO MAXVALUE;
-ERROR HY000: Option 'MAXVALUE' used twice in statement
-DROP SEQUENCE s1;
->>>>>>> 22770a9f
+drop sequence s1;