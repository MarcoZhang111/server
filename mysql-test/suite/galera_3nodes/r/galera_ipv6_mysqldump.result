<<<<<<< HEAD
connection node_2;
connection node_1;
connect node_3, 127.0.0.1, root, , test, $NODE_MYPORT_3;
=======
call mtr.add_suppression("WSREP: wsrep_sst_method is set to 'mysqldump' yet mysqld bind_address is set to'");
call mtr.add_suppression("Failed to load slave replication state from table mysql.gtid_slave_pos");
>>>>>>> 947b6b84
connection node_1;
connection node_2;
connection node_3;
connection node_1;
CREATE USER 'sst';
GRANT ALL PRIVILEGES ON *.* TO 'sst';
SET GLOBAL wsrep_sst_auth = 'sst:';
connection node_2;
SET GLOBAL wsrep_sst_method = 'mysqldump';
<<<<<<< HEAD
connection node_2;
Unloading wsrep provider ...
SET GLOBAL wsrep_provider = 'none';
connection node_1;
CREATE TABLE t1 (f1 INTEGER) ENGINE=InnoDB;
INSERT INTO t1 VALUES (1);
connection node_2;
Loading wsrep provider ...
=======
Shutting down server ...
connection node_1;
Cleaning var directory ...
CREATE TABLE t1 (f1 INTEGER) ENGINE=InnoDB;
INSERT INTO t1 VALUES (1);
connection node_2;
Starting server ...
>>>>>>> 947b6b84
SELECT COUNT(*) = 1 FROM t1;
COUNT(*) = 1
1
DROP TABLE t1;
SELECT VARIABLE_VALUE LIKE '%[::1]%' FROM INFORMATION_SCHEMA.GLOBAL_STATUS WHERE VARIABLE_NAME = 'wsrep_incoming_addresses';
VARIABLE_VALUE LIKE '%[::1]%'
1
connection node_1;
CALL mtr.add_suppression("Slave SQL: Error 'The MySQL server is running with the --skip-grant-tables option so it cannot execute this statement' on query");
DROP USER sst;
connection node_2;
CALL mtr.add_suppression("Slave SQL: Error 'The MySQL server is running with the --skip-grant-tables option so it cannot execute this statement' on query");
CALL mtr.add_suppression("InnoDB: Error: Table \"mysql\"\\.\"innodb_index_stats\" not found");
CALL mtr.add_suppression("Can't open and lock time zone table");
CALL mtr.add_suppression("Can't open and lock privilege tables");
CALL mtr.add_suppression("Info table is not ready to be used");
CALL mtr.add_suppression("Native table .* has the wrong structure");
<<<<<<< HEAD
CALL mtr.add_suppression("Table \'mysql.gtid_slave_pos\' doesn\'t exist");
=======
>>>>>>> 947b6b84
connection node_2;
CALL mtr.add_suppression("Unsupported protocol downgrade: incremental data collection disabled. Expect abort");<|MERGE_RESOLUTION|>--- conflicted
+++ resolved
@@ -1,11 +1,5 @@
-<<<<<<< HEAD
-connection node_2;
-connection node_1;
-connect node_3, 127.0.0.1, root, , test, $NODE_MYPORT_3;
-=======
 call mtr.add_suppression("WSREP: wsrep_sst_method is set to 'mysqldump' yet mysqld bind_address is set to'");
 call mtr.add_suppression("Failed to load slave replication state from table mysql.gtid_slave_pos");
->>>>>>> 947b6b84
 connection node_1;
 connection node_2;
 connection node_3;
@@ -15,16 +9,6 @@
 SET GLOBAL wsrep_sst_auth = 'sst:';
 connection node_2;
 SET GLOBAL wsrep_sst_method = 'mysqldump';
-<<<<<<< HEAD
-connection node_2;
-Unloading wsrep provider ...
-SET GLOBAL wsrep_provider = 'none';
-connection node_1;
-CREATE TABLE t1 (f1 INTEGER) ENGINE=InnoDB;
-INSERT INTO t1 VALUES (1);
-connection node_2;
-Loading wsrep provider ...
-=======
 Shutting down server ...
 connection node_1;
 Cleaning var directory ...
@@ -32,7 +16,6 @@
 INSERT INTO t1 VALUES (1);
 connection node_2;
 Starting server ...
->>>>>>> 947b6b84
 SELECT COUNT(*) = 1 FROM t1;
 COUNT(*) = 1
 1
@@ -50,9 +33,5 @@
 CALL mtr.add_suppression("Can't open and lock privilege tables");
 CALL mtr.add_suppression("Info table is not ready to be used");
 CALL mtr.add_suppression("Native table .* has the wrong structure");
-<<<<<<< HEAD
-CALL mtr.add_suppression("Table \'mysql.gtid_slave_pos\' doesn\'t exist");
-=======
->>>>>>> 947b6b84
 connection node_2;
 CALL mtr.add_suppression("Unsupported protocol downgrade: incremental data collection disabled. Expect abort");