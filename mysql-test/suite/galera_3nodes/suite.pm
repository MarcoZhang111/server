--- conflicted
+++ resolved
@@ -49,25 +49,14 @@
      qr|WSREP: discarding established \(time wait\) .*|,
      qr(WSREP: There are no nodes in the same segment that will ever be able to become donors, yet there is a suitable donor outside. Will use that one.),
      qr(WSREP: evs::proto.*),
-<<<<<<< HEAD
      qr|WSREP: Ignoring possible split-brain \(allowed by configuration\) from view:.*|,
-||||||| merged common ancestors
-     qr|WSREP: Ignoring possible split-brain (allowed by configuration) from view:.*|,
-=======
      qr|WSREP: Ignoring possible split-brain \(allowed by configuration\) from view:.*|,
      qr(WSREP: no nodes coming from prim view, prim not possible),
->>>>>>> 10.2
      qr(WSREP: Member .* requested state transfer from .* but it is impossible to select State Transfer donor: Resource temporarily unavailable),
-<<<<<<< HEAD
-     qr(WSREP: .* sending install message failed: Transport endpoint is not connected),
-     qr(WSREP: .* sending install message failed: Resource temporarily unavailable),
-||||||| merged common ancestors
-=======
      qr(WSREP: user message in state LEAVING),
      qr(WSREP: .* sending install message failed: Transport endpoint is not connected),
      qr(WSREP: .* sending install message failed: Resource temporarily unavailable),
      qr(WSREP: Sending JOIN failed: -107 \(Transport endpoint is not connected\). Will retry in new primary component.),
->>>>>>> 10.2
      qr(WSREP: Could not find peer:),
      qr|WSREP: gcs_caused\(\) returned .*|,
      qr|WSREP: Protocol violation. JOIN message sender .* is not in state transfer \(SYNCED\). Message ignored.|,
@@ -80,30 +69,6 @@
 
 $ENV{PATH}="$epath:$ENV{PATH}";
 $ENV{PATH}="$spath:$ENV{PATH}" unless $epath eq $spath;
-<<<<<<< HEAD
-$ENV{PATH}="$cpath:$ENV{PATH}" unless $cpath eq $spath;
-$ENV{PATH}="$bpath:$ENV{PATH}" unless $bpath eq $spath;
-
-if (which(socat)) {
-  $ENV{MTR_GALERA_TFMT}='socat';
-} elsif (which(nc)) {
-  $ENV{MTR_GALERA_TFMT}='nc';
-}
-
-sub skip_combinations {
-  my %skip = ();
-  $skip{'include/have_filekeymanagement.inc'} = 'needs file_key_management plugin'
-             unless $ENV{FILE_KEY_MANAGEMENT_SO};
-  $skip{'include/have_mariabackup.inc'} = 'Need mariabackup'
-             unless which(mariabackup);
-  $skip{'include/have_mariabackup.inc'} = 'Need ss'
-             unless which(ss);
-  $skip{'include/have_mariabackup.inc'} = 'Need socat or nc'
-             unless $ENV{MTR_GALERA_TFMT};
-  %skip;
-}
-||||||| merged common ancestors
-=======
 $ENV{PATH}="$cpath:$ENV{PATH}" unless $cpath eq $spath;
 $ENV{PATH}="$bpath:$ENV{PATH}" unless $bpath eq $spath;
 
@@ -125,6 +90,5 @@
              unless $ENV{MTR_GALERA_TFMT};
   %skip;
 }
->>>>>>> 10.2
 
 bless { };
