include/rpl_init.inc [topology=1->2]
SET @old_parallel_threads=@@GLOBAL.slave_parallel_threads;
SET GLOBAL slave_parallel_threads=10;
ERROR HY000: This operation cannot be performed as you have a running slave ''; run STOP SLAVE '' first
include/stop_slave.inc
SET GLOBAL slave_parallel_threads=10;
CHANGE MASTER TO master_use_gtid=slave_pos;
include/start_slave.inc
*** Test long-running query in domain 1 can run in parallel with short queries in domain 0 ***
ALTER TABLE mysql.gtid_slave_pos ENGINE=InnoDB;
CREATE TABLE t1 (a int PRIMARY KEY) ENGINE=MyISAM;
CREATE TABLE t2 (a int PRIMARY KEY) ENGINE=InnoDB;
INSERT INTO t1 VALUES (1);
INSERT INTO t2 VALUES (1);
LOCK TABLE t1 WRITE;
SET gtid_domain_id=1;
INSERT INTO t1 VALUES (2);
SET gtid_domain_id=0;
INSERT INTO t2 VALUES (2);
INSERT INTO t2 VALUES (3);
BEGIN;
INSERT INTO t2 VALUES (4);
INSERT INTO t2 VALUES (5);
COMMIT;
INSERT INTO t2 VALUES (6);
SELECT * FROM t2 ORDER by a;
a
1
2
3
4
5
6
SELECT * FROM t1;
a
1
UNLOCK TABLES;
SELECT * FROM t1 ORDER BY a;
a
1
2
*** Test two transactions in different domains committed in opposite order on slave but in a single group commit. ***
include/stop_slave.inc
SET sql_log_bin=0;
CREATE FUNCTION foo(x INT, d1 VARCHAR(500), d2 VARCHAR(500))
RETURNS INT DETERMINISTIC
BEGIN
RETURN x;
END
||
SET sql_log_bin=1;
SET @old_format= @@SESSION.binlog_format;
SET binlog_format='statement';
SET gtid_domain_id=1;
INSERT INTO t2 VALUES (foo(10,
'commit_before_enqueue SIGNAL ready1 WAIT_FOR cont1',
'commit_after_release_LOCK_prepare_ordered SIGNAL ready2'));
FLUSH LOGS;
SET sql_log_bin=0;
CREATE FUNCTION foo(x INT, d1 VARCHAR(500), d2 VARCHAR(500))
RETURNS INT DETERMINISTIC
BEGIN
IF d1 != '' THEN
SET debug_sync = d1;
END IF;
IF d2 != '' THEN
SET debug_sync = d2;
END IF;
RETURN x;
END
||
SET sql_log_bin=1;
SET @old_format=@@GLOBAL.binlog_format;
SET GLOBAL binlog_format=statement;
SET GLOBAL slave_parallel_threads=0;
SET GLOBAL slave_parallel_threads=10;
include/start_slave.inc
SET debug_sync='now WAIT_FOR ready1';
SET gtid_domain_id=2;
INSERT INTO t2 VALUES (foo(11,
'commit_before_enqueue SIGNAL ready3 WAIT_FOR cont3',
'commit_after_release_LOCK_prepare_ordered SIGNAL ready4 WAIT_FOR cont4'));
SET gtid_domain_id=0;
SELECT * FROM t2 WHERE a >= 10 ORDER BY a;
a
10
11
SET debug_sync='now WAIT_FOR ready3';
SET debug_sync='now SIGNAL cont3';
SET debug_sync='now WAIT_FOR ready4';
SET debug_sync='now SIGNAL cont1';
SET debug_sync='now WAIT_FOR ready2';
SET debug_sync='now SIGNAL cont4';
SELECT * FROM t2 WHERE a >= 10 ORDER BY a;
a
10
11
include/show_binlog_events.inc
Log_name	Pos	Event_type	Server_id	End_log_pos	Info
slave-bin.000002	#	Binlog_checkpoint	#	#	slave-bin.000002
slave-bin.000002	#	Gtid	#	#	BEGIN GTID #-#-# cid=#
slave-bin.000002	#	Query	#	#	use `test`; INSERT INTO t2 VALUES (foo(11,
'commit_before_enqueue SIGNAL ready3 WAIT_FOR cont3',
'commit_after_release_LOCK_prepare_ordered SIGNAL ready4 WAIT_FOR cont4'))
slave-bin.000002	#	Xid	#	#	COMMIT /* XID */
slave-bin.000002	#	Gtid	#	#	BEGIN GTID #-#-# cid=#
slave-bin.000002	#	Query	#	#	use `test`; INSERT INTO t2 VALUES (foo(10,
'commit_before_enqueue SIGNAL ready1 WAIT_FOR cont1',
'commit_after_release_LOCK_prepare_ordered SIGNAL ready2'))
slave-bin.000002	#	Xid	#	#	COMMIT /* XID */
FLUSH LOGS;
include/stop_slave.inc
SET GLOBAL slave_parallel_threads=0;
SET GLOBAL slave_parallel_threads=10;
SET debug_sync='RESET';
include/start_slave.inc
*** Test that group-committed transactions on the master can replicate in parallel on the slave. ***
FLUSH LOGS;
CREATE TABLE t3 (a INT PRIMARY KEY, b INT) ENGINE=InnoDB;
INSERT INTO t3 VALUES (1,1), (3,3), (5,5), (7,7);
BEGIN;
INSERT INTO t3 VALUES (2,102);
BEGIN;
INSERT INTO t3 VALUES (4,104);
SET debug_sync='commit_after_release_LOCK_prepare_ordered SIGNAL master_queued1 WAIT_FOR master_cont1';
SET binlog_format=statement;
INSERT INTO t3 VALUES (2, foo(12,
'commit_after_release_LOCK_prepare_ordered SIGNAL slave_queued1 WAIT_FOR slave_cont1',
''));
SET debug_sync='now WAIT_FOR master_queued1';
SET debug_sync='commit_after_release_LOCK_prepare_ordered SIGNAL master_queued2';
SET binlog_format=statement;
INSERT INTO t3 VALUES (4, foo(14,
'commit_after_release_LOCK_prepare_ordered SIGNAL slave_queued2',
''));
SET debug_sync='now WAIT_FOR master_queued2';
SET debug_sync='commit_after_release_LOCK_prepare_ordered SIGNAL master_queued3';
SET binlog_format=statement;
INSERT INTO t3 VALUES (6, foo(16,
'group_commit_waiting_for_prior SIGNAL slave_queued3',
''));
SET debug_sync='now WAIT_FOR master_queued3';
SET debug_sync='now SIGNAL master_cont1';
SELECT * FROM t3 ORDER BY a;
a	b
1	1
2	12
3	3
4	14
5	5
6	16
7	7
include/show_binlog_events.inc
Log_name	Pos	Event_type	Server_id	End_log_pos	Info
master-bin.000002	#	Binlog_checkpoint	#	#	master-bin.000002
master-bin.000002	#	Gtid	#	#	GTID #-#-#
master-bin.000002	#	Query	#	#	use `test`; CREATE TABLE t3 (a INT PRIMARY KEY, b INT) ENGINE=InnoDB
master-bin.000002	#	Gtid	#	#	BEGIN GTID #-#-#
master-bin.000002	#	Query	#	#	use `test`; INSERT INTO t3 VALUES (1,1), (3,3), (5,5), (7,7)
master-bin.000002	#	Xid	#	#	COMMIT /* XID */
master-bin.000002	#	Gtid	#	#	BEGIN GTID #-#-# cid=#
master-bin.000002	#	Query	#	#	use `test`; INSERT INTO t3 VALUES (2, foo(12,
'commit_after_release_LOCK_prepare_ordered SIGNAL slave_queued1 WAIT_FOR slave_cont1',
''))
master-bin.000002	#	Xid	#	#	COMMIT /* XID */
master-bin.000002	#	Gtid	#	#	BEGIN GTID #-#-# cid=#
master-bin.000002	#	Query	#	#	use `test`; INSERT INTO t3 VALUES (4, foo(14,
'commit_after_release_LOCK_prepare_ordered SIGNAL slave_queued2',
''))
master-bin.000002	#	Xid	#	#	COMMIT /* XID */
master-bin.000002	#	Gtid	#	#	BEGIN GTID #-#-# cid=#
master-bin.000002	#	Query	#	#	use `test`; INSERT INTO t3 VALUES (6, foo(16,
'group_commit_waiting_for_prior SIGNAL slave_queued3',
''))
master-bin.000002	#	Xid	#	#	COMMIT /* XID */
SET debug_sync='now WAIT_FOR slave_queued3';
ROLLBACK;
SET debug_sync='now WAIT_FOR slave_queued1';
ROLLBACK;
SET debug_sync='now WAIT_FOR slave_queued2';
SET debug_sync='now SIGNAL slave_cont1';
SELECT * FROM t3 ORDER BY a;
a	b
1	1
2	12
3	3
4	14
5	5
6	16
7	7
include/show_binlog_events.inc
Log_name	Pos	Event_type	Server_id	End_log_pos	Info
slave-bin.000003	#	Binlog_checkpoint	#	#	slave-bin.000003
slave-bin.000003	#	Gtid	#	#	GTID #-#-#
slave-bin.000003	#	Query	#	#	use `test`; CREATE TABLE t3 (a INT PRIMARY KEY, b INT) ENGINE=InnoDB
slave-bin.000003	#	Gtid	#	#	BEGIN GTID #-#-#
slave-bin.000003	#	Query	#	#	use `test`; INSERT INTO t3 VALUES (1,1), (3,3), (5,5), (7,7)
slave-bin.000003	#	Xid	#	#	COMMIT /* XID */
slave-bin.000003	#	Gtid	#	#	BEGIN GTID #-#-# cid=#
slave-bin.000003	#	Query	#	#	use `test`; INSERT INTO t3 VALUES (2, foo(12,
'commit_after_release_LOCK_prepare_ordered SIGNAL slave_queued1 WAIT_FOR slave_cont1',
''))
slave-bin.000003	#	Xid	#	#	COMMIT /* XID */
slave-bin.000003	#	Gtid	#	#	BEGIN GTID #-#-# cid=#
slave-bin.000003	#	Query	#	#	use `test`; INSERT INTO t3 VALUES (4, foo(14,
'commit_after_release_LOCK_prepare_ordered SIGNAL slave_queued2',
''))
slave-bin.000003	#	Xid	#	#	COMMIT /* XID */
slave-bin.000003	#	Gtid	#	#	BEGIN GTID #-#-# cid=#
slave-bin.000003	#	Query	#	#	use `test`; INSERT INTO t3 VALUES (6, foo(16,
'group_commit_waiting_for_prior SIGNAL slave_queued3',
''))
slave-bin.000003	#	Xid	#	#	COMMIT /* XID */
*** Test STOP SLAVE in parallel mode ***
include/stop_slave.inc
SET binlog_direct_non_transactional_updates=0;
SET sql_log_bin=0;
CALL mtr.add_suppression("Statement is unsafe because it accesses a non-transactional table after accessing a transactional table within the same transaction");
SET sql_log_bin=1;
BEGIN;
INSERT INTO t2 VALUES (20);
INSERT INTO t1 VALUES (20);
INSERT INTO t2 VALUES (21);
INSERT INTO t3 VALUES (20, 20);
COMMIT;
INSERT INTO t3 VALUES(21, 21);
INSERT INTO t3 VALUES(22, 22);
SET binlog_format=@old_format;
BEGIN;
INSERT INTO t2 VALUES  (21);
START SLAVE;
STOP SLAVE;
ROLLBACK;
include/wait_for_slave_to_stop.inc
SELECT * FROM t1 WHERE a >= 20 ORDER BY a;
a
20
SELECT * FROM t2 WHERE a >= 20 ORDER BY a;
a
20
21
SELECT * FROM t3 WHERE a >= 20 ORDER BY a;
a	b
20	20
include/start_slave.inc
SELECT * FROM t1 WHERE a >= 20 ORDER BY a;
a
20
SELECT * FROM t2 WHERE a >= 20 ORDER BY a;
a
20
21
SELECT * FROM t3 WHERE a >= 20 ORDER BY a;
a	b
20	20
21	21
22	22
include/stop_slave.inc
SET GLOBAL binlog_format=@old_format;
SET GLOBAL slave_parallel_threads=0;
SET GLOBAL slave_parallel_threads=10;
include/start_slave.inc
*** Test killing slave threads at various wait points ***
*** 1. Test killing transaction waiting in commit for previous transaction to commit ***
SET debug_sync='commit_after_release_LOCK_prepare_ordered SIGNAL master_queued1 WAIT_FOR master_cont1';
SET binlog_format=statement;
INSERT INTO t3 VALUES (31, foo(31,
'commit_before_prepare_ordered WAIT_FOR t2_waiting',
'commit_after_prepare_ordered SIGNAL t1_ready WAIT_FOR t1_cont'));
SET debug_sync='now WAIT_FOR master_queued1';
SET debug_sync='commit_after_release_LOCK_prepare_ordered SIGNAL master_queued2';
SET binlog_format=statement;
BEGIN;
INSERT INTO t3 VALUES (32, foo(32,
'ha_write_row_end SIGNAL t2_query WAIT_FOR t2_cont',
''));
INSERT INTO t3 VALUES (33, foo(33,
'group_commit_waiting_for_prior SIGNAL t2_waiting',
'group_commit_waiting_for_prior_killed SIGNAL t2_killed'));
COMMIT;
SET debug_sync='now WAIT_FOR master_queued2';
SET debug_sync='commit_after_release_LOCK_prepare_ordered SIGNAL master_queued3';
SET binlog_format=statement;
INSERT INTO t3 VALUES (34, foo(34,
'',
''));
SET debug_sync='now WAIT_FOR master_queued3';
SET debug_sync='now SIGNAL master_cont1';
SELECT * FROM t3 WHERE a >= 30 ORDER BY a;
a	b
31	31
32	32
33	33
34	34
SET sql_log_bin=0;
CALL mtr.add_suppression("Query execution was interrupted");
CALL mtr.add_suppression("Commit failed due to failure of an earlier commit on which this one depends");
CALL mtr.add_suppression("Slave: Connection was killed");
SET sql_log_bin=1;
SET debug_sync='now WAIT_FOR t2_query';
SET debug_sync='now SIGNAL t2_cont';
SET debug_sync='now WAIT_FOR t1_ready';
KILL THD_ID;
SET debug_sync='now WAIT_FOR t2_killed';
SET debug_sync='now SIGNAL t1_cont';
include/wait_for_slave_sql_error.inc [errno=1317,1963]
STOP SLAVE IO_THREAD;
SELECT * FROM t3 WHERE a >= 30 ORDER BY a;
a	b
31	31
SET GLOBAL slave_parallel_threads=0;
SET GLOBAL slave_parallel_threads=10;
SET sql_log_bin=0;
DROP FUNCTION foo;
CREATE FUNCTION foo(x INT, d1 VARCHAR(500), d2 VARCHAR(500))
RETURNS INT DETERMINISTIC
BEGIN
RETURN x;
END
||
SET sql_log_bin=1;
INSERT INTO t3 VALUES (39,0);
include/start_slave.inc
SELECT * FROM t3 WHERE a >= 30 ORDER BY a;
a	b
31	31
32	32
33	33
34	34
39	0
SET sql_log_bin=0;
DROP FUNCTION foo;
CREATE FUNCTION foo(x INT, d1 VARCHAR(500), d2 VARCHAR(500))
RETURNS INT DETERMINISTIC
BEGIN
IF d1 != '' THEN
SET debug_sync = d1;
END IF;
IF d2 != '' THEN
SET debug_sync = d2;
END IF;
RETURN x;
END
||
SET sql_log_bin=1;
include/stop_slave.inc
SET GLOBAL binlog_format=@old_format;
SET GLOBAL slave_parallel_threads=0;
SET GLOBAL slave_parallel_threads=10;
include/start_slave.inc
*** 2. Same as (1), but without restarting IO thread after kill of SQL threads ***
SET debug_sync='commit_after_release_LOCK_prepare_ordered SIGNAL master_queued1 WAIT_FOR master_cont1';
SET binlog_format=statement;
INSERT INTO t3 VALUES (41, foo(41,
'commit_before_prepare_ordered WAIT_FOR t2_waiting',
'commit_after_prepare_ordered SIGNAL t1_ready WAIT_FOR t1_cont'));
SET debug_sync='now WAIT_FOR master_queued1';
SET debug_sync='commit_after_release_LOCK_prepare_ordered SIGNAL master_queued2';
SET binlog_format=statement;
BEGIN;
INSERT INTO t3 VALUES (42, foo(42,
'ha_write_row_end SIGNAL t2_query WAIT_FOR t2_cont',
''));
INSERT INTO t3 VALUES (43, foo(43,
'group_commit_waiting_for_prior SIGNAL t2_waiting',
'group_commit_waiting_for_prior_killed SIGNAL t2_killed'));
COMMIT;
SET debug_sync='now WAIT_FOR master_queued2';
SET debug_sync='commit_after_release_LOCK_prepare_ordered SIGNAL master_queued3';
SET binlog_format=statement;
INSERT INTO t3 VALUES (44, foo(44,
'',
''));
SET debug_sync='now WAIT_FOR master_queued3';
SET debug_sync='now SIGNAL master_cont1';
SELECT * FROM t3 WHERE a >= 40 ORDER BY a;
a	b
41	41
42	42
43	43
44	44
SET debug_sync='now WAIT_FOR t2_query';
SET debug_sync='now SIGNAL t2_cont';
SET debug_sync='now WAIT_FOR t1_ready';
KILL THD_ID;
SET debug_sync='now WAIT_FOR t2_killed';
SET debug_sync='now SIGNAL t1_cont';
include/wait_for_slave_sql_error.inc [errno=1317,1963]
SELECT * FROM t3 WHERE a >= 40 ORDER BY a;
a	b
41	41
SET GLOBAL slave_parallel_threads=0;
SET GLOBAL slave_parallel_threads=10;
SET sql_log_bin=0;
DROP FUNCTION foo;
CREATE FUNCTION foo(x INT, d1 VARCHAR(500), d2 VARCHAR(500))
RETURNS INT DETERMINISTIC
BEGIN
RETURN x;
END
||
SET sql_log_bin=1;
INSERT INTO t3 VALUES (49,0);
START SLAVE SQL_THREAD;
SELECT * FROM t3 WHERE a >= 40 ORDER BY a;
a	b
41	41
42	42
43	43
44	44
49	0
SET sql_log_bin=0;
DROP FUNCTION foo;
CREATE FUNCTION foo(x INT, d1 VARCHAR(500), d2 VARCHAR(500))
RETURNS INT DETERMINISTIC
BEGIN
IF d1 != '' THEN
SET debug_sync = d1;
END IF;
IF d2 != '' THEN
SET debug_sync = d2;
END IF;
RETURN x;
END
||
SET sql_log_bin=1;
include/stop_slave.inc
SET GLOBAL binlog_format=@old_format;
SET GLOBAL slave_parallel_threads=0;
SET GLOBAL slave_parallel_threads=10;
include/start_slave.inc
*** 3. Same as (2), but not using gtid mode ***
include/stop_slave.inc
CHANGE MASTER TO master_use_gtid=no;
include/start_slave.inc
SET debug_sync='commit_after_release_LOCK_prepare_ordered SIGNAL master_queued1 WAIT_FOR master_cont1';
SET binlog_format=statement;
INSERT INTO t3 VALUES (51, foo(51,
'commit_before_prepare_ordered WAIT_FOR t2_waiting',
'commit_after_prepare_ordered SIGNAL t1_ready WAIT_FOR t1_cont'));
SET debug_sync='now WAIT_FOR master_queued1';
SET debug_sync='commit_after_release_LOCK_prepare_ordered SIGNAL master_queued2';
SET binlog_format=statement;
BEGIN;
INSERT INTO t3 VALUES (52, foo(52,
'ha_write_row_end SIGNAL t2_query WAIT_FOR t2_cont',
''));
INSERT INTO t3 VALUES (53, foo(53,
'group_commit_waiting_for_prior SIGNAL t2_waiting',
'group_commit_waiting_for_prior_killed SIGNAL t2_killed'));
COMMIT;
SET debug_sync='now WAIT_FOR master_queued2';
SET debug_sync='commit_after_release_LOCK_prepare_ordered SIGNAL master_queued3';
SET binlog_format=statement;
INSERT INTO t3 VALUES (54, foo(54,
'',
''));
SET debug_sync='now WAIT_FOR master_queued3';
SET debug_sync='now SIGNAL master_cont1';
SELECT * FROM t3 WHERE a >= 50 ORDER BY a;
a	b
51	51
52	52
53	53
54	54
SET debug_sync='now WAIT_FOR t2_query';
SET debug_sync='now SIGNAL t2_cont';
SET debug_sync='now WAIT_FOR t1_ready';
KILL THD_ID;
SET debug_sync='now WAIT_FOR t2_killed';
SET debug_sync='now SIGNAL t1_cont';
include/wait_for_slave_sql_error.inc [errno=1317,1963]
SELECT * FROM t3 WHERE a >= 50 ORDER BY a;
a	b
51	51
SET GLOBAL slave_parallel_threads=0;
SET GLOBAL slave_parallel_threads=10;
SET sql_log_bin=0;
DROP FUNCTION foo;
CREATE FUNCTION foo(x INT, d1 VARCHAR(500), d2 VARCHAR(500))
RETURNS INT DETERMINISTIC
BEGIN
RETURN x;
END
||
SET sql_log_bin=1;
INSERT INTO t3 VALUES (59,0);
START SLAVE SQL_THREAD;
SELECT * FROM t3 WHERE a >= 50 ORDER BY a;
a	b
51	51
52	52
53	53
54	54
59	0
SET sql_log_bin=0;
DROP FUNCTION foo;
CREATE FUNCTION foo(x INT, d1 VARCHAR(500), d2 VARCHAR(500))
RETURNS INT DETERMINISTIC
BEGIN
IF d1 != '' THEN
SET debug_sync = d1;
END IF;
IF d2 != '' THEN
SET debug_sync = d2;
END IF;
RETURN x;
END
||
SET sql_log_bin=1;
include/stop_slave.inc
CHANGE MASTER TO master_use_gtid=slave_pos;
include/start_slave.inc
include/stop_slave.inc
SET GLOBAL binlog_format=@old_format;
SET GLOBAL slave_parallel_threads=0;
SET GLOBAL slave_parallel_threads=3;
include/start_slave.inc
*** 4. Test killing thread that is waiting to start transaction until previous transaction commits ***
SET binlog_format=statement;
SET gtid_domain_id=2;
INSERT INTO t3 VALUES (60, foo(60,
'ha_write_row_end SIGNAL d2_query WAIT_FOR d2_cont2',
'rpl_parallel_end_of_group SIGNAL d2_done WAIT_FOR d2_cont'));
SET gtid_domain_id=0;
SET debug_sync='now WAIT_FOR d2_query';
SET gtid_domain_id=1;
BEGIN;
INSERT INTO t3 VALUES (61, foo(61,
'rpl_parallel_start_waiting_for_prior SIGNAL t3_waiting',
'rpl_parallel_start_waiting_for_prior_killed SIGNAL t3_killed'));
INSERT INTO t3 VALUES (62, foo(62,
'ha_write_row_end SIGNAL d1_query WAIT_FOR d1_cont2',
'rpl_parallel_end_of_group SIGNAL d1_done WAIT_FOR d1_cont'));
COMMIT;
SET gtid_domain_id=0;
SET debug_sync='now WAIT_FOR d1_query';
SET gtid_domain_id=0;
INSERT INTO t3 VALUES (63, foo(63,
'ha_write_row_end SIGNAL d0_query WAIT_FOR d0_cont2',
'rpl_parallel_end_of_group SIGNAL d0_done WAIT_FOR d0_cont'));
SET debug_sync='now WAIT_FOR d0_query';
SET debug_sync='now SIGNAL d2_cont2';
SET debug_sync='now WAIT_FOR d2_done';
SET debug_sync='now SIGNAL d1_cont2';
SET debug_sync='now WAIT_FOR d1_done';
SET debug_sync='now SIGNAL d0_cont2';
SET debug_sync='now WAIT_FOR d0_done';
SET binlog_format=statement;
INSERT INTO t3 VALUES (64, foo(64,
'commit_before_prepare_ordered SIGNAL t1_waiting WAIT_FOR t1_cont', ''));
SET debug_sync='commit_after_release_LOCK_prepare_ordered SIGNAL master_queued2 WAIT_FOR master_cont2';
INSERT INTO t3 VALUES (65, foo(65, '', ''));
SET debug_sync='now WAIT_FOR master_queued2';
SET debug_sync='commit_after_release_LOCK_prepare_ordered SIGNAL master_queued3';
INSERT INTO t3 VALUES (66, foo(66, '', ''));
SET debug_sync='now WAIT_FOR master_queued3';
SET debug_sync='commit_after_release_LOCK_prepare_ordered SIGNAL master_queued4';
INSERT INTO t3 VALUES (67, foo(67, '', ''));
SET debug_sync='now WAIT_FOR master_queued4';
SET debug_sync='now SIGNAL master_cont2';
SELECT * FROM t3 WHERE a >= 60 ORDER BY a;
a	b
60	60
61	61
62	62
63	63
64	64
65	65
66	66
67	67
SET debug_sync='now SIGNAL d0_cont';
SET debug_sync='now WAIT_FOR t1_waiting';
SET debug_sync='now SIGNAL d1_cont';
SET debug_sync='now WAIT_FOR t3_waiting';
SET debug_sync='now SIGNAL d2_cont';
KILL THD_ID;
SET debug_sync='now WAIT_FOR t3_killed';
SET debug_sync='now SIGNAL t1_cont';
include/wait_for_slave_sql_error.inc [errno=1317,1927,1963]
STOP SLAVE IO_THREAD;
SELECT * FROM t3 WHERE a >= 60 ORDER BY a;
a	b
60	60
61	61
62	62
63	63
64	64
SET GLOBAL slave_parallel_threads=0;
SET GLOBAL slave_parallel_threads=10;
SET sql_log_bin=0;
DROP FUNCTION foo;
CREATE FUNCTION foo(x INT, d1 VARCHAR(500), d2 VARCHAR(500))
RETURNS INT DETERMINISTIC
BEGIN
RETURN x;
END
||
SET sql_log_bin=1;
INSERT INTO t3 VALUES (69,0);
include/start_slave.inc
SELECT * FROM t3 WHERE a >= 60 ORDER BY a;
a	b
60	60
61	61
62	62
63	63
64	64
65	65
66	66
67	67
69	0
SET sql_log_bin=0;
DROP FUNCTION foo;
CREATE FUNCTION foo(x INT, d1 VARCHAR(500), d2 VARCHAR(500))
RETURNS INT DETERMINISTIC
BEGIN
IF d1 != '' THEN
SET debug_sync = d1;
END IF;
IF d2 != '' THEN
SET debug_sync = d2;
END IF;
RETURN x;
END
||
SET sql_log_bin=1;
include/stop_slave.inc
SET GLOBAL binlog_format=@old_format;
SET GLOBAL slave_parallel_threads=0;
SET GLOBAL slave_parallel_threads=10;
include/start_slave.inc
*** 5. Test killing thread that is waiting for queue of max length to shorten ***
SET @old_max_queued= @@GLOBAL.slave_parallel_max_queued;
SET GLOBAL slave_parallel_max_queued=9000;
SET binlog_format=statement;
INSERT INTO t3 VALUES (70, foo(0,
'ha_write_row_end SIGNAL query_waiting WAIT_FOR query_cont', ''));
SET debug_sync='now WAIT_FOR query_waiting';
SET @old_dbug= @@GLOBAL.debug_dbug;
SET GLOBAL debug_dbug="+d,rpl_parallel_wait_queue_max";
INSERT INTO t3 VALUES (72, 0);
SELECT * FROM t3 WHERE a >= 70 ORDER BY a;
a	b
70	0
71	10000
72	0
SET debug_sync='now WAIT_FOR wait_queue_ready';
KILL THD_ID;
SET debug_sync='now WAIT_FOR wait_queue_killed';
SET debug_sync='now SIGNAL query_cont';
include/wait_for_slave_sql_error.inc [errno=1317,1927,1963]
STOP SLAVE IO_THREAD;
SELECT * FROM t3 WHERE a >= 70 ORDER BY a;
a	b
70	0
71	10000
SET GLOBAL debug_dbug=@old_dbug;
SET GLOBAL slave_parallel_max_queued= @old_max_queued;
INSERT INTO t3 VALUES (73,0);
include/start_slave.inc
SELECT * FROM t3 WHERE a >= 70 ORDER BY a;
a	b
70	0
71	10000
72	0
73	0
include/stop_slave.inc
SET GLOBAL binlog_format=@old_format;
SET GLOBAL slave_parallel_threads=0;
SET GLOBAL slave_parallel_threads=10;
include/start_slave.inc
include/stop_slave.inc
SET debug_sync = "RESET";
SET GLOBAL slave_parallel_threads=@old_parallel_threads;
include/start_slave.inc
<<<<<<< HEAD
SET DEBUG_SYNC= 'RESET';
=======
SET debug_sync = "RESET";
>>>>>>> 83f0dc43
DROP function foo;
DROP TABLE t1,t2,t3;
SET DEBUG_SYNC= 'RESET';
include/rpl_end.inc<|MERGE_RESOLUTION|>--- conflicted
+++ resolved
@@ -303,7 +303,7 @@
 KILL THD_ID;
 SET debug_sync='now WAIT_FOR t2_killed';
 SET debug_sync='now SIGNAL t1_cont';
-include/wait_for_slave_sql_error.inc [errno=1317,1963]
+include/wait_for_slave_sql_error.inc [errno=1317,1964]
 STOP SLAVE IO_THREAD;
 SELECT * FROM t3 WHERE a >= 30 ORDER BY a;
 a	b
@@ -385,7 +385,7 @@
 KILL THD_ID;
 SET debug_sync='now WAIT_FOR t2_killed';
 SET debug_sync='now SIGNAL t1_cont';
-include/wait_for_slave_sql_error.inc [errno=1317,1963]
+include/wait_for_slave_sql_error.inc [errno=1317,1964]
 SELECT * FROM t3 WHERE a >= 40 ORDER BY a;
 a	b
 41	41
@@ -469,7 +469,7 @@
 KILL THD_ID;
 SET debug_sync='now WAIT_FOR t2_killed';
 SET debug_sync='now SIGNAL t1_cont';
-include/wait_for_slave_sql_error.inc [errno=1317,1963]
+include/wait_for_slave_sql_error.inc [errno=1317,1964]
 SELECT * FROM t3 WHERE a >= 50 ORDER BY a;
 a	b
 51	51
@@ -577,7 +577,7 @@
 KILL THD_ID;
 SET debug_sync='now WAIT_FOR t3_killed';
 SET debug_sync='now SIGNAL t1_cont';
-include/wait_for_slave_sql_error.inc [errno=1317,1927,1963]
+include/wait_for_slave_sql_error.inc [errno=1317,1927,1964]
 STOP SLAVE IO_THREAD;
 SELECT * FROM t3 WHERE a >= 60 ORDER BY a;
 a	b
@@ -649,7 +649,7 @@
 KILL THD_ID;
 SET debug_sync='now WAIT_FOR wait_queue_killed';
 SET debug_sync='now SIGNAL query_cont';
-include/wait_for_slave_sql_error.inc [errno=1317,1927,1963]
+include/wait_for_slave_sql_error.inc [errno=1317,1927,1964]
 STOP SLAVE IO_THREAD;
 SELECT * FROM t3 WHERE a >= 70 ORDER BY a;
 a	b
@@ -671,14 +671,9 @@
 SET GLOBAL slave_parallel_threads=10;
 include/start_slave.inc
 include/stop_slave.inc
-SET debug_sync = "RESET";
 SET GLOBAL slave_parallel_threads=@old_parallel_threads;
 include/start_slave.inc
-<<<<<<< HEAD
 SET DEBUG_SYNC= 'RESET';
-=======
-SET debug_sync = "RESET";
->>>>>>> 83f0dc43
 DROP function foo;
 DROP TABLE t1,t2,t3;
 SET DEBUG_SYNC= 'RESET';
