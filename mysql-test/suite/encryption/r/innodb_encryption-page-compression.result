<<<<<<< HEAD
=======
SET GLOBAL innodb_file_format = `Barracuda`;
>>>>>>> 9a46d971
SET GLOBAL innodb_encryption_threads = 4;
SET GLOBAL innodb_encrypt_tables = on;
set global innodb_compression_algorithm = 1;
create table innodb_normal (c1 int, b char(20)) engine=innodb;
show warnings;
Level	Code	Message
create table innodb_page_compressed1 (c1 int, b char(20)) engine=innodb page_compressed=1 page_compression_level=1;
show warnings;
Level	Code	Message
show create table innodb_page_compressed1;
Table	Create Table
innodb_page_compressed1	CREATE TABLE `innodb_page_compressed1` (
  `c1` int(11) DEFAULT NULL,
  `b` char(20) DEFAULT NULL
) ENGINE=InnoDB DEFAULT CHARSET=latin1 `page_compressed`=1 `page_compression_level`=1
create table innodb_page_compressed2 (c1 int, b char(20)) engine=innodb page_compressed=1 page_compression_level=2;
show warnings;
Level	Code	Message
show create table innodb_page_compressed2;
Table	Create Table
innodb_page_compressed2	CREATE TABLE `innodb_page_compressed2` (
  `c1` int(11) DEFAULT NULL,
  `b` char(20) DEFAULT NULL
) ENGINE=InnoDB DEFAULT CHARSET=latin1 `page_compressed`=1 `page_compression_level`=2
create table innodb_page_compressed3 (c1 int, b char(20)) engine=innodb page_compressed=1 page_compression_level=3;
show warnings;
Level	Code	Message
show create table innodb_page_compressed3;
Table	Create Table
innodb_page_compressed3	CREATE TABLE `innodb_page_compressed3` (
  `c1` int(11) DEFAULT NULL,
  `b` char(20) DEFAULT NULL
) ENGINE=InnoDB DEFAULT CHARSET=latin1 `page_compressed`=1 `page_compression_level`=3
create table innodb_page_compressed4 (c1 int, b char(20)) engine=innodb page_compressed=1 page_compression_level=4;
show warnings;
Level	Code	Message
show create table innodb_page_compressed4;
Table	Create Table
innodb_page_compressed4	CREATE TABLE `innodb_page_compressed4` (
  `c1` int(11) DEFAULT NULL,
  `b` char(20) DEFAULT NULL
) ENGINE=InnoDB DEFAULT CHARSET=latin1 `page_compressed`=1 `page_compression_level`=4
create table innodb_page_compressed5 (c1 int, b char(20)) engine=innodb page_compressed=1 page_compression_level=5;
show warnings;
Level	Code	Message
show create table innodb_page_compressed5;
Table	Create Table
innodb_page_compressed5	CREATE TABLE `innodb_page_compressed5` (
  `c1` int(11) DEFAULT NULL,
  `b` char(20) DEFAULT NULL
) ENGINE=InnoDB DEFAULT CHARSET=latin1 `page_compressed`=1 `page_compression_level`=5
create table innodb_page_compressed6 (c1 int, b char(20)) engine=innodb page_compressed=1 page_compression_level=6;
show warnings;
Level	Code	Message
show create table innodb_page_compressed6;
Table	Create Table
innodb_page_compressed6	CREATE TABLE `innodb_page_compressed6` (
  `c1` int(11) DEFAULT NULL,
  `b` char(20) DEFAULT NULL
) ENGINE=InnoDB DEFAULT CHARSET=latin1 `page_compressed`=1 `page_compression_level`=6
create table innodb_page_compressed7 (c1 int, b char(20)) engine=innodb page_compressed=1 page_compression_level=7;
show warnings;
Level	Code	Message
show create table innodb_page_compressed7;
Table	Create Table
innodb_page_compressed7	CREATE TABLE `innodb_page_compressed7` (
  `c1` int(11) DEFAULT NULL,
  `b` char(20) DEFAULT NULL
) ENGINE=InnoDB DEFAULT CHARSET=latin1 `page_compressed`=1 `page_compression_level`=7
create table innodb_page_compressed8 (c1 int, b char(20)) engine=innodb page_compressed=1 page_compression_level=8;
show warnings;
Level	Code	Message
show create table innodb_page_compressed8;
Table	Create Table
innodb_page_compressed8	CREATE TABLE `innodb_page_compressed8` (
  `c1` int(11) DEFAULT NULL,
  `b` char(20) DEFAULT NULL
) ENGINE=InnoDB DEFAULT CHARSET=latin1 `page_compressed`=1 `page_compression_level`=8
create table innodb_page_compressed9 (c1 int, b char(20)) engine=innodb page_compressed=1 page_compression_level=9;
show warnings;
Level	Code	Message
show create table innodb_page_compressed9;
Table	Create Table
innodb_page_compressed9	CREATE TABLE `innodb_page_compressed9` (
  `c1` int(11) DEFAULT NULL,
  `b` char(20) DEFAULT NULL
) ENGINE=InnoDB DEFAULT CHARSET=latin1 `page_compressed`=1 `page_compression_level`=9
create procedure innodb_insert_proc (repeat_count int)
begin
declare current_num int;
set current_num = 0;
while current_num < repeat_count do
insert into innodb_normal values(current_num,'testing..');
set current_num = current_num + 1;
end while;
end//
commit;
begin;
call innodb_insert_proc(2000);
insert into innodb_page_compressed1 select * from innodb_normal;
insert into innodb_page_compressed2 select * from innodb_normal;
insert into innodb_page_compressed3 select * from innodb_normal;
insert into innodb_page_compressed4 select * from innodb_normal;
insert into innodb_page_compressed5 select * from innodb_normal;
insert into innodb_page_compressed6 select * from innodb_normal;
insert into innodb_page_compressed7 select * from innodb_normal;
insert into innodb_page_compressed8 select * from innodb_normal;
insert into innodb_page_compressed9 select * from innodb_normal;
commit;
select count(*) from innodb_page_compressed1 where c1 < 500000;
count(*)
2000
select count(*) from innodb_page_compressed2 where c1 < 500000;
count(*)
2000
select count(*) from innodb_page_compressed3 where c1 < 500000;
count(*)
2000
select count(*) from innodb_page_compressed4 where c1 < 500000;
count(*)
2000
select count(*) from innodb_page_compressed5 where c1 < 500000;
count(*)
2000
select count(*) from innodb_page_compressed6 where c1 < 500000;
count(*)
2000
select count(*) from innodb_page_compressed7 where c1 < 500000;
count(*)
2000
select count(*) from innodb_page_compressed8 where c1 < 500000;
count(*)
2000
select count(*) from innodb_page_compressed9 where c1 < 500000;
count(*)
2000
SELECT variable_value > 0 FROM information_schema.global_status WHERE variable_name = 'innodb_num_pages_encrypted';
variable_value > 0
1
SELECT variable_value > 0 FROM information_schema.global_status WHERE variable_name = 'innodb_num_pages_page_compressed';
variable_value > 0
1
SET GLOBAL innodb_encryption_threads = 4;
SET GLOBAL innodb_encrypt_tables = off;
update innodb_page_compressed1 set c1 = c1 + 1;
update innodb_page_compressed2 set c1 = c1 + 1;
update innodb_page_compressed3 set c1 = c1 + 1;
update innodb_page_compressed4 set c1 = c1 + 1;
update innodb_page_compressed5 set c1 = c1 + 1;
update innodb_page_compressed6 set c1 = c1 + 1;
update innodb_page_compressed7 set c1 = c1 + 1;
update innodb_page_compressed8 set c1 = c1 + 1;
update innodb_page_compressed9 set c1 = c1 + 1;
SELECT variable_value > 0 FROM information_schema.global_status WHERE variable_name = 'innodb_num_pages_encrypted';
variable_value > 0
1
SELECT variable_value > 0 FROM information_schema.global_status WHERE variable_name = 'innodb_num_pages_decrypted';
variable_value > 0
1
SELECT variable_value > 0 FROM information_schema.global_status WHERE variable_name = 'innodb_num_pages_page_compressed';
variable_value > 0
1
SELECT variable_value > 0 FROM information_schema.global_status WHERE variable_name = 'innodb_num_pages_page_decompressed';
variable_value > 0
1
drop procedure innodb_insert_proc;
drop table innodb_normal;
drop table innodb_page_compressed1;
drop table innodb_page_compressed2;
drop table innodb_page_compressed3;
drop table innodb_page_compressed4;
drop table innodb_page_compressed5;
drop table innodb_page_compressed6;
drop table innodb_page_compressed7;
drop table innodb_page_compressed8;
drop table innodb_page_compressed9;<|MERGE_RESOLUTION|>--- conflicted
+++ resolved
@@ -1,7 +1,3 @@
-<<<<<<< HEAD
-=======
-SET GLOBAL innodb_file_format = `Barracuda`;
->>>>>>> 9a46d971
 SET GLOBAL innodb_encryption_threads = 4;
 SET GLOBAL innodb_encrypt_tables = on;
 set global innodb_compression_algorithm = 1;
