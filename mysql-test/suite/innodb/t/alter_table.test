--source include/have_innodb.inc
--source include/have_sequence.inc
#
# MDEV-11995 ALTER TABLE proceeds despite reporting ER_TOO_LONG_KEY error
#
set @@sql_mode=strict_trans_tables;
create table t1(a text not null) row_format=dynamic engine=innodb;
create index idx1 on t1(a(3073));
show create table t1;
drop table t1;
set @@sql_mode=default;

#
# MDEV-14081 ALTER TABLE CHANGE COLUMN Corrupts Index Leading to Crashes in 10.2
#
create table t1 (
  id1    int(11)      not null auto_increment,
  id2    varchar(30)  not null,
  id3    datetime     not null default current_timestamp,
  primary key (id1),
  unique key unique_id2 (id2)
) engine=innodb;
alter table t1 change column id2 id4 varchar(100) not null;
select * from t1 where id4 like 'a';
drop table t1;

--echo #
--echo # MDEV-17725 Assertion `!is_set() || (m_status == DA_OK_BULK && is_bulk_op())' failed in Diagnostics_area::set_ok_status upon ALTER failing due to error from engine
--echo #

SET sql_mode=STRICT_ALL_TABLES;
CREATE TABLE t1 (pk INT PRIMARY KEY) ENGINE=InnoDB;
ALTER TABLE t1 ORDER BY a;
DROP TABLE t1;

SET sql_mode='';
CREATE TABLE t1 (pk INT PRIMARY KEY) ENGINE=InnoDB;
ALTER TABLE t1 ORDER BY a;
DROP TABLE t1;

SET sql_mode=DEFAULT;

--echo #
--echo # MDEV-18775 Server crashes in dict_table_t::instant_column
--echo # upon ADD COLUMN
--echo #

CREATE TABLE tx (pk INT PRIMARY KEY) ENGINE=InnoDB;
CREATE TABLE t1 (pk INT, a INT, PRIMARY KEY (pk), KEY (a), FOREIGN KEY (a) REFERENCES tx (pk)) ENGINE=InnoDB;

SET FOREIGN_KEY_CHECKS=OFF;

--error ER_FK_COLUMN_CANNOT_DROP
ALTER TABLE t1 DROP a;

SET FOREIGN_KEY_CHECKS=ON;

ALTER TABLE t1 ADD b INT;
--error ER_DROP_INDEX_FK
ALTER TABLE t1 DROP a;
ALTER TABLE t1 ADD c INT;
DROP TABLE t1, tx;

<<<<<<< HEAD
#
# Check that innodb supports transactional=1
#

create table t1 (a int) transactional=1 engine=aria;
create table t2 (a int) transactional=1 engine=innodb;
show create table t1;
show create table t2;
alter table t1 engine=innodb;
alter table t1 add column b int;
drop table t1,t2;
=======
--echo #
--echo # MDEV-14119 Assertion cmp_rec_rec() on ALTER TABLE
--echo #
CREATE TABLE t1(a INT NOT NULL UNIQUE) ENGINE=InnoDB;
INSERT INTO t1 SELECT * FROM seq_1_to_128;
ALTER TABLE t1 ADD b TINYINT AUTO_INCREMENT PRIMARY KEY, DROP KEY a;
DROP TABLE t1;
>>>>>>> b811c6ec
<|MERGE_RESOLUTION|>--- conflicted
+++ resolved
@@ -61,7 +61,14 @@
 ALTER TABLE t1 ADD c INT;
 DROP TABLE t1, tx;
 
-<<<<<<< HEAD
+--echo #
+--echo # MDEV-14119 Assertion cmp_rec_rec() on ALTER TABLE
+--echo #
+CREATE TABLE t1(a INT NOT NULL UNIQUE) ENGINE=InnoDB;
+INSERT INTO t1 SELECT * FROM seq_1_to_128;
+ALTER TABLE t1 ADD b TINYINT AUTO_INCREMENT PRIMARY KEY, DROP KEY a;
+DROP TABLE t1;
+
 #
 # Check that innodb supports transactional=1
 #
@@ -72,13 +79,4 @@
 show create table t2;
 alter table t1 engine=innodb;
 alter table t1 add column b int;
-drop table t1,t2;
-=======
---echo #
---echo # MDEV-14119 Assertion cmp_rec_rec() on ALTER TABLE
---echo #
-CREATE TABLE t1(a INT NOT NULL UNIQUE) ENGINE=InnoDB;
-INSERT INTO t1 SELECT * FROM seq_1_to_128;
-ALTER TABLE t1 ADD b TINYINT AUTO_INCREMENT PRIMARY KEY, DROP KEY a;
-DROP TABLE t1;
->>>>>>> b811c6ec
+drop table t1,t2;