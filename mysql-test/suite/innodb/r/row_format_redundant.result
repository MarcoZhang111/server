--- conflicted
+++ resolved
@@ -75,12 +75,8 @@
 Warnings:
 Warning	1932	Table 'test.t1' doesn't exist in engine
 DROP TABLE t2,t3;
-<<<<<<< HEAD
-FOUND 50 /\[ERROR\] InnoDB: Table `test`\.`t1` in InnoDB data dictionary contains invalid flags\. SYS_TABLES\.TYPE=1 SYS_TABLES\.MIX_LEN=511\b/ in mysqld.1.err
+FOUND 6 /\[ERROR\] InnoDB: Table `test`\.`t1` in InnoDB data dictionary contains invalid flags\. SYS_TABLES\.TYPE=1 SYS_TABLES\.MIX_LEN=511\b/ in mysqld.1.err
 # restart
-=======
-FOUND 6 /\[ERROR\] InnoDB: Table `test`\.`t1` in InnoDB data dictionary contains invalid flags\. SYS_TABLES\.TYPE=1 SYS_TABLES\.MIX_LEN=511\b/ in mysqld.1.err
->>>>>>> fba6ffe4
 ib_buffer_pool
 ib_logfile0
 ib_logfile1
