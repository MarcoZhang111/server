--- conflicted
+++ resolved
@@ -1,10 +1,7 @@
 CREATE TABLE t0 (pk INT PRIMARY KEY) ENGINE=InnoDB;
 CREATE TABLE t1 (pk INT PRIMARY KEY, b INT) ENGINE=InnoDB;
-<<<<<<< HEAD
 INSERT INTO t0 VALUES(100);
-=======
 INSERT INTO t1 VALUES(100, 100);
->>>>>>> 09205a1c
 connect  con1,localhost,root,,test;
 BEGIN;
 INSERT INTO t0 SET pk=1;
