SET GLOBAL innodb_defragment_stats_accuracy = 20;
DELETE FROM mysql.innodb_index_stats;
# Create table.
CREATE TABLE t1 (a INT NOT NULL PRIMARY KEY AUTO_INCREMENT, b VARCHAR(256), KEY SECOND(a, b)) ENGINE=INNODB;
INSERT INTO t1 SELECT seq, REPEAT('A', 256) FROM seq_1_to_1024;
# Not enough page splits to trigger persistent stats write yet.
select count(stat_value) = 0 from mysql.innodb_index_stats where table_name like '%t1%' and  stat_name in ('n_page_split');
count(stat_value) = 0
1
select count(stat_value) = 0 from mysql.innodb_index_stats where table_name like '%t1%' and  stat_name in ('n_pages_freed');
count(stat_value) = 0
1
select count(stat_value) = 0 from mysql.innodb_index_stats where table_name like '%t1%' and  stat_name in ('n_leaf_pages_defrag');
count(stat_value) = 0
1
INSERT INTO t1 SELECT seq, REPEAT('A', 256) FROM seq_1025_to_2048;
# Persistent stats recorded.
select count(stat_value) > 0 from mysql.innodb_index_stats where table_name like '%t1%' and  stat_name in ('n_page_split');
count(stat_value) > 0
1
select count(stat_value) = 0 from mysql.innodb_index_stats where table_name like '%t1%' and  stat_name in ('n_pages_freed');
count(stat_value) = 0
1
select count(stat_value) > 0 from mysql.innodb_index_stats where table_name like '%t1%' and  stat_name in ('n_leaf_pages_defrag');
count(stat_value) > 0
1
# Delete some rows.
BEGIN;
delete from t1 where a between 100 * 20 and 100 * 20 + 30;
delete from t1 where a between 100 * 19 and 100 * 19 + 30;
delete from t1 where a between 100 * 18 and 100 * 18 + 30;
delete from t1 where a between 100 * 17 and 100 * 17 + 30;
delete from t1 where a between 100 * 16 and 100 * 16 + 30;
delete from t1 where a between 100 * 15 and 100 * 15 + 30;
delete from t1 where a between 100 * 14 and 100 * 14 + 30;
delete from t1 where a between 100 * 13 and 100 * 13 + 30;
delete from t1 where a between 100 * 12 and 100 * 12 + 30;
delete from t1 where a between 100 * 11 and 100 * 11 + 30;
delete from t1 where a between 100 * 10 and 100 * 10 + 30;
delete from t1 where a between 100 * 9 and 100 * 9 + 30;
delete from t1 where a between 100 * 8 and 100 * 8 + 30;
delete from t1 where a between 100 * 7 and 100 * 7 + 30;
delete from t1 where a between 100 * 6 and 100 * 6 + 30;
delete from t1 where a between 100 * 5 and 100 * 5 + 30;
delete from t1 where a between 100 * 4 and 100 * 4 + 30;
delete from t1 where a between 100 * 3 and 100 * 3 + 30;
delete from t1 where a between 100 * 2 and 100 * 2 + 30;
delete from t1 where a between 100 * 1 and 100 * 1 + 30;
<<<<<<< HEAD
# restart
# Server Restarted
# Confirm persistent stats still there after restart.
=======
COMMIT;
>>>>>>> b46cf33a
select count(stat_value) > 0 from mysql.innodb_index_stats where table_name like '%t1%' and  stat_name in ('n_page_split');
count(stat_value) > 0
1
select count(stat_value) = 0 from mysql.innodb_index_stats where table_name like '%t1%' and  stat_name in ('n_pages_freed');
count(stat_value) = 0
1
select count(stat_value) > 0 from mysql.innodb_index_stats where table_name like '%t1%' and  stat_name in ('n_leaf_pages_defrag');
count(stat_value) > 0
1
optimize table t1;
Table	Op	Msg_type	Msg_text
test.t1	optimize	status	OK
select count(stat_value) > 0 from mysql.innodb_index_stats where table_name like '%t1%' and  stat_name in ('n_page_split');
count(stat_value) > 0
1
select count(stat_value) > 0 from mysql.innodb_index_stats where table_name like '%t1%' and  stat_name in ('n_pages_freed');
count(stat_value) > 0
1
select count(stat_value) > 0 from mysql.innodb_index_stats where table_name like '%t1%' and  stat_name in ('n_leaf_pages_defrag');
count(stat_value) > 0
1
set global innodb_defragment_stats_accuracy = 40;
INSERT INTO t1 (b) SELECT b from t1;
select count(stat_value) > 0 from mysql.innodb_index_stats where table_name like '%t1%' and  stat_name in ('n_page_split');
count(stat_value) > 0
1
select count(stat_value) > 0 from mysql.innodb_index_stats where table_name like '%t1%' and  stat_name in ('n_pages_freed');
count(stat_value) > 0
1
select count(stat_value) > 0 from mysql.innodb_index_stats where table_name like '%t1%' and  stat_name in ('n_leaf_pages_defrag');
count(stat_value) > 0
1
INSERT INTO t1 (b) SELECT b from t1;
select count(stat_value) > 0 from mysql.innodb_index_stats where table_name like '%t1%' and  stat_name in ('n_page_split');
count(stat_value) > 0
1
select count(stat_value) > 0 from mysql.innodb_index_stats where table_name like '%t1%' and  stat_name in ('n_pages_freed');
count(stat_value) > 0
1
select count(stat_value) > 0 from mysql.innodb_index_stats where table_name like '%t1%' and  stat_name in ('n_leaf_pages_defrag');
count(stat_value) > 0
1
# Table rename should cause stats rename.
rename table t1 to t2;
select count(stat_value) = 0 from mysql.innodb_index_stats where table_name like '%t1%' and  stat_name in ('n_page_split');
count(stat_value) = 0
1
select count(stat_value) = 0 from mysql.innodb_index_stats where table_name like '%t1%' and  stat_name in ('n_pages_freed');
count(stat_value) = 0
1
select count(stat_value) = 0 from mysql.innodb_index_stats where table_name like '%t1%' and  stat_name in ('n_leaf_pages_defrag');
count(stat_value) = 0
1
select count(stat_value) > 0 from mysql.innodb_index_stats where table_name like '%t2%' and  stat_name in ('n_page_split');
count(stat_value) > 0
1
select count(stat_value) > 0 from mysql.innodb_index_stats where table_name like '%t2%' and  stat_name in ('n_pages_freed');
count(stat_value) > 0
1
select count(stat_value) > 0 from mysql.innodb_index_stats where table_name like '%t2%' and  stat_name in ('n_leaf_pages_defrag');
count(stat_value) > 0
1
# Drop index should cause stats drop, but will not.
drop index SECOND on t2;
<<<<<<< HEAD
select sleep(3);
sleep(3)
0
select count(stat_value) > 0 from mysql.innodb_index_stats where table_name like '%t2%' and index_name = 'SECOND' and  stat_name in ('n_page_split');
count(stat_value) > 0
1
select count(stat_value) > 0 from mysql.innodb_index_stats where table_name like '%t2%' and index_name = 'SECOND' and  stat_name in ('n_pages_freed');
count(stat_value) > 0
1
select count(stat_value) > 0 from mysql.innodb_index_stats where table_name like '%t2%' and index_name = 'SECOND' and stat_name in ('n_leaf_pages_defrag');
count(stat_value) > 0
1
# restart
Server Restarted
select count(stat_value) = 0 from mysql.innodb_index_stats where table_name like '%t1%' and  stat_name in ('n_page_split');
count(stat_value) = 0
1
select count(stat_value) = 0 from mysql.innodb_index_stats where table_name like '%t1%' and  stat_name in ('n_pages_freed');
count(stat_value) = 0
1
select count(stat_value) = 0 from mysql.innodb_index_stats where table_name like '%t1%' and  stat_name in ('n_leaf_pages_defrag');
count(stat_value) = 0
1
select count(stat_value) > 0 from mysql.innodb_index_stats where table_name like '%t2%' and  stat_name in ('n_page_split');
count(stat_value) > 0
1
select count(stat_value) > 0 from mysql.innodb_index_stats where table_name like '%t2%' and  stat_name in ('n_pages_freed');
count(stat_value) > 0
1
select count(stat_value) > 0 from mysql.innodb_index_stats where table_name like '%t2%' and  stat_name in ('n_leaf_pages_defrag');
count(stat_value) > 0
1
=======
SELECT stat_name, stat_value>0 FROM mysql.innodb_index_stats
WHERE table_name like '%t2%' AND index_name='SECOND';
stat_name	stat_value>0
n_leaf_pages_defrag	1
n_leaf_pages_reserved	1
n_page_split	1
n_pages_freed	1
#
# MDEV-26636: Statistics must not be written for temporary tables
#
SET GLOBAL innodb_defragment_stats_accuracy = 1;
CREATE TEMPORARY TABLE t (a INT PRIMARY KEY, c CHAR(255) NOT NULL)
ENGINE=InnoDB;
INSERT INTO t SELECT seq, '' FROM seq_1_to_100;
SELECT * FROM mysql.innodb_index_stats where table_name like '%t1%';
database_name	table_name	index_name	last_update	stat_name	stat_value	sample_size	stat_description
SELECT table_name, index_name, stat_name, stat_value>0
FROM mysql.innodb_index_stats;
table_name	index_name	stat_name	stat_value>0
t2	PRIMARY	n_leaf_pages_defrag	1
t2	PRIMARY	n_leaf_pages_reserved	1
t2	PRIMARY	n_page_split	1
t2	PRIMARY	n_pages_freed	1
t2	SECOND	n_leaf_pages_defrag	1
t2	SECOND	n_leaf_pages_reserved	1
t2	SECOND	n_page_split	1
t2	SECOND	n_pages_freed	1
>>>>>>> b46cf33a
# Clean up
DROP TABLE t2;
SELECT * FROM mysql.innodb_index_stats;
database_name	table_name	index_name	last_update	stat_name	stat_value	sample_size	stat_description<|MERGE_RESOLUTION|>--- conflicted
+++ resolved
@@ -46,13 +46,7 @@
 delete from t1 where a between 100 * 3 and 100 * 3 + 30;
 delete from t1 where a between 100 * 2 and 100 * 2 + 30;
 delete from t1 where a between 100 * 1 and 100 * 1 + 30;
-<<<<<<< HEAD
-# restart
-# Server Restarted
-# Confirm persistent stats still there after restart.
-=======
 COMMIT;
->>>>>>> b46cf33a
 select count(stat_value) > 0 from mysql.innodb_index_stats where table_name like '%t1%' and  stat_name in ('n_page_split');
 count(stat_value) > 0
 1
@@ -117,40 +111,6 @@
 1
 # Drop index should cause stats drop, but will not.
 drop index SECOND on t2;
-<<<<<<< HEAD
-select sleep(3);
-sleep(3)
-0
-select count(stat_value) > 0 from mysql.innodb_index_stats where table_name like '%t2%' and index_name = 'SECOND' and  stat_name in ('n_page_split');
-count(stat_value) > 0
-1
-select count(stat_value) > 0 from mysql.innodb_index_stats where table_name like '%t2%' and index_name = 'SECOND' and  stat_name in ('n_pages_freed');
-count(stat_value) > 0
-1
-select count(stat_value) > 0 from mysql.innodb_index_stats where table_name like '%t2%' and index_name = 'SECOND' and stat_name in ('n_leaf_pages_defrag');
-count(stat_value) > 0
-1
-# restart
-Server Restarted
-select count(stat_value) = 0 from mysql.innodb_index_stats where table_name like '%t1%' and  stat_name in ('n_page_split');
-count(stat_value) = 0
-1
-select count(stat_value) = 0 from mysql.innodb_index_stats where table_name like '%t1%' and  stat_name in ('n_pages_freed');
-count(stat_value) = 0
-1
-select count(stat_value) = 0 from mysql.innodb_index_stats where table_name like '%t1%' and  stat_name in ('n_leaf_pages_defrag');
-count(stat_value) = 0
-1
-select count(stat_value) > 0 from mysql.innodb_index_stats where table_name like '%t2%' and  stat_name in ('n_page_split');
-count(stat_value) > 0
-1
-select count(stat_value) > 0 from mysql.innodb_index_stats where table_name like '%t2%' and  stat_name in ('n_pages_freed');
-count(stat_value) > 0
-1
-select count(stat_value) > 0 from mysql.innodb_index_stats where table_name like '%t2%' and  stat_name in ('n_leaf_pages_defrag');
-count(stat_value) > 0
-1
-=======
 SELECT stat_name, stat_value>0 FROM mysql.innodb_index_stats
 WHERE table_name like '%t2%' AND index_name='SECOND';
 stat_name	stat_value>0
@@ -165,6 +125,7 @@
 CREATE TEMPORARY TABLE t (a INT PRIMARY KEY, c CHAR(255) NOT NULL)
 ENGINE=InnoDB;
 INSERT INTO t SELECT seq, '' FROM seq_1_to_100;
+# restart
 SELECT * FROM mysql.innodb_index_stats where table_name like '%t1%';
 database_name	table_name	index_name	last_update	stat_name	stat_value	sample_size	stat_description
 SELECT table_name, index_name, stat_name, stat_value>0
@@ -178,7 +139,6 @@
 t2	SECOND	n_leaf_pages_reserved	1
 t2	SECOND	n_page_split	1
 t2	SECOND	n_pages_freed	1
->>>>>>> b46cf33a
 # Clean up
 DROP TABLE t2;
 SELECT * FROM mysql.innodb_index_stats;
