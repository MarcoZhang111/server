--source include/galera_cluster.inc
#
# MDEV-21578 CREATE OR REPLACE TRIGGER in Galera cluster not replicating
#
CREATE TABLE IF NOT EXISTS t1 (id int(10) not null primary key) engine=innodb;
--delimiter |
CREATE OR REPLACE TRIGGER tr1
BEFORE INSERT ON t1 FOR EACH ROW
BEGIN
SET NEW.id = 100;
END|
--delimiter ;

INSERT INTO t1 VALUES (1);
SELECT * from t1;

--delimiter |
CREATE OR REPLACE TRIGGER tr1
BEFORE INSERT ON t1 FOR EACH ROW
BEGIN
SET NEW.id = 200;
END|
--delimiter ;

--connection node_2
SET SESSION wsrep_sync_wait=15;
SELECT * FROM t1;
INSERT INTO t1 values (2);
SELECT * FROM t1;

--connection node_1
SELECT * FROM t1;

DROP TRIGGER tr1;
DROP TABLE t1;
#
# MDEV-23638 : DROP TRIGGER in Galera Cluster not replicating
#
--connection node_1
CREATE TABLE t1(id int not null auto_increment, value int not null, primary key (id)) engine=innodb;

CREATE TABLE t2(id int not null auto_increment, tbl varchar(64) not null, action varchar(64) not null, primary key (id));

--delimiter |
create trigger log_insert after insert on t1
for each row begin
    insert into t2(tbl, action) values ('t1', 'INSERT');
end|
--delimiter ;

insert into t1(value) values (1);
insert into t1(value) values (2);

--connection node_2
set session wsrep_sync_wait=15;
insert into t1(value) values (3);
insert into t1(value) values (4);
<<<<<<< HEAD
select * from t2;
=======
select tbl, action from t2;
>>>>>>> b2029c03

--connection node_1
drop trigger if exists log_insert;
insert into t1(value) values (5);
<<<<<<< HEAD
select * from t2;

--connection node_2
insert into t1(value) values (6);
select * from t2;

--connection node_1
select * from t2;
=======
select tbl, action from t2;

--connection node_2
insert into t1(value) values (6);
select tbl, action from t2;

--connection node_1
select tbl, action from t2;
>>>>>>> b2029c03

drop table t1, t2;<|MERGE_RESOLUTION|>--- conflicted
+++ resolved
@@ -55,25 +55,11 @@
 set session wsrep_sync_wait=15;
 insert into t1(value) values (3);
 insert into t1(value) values (4);
-<<<<<<< HEAD
-select * from t2;
-=======
 select tbl, action from t2;
->>>>>>> b2029c03
 
 --connection node_1
 drop trigger if exists log_insert;
 insert into t1(value) values (5);
-<<<<<<< HEAD
-select * from t2;
-
---connection node_2
-insert into t1(value) values (6);
-select * from t2;
-
---connection node_1
-select * from t2;
-=======
 select tbl, action from t2;
 
 --connection node_2
@@ -82,6 +68,5 @@
 
 --connection node_1
 select tbl, action from t2;
->>>>>>> b2029c03
 
 drop table t1, t2;