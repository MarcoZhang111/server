connection node_2;
connection node_1;
<<<<<<< HEAD
connection node_1;
SEt GLOBAL wsrep_on=OFF;
RESET MASTER;
SEt GLOBAL wsrep_on=ON;
FLUSH BINARY LOGS;
=======
SET SESSION wsrep_on=OFF;
RESET MASTER;
SET SESSION wsrep_on=ON;
>>>>>>> e5e58777
SET SESSION binlog_format = 'STATEMENT';
CREATE TABLE t1 (f1 INTEGER PRIMARY KEY) ENGINE=InnoDB;
INSERT INTO t1 VALUES (1);
SET SESSION binlog_format = 'MIXED';
INSERT INTO t1 VALUES (2);
SHOW BINLOG EVENTS IN 'mysqld-bin.000001' FROM 256;
Log_name	Pos	Event_type	Server_id	End_log_pos	Info
mysqld-bin.000001	<Pos>	Gtid_list	1	<End_log_pos>	[]
mysqld-bin.000001	<Pos>	Binlog_checkpoint	1	<End_log_pos>	mysqld-bin.000001
mysqld-bin.000001	<Pos>	Rotate	1	<End_log_pos>	mysqld-bin.000002;pos=4
DROP TABLE t1;
#
# MDEV-9401: wsrep_forced_binlog_format with binlog causes crash
#
SET SESSION binlog_format = 'ROW';
CREATE DATABASE testdb_9401;
USE testdb_9401;
CREATE TABLE t1 (f1 INTEGER PRIMARY KEY) ENGINE=InnoDB;
CREATE USER dummy@localhost;
GRANT ALL PRIVILEGES ON testdb_9401.t1 TO dummy@localhost;
FLUSH PRIVILEGES;
SHOW GRANTS FOR dummy@localhost;
Grants for dummy@localhost
GRANT USAGE ON *.* TO 'dummy'@'localhost'
GRANT ALL PRIVILEGES ON `testdb_9401`.`t1` TO 'dummy'@'localhost'
REVOKE ALL PRIVILEGES, GRANT OPTION FROM dummy@localhost;
DROP USER dummy@localhost;
DROP DATABASE testdb_9401;
# End of tests<|MERGE_RESOLUTION|>--- conflicted
+++ resolved
@@ -1,16 +1,10 @@
 connection node_2;
 connection node_1;
-<<<<<<< HEAD
 connection node_1;
-SEt GLOBAL wsrep_on=OFF;
+SET GLOBAL wsrep_on=OFF;
 RESET MASTER;
-SEt GLOBAL wsrep_on=ON;
+SET GLOBAL wsrep_on=ON;
 FLUSH BINARY LOGS;
-=======
-SET SESSION wsrep_on=OFF;
-RESET MASTER;
-SET SESSION wsrep_on=ON;
->>>>>>> e5e58777
 SET SESSION binlog_format = 'STATEMENT';
 CREATE TABLE t1 (f1 INTEGER PRIMARY KEY) ENGINE=InnoDB;
 INSERT INTO t1 VALUES (1);
