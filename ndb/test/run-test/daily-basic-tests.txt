--- conflicted
+++ resolved
@@ -411,11 +411,11 @@
 
 max-time: 500
 cmd: testScan
-<<<<<<< HEAD
 args: -n ScanParallelism
-=======
+
+max-time: 500
+cmd: testScan
 args: -n Bug24447 T1
->>>>>>> e9ac48f9
 
 max-time: 500
 cmd: testNodeRestart
