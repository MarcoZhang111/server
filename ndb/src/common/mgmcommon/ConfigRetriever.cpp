/* Copyright (C) 2003 MySQL AB

   This program is free software; you can redistribute it and/or modify
   it under the terms of the GNU General Public License as published by
   the Free Software Foundation; either version 2 of the License, or
   (at your option) any later version.

   This program is distributed in the hope that it will be useful,
   but WITHOUT ANY WARRANTY; without even the implied warranty of
   MERCHANTABILITY or FITNESS FOR A PARTICULAR PURPOSE.  See the
   GNU General Public License for more details.

   You should have received a copy of the GNU General Public License
   along with this program; if not, write to the Free Software
   Foundation, Inc., 59 Temple Place, Suite 330, Boston, MA  02111-1307  USA */

#include <ndb_global.h>
#include <ndb_version.h>

#include <ConfigRetriever.hpp>
#include <SocketServer.hpp>

#include <NdbSleep.h>
#include <NdbOut.hpp>

#include <NdbTCP.h>
#include <NdbEnv.h>
#include "MgmtErrorReporter.hpp"

#include <uucode.h>
#include <Properties.hpp>

#include <socket_io.h>
#include <NdbConfig.h>

#include <NdbAutoPtr.hpp>
 
#include <mgmapi.h>
#include <mgmapi_config_parameters.h>
#include <mgmapi_configuration.hpp>
#include <ConfigValues.hpp>
#include <NdbHost.h>

//****************************************************************************
//****************************************************************************

ConfigRetriever::ConfigRetriever(const char * _connect_string,
				 Uint32 version, Uint32 node_type)
{
  m_version = version;
  m_node_type = node_type;
  _ownNodeId= 0;

  m_handle= ndb_mgm_create_handle();

  if (m_handle == 0) {
    setError(CR_ERROR, "Unable to allocate mgm handle");
    return;
  }

  if (ndb_mgm_set_connectstring(m_handle, _connect_string))
  {
    setError(CR_ERROR, ndb_mgm_get_latest_error_desc(m_handle));
    return;
  }
  resetError();
}

ConfigRetriever::~ConfigRetriever()
{
  if (m_handle) {
    ndb_mgm_disconnect(m_handle);
    ndb_mgm_destroy_handle(&m_handle);
  }
}

Uint32 
ConfigRetriever::get_configuration_nodeid() const
{
  return ndb_mgm_get_configuration_nodeid(m_handle);
}

Uint32 ConfigRetriever::get_mgmd_port() const
{
  return ndb_mgm_get_connected_port(m_handle);
}

const char *ConfigRetriever::get_mgmd_host() const
{
  return ndb_mgm_get_connected_host(m_handle);
}

const char *ConfigRetriever::get_connectstring(char *buf, int buf_sz) const
{
  return ndb_mgm_get_connectstring(m_handle, buf, buf_sz);
}

//****************************************************************************
//****************************************************************************
 
int
ConfigRetriever::do_connect(int no_retries,
			    int retry_delay_in_seconds, int verbose)
{
  return
    (ndb_mgm_connect(m_handle,no_retries,retry_delay_in_seconds,verbose)==0) ?
    0 : -1;
}

//****************************************************************************
//****************************************************************************
//****************************************************************************
//****************************************************************************
struct ndb_mgm_configuration*
ConfigRetriever::getConfig() {

  struct ndb_mgm_configuration * p = 0;

  if(m_handle != 0)
    p = getConfig(m_handle);

  if(p == 0)
    return 0;
  
  if(!verifyConfig(p, _ownNodeId)){
    free(p);
    p= 0;
  }
  
  return p;
}

ndb_mgm_configuration *
ConfigRetriever::getConfig(NdbMgmHandle m_handle){
  
  ndb_mgm_configuration * conf = ndb_mgm_get_configuration(m_handle,m_version);
  if(conf == 0){
    setError(CR_ERROR, ndb_mgm_get_latest_error_desc(m_handle));
    return 0;
  }

<<<<<<< HEAD
  ndb_mgm_disconnect(m_handle);

=======
>>>>>>> bb885d03
  return conf;
}

ndb_mgm_configuration *
ConfigRetriever::getConfig(const char * filename){
#ifndef NDB_WIN32	

  struct stat sbuf;
  const int res = stat(filename, &sbuf);
  if(res != 0){
    char buf[255];
    BaseString::snprintf(buf, sizeof(buf), "Could not find file: \"%s\"", filename);
    setError(CR_ERROR, buf);
    return 0;
  }
  const Uint32 bytes = sbuf.st_size;
  
  Uint32 * buf2 = new Uint32[bytes/4+1];
  
  FILE * f = fopen(filename, "rb");
  if(f == 0){
    setError(CR_ERROR, "Failed to open file");
    delete []buf2;
    return 0;
  }
  Uint32 sz = fread(buf2, 1, bytes, f);
  fclose(f);
  if(sz != bytes){
    setError(CR_ERROR, "Failed to read file");
    delete []buf2;
    return 0;
  }
  
  ConfigValuesFactory cvf;
  if(!cvf.unpack(buf2, bytes)){
    char buf[255];
    BaseString::snprintf(buf, sizeof(buf), "Error while unpacking"); 
    setError(CR_ERROR, buf);
    delete []buf2;
    return 0;
  }
  delete [] buf2;
  return (ndb_mgm_configuration*)cvf.m_cfg;
#else
  return 0;
#endif
}			   

void
ConfigRetriever::setError(ErrorType et, const char * s){
  errorString.assign(s ? s : "");
  latestErrorType = et;
}

void
ConfigRetriever::resetError(){
  setError(CR_NO_ERROR,0);
}

int
ConfigRetriever::hasError()
{
  return latestErrorType != CR_NO_ERROR;
}

const char * 
ConfigRetriever::getErrorString(){
  return errorString.c_str();
}

bool
ConfigRetriever::verifyConfig(const struct ndb_mgm_configuration * conf, Uint32 nodeid){

  char buf[255];
  ndb_mgm_configuration_iterator * it;
  it = ndb_mgm_create_configuration_iterator((struct ndb_mgm_configuration *)conf,
					     CFG_SECTION_NODE);

  if(it == 0){
    BaseString::snprintf(buf, 255, "Unable to create config iterator");
    setError(CR_ERROR, buf);
    return false;
    
  }
  NdbAutoPtr<ndb_mgm_configuration_iterator> ptr(it);
  
  if(ndb_mgm_find(it, CFG_NODE_ID, nodeid) != 0){
    BaseString::snprintf(buf, 255, "Unable to find node with id: %d", nodeid);
    setError(CR_ERROR, buf);
    return false;
  }
     
  const char * hostname;
  if(ndb_mgm_get_string_parameter(it, CFG_NODE_HOST, &hostname)){
    BaseString::snprintf(buf, 255, "Unable to get hostname(%d) from config",CFG_NODE_HOST);
    setError(CR_ERROR, buf);
    return false;
  }

  const char * datadir;
  if(!ndb_mgm_get_string_parameter(it, CFG_NODE_DATADIR, &datadir)){
    NdbConfig_SetPath(datadir);
  }

  if (hostname && hostname[0] != 0 &&
      !SocketServer::tryBind(0,hostname)) {
    BaseString::snprintf(buf, 255, "Config hostname(%s) don't match a local interface,"
	     " tried to bind, error = %d - %s",
	     hostname, errno, strerror(errno));
    setError(CR_ERROR, buf);
    return false;
  }

  unsigned int _type;
  if(ndb_mgm_get_int_parameter(it, CFG_TYPE_OF_SECTION, &_type)){
    BaseString::snprintf(buf, 255, "Unable to get type of node(%d) from config",
	     CFG_TYPE_OF_SECTION);
    setError(CR_ERROR, buf);
    return false;
  }
  
  if(_type != m_node_type){
    const char *type_s, *alias_s, *type_s2, *alias_s2;
    alias_s= ndb_mgm_get_node_type_alias_string((enum ndb_mgm_node_type)m_node_type,
						&type_s);
    alias_s2= ndb_mgm_get_node_type_alias_string((enum ndb_mgm_node_type)_type,
						 &type_s2);
    BaseString::snprintf(buf, 255, "This node type %s(%s) and config "
			 "node type %s(%s) don't match for nodeid %d", 
			 alias_s, type_s, alias_s2, type_s2, nodeid);
    setError(CR_ERROR, buf);
    return false;
  }

  /**
   * Check hostnames
   */
  ndb_mgm_configuration_iterator iter(* conf, CFG_SECTION_CONNECTION);
  for(iter.first(); iter.valid(); iter.next()){

    Uint32 type = CONNECTION_TYPE_TCP + 1;
    if(iter.get(CFG_TYPE_OF_SECTION, &type)) continue;
    if(type != CONNECTION_TYPE_TCP) continue;
    
    Uint32 nodeId1, nodeId2, remoteNodeId;
    if(iter.get(CFG_CONNECTION_NODE_1, &nodeId1)) continue;
    if(iter.get(CFG_CONNECTION_NODE_2, &nodeId2)) continue;
    
    if(nodeId1 != nodeid && nodeId2 != nodeid) continue;
    remoteNodeId = (nodeid == nodeId1 ? nodeId2 : nodeId1);

    const char * name;
    struct in_addr addr;
    BaseString tmp;
    if(!iter.get(CFG_CONNECTION_HOSTNAME_1, &name) && strlen(name)){
      if(Ndb_getInAddr(&addr, name) != 0){
	tmp.assfmt("Unable to lookup/illegal hostname %s, "
		   "connection from node %d to node %d",
		   name, nodeid, remoteNodeId);
	setError(CR_ERROR, tmp.c_str());
	return false;
      }
    }

    if(!iter.get(CFG_CONNECTION_HOSTNAME_2, &name) && strlen(name)){
      if(Ndb_getInAddr(&addr, name) != 0){
	tmp.assfmt("Unable to lookup/illegal hostname %s, "
		   "connection from node %d to node %d",
		   name, nodeid, remoteNodeId);
	setError(CR_ERROR, tmp.c_str());
	return false;
      }
    }
  }
  return true;
}

int
ConfigRetriever::setNodeId(Uint32 nodeid)
{
  return ndb_mgm_set_configuration_nodeid(m_handle, nodeid);
}

Uint32
ConfigRetriever::allocNodeId(int no_retries, int retry_delay_in_seconds)
{
  _ownNodeId= 0;
  if(m_handle != 0)
  {
    while (1)
    {
      int res= ndb_mgm_alloc_nodeid(m_handle, m_version, m_node_type);
      if(res >= 0)
	return _ownNodeId= (Uint32)res;
      if (no_retries == 0)
	break;
      no_retries--;
      NdbSleep_SecSleep(retry_delay_in_seconds);
    }
    setError(CR_ERROR, ndb_mgm_get_latest_error_desc(m_handle));
  } else
    setError(CR_ERROR, "management server handle not initialized");    
  return 0;
}<|MERGE_RESOLUTION|>--- conflicted
+++ resolved
@@ -139,11 +139,6 @@
     return 0;
   }
 
-<<<<<<< HEAD
-  ndb_mgm_disconnect(m_handle);
-
-=======
->>>>>>> bb885d03
   return conf;
 }
 
