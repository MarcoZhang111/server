/* Copyright (C) 2003 MySQL AB

   This program is free software; you can redistribute it and/or modify
   it under the terms of the GNU General Public License as published by
   the Free Software Foundation; either version 2 of the License, or
   (at your option) any later version.

   This program is distributed in the hope that it will be useful,
   but WITHOUT ANY WARRANTY; without even the implied warranty of
   MERCHANTABILITY or FITNESS FOR A PARTICULAR PURPOSE.  See the
   GNU General Public License for more details.

   You should have received a copy of the GNU General Public License
   along with this program; if not, write to the Free Software
   Foundation, Inc., 59 Temple Place, Suite 330, Boston, MA  02111-1307  USA */

#include <NdbSqlUtil.hpp>

int
NdbSqlUtil::char_compare(const char* s1, unsigned n1,
                         const char* s2, unsigned n2, bool padded)
{
  int c1 = 0;
  int c2 = 0;
  unsigned i = 0;
  while (i < n1 || i < n2) {
    c1 = i < n1 ? s1[i] : padded ? 0x20 : 0;
    c2 = i < n2 ? s2[i] : padded ? 0x20 : 0;
    if (c1 != c2)
      break;
    i++;
  }
  return c1 - c2;
}

bool
NdbSqlUtil::char_like(const char* s1, unsigned n1,
                      const char* s2, unsigned n2, bool padded)
{
  int c1 = 0;
  int c2 = 0;
  unsigned i1 = 0;
  unsigned i2 = 0;
  while (i1 < n1 || i2 < n2) {
    c1 = i1 < n1 ? s1[i1] : padded ? 0x20 : 0;
    c2 = i2 < n2 ? s2[i2] : padded ? 0x20 : 0;
    if (c2 == '%') {
      while (i2 + 1 < n2 && s2[i2 + 1] == '%') {
        i2++;
      }
      unsigned m = 0;
      while (m <= n1 - i1) {
        if (char_like(s1 + i1 + m, n1 -i1 - m,
                      s2 + i2 + 1, n2 - i2 - 1, padded))
        return true;
        m++;
      }
      return false;
    }
    if (c2 == '_') {
      if (c1 == 0)
        return false;
    } else {
      if (c1 != c2)
        return false;
    }
    i1++;
    i2++;
  }
  return i1 == n2 && i2 == n2;
}

/*
 * Data types.  The entries must be in the numerical order.
 */

const NdbSqlUtil::Type
NdbSqlUtil::m_typeList[] = {
  {
    Type::Undefined,
    NULL
  },
  {
    Type::Tinyint,
    cmpTinyint
  },
  {
    Type::Tinyunsigned,
    cmpTinyunsigned
  },
  {
    Type::Smallint,
    cmpSmallint
  },
  {
    Type::Smallunsigned,
    cmpSmallunsigned
  },
  {
    Type::Mediumint,
    cmpMediumint
  },
  {
    Type::Mediumunsigned,
    cmpMediumunsigned
  },
  {
    Type::Int,
    cmpInt
  },
  {
    Type::Unsigned,
    cmpUnsigned
  },
  {
    Type::Bigint,
    cmpBigint
  },
  {
    Type::Bigunsigned,
    cmpBigunsigned
  },
  {
    Type::Float,
    cmpFloat
  },
  {
    Type::Double,
    cmpDouble
  },
  {
    Type::Decimal,
    NULL  // cmpDecimal
  },
  {
    Type::Char,
    cmpChar
  },
  {
    Type::Varchar,
    cmpVarchar
  },
  {
    Type::Binary,
    cmpBinary
  },
  {
    Type::Varbinary,
    cmpVarbinary
  },
  {
    Type::Datetime,
    cmpDatetime
  },
  {
    Type::Date,
    cmpDate
  },
  {
    Type::Blob,
    NULL  // cmpBlob
  },
  {
    Type::Text,
    NULL  // cmpText
  },
  {
    Type::Bit,
    NULL  // cmpBit
  },
  {
    Type::Longvarchar,
    cmpLongvarchar
  },
  {
    Type::Longvarbinary,
    cmpLongvarbinary
<<<<<<< HEAD
=======
  },
  {
    Type::Time,
    cmpTime
>>>>>>> 91a3e90b
  }
};

const NdbSqlUtil::Type&
NdbSqlUtil::getType(Uint32 typeId)
{
  if (typeId < sizeof(m_typeList) / sizeof(m_typeList[0]) &&
      m_typeList[typeId].m_typeId != Type::Undefined) {
    return m_typeList[typeId];
  }
  return m_typeList[Type::Undefined];
}

const NdbSqlUtil::Type&
NdbSqlUtil::getTypeBinary(Uint32 typeId)
{
  switch (typeId) {
  case Type::Char:
  case Type::Varchar:
  case Type::Binary:
  case Type::Varbinary:
  case Type::Longvarchar:
  case Type::Longvarbinary:
    typeId = Type::Binary;
    break;
  case Type::Text:
    typeId = Type::Blob;
    break;
  default:
    break;
  }
  return getType(typeId);
}

/*
 * Comparison functions.
 */

int
NdbSqlUtil::cmpTinyint(const void* info, const void* p1, unsigned n1, const void* p2, unsigned n2, bool full)
{
  if (n2 >= sizeof(Int8)) {
    Int8 v1, v2;
    memcpy(&v1, p1, sizeof(Int8));
    memcpy(&v2, p2, sizeof(Int8));
    if (v1 < v2)
      return -1;
    if (v1 > v2)
      return +1;
    return 0;
  }
  assert(! full);
  return CmpUnknown;
}

int
NdbSqlUtil::cmpTinyunsigned(const void* info, const void* p1, unsigned n1, const void* p2, unsigned n2, bool full)
{
  if (n2 >= sizeof(Uint8)) {
    Uint8 v1, v2;
    memcpy(&v1, p1, sizeof(Uint8));
    memcpy(&v2, p2, sizeof(Uint8));
    if (v1 < v2)
      return -1;
    if (v1 > v2)
      return +1;
    return 0;
  }
  assert(! full);
  return CmpUnknown;
}

int
NdbSqlUtil::cmpSmallint(const void* info, const void* p1, unsigned n1, const void* p2, unsigned n2, bool full)
{
  if (n2 >= sizeof(Int16)) {
    Int16 v1, v2;
    memcpy(&v1, p1, sizeof(Int16));
    memcpy(&v2, p2, sizeof(Int16));
    if (v1 < v2)
      return -1;
    if (v1 > v2)
      return +1;
    return 0;
  }
  assert(! full);
  return CmpUnknown;
}

int
NdbSqlUtil::cmpSmallunsigned(const void* info, const void* p1, unsigned n1, const void* p2, unsigned n2, bool full)
{
  if (n2 >= sizeof(Uint16)) {
    Uint16 v1, v2;
    memcpy(&v1, p1, sizeof(Uint16));
    memcpy(&v2, p2, sizeof(Uint16));
    if (v1 < v2)
      return -1;
    if (v1 > v2)
      return +1;
    return 0;
  }
  assert(! full);
  return CmpUnknown;
}

int
NdbSqlUtil::cmpMediumint(const void* info, const void* p1, unsigned n1, const void* p2, unsigned n2, bool full)
{
  if (n2 >= 3) {
    Int32 v1, v2;
    v1 = sint3korr((const uchar*)p1);
    v2 = sint3korr((const uchar*)p2);
    if (v1 < v2)
      return -1;
    if (v1 > v2)
      return +1;
    return 0;
  }
  assert(! full);
  return CmpUnknown;
}

int
NdbSqlUtil::cmpMediumunsigned(const void* info, const void* p1, unsigned n1, const void* p2, unsigned n2, bool full)
{
  if (n2 >= 3) {
    Uint32 v1, v2;
    v1 = uint3korr((const uchar*)p1);
    v2 = uint3korr((const uchar*)p2);
    if (v1 < v2)
      return -1;
    if (v1 > v2)
      return +1;
    return 0;
  }
  assert(! full);
  return CmpUnknown;
}

int
NdbSqlUtil::cmpInt(const void* info, const void* p1, unsigned n1, const void* p2, unsigned n2, bool full)
{
  if (n2 >= sizeof(Int32)) {
    Int32 v1, v2;
    memcpy(&v1, p1, sizeof(Int32));
    memcpy(&v2, p2, sizeof(Int32));
    if (v1 < v2)
      return -1;
    if (v1 > v2)
      return +1;
    return 0;
  }
  assert(! full);
  return CmpUnknown;
}

int
NdbSqlUtil::cmpUnsigned(const void* info, const void* p1, unsigned n1, const void* p2, unsigned n2, bool full)
{
  if (n2 >= sizeof(Uint32)) {
    Uint32 v1, v2;
    memcpy(&v1, p1, sizeof(Uint32));
    memcpy(&v2, p2, sizeof(Uint32));
    if (v1 < v2)
      return -1;
    if (v1 > v2)
      return +1;
    return 0;
  }
  assert(! full);
  return CmpUnknown;
}

int
NdbSqlUtil::cmpBigint(const void* info, const void* p1, unsigned n1, const void* p2, unsigned n2, bool full)
{
  if (n2 >= sizeof(Int64)) {
    Int64 v1, v2;
    memcpy(&v1, p1, sizeof(Int64));
    memcpy(&v2, p2, sizeof(Int64));
    if (v1 < v2)
      return -1;
    if (v1 > v2)
      return +1;
    return 0;
  }
  assert(! full);
  return CmpUnknown;
}

int
NdbSqlUtil::cmpBigunsigned(const void* info, const void* p1, unsigned n1, const void* p2, unsigned n2, bool full)
{
  if (n2 >= sizeof(Uint64)) {
    Uint64 v1, v2;
    memcpy(&v1, p1, sizeof(Uint64));
    memcpy(&v2, p2, sizeof(Uint64));
    if (v1 < v2)
      return -1;
    if (v1 > v2)
      return +1;
    return 0;
  }
  assert(! full);
  return CmpUnknown;
}

int
NdbSqlUtil::cmpFloat(const void* info, const void* p1, unsigned n1, const void* p2, unsigned n2, bool full)
{
  if (n2 >= sizeof(float)) {
    float v1, v2;
    memcpy(&v1, p1, sizeof(float));
    memcpy(&v2, p2, sizeof(float));
    if (v1 < v2)
      return -1;
    if (v1 > v2)
      return +1;
    return 0;
  }
  assert(! full);
  return CmpUnknown;
}

int
NdbSqlUtil::cmpDouble(const void* info, const void* p1, unsigned n1, const void* p2, unsigned n2, bool full)
{
  if (n2 >= sizeof(double)) {
    double v1, v2;
    memcpy(&v1, p1, sizeof(double));
    memcpy(&v2, p2, sizeof(double));
    if (v1 < v2)
      return -1;
    if (v1 > v2)
      return +1;
    return 0;
  }
  assert(! full);
  return CmpUnknown;
}

// not used by MySQL or NDB
int
NdbSqlUtil::cmpDecimal(const void* info, const void* p1, unsigned n1, const void* p2, unsigned n2, bool full)
{
  assert(false);
  return 0;
}

int
NdbSqlUtil::cmpChar(const void* info, const void* p1, unsigned n1, const void* p2, unsigned n2, bool full)
{
  // collation does not work on prefix for some charsets
  assert(full);
  const uchar* v1 = (const uchar*)p1;
  const uchar* v2 = (const uchar*)p2;
  // not const in MySQL
  CHARSET_INFO* cs = (CHARSET_INFO*)(info);
  // compare with space padding
  int k = (*cs->coll->strnncollsp)(cs, v1, n1, v2, n2, false);
  return k < 0 ? -1 : k > 0 ? +1 : 0;
}

int
NdbSqlUtil::cmpVarchar(const void* info, const void* p1, unsigned n1, const void* p2, unsigned n2, bool full)
{
  const unsigned lb = 1;
  // collation does not work on prefix for some charsets
  assert(full && n1 >= lb && n2 >= lb);
  const uchar* v1 = (const uchar*)p1;
  const uchar* v2 = (const uchar*)p2;
  unsigned m1 = *v1;
  unsigned m2 = *v2;
  if (m1 <= n1 - lb && m2 <= n2 - lb) {
    CHARSET_INFO* cs = (CHARSET_INFO*)(info);
    // compare with space padding
    int k = (*cs->coll->strnncollsp)(cs, v1 + lb, m1, v2 + lb, m2, false);
    return k < 0 ? -1 : k > 0 ? +1 : 0;
  }
  // treat bad data as NULL
  if (m1 > n1 - lb && m2 <= n2 - lb)
    return -1;
  if (m1 <= n1 - lb && m2 > n2 - lb)
    return +1;
  return 0;
}

int
NdbSqlUtil::cmpBinary(const void* info, const void* p1, unsigned n1, const void* p2, unsigned n2, bool full)
{
  const uchar* v1 = (const uchar*)p1;
  const uchar* v2 = (const uchar*)p2;
  // compare as binary strings
  unsigned n = (n1 <= n2 ? n1 : n2);
  int k = memcmp(v1, v2, n);
  if (k == 0) {
    k = (full ? n1 : n) - n2;
  }
  return k < 0 ? -1 : k > 0 ? +1 : full ? 0 : CmpUnknown;
}

int
NdbSqlUtil::cmpVarbinary(const void* info, const void* p1, unsigned n1, const void* p2, unsigned n2, bool full)
{
  const unsigned lb = 1;
  if (n2 >= lb) {
    assert(n1 >= lb);
    const uchar* v1 = (const uchar*)p1;
    const uchar* v2 = (const uchar*)p2;
    unsigned m1 = *v1;
    unsigned m2 = *v2;
    if (m1 <= n1 - lb && m2 <= n2 - lb) {
      // compare as binary strings
      unsigned m = (m1 <= m2 ? m1 : m2);
      int k = memcmp(v1 + lb, v2 + lb, m);
      if (k == 0) {
        k = (full ? m1 : m) - m2;
      }
      return k < 0 ? -1 : k > 0 ? +1 : full ? 0 : CmpUnknown;
    }
    // treat bad data as NULL
    if (m1 > n1 - lb && m2 <= n2 - lb)
      return -1;
    if (m1 <= n1 - lb && m2 > n2 - lb)
      return +1;
    return 0;
  }
  assert(! full);
  return CmpUnknown;
}

int
NdbSqlUtil::cmpDatetime(const void* info, const void* p1, unsigned n1, const void* p2, unsigned n2, bool full)
{
  if (n2 >= sizeof(Int64)) {
    Int64 v1, v2;
    memcpy(&v1, p1, sizeof(Int64));
    memcpy(&v2, p2, sizeof(Int64));
    if (v1 < v2)
      return -1;
    if (v1 > v2)
      return +1;
    return 0;
  }
  assert(! full);
  return CmpUnknown;
}

int
NdbSqlUtil::cmpDate(const void* info, const void* p1, unsigned n1, const void* p2, unsigned n2, bool full)
{
#ifdef ndb_date_is_4_byte_native_int
  if (n2 >= sizeof(Int32)) {
    Int32 v1, v2;
    memcpy(&v1, p1, sizeof(Int32));
    memcpy(&v2, p2, sizeof(Int32));
    if (v1 < v2)
      return -1;
    if (v1 > v2)
      return +1;
    return 0;
  }
  assert(! full);
  return CmpUnknown;
#else
  if (n2 >= 4) {        // may access 4-th byte
    const uchar* v1 = (const uchar*)p1;
    const uchar* v2 = (const uchar*)p2;
    // from Field_newdate::val_int
    Uint64 j1 = uint3korr(v1);
    Uint64 j2 = uint3korr(v2);
    j1 = (j1 % 32L)+(j1 / 32L % 16L)*100L + (j1/(16L*32L))*10000L;
    j2 = (j2 % 32L)+(j2 / 32L % 16L)*100L + (j2/(16L*32L))*10000L;
    if (j1 < j2)
      return -1;
    if (j1 > j2)
      return +1;
    return 0;
  }
  assert(! full);
  return CmpUnknown;
#endif
}

// not supported
int
NdbSqlUtil::cmpBlob(const void* info, const void* p1, unsigned n1, const void* p2, unsigned n2, bool full)
{
  assert(false);
  return 0;
}

// not supported
int
NdbSqlUtil::cmpText(const void* info, const void* p1, unsigned n1, const void* p2, unsigned n2, bool full)
{
  assert(false);
  return 0;
}

<<<<<<< HEAD
=======
int
NdbSqlUtil::cmpTime(const void* info, const void* p1, unsigned n1, const void* p2, unsigned n2, bool full)
{
  if (n2 >= 4) {        // may access 4-th byte
    const uchar* v1 = (const uchar*)p1;
    const uchar* v2 = (const uchar*)p2;
    // from Field_time::val_int
    Int32 j1 = sint3korr(v1);
    Int32 j2 = sint3korr(v2);
    if (j1 < j2)
      return -1;
    if (j1 > j2)
      return +1;
    return 0;
  }
  assert(! full);
  return CmpUnknown;
}

>>>>>>> 91a3e90b
// not yet
int
NdbSqlUtil::cmpBit(const void* info, const void* p1, unsigned n1, const void* p2, unsigned n2, bool full)
{
  assert(false);
  return 0;
}

int
NdbSqlUtil::cmpLongvarchar(const void* info, const void* p1, unsigned n1, const void* p2, unsigned n2, bool full)
{
  const unsigned lb = 2;
  // collation does not work on prefix for some charsets
  assert(full && n1 >= lb && n2 >= lb);
  const uchar* v1 = (const uchar*)p1;
  const uchar* v2 = (const uchar*)p2;
  unsigned m1 = uint2korr(v1);
  unsigned m2 = uint2korr(v2);
  if (m1 <= n1 - lb && m2 <= n2 - lb) {
    CHARSET_INFO* cs = (CHARSET_INFO*)(info);
    // compare with space padding
    int k = (*cs->coll->strnncollsp)(cs, v1 + lb, m1, v2 + lb, m2, false);
    return k < 0 ? -1 : k > 0 ? +1 : 0;
  }
  // treat bad data as NULL
  if (m1 > n1 - lb && m2 <= n2 - lb)
    return -1;
  if (m1 <= n1 - lb && m2 > n2 - lb)
    return +1;
  return 0;
}

int
NdbSqlUtil::cmpLongvarbinary(const void* info, const void* p1, unsigned n1, const void* p2, unsigned n2, bool full)
{
  const unsigned lb = 2;
  if (n2 >= lb) {
    assert(n1 >= lb);
    const uchar* v1 = (const uchar*)p1;
    const uchar* v2 = (const uchar*)p2;
    unsigned m1 = uint2korr(v1);
    unsigned m2 = uint2korr(v2);
    if (m1 <= n1 - lb && m2 <= n2 - lb) {
      // compare as binary strings
      unsigned m = (m1 <= m2 ? m1 : m2);
      int k = memcmp(v1 + lb, v2 + lb, m);
      if (k == 0) {
        k = (full ? m1 : m) - m2;
      }
      return k < 0 ? -1 : k > 0 ? +1 : full ? 0 : CmpUnknown;
    }
    // treat bad data as NULL
    if (m1 > n1 - lb && m2 <= n2 - lb)
      return -1;
    if (m1 <= n1 - lb && m2 > n2 - lb)
      return +1;
    return 0;
  }
  assert(! full);
  return CmpUnknown;
}

// check charset

bool
NdbSqlUtil::usable_in_pk(Uint32 typeId, const void* info)
{
  const Type& type = getType(typeId);
  switch (type.m_typeId) {
  case Type::Char:
    {
      const CHARSET_INFO *cs = (const CHARSET_INFO*)info;
      return
        cs != 0 &&
        cs->cset != 0 &&
        cs->coll != 0 &&
        cs->coll->strnxfrm != 0 &&
        cs->strxfrm_multiply <= MAX_XFRM_MULTIPLY;
    }
    break;
  case Type::Undefined:
  case Type::Blob:
  case Type::Text:
    break;
  default:
    return true;
  }
  return false;
}

bool
NdbSqlUtil::usable_in_hash_index(Uint32 typeId, const void* info)
{
  return usable_in_pk(typeId, info);
}

bool
NdbSqlUtil::usable_in_ordered_index(Uint32 typeId, const void* info)
{
  const Type& type = getType(typeId);
  if (type.m_cmp == NULL)
    return false;
  switch (type.m_typeId) {
  case Type::Char:
    {
      const CHARSET_INFO *cs = (const CHARSET_INFO*)info;
      return
        cs != 0 &&
        cs->cset != 0 &&
        cs->coll != 0 &&
        cs->coll->strnxfrm != 0 &&
        cs->coll->strnncollsp != 0 &&
        cs->strxfrm_multiply <= MAX_XFRM_MULTIPLY;
    }
    break;
  case Type::Undefined:
  case Type::Blob:
  case Type::Text:
    break;
  default:
    return true;
  }
  return false;
}

// utilities

bool
NdbSqlUtil::get_var_length(Uint32 typeId, const void* p, unsigned attrlen, Uint32& lb, Uint32& len)
{
  const unsigned char* const src = (const unsigned char*)p;
  switch (typeId) {
  case NdbSqlUtil::Type::Varchar:
  case NdbSqlUtil::Type::Varbinary:
    lb = 1;
    if (attrlen >= lb) {
      len = src[0];
      if (attrlen >= lb + len)
        return true;
    }
    break;
  case NdbSqlUtil::Type::Longvarchar:
  case NdbSqlUtil::Type::Longvarbinary:
    lb = 2;
    if (attrlen >= lb) {
      len = src[0] + (src[1] << 8);
      if (attrlen >= lb + len)
        return true;
    }
    break;
  default:
    lb = 0;
    len = attrlen;
    return true;
    break;
  }
  return false;
}

// workaround

int
NdbSqlUtil::strnxfrm_bug7284(CHARSET_INFO* cs, unsigned char* dst, unsigned dstLen, const unsigned char*src, unsigned srcLen)
{
  unsigned char nsp[20]; // native space char
  unsigned char xsp[20]; // strxfrm-ed space char
#ifdef VM_TRACE
  memset(nsp, 0x1f, sizeof(nsp));
  memset(xsp, 0x1f, sizeof(xsp));
#endif
  // convert from unicode codepoint for space
  int n1 = (*cs->cset->wc_mb)(cs, (my_wc_t)0x20, nsp, nsp + sizeof(nsp));
  if (n1 <= 0)
    return -1;
  // strxfrm to binary
  int n2 = (*cs->coll->strnxfrm)(cs, xsp, sizeof(xsp), nsp, n1);
  if (n2 <= 0)
    return -1;
  // strxfrm argument string - returns no error indication
  int n3 = (*cs->coll->strnxfrm)(cs, dst, dstLen, src, srcLen);
  // pad with strxfrm-ed space chars
  int n4 = n3;
  while (n4 < (int)dstLen) {
    dst[n4] = xsp[(n4 - n3) % n2];
    n4++;
  }
  // no check for partial last
  return dstLen;
}<|MERGE_RESOLUTION|>--- conflicted
+++ resolved
@@ -175,13 +175,10 @@
   {
     Type::Longvarbinary,
     cmpLongvarbinary
-<<<<<<< HEAD
-=======
   },
   {
     Type::Time,
     cmpTime
->>>>>>> 91a3e90b
   }
 };
 
@@ -583,8 +580,6 @@
   return 0;
 }
 
-<<<<<<< HEAD
-=======
 int
 NdbSqlUtil::cmpTime(const void* info, const void* p1, unsigned n1, const void* p2, unsigned n2, bool full)
 {
@@ -604,7 +599,6 @@
   return CmpUnknown;
 }
 
->>>>>>> 91a3e90b
 // not yet
 int
 NdbSqlUtil::cmpBit(const void* info, const void* p1, unsigned n1, const void* p2, unsigned n2, bool full)
