# Copyright (C) 2000 MySQL AB & MySQL Finland AB & TCX DataKonsult AB
# 
# This program is free software; you can redistribute it and/or modify
# it under the terms of the GNU General Public License as published by
# the Free Software Foundation; either version 2 of the License, or
# (at your option) any later version.
# 
# This program is distributed in the hope that it will be useful,
# but WITHOUT ANY WARRANTY; without even the implied warranty of
# MERCHANTABILITY or FITNESS FOR A PARTICULAR PURPOSE.  See the
# GNU General Public License for more details.
# 
# You should have received a copy of the GNU General Public License
# along with this program; if not, write to the Free Software
# Foundation, Inc., 59 Temple Place, Suite 330, Boston, MA  02111-1307  USA

noinst_SCRIPTS =	Support/generate-text-files.pl

EXTRA_DIST =		$(noinst_SCRIPTS) manual.chm mysql.info INSTALL-BINARY

TXT_FILES=		../INSTALL-SOURCE ../INSTALL-WIN-SOURCE ../EXCEPTIONS-CLIENT \
			INSTALL-BINARY ../support-files/MacOSX/ReadMe.txt

all-local:		$(TXT_FILES)

# make sure that "make install" installs the info page, too
# automake only seems to take care of this automatically,
# if we're building the info page from texi directly.
install-data-hook:	mysql.info
	$(mkinstalldirs) $(DESTDIR)$(infodir)
	$(INSTALL_DATA) $(srcdir)/mysql.info $(DESTDIR)$(infodir)

uninstall-local:
	@RM@ -f $(DESTDIR)$(infodir)/mysql.info

# Problems with "make distclean", works differently for make files
# generated by different versions of the automake. Some require the
# generated files explicitly in DISTCLEANFILES.
DISTCLEANFILES = $(TXT_FILES)

# This target is not used in builds, just for convinience
CLEAN_FILES:		$(TXT_FILES)
	touch $(TXT_FILES)

GT = $(srcdir)/Support/generate-text-files.pl

../INSTALL-SOURCE:	mysql.info $(GT)
<<<<<<< HEAD
	perl -w $(GT) mysql.info "installing-source" "windows-source-build" > $@

../INSTALL-WIN-SOURCE:	mysql.info $(GT)
	perl -w $(GT) mysql.info "windows-source-build" "post-installation" > $@
=======
	perl -w $(GT) $(srcdir)/mysql.info "installing-source" "windows-source-build" > $@

../INSTALL-WIN-SOURCE:	mysql.info $(GT)
	perl -w $(GT) $(srcdir)/mysql.info "windows-source-build" "post-installation" > $@
>>>>>>> b7e107bf

# We put the description for the binary installation here so that
# people who download source wont have to see it. It is moved up to
# the toplevel by the script that makes the binary tar files.
INSTALL-BINARY:	mysql.info $(GT)
<<<<<<< HEAD
	perl -w $(GT) mysql.info "installing-binary" "installing-source" > $@

../EXCEPTIONS-CLIENT: mysql.info $(GT)
	perl -w $(GT) mysql.info "mysql-floss-license-exception" "function-index" > $@

../support-files/MacOSX/ReadMe.txt:	mysql.info $(GT)
	perl -w $(GT) mysql.info "mac-os-x-installation" "netware-installation" > $@
=======
	perl -w $(GT) $(srcdir)/mysql.info "installing-binary" "installing-source" > $@

../EXCEPTIONS-CLIENT: mysql.info $(GT)
	perl -w $(GT) $(srcdir)/mysql.info "mysql-floss-license-exception" "function-index" > $@

../support-files/MacOSX/ReadMe.txt:	mysql.info $(GT)
	perl -w $(GT) $(srcdir)/mysql.info "mac-os-x-installation" "netware-installation" > $@
>>>>>>> b7e107bf

# Don't update the files from bitkeeper
%::SCCS/s.%<|MERGE_RESOLUTION|>--- conflicted
+++ resolved
@@ -45,31 +45,15 @@
 GT = $(srcdir)/Support/generate-text-files.pl
 
 ../INSTALL-SOURCE:	mysql.info $(GT)
-<<<<<<< HEAD
-	perl -w $(GT) mysql.info "installing-source" "windows-source-build" > $@
-
-../INSTALL-WIN-SOURCE:	mysql.info $(GT)
-	perl -w $(GT) mysql.info "windows-source-build" "post-installation" > $@
-=======
 	perl -w $(GT) $(srcdir)/mysql.info "installing-source" "windows-source-build" > $@
 
 ../INSTALL-WIN-SOURCE:	mysql.info $(GT)
 	perl -w $(GT) $(srcdir)/mysql.info "windows-source-build" "post-installation" > $@
->>>>>>> b7e107bf
 
 # We put the description for the binary installation here so that
 # people who download source wont have to see it. It is moved up to
 # the toplevel by the script that makes the binary tar files.
 INSTALL-BINARY:	mysql.info $(GT)
-<<<<<<< HEAD
-	perl -w $(GT) mysql.info "installing-binary" "installing-source" > $@
-
-../EXCEPTIONS-CLIENT: mysql.info $(GT)
-	perl -w $(GT) mysql.info "mysql-floss-license-exception" "function-index" > $@
-
-../support-files/MacOSX/ReadMe.txt:	mysql.info $(GT)
-	perl -w $(GT) mysql.info "mac-os-x-installation" "netware-installation" > $@
-=======
 	perl -w $(GT) $(srcdir)/mysql.info "installing-binary" "installing-source" > $@
 
 ../EXCEPTIONS-CLIENT: mysql.info $(GT)
@@ -77,7 +61,6 @@
 
 ../support-files/MacOSX/ReadMe.txt:	mysql.info $(GT)
 	perl -w $(GT) $(srcdir)/mysql.info "mac-os-x-installation" "netware-installation" > $@
->>>>>>> b7e107bf
 
 # Don't update the files from bitkeeper
 %::SCCS/s.%