--- conflicted
+++ resolved
@@ -29,11 +29,7 @@
 #include "lock.h"       // mysql_unlock_tables
 #include "strfunc.h"    // find_type2, find_set
 #include "sql_truncate.h"                       // regenerate_locked_table 
-<<<<<<< HEAD
-#include "sql_partition.h"                   // generate_partition_syntax,
-=======
 #include "sql_partition.h"                      // mem_alloc_error,
->>>>>>> dcbd51ce
                                                 // partition_info
                                                 // NOT_A_PARTITION_ID
 #include "sql_db.h"                             // load_db_opt_by_name
@@ -2112,13 +2108,8 @@
             by parser) it is safe to cache pointer to the TABLE instances
             in its elements.
           */
-<<<<<<< HEAD
           table->table= find_table_for_mdl_upgrade(thd, table->db.str,
-                                                   table->table_name.str, false);
-=======
-          table->table= find_table_for_mdl_upgrade(thd, table->db,
-                                                   table->table_name, NULL);
->>>>>>> dcbd51ce
+                                                   table->table_name.str, NULL);
           if (!table->table)
             DBUG_RETURN(true);
           table->mdl_request.ticket= table->table->mdl_ticket;
@@ -3461,46 +3452,13 @@
         !(sql_field->charset= find_bin_collation(sql_field->charset)))
       DBUG_RETURN(true);
 
-<<<<<<< HEAD
+    /* Virtual fields are always NULL */
+    if (sql_field->vcol_info)
+      sql_field->flags&= ~NOT_NULL_FLAG;
+
     if (sql_field->prepare_stage1(thd, thd->mem_root,
                                   file, file->ha_table_flags()))
       DBUG_RETURN(true);
-=======
-    /* Virtual fields are always NULL */
-    if (sql_field->vcol_info)
-      sql_field->flags&= ~NOT_NULL_FLAG;
-
-    if (sql_field->default_value &&
-        sql_field->default_value->expr->basic_const_item() &&
-        (sql_field->sql_type == MYSQL_TYPE_SET ||
-         sql_field->sql_type == MYSQL_TYPE_ENUM))
-    {
-      StringBuffer<MAX_FIELD_WIDTH> str;
-      String *def= sql_field->default_value->expr->val_str(&str);
-      bool not_found;
-      if (def == NULL) /* SQL "NULL" maps to NULL */
-      {
-        not_found= sql_field->flags & NOT_NULL_FLAG;
-      }
-      else
-      {
-        not_found= false;
-        if (sql_field->sql_type == MYSQL_TYPE_SET)
-        {
-          char *not_used;
-          uint not_used2;
-          find_set(sql_field->interval, def->ptr(), def->length(),
-                   sql_field->charset, &not_used, &not_used2, &not_found);
-        }
-        else /* MYSQL_TYPE_ENUM */
-        {
-          def->length(sql_field->charset->cset->lengthsp(sql_field->charset,
-                                                  def->ptr(), def->length()));
-          not_found= !find_type2(sql_field->interval, def->ptr(),
-                                 def->length(), sql_field->charset);
-        }
-      }
->>>>>>> dcbd51ce
 
     if (sql_field->real_field_type() == MYSQL_TYPE_BIT &&
         file->ha_table_flags() & HA_CAN_BIT_FIELD)
@@ -9852,17 +9810,9 @@
     new_table=
       thd->create_and_open_tmp_table(new_db_type, &frm,
                                      alter_ctx.get_tmp_path(),
-<<<<<<< HEAD
                                      alter_ctx.new_db.str,
                                      alter_ctx.tmp_name.str,
                                      true, true);
-  }
-  if (!new_table)
-    goto err_new_table_cleanup;
-  new_table->s->orig_table_name= table->s->table_name.str;
-=======
-                                     alter_ctx.new_db, alter_ctx.tmp_name,
-                                     true);
     if (!new_table)
       goto err_new_table_cleanup;
 
@@ -9876,7 +9826,7 @@
       table is not locked yet (it's a temporary table). So, we have to
       lock FK parents explicitly.
     */
-    if (alter_info->flags & Alter_info::ADD_FOREIGN_KEY)
+    if (alter_info->flags & ALTER_ADD_FOREIGN_KEY)
     {
       List <FOREIGN_KEY_INFO> fk_list;
       List_iterator<FOREIGN_KEY_INFO> fk_list_it(fk_list);
@@ -9892,7 +9842,7 @@
         if (lower_case_table_names)
         {
          char buf[NAME_LEN];
-         uint len;
+         size_t len;
          strmake_buf(buf, fk->referenced_db->str);
          len = my_casedn_str(files_charset_info, buf);
          thd->make_lex_string(fk->referenced_db, buf, len);
@@ -9905,10 +9855,9 @@
           continue;
 
         TABLE_LIST *tl= (TABLE_LIST *) thd->alloc(sizeof(TABLE_LIST));
-        tl->init_one_table_for_prelocking(fk->referenced_db->str, fk->referenced_db->length,
-                           fk->referenced_table->str, fk->referenced_table->length,
-                           NULL, TL_READ_NO_INSERT, false, NULL, 0,
-                           &thd->lex->query_tables_last);
+        tl->init_one_table_for_prelocking(fk->referenced_db, fk->referenced_table,
+                           NULL, TL_READ_NO_INSERT, TABLE_LIST::PRELOCK_FK,
+                           NULL, 0, &thd->lex->query_tables_last);
       }
 
       if (open_tables(thd, &table_list->next_global, &tables_opened, 0,
@@ -9916,7 +9865,8 @@
         goto err_new_table_cleanup;
     }
   }
->>>>>>> dcbd51ce
+  new_table->s->orig_table_name= table->s->table_name.str;
+
   /*
     Note: In case of MERGE table, we do not attach children. We do not
     copy data for MERGE tables. Only the children have data.
