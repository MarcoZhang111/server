--- conflicted
+++ resolved
@@ -1411,17 +1411,10 @@
   */
   Field *sp_result_field;
 
-<<<<<<< HEAD
-  bool execute(Field **flp);
-  bool execute_impl(THD *thd, Field *return_value_fld);
-  Field *sp_result_field(void) const;
-  
-=======
   bool execute();
   bool execute_impl(THD *thd);
   bool init_result_field(THD *thd);
-
->>>>>>> d2667d1a
+  
 public:
 
   Item_func_sp(Name_resolution_context *context_arg, sp_name *name);
