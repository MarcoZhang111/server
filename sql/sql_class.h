/*
   Copyright (c) 2000, 2016, Oracle and/or its affiliates.
   Copyright (c) 2009, 2017, MariaDB Corporation.

   This program is free software; you can redistribute it and/or modify
   it under the terms of the GNU General Public License as published by
   the Free Software Foundation; version 2 of the License.

   This program is distributed in the hope that it will be useful,
   but WITHOUT ANY WARRANTY; without even the implied warranty of
   MERCHANTABILITY or FITNESS FOR A PARTICULAR PURPOSE.  See the
   GNU General Public License for more details.

   You should have received a copy of the GNU General Public License
   along with this program; if not, write to the Free Software
   Foundation, Inc., 51 Franklin Street, Fifth Floor, Boston, MA  02110-1301, USA */

#ifndef SQL_CLASS_INCLUDED
#define SQL_CLASS_INCLUDED

/* Classes in mysql */

#include "my_global.h"                          /* NO_EMBEDDED_ACCESS_CHECKS */
#include "dur_prop.h"
#include <waiting_threads.h>
#include "sql_const.h"
#include <mysql/plugin_audit.h>
#include "log.h"
#include "rpl_tblmap.h"
#include "mdl.h"
#include "field.h"                              // Create_field
#include "probes_mysql.h"
#include "sql_locale.h"     /* my_locale_st */
#include "sql_profile.h"    /* PROFILING */
#include "scheduler.h"      /* thd_scheduler */
#include "protocol.h"       /* Protocol_text, Protocol_binary */
#include "violite.h"        /* vio_is_connected */
#include "thr_lock.h"       /* thr_lock_type, THR_LOCK_DATA, THR_LOCK_INFO */
#include "thr_timer.h"
#include "thr_malloc.h"

#include "sql_digest_stream.h"            // sql_digest_state

#include <mysql/psi/mysql_stage.h>
#include <mysql/psi/mysql_statement.h>
#include <mysql/psi/mysql_idle.h>
#include <mysql/psi/mysql_table.h>
#include <mysql_com_server.h>
#include "session_tracker.h"

extern "C"
void set_thd_stage_info(void *thd,
                        const PSI_stage_info *new_stage,
                        PSI_stage_info *old_stage,
                        const char *calling_func,
                        const char *calling_file,
                        const unsigned int calling_line);

#define THD_STAGE_INFO(thd, stage) \
  (thd)->enter_stage(&stage, __func__, __FILE__, __LINE__)

#include "my_apc.h"
#include "rpl_gtid.h"
#include "wsrep_mysqld.h"

class Reprepare_observer;
class Relay_log_info;
struct rpl_group_info;
class Rpl_filter;
class Query_log_event;
class Load_log_event;
class sp_rcontext;
class sp_cache;
class Lex_input_stream;
class Parser_state;
class Rows_log_event;
class Sroutine_hash_entry;
class user_var_entry;
struct Trans_binlog_info;
class rpl_io_thread_info;
class rpl_sql_thread_info;

enum enum_ha_read_modes { RFIRST, RNEXT, RPREV, RLAST, RKEY, RNEXT_SAME };
enum enum_duplicates { DUP_ERROR, DUP_REPLACE, DUP_UPDATE };
enum enum_delay_key_write { DELAY_KEY_WRITE_NONE, DELAY_KEY_WRITE_ON,
			    DELAY_KEY_WRITE_ALL };
enum enum_slave_exec_mode { SLAVE_EXEC_MODE_STRICT,
                            SLAVE_EXEC_MODE_IDEMPOTENT,
                            SLAVE_EXEC_MODE_LAST_BIT };
enum enum_slave_run_triggers_for_rbr { SLAVE_RUN_TRIGGERS_FOR_RBR_NO,
                                       SLAVE_RUN_TRIGGERS_FOR_RBR_YES,
                                       SLAVE_RUN_TRIGGERS_FOR_RBR_LOGGING};
enum enum_slave_type_conversions { SLAVE_TYPE_CONVERSIONS_ALL_LOSSY,
                                   SLAVE_TYPE_CONVERSIONS_ALL_NON_LOSSY};
enum enum_mark_columns
{ MARK_COLUMNS_NONE, MARK_COLUMNS_READ, MARK_COLUMNS_WRITE};
enum enum_filetype { FILETYPE_CSV, FILETYPE_XML };

enum enum_binlog_row_image {
  /** PKE in the before image and changed columns in the after image */
  BINLOG_ROW_IMAGE_MINIMAL= 0,
  /** Whenever possible, before and after image contain all columns except blobs. */
  BINLOG_ROW_IMAGE_NOBLOB= 1,
  /** All columns in both before and after image. */
  BINLOG_ROW_IMAGE_FULL= 2
};


/* Bits for different SQL modes modes (including ANSI mode) */
#define MODE_REAL_AS_FLOAT              (1ULL << 0)
#define MODE_PIPES_AS_CONCAT            (1ULL << 1)
#define MODE_ANSI_QUOTES                (1ULL << 2)
#define MODE_IGNORE_SPACE               (1ULL << 3)
#define MODE_IGNORE_BAD_TABLE_OPTIONS   (1ULL << 4)
#define MODE_ONLY_FULL_GROUP_BY         (1ULL << 5)
#define MODE_NO_UNSIGNED_SUBTRACTION    (1ULL << 6)
#define MODE_NO_DIR_IN_CREATE           (1ULL << 7)
#define MODE_POSTGRESQL                 (1ULL << 8)
#define MODE_ORACLE                     (1ULL << 9)
#define MODE_MSSQL                      (1ULL << 10)
#define MODE_DB2                        (1ULL << 11)
#define MODE_MAXDB                      (1ULL << 12)
#define MODE_NO_KEY_OPTIONS             (1ULL << 13)
#define MODE_NO_TABLE_OPTIONS           (1ULL << 14)
#define MODE_NO_FIELD_OPTIONS           (1ULL << 15)
#define MODE_MYSQL323                   (1ULL << 16)
#define MODE_MYSQL40                    (1ULL << 17)
#define MODE_ANSI                       (1ULL << 18)
#define MODE_NO_AUTO_VALUE_ON_ZERO      (1ULL << 19)
#define MODE_NO_BACKSLASH_ESCAPES       (1ULL << 20)
#define MODE_STRICT_TRANS_TABLES        (1ULL << 21)
#define MODE_STRICT_ALL_TABLES          (1ULL << 22)
#define MODE_NO_ZERO_IN_DATE            (1ULL << 23)
#define MODE_NO_ZERO_DATE               (1ULL << 24)
#define MODE_INVALID_DATES              (1ULL << 25)
#define MODE_ERROR_FOR_DIVISION_BY_ZERO (1ULL << 26)
#define MODE_TRADITIONAL                (1ULL << 27)
#define MODE_NO_AUTO_CREATE_USER        (1ULL << 28)
#define MODE_HIGH_NOT_PRECEDENCE        (1ULL << 29)
#define MODE_NO_ENGINE_SUBSTITUTION     (1ULL << 30)
#define MODE_PAD_CHAR_TO_FULL_LENGTH    (1ULL << 31)

/* Bits for different old style modes */
#define OLD_MODE_NO_DUP_KEY_WARNINGS_WITH_IGNORE	(1 << 0)
#define OLD_MODE_NO_PROGRESS_INFO			(1 << 1)
#define OLD_MODE_ZERO_DATE_TIME_CAST                    (1 << 2)

extern char internal_table_name[2];
extern char empty_c_string[1];
extern LEX_STRING EMPTY_STR;
extern MYSQL_PLUGIN_IMPORT const char **errmesg;

extern bool volatile shutdown_in_progress;

extern "C" LEX_STRING * thd_query_string (MYSQL_THD thd);
extern "C" size_t thd_query_safe(MYSQL_THD thd, char *buf, size_t buflen);

/**
  @class CSET_STRING
  @brief Character set armed LEX_STRING
*/
class CSET_STRING
{
private:
  LEX_STRING string;
  CHARSET_INFO *cs;
public:
  CSET_STRING() : cs(&my_charset_bin)
  {
    string.str= NULL;
    string.length= 0;
  }
  CSET_STRING(char *str_arg, size_t length_arg, CHARSET_INFO *cs_arg) :
  cs(cs_arg)
  {
    DBUG_ASSERT(cs_arg != NULL);
    string.str= str_arg;
    string.length= length_arg;
  }

  inline char *str() const { return string.str; }
  inline size_t length() const { return string.length; }
  CHARSET_INFO *charset() const { return cs; }

  friend LEX_STRING * thd_query_string (MYSQL_THD thd);
};


#define TC_HEURISTIC_RECOVER_COMMIT   1
#define TC_HEURISTIC_RECOVER_ROLLBACK 2
extern ulong tc_heuristic_recover;

typedef struct st_user_var_events
{
  user_var_entry *user_var_event;
  char *value;
  ulong length;
  Item_result type;
  uint charset_number;
  bool unsigned_flag;
} BINLOG_USER_VAR_EVENT;

/*
  The COPY_INFO structure is used by INSERT/REPLACE code.
  The schema of the row counting by the INSERT/INSERT ... ON DUPLICATE KEY
  UPDATE code:
    If a row is inserted then the copied variable is incremented.
    If a row is updated by the INSERT ... ON DUPLICATE KEY UPDATE and the
      new data differs from the old one then the copied and the updated
      variables are incremented.
    The touched variable is incremented if a row was touched by the update part
      of the INSERT ... ON DUPLICATE KEY UPDATE no matter whether the row
      was actually changed or not.
*/
typedef struct st_copy_info {
  ha_rows records; /**< Number of processed records */
  ha_rows deleted; /**< Number of deleted records */
  ha_rows updated; /**< Number of updated records */
  ha_rows copied;  /**< Number of copied records */
  ha_rows error_count;
  ha_rows touched; /* Number of touched records */
  enum enum_duplicates handle_duplicates;
  int escape_char, last_errno;
  bool ignore;
  /* for INSERT ... UPDATE */
  List<Item> *update_fields;
  List<Item> *update_values;
  /* for VIEW ... WITH CHECK OPTION */
  TABLE_LIST *view;
  TABLE_LIST *table_list;                       /* Normal table */
} COPY_INFO;


class Key_part_spec :public Sql_alloc {
public:
  LEX_STRING field_name;
  uint length;
  Key_part_spec(const LEX_STRING &name, uint len)
    : field_name(name), length(len)
  {}
  Key_part_spec(const char *name, const size_t name_len, uint len)
    : length(len)
  { field_name.str= (char *)name; field_name.length= name_len; }
  bool operator==(const Key_part_spec& other) const;
  /**
    Construct a copy of this Key_part_spec. field_name is copied
    by-pointer as it is known to never change. At the same time
    'length' may be reset in mysql_prepare_create_table, and this
    is why we supply it with a copy.

    @return If out of memory, 0 is returned and an error is set in
    THD.
  */
  Key_part_spec *clone(MEM_ROOT *mem_root) const
  { return new (mem_root) Key_part_spec(*this); }
};


class Alter_drop :public Sql_alloc {
public:
  enum drop_type {KEY, COLUMN, FOREIGN_KEY, CHECK_CONSTRAINT };
  const char *name;
  enum drop_type type;
  bool drop_if_exists;
  Alter_drop(enum drop_type par_type,const char *par_name, bool par_exists)
    :name(par_name), type(par_type), drop_if_exists(par_exists)
  {
    DBUG_ASSERT(par_name != NULL);
  }
  /**
    Used to make a clone of this object for ALTER/CREATE TABLE
    @sa comment for Key_part_spec::clone
  */
  Alter_drop *clone(MEM_ROOT *mem_root) const
    { return new (mem_root) Alter_drop(*this); }
  const char *type_name()
  {
    return type == COLUMN ? "COLUMN" :
           type == CHECK_CONSTRAINT ? "CONSTRAINT" :
           type == KEY ? "INDEX" : "FOREIGN KEY";
  }
};


class Alter_column :public Sql_alloc {
public:
  const char *name;
  Virtual_column_info *default_value;
  Alter_column(const char *par_name, Virtual_column_info *expr)
    :name(par_name), default_value(expr) {}
  /**
    Used to make a clone of this object for ALTER/CREATE TABLE
    @sa comment for Key_part_spec::clone
  */
  Alter_column *clone(MEM_ROOT *mem_root) const
    { return new (mem_root) Alter_column(*this); }
};


class Key :public Sql_alloc, public DDL_options {
public:
  enum Keytype { PRIMARY, UNIQUE, MULTIPLE, FULLTEXT, SPATIAL, FOREIGN_KEY};
  enum Keytype type;
  KEY_CREATE_INFO key_create_info;
  List<Key_part_spec> columns;
  LEX_STRING name;
  engine_option_value *option_list;
  bool generated;

  Key(enum Keytype type_par, const LEX_STRING &name_arg,
      ha_key_alg algorithm_arg, bool generated_arg, DDL_options_st ddl_options)
    :DDL_options(ddl_options),
     type(type_par), key_create_info(default_key_create_info),
    name(name_arg), option_list(NULL), generated(generated_arg)
  {
    key_create_info.algorithm= algorithm_arg;
  } 
  Key(enum Keytype type_par, const LEX_STRING &name_arg,
      KEY_CREATE_INFO *key_info_arg,
      bool generated_arg, List<Key_part_spec> &cols,
      engine_option_value *create_opt, DDL_options_st ddl_options)
    :DDL_options(ddl_options),
     type(type_par), key_create_info(*key_info_arg), columns(cols),
    name(name_arg), option_list(create_opt), generated(generated_arg)
  {}
  Key(enum Keytype type_par, const char *name_arg, size_t name_len_arg,
      KEY_CREATE_INFO *key_info_arg, bool generated_arg,
      List<Key_part_spec> &cols,
      engine_option_value *create_opt, DDL_options_st ddl_options)
    :DDL_options(ddl_options),
    type(type_par), key_create_info(*key_info_arg), columns(cols),
    option_list(create_opt), generated(generated_arg)
  {
    name.str= (char *)name_arg;
    name.length= name_len_arg;
  }
  Key(const Key &rhs, MEM_ROOT *mem_root);
  virtual ~Key() {}
  /* Equality comparison of keys (ignoring name) */
  friend bool foreign_key_prefix(Key *a, Key *b);
  /**
    Used to make a clone of this object for ALTER/CREATE TABLE
    @sa comment for Key_part_spec::clone
  */
  virtual Key *clone(MEM_ROOT *mem_root) const
    { return new (mem_root) Key(*this, mem_root); }
};


class Foreign_key: public Key {
public:
  enum fk_match_opt { FK_MATCH_UNDEF, FK_MATCH_FULL,
		      FK_MATCH_PARTIAL, FK_MATCH_SIMPLE};

  LEX_STRING ref_db;
  LEX_STRING ref_table;
  List<Key_part_spec> ref_columns;
  uint delete_opt, update_opt, match_opt;
  Foreign_key(const LEX_STRING &name_arg, List<Key_part_spec> &cols,
	      const LEX_STRING &ref_db_arg, const LEX_STRING &ref_table_arg,
              List<Key_part_spec> &ref_cols,
	      uint delete_opt_arg, uint update_opt_arg, uint match_opt_arg,
	      DDL_options ddl_options)
    :Key(FOREIGN_KEY, name_arg, &default_key_create_info, 0, cols, NULL,
         ddl_options),
    ref_db(ref_db_arg), ref_table(ref_table_arg), ref_columns(ref_cols),
    delete_opt(delete_opt_arg), update_opt(update_opt_arg),
    match_opt(match_opt_arg)
   {
    // We don't check for duplicate FKs.
    key_create_info.check_for_duplicate_indexes= false;
  }
 Foreign_key(const Foreign_key &rhs, MEM_ROOT *mem_root);
  /**
    Used to make a clone of this object for ALTER/CREATE TABLE
    @sa comment for Key_part_spec::clone
  */
  virtual Key *clone(MEM_ROOT *mem_root) const
  { return new (mem_root) Foreign_key(*this, mem_root); }
  /* Used to validate foreign key options */
  bool validate(List<Create_field> &table_fields);
};

typedef struct st_mysql_lock
{
  TABLE **table;
  uint table_count,lock_count;
  THR_LOCK_DATA **locks;
} MYSQL_LOCK;


class LEX_COLUMN : public Sql_alloc
{
public:
  String column;
  uint rights;
  LEX_COLUMN (const String& x,const  uint& y ): column (x),rights (y) {}
};

class MY_LOCALE;

/**
  Query_cache_tls -- query cache thread local data.
*/

struct Query_cache_block;

struct Query_cache_tls
{
  /*
    'first_query_block' should be accessed only via query cache
    functions and methods to maintain proper locking.
  */
  Query_cache_block *first_query_block;
  void set_first_query_block(Query_cache_block *first_query_block_arg)
  {
    first_query_block= first_query_block_arg;
  }

  Query_cache_tls() :first_query_block(NULL) {}
};

/* SIGNAL / RESIGNAL / GET DIAGNOSTICS */

/**
  This enumeration list all the condition item names of a condition in the
  SQL condition area.
*/
typedef enum enum_diag_condition_item_name
{
  /*
    Conditions that can be set by the user (SIGNAL/RESIGNAL),
    and by the server implementation.
  */

  DIAG_CLASS_ORIGIN= 0,
  FIRST_DIAG_SET_PROPERTY= DIAG_CLASS_ORIGIN,
  DIAG_SUBCLASS_ORIGIN= 1,
  DIAG_CONSTRAINT_CATALOG= 2,
  DIAG_CONSTRAINT_SCHEMA= 3,
  DIAG_CONSTRAINT_NAME= 4,
  DIAG_CATALOG_NAME= 5,
  DIAG_SCHEMA_NAME= 6,
  DIAG_TABLE_NAME= 7,
  DIAG_COLUMN_NAME= 8,
  DIAG_CURSOR_NAME= 9,
  DIAG_MESSAGE_TEXT= 10,
  DIAG_MYSQL_ERRNO= 11,
  LAST_DIAG_SET_PROPERTY= DIAG_MYSQL_ERRNO
} Diag_condition_item_name;

/**
  Name of each diagnostic condition item.
  This array is indexed by Diag_condition_item_name.
*/
extern const LEX_STRING Diag_condition_item_names[];

/**
  These states are bit coded with HARD. For each state there must be a pair
  <state_even_num>, and <state_odd_num>_HARD.
*/
enum killed_state
{
  NOT_KILLED= 0,
  KILL_HARD_BIT= 1,                             /* Bit for HARD KILL */
  KILL_BAD_DATA= 2,
  KILL_BAD_DATA_HARD= 3,
  KILL_QUERY= 4,
  KILL_QUERY_HARD= 5,
  /*
    ABORT_QUERY signals to the query processor to stop execution ASAP without
    issuing an error. Instead a warning is issued, and when possible a partial
    query result is returned to the client.
  */
  ABORT_QUERY= 6,
  ABORT_QUERY_HARD= 7,
  KILL_TIMEOUT= 8,
  KILL_TIMEOUT_HARD= 9,
  /*
    When binlog reading thread connects to the server it kills
    all the binlog threads with the same ID.
  */
  KILL_SLAVE_SAME_ID= 10,
  /*
    All of the following killed states will kill the connection
    KILL_CONNECTION must be the first of these and it must start with
    an even number (becasue of HARD bit)!
  */
  KILL_CONNECTION= 12,
  KILL_CONNECTION_HARD= 13,
  KILL_SYSTEM_THREAD= 14,
  KILL_SYSTEM_THREAD_HARD= 15,
  KILL_SERVER= 16,
  KILL_SERVER_HARD= 17,
  /*
    Used in threadpool to signal wait timeout.
  */
  KILL_WAIT_TIMEOUT= 18,
  KILL_WAIT_TIMEOUT_HARD= 19

};

#define killed_mask_hard(killed) ((killed_state) ((killed) & ~KILL_HARD_BIT))

enum killed_type
{
  KILL_TYPE_ID,
  KILL_TYPE_USER,
  KILL_TYPE_QUERY
};

#include "sql_lex.h"				/* Must be here */

class Delayed_insert;
class select_result;
class Time_zone;

#define THD_SENTRY_MAGIC 0xfeedd1ff
#define THD_SENTRY_GONE  0xdeadbeef

#define THD_CHECK_SENTRY(thd) DBUG_ASSERT(thd->dbug_sentry == THD_SENTRY_MAGIC)

typedef struct system_variables
{
  /*
    How dynamically allocated system variables are handled:

    The global_system_variables and max_system_variables are "authoritative"
    They both should have the same 'version' and 'size'.
    When attempting to access a dynamic variable, if the session version
    is out of date, then the session version is updated and realloced if
    neccessary and bytes copied from global to make up for missing data.

    Note that one should use my_bool instead of bool here, as the variables
    are used with my_getopt.c
  */
  ulong dynamic_variables_version;
  char* dynamic_variables_ptr;
  uint dynamic_variables_head;    /* largest valid variable offset */
  uint dynamic_variables_size;    /* how many bytes are in use */
  
  ulonglong max_heap_table_size;
  ulonglong tmp_memory_table_size;
  ulonglong tmp_disk_table_size;
  ulonglong long_query_time;
  ulonglong max_statement_time;
  ulonglong optimizer_switch;
  sql_mode_t sql_mode; ///< which non-standard SQL behaviour should be enabled
  sql_mode_t old_behavior; ///< which old SQL behaviour should be enabled
  ulonglong option_bits; ///< OPTION_xxx constants, e.g. OPTION_PROFILING
  ulonglong join_buff_space_limit;
  ulonglong log_slow_filter; 
  ulonglong log_slow_verbosity; 
  ulonglong bulk_insert_buff_size;
  ulonglong join_buff_size;
  ulonglong sortbuff_size;
  ulonglong group_concat_max_len;
  ulonglong default_regex_flags;
  ulonglong max_mem_used;

  /**
     Place holders to store Multi-source variables in sys_var.cc during
     update and show of variables.
  */
  ulonglong slave_skip_counter;
  ulonglong max_relay_log_size;

  ha_rows select_limit;
  ha_rows max_join_size;
  ha_rows expensive_subquery_limit;
  ulong auto_increment_increment, auto_increment_offset;
  ulong lock_wait_timeout;
  ulong join_cache_level;
  ulong max_allowed_packet;
  ulong max_error_count;
  ulong max_length_for_sort_data;
  ulong max_recursive_iterations;
  ulong max_sort_length;
  ulong max_tmp_tables;
  ulong max_insert_delayed_threads;
  ulong min_examined_row_limit;
  ulong multi_range_count;
  ulong net_buffer_length;
  ulong net_interactive_timeout;
  ulong net_read_timeout;
  ulong net_retry_count;
  ulong net_wait_timeout;
  ulong net_write_timeout;
  ulong optimizer_prune_level;
  ulong optimizer_search_depth;
  ulong optimizer_selectivity_sampling_limit;
  ulong optimizer_use_condition_selectivity;
  ulong use_stat_tables;
  ulong histogram_size;
  ulong histogram_type;
  ulong preload_buff_size;
  ulong profiling_history_size;
  ulong read_buff_size;
  ulong read_rnd_buff_size;
  ulong mrr_buff_size;
  ulong div_precincrement;
  /* Total size of all buffers used by the subselect_rowid_merge_engine. */
  ulong rowid_merge_buff_size;
  ulong max_sp_recursion_depth;
  ulong default_week_format;
  ulong max_seeks_for_key;
  ulong range_alloc_block_size;
  ulong query_alloc_block_size;
  ulong query_prealloc_size;
  ulong trans_alloc_block_size;
  ulong trans_prealloc_size;
  ulong log_warnings;
  /* Flags for slow log filtering */
  ulong log_slow_rate_limit; 
  ulong binlog_format; ///< binlog format for this thd (see enum_binlog_format)
  ulong binlog_row_image;
  ulong progress_report_time;
  ulong completion_type;
  ulong query_cache_type;
  ulong tx_isolation;
  ulong updatable_views_with_limit;
  int max_user_connections;
  ulong server_id;
  /**
    In slave thread we need to know in behalf of which
    thread the query is being run to replicate temp tables properly
  */
  my_thread_id pseudo_thread_id;
  /**
     When replicating an event group with GTID, keep these values around so
     slave binlog can receive the same GTID as the original.
  */
  uint32     gtid_domain_id;
  uint64     gtid_seq_no;

  /**
    Default transaction access mode. READ ONLY (true) or READ WRITE (false).
  */
  my_bool tx_read_only;
  my_bool low_priority_updates;
  my_bool query_cache_wlock_invalidate;
  my_bool keep_files_on_create;

  my_bool old_mode;
  my_bool old_alter_table;
  my_bool old_passwords;
  my_bool big_tables;
  my_bool only_standard_compliant_cte;
  my_bool query_cache_strip_comments;
  my_bool sql_log_slow;
  my_bool sql_log_bin;
  /*
    A flag to help detect whether binary logging was temporarily disabled
    (see tmp_disable_binlog(A) macro).
  */
  my_bool sql_log_bin_off;
  my_bool binlog_annotate_row_events;
  my_bool binlog_direct_non_trans_update;

  plugin_ref table_plugin;
  plugin_ref tmp_table_plugin;
  plugin_ref enforced_table_plugin;

  /* Only charset part of these variables is sensible */
  CHARSET_INFO  *character_set_filesystem;
  CHARSET_INFO  *character_set_client;
  CHARSET_INFO  *character_set_results;

  /* Both charset and collation parts of these variables are important */
  CHARSET_INFO	*collation_server;
  CHARSET_INFO	*collation_database;
  CHARSET_INFO  *collation_connection;

  /* Names. These will be allocated in buffers in thd */
  LEX_STRING default_master_connection;

  /* Error messages */
  MY_LOCALE *lc_messages;
  const char ***errmsgs;             /* lc_messages->errmsg->errmsgs */

  /* Locale Support */
  MY_LOCALE *lc_time_names;

  Time_zone *time_zone;

  my_bool sysdate_is_now;

  /* deadlock detection */
  ulong wt_timeout_short, wt_deadlock_search_depth_short;
  ulong wt_timeout_long, wt_deadlock_search_depth_long;

  my_bool wsrep_on;
  my_bool wsrep_causal_reads;
  my_bool wsrep_dirty_reads;
  uint wsrep_sync_wait;
  ulong wsrep_retry_autocommit;
  ulong wsrep_OSU_method;
  double long_query_time_double, max_statement_time_double;

  my_bool pseudo_slave_mode;

  char *session_track_system_variables;
  ulong session_track_transaction_info;
  my_bool session_track_schema;
  my_bool session_track_state_change;

  ulong threadpool_priority;
} SV;

/**
  Per thread status variables.
  Must be long/ulong up to last_system_status_var so that
  add_to_status/add_diff_to_status can work.
*/

typedef struct system_status_var
{
  ulong com_stat[(uint) SQLCOM_END];
  ulong com_create_tmp_table;
  ulong com_drop_tmp_table;
  ulong com_other;
  ulong com_multi;

  ulong com_stmt_prepare;
  ulong com_stmt_reprepare;
  ulong com_stmt_execute;
  ulong com_stmt_send_long_data;
  ulong com_stmt_fetch;
  ulong com_stmt_reset;
  ulong com_stmt_close;

  ulong com_register_slave;
  ulong created_tmp_disk_tables_;
  ulong created_tmp_tables_;
  ulong ha_commit_count;
  ulong ha_delete_count;
  ulong ha_read_first_count;
  ulong ha_read_last_count;
  ulong ha_read_key_count;
  ulong ha_read_next_count;
  ulong ha_read_prev_count;
  ulong ha_read_retry_count;
  ulong ha_read_rnd_count;
  ulong ha_read_rnd_next_count;
  ulong ha_read_rnd_deleted_count;

  /*
    This number doesn't include calls to the default implementation and
    calls made by range access. The intent is to count only calls made by
    BatchedKeyAccess.
  */
  ulong ha_mrr_init_count;
  ulong ha_mrr_key_refills_count;
  ulong ha_mrr_rowid_refills_count;

  ulong ha_rollback_count;
  ulong ha_update_count;
  ulong ha_write_count;
  /* The following are for internal temporary tables */
  ulong ha_tmp_update_count;
  ulong ha_tmp_write_count;
  ulong ha_prepare_count;
  ulong ha_icp_attempts;
  ulong ha_icp_match;
  ulong ha_discover_count;
  ulong ha_savepoint_count;
  ulong ha_savepoint_rollback_count;
  ulong ha_external_lock_count;

  ulong net_big_packet_count;
  ulong opened_tables;
  ulong opened_shares;
  ulong opened_views;               /* +1 opening a view */

  ulong select_full_join_count_;
  ulong select_full_range_join_count_;
  ulong select_range_count_;
  ulong select_range_check_count_;
  ulong select_scan_count_;
  ulong update_scan_count;
  ulong delete_scan_count;
  ulong executed_triggers;
  ulong long_query_count;
  ulong filesort_merge_passes_;
  ulong filesort_range_count_;
  ulong filesort_rows_;
  ulong filesort_scan_count_;
  ulong filesort_pq_sorts_;

  /* Features used */
  ulong feature_dynamic_columns;    /* +1 when creating a dynamic column */
  ulong feature_fulltext;	    /* +1 when MATCH is used */
  ulong feature_gis;                /* +1 opening a table with GIS features */
  ulong feature_locale;		    /* +1 when LOCALE is set */
  ulong feature_subquery;	    /* +1 when subqueries are used */
  ulong feature_timezone;	    /* +1 when XPATH is used */
  ulong feature_trigger;	    /* +1 opening a table with triggers */
  ulong feature_xml;		    /* +1 when XPATH is used */
  ulong feature_window_functions;   /* +1 when window functions are used */

  /* From MASTER_GTID_WAIT usage */
  ulonglong master_gtid_wait_timeouts;          /* Number of timeouts */
  ulonglong master_gtid_wait_time;              /* Time in microseconds */
  ulonglong master_gtid_wait_count;

  ulong empty_queries;
  ulong access_denied_errors;
  ulong lost_connections;
  ulong max_statement_time_exceeded;
  /*
    Number of statements sent from the client
  */
  ulong questions;
  /*
    IMPORTANT!
    SEE last_system_status_var DEFINITION BELOW.
    Below 'last_system_status_var' are all variables that cannot be handled
    automatically by add_to_status()/add_diff_to_status().
  */
  ulonglong bytes_received;
  ulonglong bytes_sent;
  ulonglong rows_read;
  ulonglong rows_sent;
  ulonglong rows_tmp_read;
  ulonglong binlog_bytes_written;
  double last_query_cost;
  double cpu_time, busy_time;
  /* Don't initialize */
  /* Memory used for thread local storage */
  volatile int64 local_memory_used;
  /* Memory allocated for global usage */
  volatile int64 global_memory_used;
} STATUS_VAR;

/*
  This is used for 'SHOW STATUS'. It must be updated to the last ulong
  variable in system_status_var which is makes sense to add to the global
  counter
*/

#define last_system_status_var questions
#define last_cleared_system_status_var local_memory_used

/*
  Global status variables
*/

extern ulong feature_files_opened_with_delayed_keys, feature_check_constraint;

void add_to_status(STATUS_VAR *to_var, STATUS_VAR *from_var);

void add_diff_to_status(STATUS_VAR *to_var, STATUS_VAR *from_var,
                        STATUS_VAR *dec_var);

/*
  Update global_memory_used. We have to do this with atomic_add as the
  global value can change outside of LOCK_status.
*/
inline void update_global_memory_status(int64 size)
{
  DBUG_PRINT("info", ("global memory_used: %lld  size: %lld",
                      (longlong) global_status_var.global_memory_used,
                      size));
  // workaround for gcc 4.2.4-1ubuntu4 -fPIE (from DEB_BUILD_HARDENING=1)
  int64 volatile * volatile ptr= &global_status_var.global_memory_used;
  my_atomic_add64_explicit(ptr, size, MY_MEMORY_ORDER_RELAXED);
}

/**
  Get collation by name, send error to client on failure.
  @param name     Collation name
  @param name_cs  Character set of the name string
  @return
  @retval         NULL on error
  @retval         Pointter to CHARSET_INFO with the given name on success
*/
inline CHARSET_INFO *
mysqld_collation_get_by_name(const char *name,
                             CHARSET_INFO *name_cs= system_charset_info)
{
  CHARSET_INFO *cs;
  MY_CHARSET_LOADER loader;
  my_charset_loader_init_mysys(&loader);
  if (!(cs= my_collation_get_by_name(&loader, name, MYF(0))))
  {
    ErrConvString err(name, name_cs);
    my_error(ER_UNKNOWN_COLLATION, MYF(0), err.ptr());
    if (loader.error[0])
      push_warning_printf(current_thd,
                          Sql_condition::WARN_LEVEL_WARN,
                          ER_UNKNOWN_COLLATION, "%s", loader.error);
  }
  return cs;
}

inline bool is_supported_parser_charset(CHARSET_INFO *cs)
{
  return MY_TEST(cs->mbminlen == 1);
}

#ifdef MYSQL_SERVER

void free_tmp_table(THD *thd, TABLE *entry);


/* The following macro is to make init of Query_arena simpler */
#ifndef DBUG_OFF
#define INIT_ARENA_DBUG_INFO is_backup_arena= 0; is_reprepared= FALSE;
#else
#define INIT_ARENA_DBUG_INFO
#endif

class Query_arena
{
public:
  /*
    List of items created in the parser for this query. Every item puts
    itself to the list on creation (see Item::Item() for details))
  */
  Item *free_list;
  MEM_ROOT *mem_root;                   // Pointer to current memroot
#ifndef DBUG_OFF
  bool is_backup_arena; /* True if this arena is used for backup. */
  bool is_reprepared;
#endif
  /*
    The states relfects three diffrent life cycles for three
    different types of statements:
    Prepared statement: STMT_INITIALIZED -> STMT_PREPARED -> STMT_EXECUTED.
    Stored procedure:   STMT_INITIALIZED_FOR_SP -> STMT_EXECUTED.
    Other statements:   STMT_CONVENTIONAL_EXECUTION never changes.
  */
  enum enum_state
  {
    STMT_INITIALIZED= 0, STMT_INITIALIZED_FOR_SP= 1, STMT_PREPARED= 2,
    STMT_CONVENTIONAL_EXECUTION= 3, STMT_EXECUTED= 4, STMT_ERROR= -1
  };

  enum_state state;

  /* We build without RTTI, so dynamic_cast can't be used. */
  enum Type
  {
    STATEMENT, PREPARED_STATEMENT, STORED_PROCEDURE
  };

  Query_arena(MEM_ROOT *mem_root_arg, enum enum_state state_arg) :
    free_list(0), mem_root(mem_root_arg), state(state_arg)
  { INIT_ARENA_DBUG_INFO; }
  /*
    This constructor is used only when Query_arena is created as
    backup storage for another instance of Query_arena.
  */
  Query_arena() { INIT_ARENA_DBUG_INFO; }

  virtual Type type() const;
  virtual ~Query_arena() {};

  inline bool is_stmt_prepare() const { return state == STMT_INITIALIZED; }
  inline bool is_stmt_prepare_or_first_sp_execute() const
  { return (int)state < (int)STMT_PREPARED; }
  inline bool is_stmt_prepare_or_first_stmt_execute() const
  { return (int)state <= (int)STMT_PREPARED; }
  inline bool is_stmt_execute() const
  { return state == STMT_PREPARED || state == STMT_EXECUTED; }
  inline bool is_conventional() const
  { return state == STMT_CONVENTIONAL_EXECUTION; }

  inline void* alloc(size_t size) { return alloc_root(mem_root,size); }
  inline void* calloc(size_t size)
  {
    void *ptr;
    if ((ptr=alloc_root(mem_root,size)))
      bzero(ptr, size);
    return ptr;
  }
  inline char *strdup(const char *str)
  { return strdup_root(mem_root,str); }
  inline char *strmake(const char *str, size_t size)
  { return strmake_root(mem_root,str,size); }
  inline void *memdup(const void *str, size_t size)
  { return memdup_root(mem_root,str,size); }
  inline void *memdup_w_gap(const void *str, size_t size, uint gap)
  {
    void *ptr;
    if ((ptr= alloc_root(mem_root,size+gap)))
      memcpy(ptr,str,size);
    return ptr;
  }

  void set_query_arena(Query_arena *set);

  void free_items();
  /* Close the active state associated with execution of this statement */
  virtual void cleanup_stmt();
};


class Query_arena_memroot: public Query_arena, public Sql_alloc
{
public:
  Query_arena_memroot(MEM_ROOT *mem_root_arg, enum enum_state state_arg) :
    Query_arena(mem_root_arg, state_arg)
  {}
  Query_arena_memroot() : Query_arena()
  {}

  virtual ~Query_arena_memroot() {}
};


class Server_side_cursor;

/**
  @class Statement
  @brief State of a single command executed against this connection.

  One connection can contain a lot of simultaneously running statements,
  some of which could be:
   - prepared, that is, contain placeholders,
   - opened as cursors. We maintain 1 to 1 relationship between
     statement and cursor - if user wants to create another cursor for his
     query, we create another statement for it.
  To perform some action with statement we reset THD part to the state  of
  that statement, do the action, and then save back modified state from THD
  to the statement. It will be changed in near future, and Statement will
  be used explicitly.
*/

class Statement: public ilink, public Query_arena
{
  Statement(const Statement &rhs);              /* not implemented: */
  Statement &operator=(const Statement &rhs);   /* non-copyable */
public:
  /*
    Uniquely identifies each statement object in thread scope; change during
    statement lifetime. FIXME: must be const
  */
   ulong id;

  /*
    MARK_COLUMNS_NONE:  Means mark_used_colums is not set and no indicator to
                        handler of fields used is set
    MARK_COLUMNS_READ:  Means a bit in read set is set to inform handler
	                that the field is to be read. If field list contains
                        duplicates, then thd->dup_field is set to point
                        to the last found duplicate.
    MARK_COLUMNS_WRITE: Means a bit is set in write set to inform handler
			that it needs to update this field in write_row
                        and update_row.
  */
  enum enum_mark_columns mark_used_columns;

  LEX_STRING name; /* name for named prepared statements */
  LEX *lex;                                     // parse tree descriptor
  /*
    Points to the query associated with this statement. It's const, but
    we need to declare it char * because all table handlers are written
    in C and need to point to it.

    Note that if we set query = NULL, we must at the same time set
    query_length = 0, and protect the whole operation with
    LOCK_thd_data mutex. To avoid crashes in races, if we do not
    know that thd->query cannot change at the moment, we should print
    thd->query like this:
      (1) reserve the LOCK_thd_data mutex;
      (2) print or copy the value of query and query_length
      (3) release LOCK_thd_data mutex.
    This printing is needed at least in SHOW PROCESSLIST and SHOW
    ENGINE INNODB STATUS.
  */
  CSET_STRING query_string;
  /*
    If opt_query_cache_strip_comments is set, this contains query without
    comments. If not set, it contains pointer to query_string.
  */
  String base_query;


  inline char *query() const { return query_string.str(); }
  inline uint32 query_length() const
  {
    return static_cast<uint32>(query_string.length());
  }
  CHARSET_INFO *query_charset() const { return query_string.charset(); }
  void set_query_inner(const CSET_STRING &string_arg)
  {
    query_string= string_arg;
  }
  void set_query_inner(char *query_arg, uint32 query_length_arg,
                       CHARSET_INFO *cs_arg)
  {
    set_query_inner(CSET_STRING(query_arg, query_length_arg, cs_arg));
  }
  void reset_query_inner()
  {
    set_query_inner(CSET_STRING());
  }
  /**
    Name of the current (default) database.

    If there is the current (default) database, "db" contains its name. If
    there is no current (default) database, "db" is NULL and "db_length" is
    0. In other words, "db", "db_length" must either be NULL, or contain a
    valid database name.

    @note this attribute is set and alloced by the slave SQL thread (for
    the THD of that thread); that thread is (and must remain, for now) the
    only responsible for freeing this member.
  */

  char *db;
  size_t db_length;

  /* This is set to 1 of last call to send_result_to_client() was ok */
  my_bool query_cache_is_applicable;

  /* This constructor is called for backup statements */
  Statement() {}

  Statement(LEX *lex_arg, MEM_ROOT *mem_root_arg,
            enum enum_state state_arg, ulong id_arg);
  virtual ~Statement();

  /* Assign execution context (note: not all members) of given stmt to self */
  virtual void set_statement(Statement *stmt);
  void set_n_backup_statement(Statement *stmt, Statement *backup);
  void restore_backup_statement(Statement *stmt, Statement *backup);
  /* return class type */
  virtual Type type() const;
};


/**
  Container for all statements created/used in a connection.
  Statements in Statement_map have unique Statement::id (guaranteed by id
  assignment in Statement::Statement)
  Non-empty statement names are unique too: attempt to insert a new statement
  with duplicate name causes older statement to be deleted

  Statements are auto-deleted when they are removed from the map and when the
  map is deleted.
*/

class Statement_map
{
public:
  Statement_map();

  int insert(THD *thd, Statement *statement);

  Statement *find_by_name(LEX_STRING *name)
  {
    Statement *stmt;
    stmt= (Statement*)my_hash_search(&names_hash, (uchar*)name->str,
                                     name->length);
    return stmt;
  }

  Statement *find(ulong id)
  {
    if (last_found_statement == 0 || id != last_found_statement->id)
    {
      Statement *stmt;
      stmt= (Statement *) my_hash_search(&st_hash, (uchar *) &id, sizeof(id));
      if (stmt && stmt->name.str)
        return NULL;
      last_found_statement= stmt;
    }
    return last_found_statement;
  }
  /*
    Close all cursors of this connection that use tables of a storage
    engine that has transaction-specific state and therefore can not
    survive COMMIT or ROLLBACK. Currently all but MyISAM cursors are closed.
  */
  void close_transient_cursors();
  void erase(Statement *statement);
  /* Erase all statements (calls Statement destructor) */
  void reset();
  ~Statement_map();
private:
  HASH st_hash;
  HASH names_hash;
  I_List<Statement> transient_cursor_list;
  Statement *last_found_statement;
};

struct st_savepoint {
  struct st_savepoint *prev;
  char                *name;
  uint                 length;
  Ha_trx_info         *ha_list;
  /** State of metadata locks before this savepoint was set. */
  MDL_savepoint        mdl_savepoint;
};

enum xa_states {XA_NOTR=0, XA_ACTIVE, XA_IDLE, XA_PREPARED, XA_ROLLBACK_ONLY};
extern const char *xa_state_names[];
class XID_cache_element;

typedef struct st_xid_state {
  /* For now, this is only used to catch duplicated external xids */
  XID  xid;                           // transaction identifier
  enum xa_states xa_state;            // used by external XA only
  /* Error reported by the Resource Manager (RM) to the Transaction Manager. */
  uint rm_error;
  XID_cache_element *xid_cache_element;
} XID_STATE;

void xid_cache_init(void);
void xid_cache_free(void);
XID_STATE *xid_cache_search(THD *thd, XID *xid);
bool xid_cache_insert(XID *xid, enum xa_states xa_state);
bool xid_cache_insert(THD *thd, XID_STATE *xid_state);
void xid_cache_delete(THD *thd, XID_STATE *xid_state);
int xid_cache_iterate(THD *thd, my_hash_walk_action action, void *argument);

/**
  @class Security_context
  @brief A set of THD members describing the current authenticated user.
*/

class Security_context {
public:
  Security_context() {}                       /* Remove gcc warning */
  /*
    host - host of the client
    user - user of the client, set to NULL until the user has been read from
    the connection
    priv_user - The user privilege we are using. May be "" for anonymous user.
    ip - client IP
  */
  const char *host;
  char   *user, *ip;
  char   priv_user[USERNAME_LENGTH];
  char   proxy_user[USERNAME_LENGTH + MAX_HOSTNAME + 5];
  /* The host privilege we are using */
  char   priv_host[MAX_HOSTNAME];
  /* The role privilege we are using */
  char   priv_role[USERNAME_LENGTH];
  /* The external user (if available) */
  char   *external_user;
  /* points to host if host is available, otherwise points to ip */
  const char *host_or_ip;
  ulong master_access;                 /* Global privileges from mysql.user */
  ulong db_access;                     /* Privileges for current db */

  void init();
  void destroy();
  void skip_grants();
  inline char *priv_host_name()
  {
    return (*priv_host ? priv_host : (char *)"%");
  }

  bool set_user(char *user_arg);

#ifndef NO_EMBEDDED_ACCESS_CHECKS
  bool
  change_security_context(THD *thd,
                          LEX_STRING *definer_user,
                          LEX_STRING *definer_host,
                          LEX_STRING *db,
                          Security_context **backup);

  void
  restore_security_context(THD *thd, Security_context *backup);
#endif
  bool user_matches(Security_context *);
};


/**
  A registry for item tree transformations performed during
  query optimization. We register only those changes which require
  a rollback to re-execute a prepared statement or stored procedure
  yet another time.
*/

struct Item_change_record;
typedef I_List<Item_change_record> Item_change_list;


/**
  Type of locked tables mode.
  See comment for THD::locked_tables_mode for complete description.
*/

enum enum_locked_tables_mode
{
  LTM_NONE= 0,
  LTM_LOCK_TABLES,
  LTM_PRELOCKED,
  LTM_PRELOCKED_UNDER_LOCK_TABLES,
  LTM_always_last
};

/**
  The following structure is an extension to TABLE_SHARE and is
  exclusively for temporary tables.

  @note:
  Although, TDC_element has data members (like next, prev &
  all_tables) to store the list of TABLE_SHARE & TABLE objects
  related to a particular TABLE_SHARE, they cannot be moved to
  TABLE_SHARE in order to be reused for temporary tables. This
  is because, as concurrent threads iterating through hash of
  TDC_element's may need access to all_tables, but if all_tables
  is made part of TABLE_SHARE, then TDC_element->share->all_tables
  is not always guaranteed to be valid, as TDC_element can live
  longer than TABLE_SHARE.
*/
struct TMP_TABLE_SHARE : public TABLE_SHARE
{
private:
  /*
   Link to all temporary table shares. Declared as private to
   avoid direct manipulation with those objects. One should
   use methods of I_P_List template instead.
  */
  TMP_TABLE_SHARE *tmp_next;
  TMP_TABLE_SHARE **tmp_prev;

  friend struct All_tmp_table_shares;

public:
  /*
    Doubly-linked (back-linked) lists of used and unused TABLE objects
    for this share.
  */
  All_share_tables_list all_tmp_tables;
};

/**
  Helper class which specifies which members of TMP_TABLE_SHARE are
  used for participation in the list of temporary tables.
*/

struct All_tmp_table_shares
{
  static inline TMP_TABLE_SHARE **next_ptr(TMP_TABLE_SHARE *l)
  {
    return &l->tmp_next;
  }
  static inline TMP_TABLE_SHARE ***prev_ptr(TMP_TABLE_SHARE *l)
  {
    return &l->tmp_prev;
  }
};

/* Also used in rpl_rli.h. */
typedef I_P_List <TMP_TABLE_SHARE, All_tmp_table_shares> All_tmp_tables_list;

/**
  Class that holds information about tables which were opened and locked
  by the thread. It is also used to save/restore this information in
  push_open_tables_state()/pop_open_tables_state().
*/

class Open_tables_state
{
public:
  /**
    As part of class THD, this member is set during execution
    of a prepared statement. When it is set, it is used
    by the locking subsystem to report a change in table metadata.

    When Open_tables_state part of THD is reset to open
    a system or INFORMATION_SCHEMA table, the member is cleared
    to avoid spurious ER_NEED_REPREPARE errors -- system and
    INFORMATION_SCHEMA tables are not subject to metadata version
    tracking.
    @sa check_and_update_table_version()
  */
  Reprepare_observer *m_reprepare_observer;

  /**
    List of regular tables in use by this thread. Contains temporary and
    base tables that were opened with @see open_tables().
  */
  TABLE *open_tables;

  /**
    A list of temporary tables used by this thread. This includes
    user-level temporary tables, created with CREATE TEMPORARY TABLE,
    and internal temporary tables, created, e.g., to resolve a SELECT,
    or for an intermediate table used in ALTER.
  */
  All_tmp_tables_list *temporary_tables;

  /*
    Derived tables.
  */
  TABLE *derived_tables;

  /* 
    Temporary tables created for recursive table references.
  */
  TABLE *rec_tables;

  /*
    During a MySQL session, one can lock tables in two modes: automatic
    or manual. In automatic mode all necessary tables are locked just before
    statement execution, and all acquired locks are stored in 'lock'
    member. Unlocking takes place automatically as well, when the
    statement ends.
    Manual mode comes into play when a user issues a 'LOCK TABLES'
    statement. In this mode the user can only use the locked tables.
    Trying to use any other tables will give an error.
    The locked tables are also stored in this member, however,
    thd->locked_tables_mode is turned on.  Manual locking is described in
    the 'LOCK_TABLES' chapter of the MySQL manual.
    See also lock_tables() for details.
  */
  MYSQL_LOCK *lock;

  /*
    CREATE-SELECT keeps an extra lock for the table being
    created. This field is used to keep the extra lock available for
    lower level routines, which would otherwise miss that lock.
   */
  MYSQL_LOCK *extra_lock;

  /*
    Enum enum_locked_tables_mode and locked_tables_mode member are
    used to indicate whether the so-called "locked tables mode" is on,
    and what kind of mode is active.

    Locked tables mode is used when it's necessary to open and
    lock many tables at once, for usage across multiple
    (sub-)statements.
    This may be necessary either for queries that use stored functions
    and triggers, in which case the statements inside functions and
    triggers may be executed many times, or for implementation of
    LOCK TABLES, in which case the opened tables are reused by all
    subsequent statements until a call to UNLOCK TABLES.

    The kind of locked tables mode employed for stored functions and
    triggers is also called "prelocked mode".
    In this mode, first open_tables() call to open the tables used
    in a statement analyses all functions used by the statement
    and adds all indirectly used tables to the list of tables to
    open and lock.
    It also marks the parse tree of the statement as requiring
    prelocking. After that, lock_tables() locks the entire list
    of tables and changes THD::locked_tables_modeto LTM_PRELOCKED.
    All statements executed inside functions or triggers
    use the prelocked tables, instead of opening their own ones.
    Prelocked mode is turned off automatically once close_thread_tables()
    of the main statement is called.
  */
  enum enum_locked_tables_mode locked_tables_mode;
  uint current_tablenr;

  enum enum_flags {
    BACKUPS_AVAIL = (1U << 0)     /* There are backups available */
  };

  /*
    Flags with information about the open tables state.
  */
  uint state_flags;
  /**
     This constructor initializes Open_tables_state instance which can only
     be used as backup storage. To prepare Open_tables_state instance for
     operations which open/lock/close tables (e.g. open_table()) one has to
     call init_open_tables_state().
  */
  Open_tables_state() : state_flags(0U) { }

  void set_open_tables_state(Open_tables_state *state)
  {
    *this= *state;
  }

  void reset_open_tables_state(THD *thd)
  {
    open_tables= 0;
    temporary_tables= 0;
    derived_tables= 0;
    rec_tables= 0;
    extra_lock= 0;
    lock= 0;
    locked_tables_mode= LTM_NONE;
    state_flags= 0U;
    m_reprepare_observer= NULL;
  }
};


/**
  Storage for backup of Open_tables_state. Must
  be used only to open system tables (TABLE_CATEGORY_SYSTEM
  and TABLE_CATEGORY_LOG).
*/

class Open_tables_backup: public Open_tables_state
{
public:
  /**
    When we backup the open tables state to open a system
    table or tables, we want to save state of metadata
    locks which were acquired before the backup. It is used
    to release metadata locks on system tables after they are
    no longer used.
  */
  MDL_savepoint mdl_system_tables_svp;
};

/**
  @class Sub_statement_state
  @brief Used to save context when executing a function or trigger
*/

/* Defines used for Sub_statement_state::in_sub_stmt */

#define SUB_STMT_TRIGGER 1
#define SUB_STMT_FUNCTION 2


class Sub_statement_state
{
public:
  ulonglong option_bits;
  ulonglong first_successful_insert_id_in_prev_stmt;
  ulonglong first_successful_insert_id_in_cur_stmt, insert_id_for_cur_row;
  Discrete_interval auto_inc_interval_for_cur_row;
  Discrete_intervals_list auto_inc_intervals_forced;
  ulonglong limit_found_rows;
  ha_rows    cuted_fields, sent_row_count, examined_row_count;
  ulonglong client_capabilities;
  ulong query_plan_flags; 
  uint in_sub_stmt;    /* 0,  SUB_STMT_TRIGGER or SUB_STMT_FUNCTION */
  bool enable_slow_log;
  bool last_insert_id_used;
  SAVEPOINT *savepoints;
  enum enum_check_fields count_cuted_fields;
};


/* Flags for the THD::system_thread variable */
enum enum_thread_type
{
  NON_SYSTEM_THREAD= 0,
  SYSTEM_THREAD_DELAYED_INSERT= 1,
  SYSTEM_THREAD_SLAVE_IO= 2,
  SYSTEM_THREAD_SLAVE_SQL= 4,
  SYSTEM_THREAD_EVENT_SCHEDULER= 8,
  SYSTEM_THREAD_EVENT_WORKER= 16,
  SYSTEM_THREAD_BINLOG_BACKGROUND= 32,
  SYSTEM_THREAD_SLAVE_BACKGROUND= 64,
  SYSTEM_THREAD_GENERIC= 128
};

inline char const *
show_system_thread(enum_thread_type thread)
{
#define RETURN_NAME_AS_STRING(NAME) case (NAME): return #NAME
  switch (thread) {
    static char buf[64];
    RETURN_NAME_AS_STRING(NON_SYSTEM_THREAD);
    RETURN_NAME_AS_STRING(SYSTEM_THREAD_DELAYED_INSERT);
    RETURN_NAME_AS_STRING(SYSTEM_THREAD_SLAVE_IO);
    RETURN_NAME_AS_STRING(SYSTEM_THREAD_SLAVE_SQL);
    RETURN_NAME_AS_STRING(SYSTEM_THREAD_EVENT_SCHEDULER);
    RETURN_NAME_AS_STRING(SYSTEM_THREAD_EVENT_WORKER);
    RETURN_NAME_AS_STRING(SYSTEM_THREAD_SLAVE_BACKGROUND);
  default:
    sprintf(buf, "<UNKNOWN SYSTEM THREAD: %d>", thread);
    return buf;
  }
#undef RETURN_NAME_AS_STRING
}

/**
  This class represents the interface for internal error handlers.
  Internal error handlers are exception handlers used by the server
  implementation.
*/

class Internal_error_handler
{
protected:
  Internal_error_handler() :
    m_prev_internal_handler(NULL)
  {}

  virtual ~Internal_error_handler() {}

public:
  /**
    Handle a sql condition.
    This method can be implemented by a subclass to achieve any of the
    following:
    - mask a warning/error internally, prevent exposing it to the user,
    - mask a warning/error and throw another one instead.
    When this method returns true, the sql condition is considered
    'handled', and will not be propagated to upper layers.
    It is the responsability of the code installing an internal handler
    to then check for trapped conditions, and implement logic to recover
    from the anticipated conditions trapped during runtime.

    This mechanism is similar to C++ try/throw/catch:
    - 'try' correspond to <code>THD::push_internal_handler()</code>,
    - 'throw' correspond to <code>my_error()</code>,
    which invokes <code>my_message_sql()</code>,
    - 'catch' correspond to checking how/if an internal handler was invoked,
    before removing it from the exception stack with
    <code>THD::pop_internal_handler()</code>.

    @param thd the calling thread
    @param cond the condition raised.
    @return true if the condition is handled
  */
  virtual bool handle_condition(THD *thd,
                                uint sql_errno,
                                const char* sqlstate,
                                Sql_condition::enum_warning_level *level,
                                const char* msg,
                                Sql_condition ** cond_hdl) = 0;

private:
  Internal_error_handler *m_prev_internal_handler;
  friend class THD;
};


/**
  Implements the trivial error handler which cancels all error states
  and prevents an SQLSTATE to be set.
*/

class Dummy_error_handler : public Internal_error_handler
{
public:
  bool handle_condition(THD *thd,
                        uint sql_errno,
                        const char* sqlstate,
                        Sql_condition::enum_warning_level *level,
                        const char* msg,
                        Sql_condition ** cond_hdl)
  {
    /* Ignore error */
    return TRUE;
  }
  Dummy_error_handler() {}                    /* Remove gcc warning */
};


/**
  This class is an internal error handler implementation for
  DROP TABLE statements. The thing is that there may be warnings during
  execution of these statements, which should not be exposed to the user.
  This class is intended to silence such warnings.
*/

class Drop_table_error_handler : public Internal_error_handler
{
public:
  Drop_table_error_handler() {}

public:
  bool handle_condition(THD *thd,
                        uint sql_errno,
                        const char* sqlstate,
                        Sql_condition::enum_warning_level *level,
                        const char* msg,
                        Sql_condition ** cond_hdl);

private:
};


/**
  Internal error handler to process an error from MDL_context::upgrade_lock()
  and mysql_lock_tables(). Used by implementations of HANDLER READ and
  LOCK TABLES LOCAL.
*/

class MDL_deadlock_and_lock_abort_error_handler: public Internal_error_handler
{
public:
  virtual
  bool handle_condition(THD *thd,
                        uint sql_errno,
                        const char *sqlstate,
                        Sql_condition::enum_warning_level *level,
                        const char* msg,
                        Sql_condition **cond_hdl);

  bool need_reopen() const { return m_need_reopen; };
  void init() { m_need_reopen= FALSE; };
private:
  bool m_need_reopen;
};


/**
  Tables that were locked with LOCK TABLES statement.

  Encapsulates a list of TABLE_LIST instances for tables
  locked by LOCK TABLES statement, memory root for metadata locks,
  and, generally, the context of LOCK TABLES statement.

  In LOCK TABLES mode, the locked tables are kept open between
  statements.
  Therefore, we can't allocate metadata locks on execution memory
  root -- as well as tables, the locks need to stay around till
  UNLOCK TABLES is called.
  The locks are allocated in the memory root encapsulated in this
  class.

  Some SQL commands, like FLUSH TABLE or ALTER TABLE, demand that
  the tables they operate on are closed, at least temporarily.
  This class encapsulates a list of TABLE_LIST instances, one
  for each base table from LOCK TABLES list,
  which helps conveniently close the TABLEs when it's necessary
  and later reopen them.

  Implemented in sql_base.cc
*/

class Locked_tables_list
{
private:
  MEM_ROOT m_locked_tables_root;
  TABLE_LIST *m_locked_tables;
  TABLE_LIST **m_locked_tables_last;
  /** An auxiliary array used only in reopen_tables(). */
  TABLE **m_reopen_array;
  /**
    Count the number of tables in m_locked_tables list. We can't
    rely on thd->lock->table_count because it excludes
    non-transactional temporary tables. We need to know
    an exact number of TABLE objects.
  */
  size_t m_locked_tables_count;
public:
  Locked_tables_list()
    :m_locked_tables(NULL),
    m_locked_tables_last(&m_locked_tables),
    m_reopen_array(NULL),
    m_locked_tables_count(0)
  {
    init_sql_alloc(&m_locked_tables_root, MEM_ROOT_BLOCK_SIZE, 0,
                   MYF(MY_THREAD_SPECIFIC));
  }
  void unlock_locked_tables(THD *thd);
  void unlock_locked_table(THD *thd, MDL_ticket *mdl_ticket);
  ~Locked_tables_list()
  {
    reset();
  }
  void reset();
  bool init_locked_tables(THD *thd);
  TABLE_LIST *locked_tables() { return m_locked_tables; }
  void unlink_from_list(THD *thd, TABLE_LIST *table_list,
                        bool remove_from_locked_tables);
  void unlink_all_closed_tables(THD *thd,
                                MYSQL_LOCK *lock,
                                size_t reopen_count);
  bool reopen_tables(THD *thd);
  bool restore_lock(THD *thd, TABLE_LIST *dst_table_list, TABLE *table,
                    MYSQL_LOCK *lock);
  void add_back_last_deleted_lock(TABLE_LIST *dst_table_list);
};


/**
  Storage engine specific thread local data.
*/

struct Ha_data
{
  /**
    Storage engine specific thread local data.
    Lifetime: one user connection.
  */
  void *ha_ptr;
  /**
    0: Life time: one statement within a transaction. If @@autocommit is
    on, also represents the entire transaction.
    @sa trans_register_ha()

    1: Life time: one transaction within a connection.
    If the storage engine does not participate in a transaction,
    this should not be used.
    @sa trans_register_ha()
  */
  Ha_trx_info ha_info[2];
  /**
    NULL: engine is not bound to this thread
    non-NULL: engine is bound to this thread, engine shutdown forbidden
  */
  plugin_ref lock;
  Ha_data() :ha_ptr(NULL) {}
};

/**
  An instance of the global read lock in a connection.
  Implemented in lock.cc.
*/

class Global_read_lock
{
public:
  enum enum_grl_state
  {
    GRL_NONE,
    GRL_ACQUIRED,
    GRL_ACQUIRED_AND_BLOCKS_COMMIT
  };

  Global_read_lock()
    : m_state(GRL_NONE),
      m_mdl_global_shared_lock(NULL),
      m_mdl_blocks_commits_lock(NULL)
  {}

  bool lock_global_read_lock(THD *thd);
  void unlock_global_read_lock(THD *thd);
  /**
    Check if this connection can acquire protection against GRL and
    emit error if otherwise.
  */
  bool can_acquire_protection() const
  {
    if (m_state)
    {
      my_error(ER_CANT_UPDATE_WITH_READLOCK, MYF(0));
      return TRUE;
    }
    return FALSE;
  }
  bool make_global_read_lock_block_commit(THD *thd);
  bool is_acquired() const { return m_state != GRL_NONE; }
  void set_explicit_lock_duration(THD *thd);
private:
  enum_grl_state m_state;
  /**
    In order to acquire the global read lock, the connection must
    acquire shared metadata lock in GLOBAL namespace, to prohibit
    all DDL.
  */
  MDL_ticket *m_mdl_global_shared_lock;
  /**
    Also in order to acquire the global read lock, the connection
    must acquire a shared metadata lock in COMMIT namespace, to
    prohibit commits.
  */
  MDL_ticket *m_mdl_blocks_commits_lock;
};


/*
  Class to facilitate the commit of one transactions waiting for the commit of
  another transaction to complete first.

  This is used during (parallel) replication, to allow different transactions
  to be applied in parallel, but still commit in order.

  The transaction that wants to wait for a prior commit must first register
  to wait with register_wait_for_prior_commit(waitee). Such registration
  must be done holding the waitee->LOCK_wait_commit, to prevent the other
  THD from disappearing during the registration.

  Then during commit, if a THD is registered to wait, it will call
  wait_for_prior_commit() as part of ha_commit_trans(). If no wait is
  registered, or if the waitee for has already completed commit, then
  wait_for_prior_commit() returns immediately.

  And when a THD that may be waited for has completed commit (more precisely
  commit_ordered()), then it must call wakeup_subsequent_commits() to wake
  up any waiters. Note that this must be done at a point that is guaranteed
  to be later than any waiters registering themselves. It is safe to call
  wakeup_subsequent_commits() multiple times, as waiters are removed from
  registration as part of the wakeup.

  The reason for separate register and wait calls is that this allows to
  register the wait early, at a point where the waited-for THD is known to
  exist. And then the actual wait can be done much later, where the
  waited-for THD may have been long gone. By registering early, the waitee
  can signal before disappearing.
*/
struct wait_for_commit
{
  /*
    The LOCK_wait_commit protects the fields subsequent_commits_list and
    wakeup_subsequent_commits_running (for a waitee), and the pointer
    waiterr and associated COND_wait_commit (for a waiter).
  */
  mysql_mutex_t LOCK_wait_commit;
  mysql_cond_t COND_wait_commit;
  /* List of threads that did register_wait_for_prior_commit() on us. */
  wait_for_commit *subsequent_commits_list;
  /* Link field for entries in subsequent_commits_list. */
  wait_for_commit *next_subsequent_commit;
  /*
    Our waitee, if we did register_wait_for_prior_commit(), and were not
    yet woken up. Else NULL.

    When this is cleared for wakeup, the COND_wait_commit condition is
    signalled.
  */
  wait_for_commit *waitee;
  /*
    Generic pointer for use by the transaction coordinator to optimise the
    waiting for improved group commit.

    Currently used by binlog TC to signal that a waiter is ready to commit, so
    that the waitee can grab it and group commit it directly. It is free to be
    used by another transaction coordinator for similar purposes.
  */
  void *opaque_pointer;
  /* The wakeup error code from the waitee. 0 means no error. */
  int wakeup_error;
  /*
    Flag set when wakeup_subsequent_commits_running() is active, see comments
    on that function for details.
  */
  bool wakeup_subsequent_commits_running;
  /*
    This flag can be set when a commit starts, but has not completed yet.
    It is used by binlog group commit to allow a waiting transaction T2 to
    join the group commit of an earlier transaction T1. When T1 has queued
    itself for group commit, it will set the commit_started flag. Then when
    T2 becomes ready to commit and needs to wait for T1 to commit first, T2
    can queue itself before waiting, and thereby participate in the same
    group commit as T1.
  */
  bool commit_started;

  void register_wait_for_prior_commit(wait_for_commit *waitee);
  int wait_for_prior_commit(THD *thd)
  {
    /*
      Quick inline check, to avoid function call and locking in the common case
      where no wakeup is registered, or a registered wait was already signalled.
    */
    if (waitee)
      return wait_for_prior_commit2(thd);
    else
    {
      if (wakeup_error)
        my_error(ER_PRIOR_COMMIT_FAILED, MYF(0));
      return wakeup_error;
    }
  }
  void wakeup_subsequent_commits(int wakeup_error_arg)
  {
    /*
      Do the check inline, so only the wakeup case takes the cost of a function
      call for every commmit.

      Note that the check is done without locking. It is the responsibility of
      the user of the wakeup facility to ensure that no waiters can register
      themselves after the last call to wakeup_subsequent_commits().

      This avoids having to take another lock for every commit, which would be
      pointless anyway - even if we check under lock, there is nothing to
      prevent a waiter from arriving just after releasing the lock.
    */
    if (subsequent_commits_list)
      wakeup_subsequent_commits2(wakeup_error_arg);
  }
  void unregister_wait_for_prior_commit()
  {
    if (waitee)
      unregister_wait_for_prior_commit2();
    else
      wakeup_error= 0;
  }
  /*
    Remove a waiter from the list in the waitee. Used to unregister a wait.
    The caller must be holding the locks of both waiter and waitee.
  */
  void remove_from_list(wait_for_commit **next_ptr_ptr)
  {
    wait_for_commit *cur;

    while ((cur= *next_ptr_ptr) != NULL)
    {
      if (cur == this)
      {
        *next_ptr_ptr= this->next_subsequent_commit;
        break;
      }
      next_ptr_ptr= &cur->next_subsequent_commit;
    }
    waitee= NULL;
  }

  void wakeup(int wakeup_error);

  int wait_for_prior_commit2(THD *thd);
  void wakeup_subsequent_commits2(int wakeup_error);
  void unregister_wait_for_prior_commit2();

  wait_for_commit();
  ~wait_for_commit();
  void reinit();
};


extern "C" void my_message_sql(uint error, const char *str, myf MyFlags);

class THD;
#ifndef DBUG_OFF
void dbug_serve_apcs(THD *thd, int n_calls);
#endif 

/**
  @class THD
  For each client connection we create a separate thread with THD serving as
  a thread/connection descriptor
*/

class THD :public Statement,
           public MDL_context_owner,
           public Open_tables_state
{
private:
  inline bool is_stmt_prepare() const
  { DBUG_ASSERT(0); return Statement::is_stmt_prepare(); }

  inline bool is_stmt_prepare_or_first_sp_execute() const
  { DBUG_ASSERT(0); return Statement::is_stmt_prepare_or_first_sp_execute(); }

  inline bool is_stmt_prepare_or_first_stmt_execute() const
  { DBUG_ASSERT(0); return Statement::is_stmt_prepare_or_first_stmt_execute(); }

  inline bool is_conventional() const
  { DBUG_ASSERT(0); return Statement::is_conventional(); }

  void dec_thread_count(void)
  {
    DBUG_ASSERT(thread_count > 0);
    thread_safe_decrement32(&thread_count);
    signal_thd_deleted();
  }


  void inc_thread_count(void)
  {
    thread_safe_increment32(&thread_count);
  }

public:
  MDL_context mdl_context;

  /* Used to execute base64 coded binlog events in MySQL server */
  Relay_log_info* rli_fake;
  rpl_group_info* rgi_fake;
  /* Slave applier execution context */
  rpl_group_info* rgi_slave;

  union {
    rpl_io_thread_info *rpl_io_info;
    rpl_sql_thread_info *rpl_sql_info;
  } system_thread_info;

  void reset_for_next_command(bool do_clear_errors= 1);
  /*
    Constant for THD::where initialization in the beginning of every query.

    It's needed because we do not save/restore THD::where normally during
    primary (non subselect) query execution.
  */
  static const char * const DEFAULT_WHERE;

#ifdef EMBEDDED_LIBRARY
  struct st_mysql  *mysql;
  unsigned long	 client_stmt_id;
  unsigned long  client_param_count;
  struct st_mysql_bind *client_params;
  char *extra_data;
  ulong extra_length;
  struct st_mysql_data *cur_data;
  struct st_mysql_data *first_data;
  struct st_mysql_data **data_tail;
  void clear_data_list();
  struct st_mysql_data *alloc_new_dataset();
  /*
    In embedded server it points to the statement that is processed
    in the current query. We store some results directly in statement
    fields then.
  */
  struct st_mysql_stmt *current_stmt;
#endif
#ifdef HAVE_QUERY_CACHE
  Query_cache_tls query_cache_tls;
#endif
  NET	  net;				// client connection descriptor
  /** Aditional network instrumentation for the server only. */
  NET_SERVER m_net_server_extension;
  scheduler_functions *scheduler;       // Scheduler for this connection
  Protocol *protocol;			// Current protocol
  Protocol_text   protocol_text;	// Normal protocol
  Protocol_binary protocol_binary;	// Binary protocol
  HASH    user_vars;			// hash for user variables
  String  packet;			// dynamic buffer for network I/O
  String  convert_buffer;               // buffer for charset conversions
  struct  my_rnd_struct rand;		// used for authentication
  struct  system_variables variables;	// Changeable local variables
  struct  system_status_var status_var; // Per thread statistic vars
  struct  system_status_var org_status_var; // For user statistics
  struct  system_status_var *initial_status_var; /* used by show status */
  THR_LOCK_INFO lock_info;              // Locking info of this thread
  /**
    Protects THD data accessed from other threads:
    - thd->query and thd->query_length (used by SHOW ENGINE
      INNODB STATUS and SHOW PROCESSLIST
    - thd->db and thd->db_length (used in SHOW PROCESSLIST)
    - thd->mysys_var (used by KILL statement and shutdown).
    Is locked when THD is deleted.
  */
  mysql_mutex_t LOCK_thd_data;
  /* Protect kill information */
  mysql_mutex_t LOCK_thd_kill;

  /* all prepared statements and cursors of this connection */
  Statement_map stmt_map;

  /* Last created prepared statement */
  Statement *last_stmt;
  inline void set_last_stmt(Statement *stmt)
  { last_stmt= (is_error() ? NULL : stmt); }
  inline void clear_last_stmt() { last_stmt= NULL; }

  /*
    A pointer to the stack frame of handle_one_connection(),
    which is called first in the thread for handling a client
  */
  char	  *thread_stack;

  /**
    Currently selected catalog.
  */
  char *catalog;

  /**
    @note
    Some members of THD (currently 'Statement::db',
    'catalog' and 'query')  are set and alloced by the slave SQL thread
    (for the THD of that thread); that thread is (and must remain, for now)
    the only responsible for freeing these 3 members. If you add members
    here, and you add code to set them in replication, don't forget to
    free_them_and_set_them_to_0 in replication properly. For details see
    the 'err:' label of the handle_slave_sql() in sql/slave.cc.

    @see handle_slave_sql
  */

  Security_context main_security_ctx;
  Security_context *security_ctx;

  /*
    Points to info-string that we show in SHOW PROCESSLIST
    You are supposed to update thd->proc_info only if you have coded
    a time-consuming piece that MySQL can get stuck in for a long time.

    Set it using the  thd_proc_info(THD *thread, const char *message)
    macro/function.

    This member is accessed and assigned without any synchronization.
    Therefore, it may point only to constant (statically
    allocated) strings, which memory won't go away over time.
  */
  const char *proc_info;

private:
  unsigned int m_current_stage_key;

public:
  void enter_stage(const PSI_stage_info *stage,
                   const char *calling_func,
                   const char *calling_file,
                   const unsigned int calling_line)
  {
    DBUG_PRINT("THD::enter_stage", ("%s:%d", calling_file, calling_line));
    DBUG_ASSERT(stage);
    m_current_stage_key= stage->m_key;
    proc_info= stage->m_name;
#if defined(ENABLED_PROFILING)
    profiling.status_change(stage->m_name, calling_func, calling_file,
                            calling_line);
#endif
#ifdef HAVE_PSI_THREAD_INTERFACE
    MYSQL_SET_STAGE(m_current_stage_key, calling_file, calling_line);
#endif
  }

  void backup_stage(PSI_stage_info *stage)
  {
    stage->m_key= m_current_stage_key;
    stage->m_name= proc_info;
  }

  const char *get_proc_info() const
  { return proc_info; }

  /*
    Used in error messages to tell user in what part of MySQL we found an
    error. E. g. when where= "having clause", if fix_fields() fails, user
    will know that the error was in having clause.
  */
  const char *where;

  /* Needed by MariaDB semi sync replication */
  Trans_binlog_info *semisync_info;

  ulonglong client_capabilities;  /* What the client supports */
  ulong max_client_packet_length;

  HASH		handler_tables_hash;
  /*
    A thread can hold named user-level locks. This variable
    contains granted tickets if a lock is present. See item_func.cc and
    chapter 'Miscellaneous functions', for functions GET_LOCK, RELEASE_LOCK.
  */
  HASH ull_hash;
#ifndef DBUG_OFF
  uint dbug_sentry; // watch out for memory corruption
#endif
  struct st_my_thread_var *mysys_var;
private:
  /*
    Type of current query: COM_STMT_PREPARE, COM_QUERY, etc. Set from
    first byte of the packet in do_command()
  */
  enum enum_server_command m_command;

public:
  uint32     file_id;			// for LOAD DATA INFILE
  /* remote (peer) port */
  uint16     peer_port;
  my_time_t  start_time;             // start_time and its sec_part 
  ulong      start_time_sec_part;    // are almost always used separately
  my_hrtime_t user_time;
  // track down slow pthread_create
  ulonglong  prior_thr_create_utime, thr_create_utime;
  ulonglong  start_utime, utime_after_lock, utime_after_query;

  // Process indicator
  struct {
    /*
      true, if the currently running command can send progress report
      packets to a client. Set by mysql_execute_command() for safe commands
      See CF_REPORT_PROGRESS
    */
    bool       report_to_client;
    /*
      true, if we will send progress report packets to a client
      (client has requested them, see MARIADB_CLIENT_PROGRESS; report_to_client
      is true; not in sub-statement)
    */
    bool       report;
    uint       stage, max_stage;
    ulonglong  counter, max_counter;
    ulonglong  next_report_time;
    Query_arena *arena;
  } progress;

  thr_lock_type update_lock_default;
  Delayed_insert *di;

  /* <> 0 if we are inside of trigger or stored function. */
  uint in_sub_stmt;
  /* True when opt_userstat_running is set at start of query */
  bool userstat_running;
  /*
    True if we have to log all errors. Are set by some engines to temporary
    force errors to the error log.
  */
  bool log_all_errors;

  /* Do not set socket timeouts for wait_timeout (used with threadpool) */
  bool skip_wait_timeout;

  bool prepare_derived_at_open;

  /* Set to 1 if status of this THD is already in global status */
  bool status_in_global;

  /* 
    To signal that the tmp table to be created is created for materialized
    derived table or a view.
  */ 
  bool create_tmp_table_for_derived;

  bool save_prep_leaf_list;

  /* container for handler's private per-connection data */
  Ha_data ha_data[MAX_HA];

#ifndef MYSQL_CLIENT
  binlog_cache_mngr *  binlog_setup_trx_data();

  /*
    Public interface to write RBR events to the binlog
  */
  void binlog_start_trans_and_stmt();
  void binlog_set_stmt_begin();
  int binlog_write_table_map(TABLE *table, bool is_transactional,
                             my_bool *with_annotate= 0);
  int binlog_write_row(TABLE* table, bool is_transactional,
                       const uchar *buf);
  int binlog_delete_row(TABLE* table, bool is_transactional,
                        const uchar *buf);
  int binlog_update_row(TABLE* table, bool is_transactional,
                        const uchar *old_data, const uchar *new_data);
  static void binlog_prepare_row_images(TABLE* table);

  void set_server_id(uint32 sid) { variables.server_id = sid; }

  /*
    Member functions to handle pending event for row-level logging.
  */
  template <class RowsEventT> Rows_log_event*
    binlog_prepare_pending_rows_event(TABLE* table, uint32 serv_id,
                                      size_t needed,
                                      bool is_transactional,
                                      RowsEventT* hint);
  Rows_log_event* binlog_get_pending_rows_event(bool is_transactional) const;
  void binlog_set_pending_rows_event(Rows_log_event* ev, bool is_transactional);
  inline int binlog_flush_pending_rows_event(bool stmt_end)
  {
    return (binlog_flush_pending_rows_event(stmt_end, FALSE) || 
            binlog_flush_pending_rows_event(stmt_end, TRUE));
  }
  int binlog_flush_pending_rows_event(bool stmt_end, bool is_transactional);
  int binlog_remove_pending_rows_event(bool clear_maps, bool is_transactional);

  /**
    Determine the binlog format of the current statement.

    @retval 0 if the current statement will be logged in statement
    format.
    @retval nonzero if the current statement will be logged in row
    format.
   */
  int is_current_stmt_binlog_format_row() const {
    DBUG_ASSERT(current_stmt_binlog_format == BINLOG_FORMAT_STMT ||
                current_stmt_binlog_format == BINLOG_FORMAT_ROW);
    return current_stmt_binlog_format == BINLOG_FORMAT_ROW;
  }
  /**
    Determine if binlogging is disabled for this session
    @retval 0 if the current statement binlogging is disabled
              (could be because of binlog closed/binlog option
               is set to false).
    @retval 1 if the current statement will be binlogged
  */
  inline bool is_current_stmt_binlog_disabled() const
  {
    return (!(variables.option_bits & OPTION_BIN_LOG) ||
            !mysql_bin_log.is_open());
  }

  enum binlog_filter_state
  {
    BINLOG_FILTER_UNKNOWN,
    BINLOG_FILTER_CLEAR,
    BINLOG_FILTER_SET
  };

  inline void reset_binlog_local_stmt_filter()
  {
    m_binlog_filter_state= BINLOG_FILTER_UNKNOWN;
  }

  inline void clear_binlog_local_stmt_filter()
  {
    DBUG_ASSERT(m_binlog_filter_state == BINLOG_FILTER_UNKNOWN);
    m_binlog_filter_state= BINLOG_FILTER_CLEAR;
  }

  inline void set_binlog_local_stmt_filter()
  {
    DBUG_ASSERT(m_binlog_filter_state == BINLOG_FILTER_UNKNOWN);
    m_binlog_filter_state= BINLOG_FILTER_SET;
  }

  inline binlog_filter_state get_binlog_local_stmt_filter()
  {
    return m_binlog_filter_state;
  }

private:
  /**
    Indicate if the current statement should be discarded
    instead of written to the binlog.
    This is used to discard special statements, such as
    DML or DDL that affects only 'local' (non replicated)
    tables, such as performance_schema.*
  */
  binlog_filter_state m_binlog_filter_state;

  /**
    Indicates the format in which the current statement will be
    logged.  This can only be set from @c decide_logging_format().
  */
  enum_binlog_format current_stmt_binlog_format;

  /**
    Bit field for the state of binlog warnings.

    The first Lex::BINLOG_STMT_UNSAFE_COUNT bits list all types of
    unsafeness that the current statement has.

    This must be a member of THD and not of LEX, because warnings are
    detected and issued in different places (@c
    decide_logging_format() and @c binlog_query(), respectively).
    Between these calls, the THD->lex object may change; e.g., if a
    stored routine is invoked.  Only THD persists between the calls.
  */
  uint32 binlog_unsafe_warning_flags;

  /*
    Number of outstanding table maps, i.e., table maps in the
    transaction cache.
  */
  uint binlog_table_maps;
public:
  void issue_unsafe_warnings();

  uint get_binlog_table_maps() const {
    return binlog_table_maps;
  }
  void clear_binlog_table_maps() {
    binlog_table_maps= 0;
  }
#endif /* MYSQL_CLIENT */

public:

  struct st_transactions {
    SAVEPOINT *savepoints;
    THD_TRANS all;			// Trans since BEGIN WORK
    THD_TRANS stmt;			// Trans for current statement
    bool on;                            // see ha_enable_transaction()
    XID_STATE xid_state;
    WT_THD wt;                          ///< for deadlock detection
    Rows_log_event *m_pending_rows_event;

    /*
       Tables changed in transaction (that must be invalidated in query cache).
       List contain only transactional tables, that not invalidated in query
       cache (instead of full list of changed in transaction tables).
    */
    CHANGED_TABLE_LIST* changed_tables;
    MEM_ROOT mem_root; // Transaction-life memory allocation pool
    void cleanup()
    {
      DBUG_ENTER("thd::cleanup");
      changed_tables= 0;
      savepoints= 0;
      /*
        If rm_error is raised, it means that this piece of a distributed
        transaction has failed and must be rolled back. But the user must
        rollback it explicitly, so don't start a new distributed XA until
        then.
      */
      if (!xid_state.rm_error)
        xid_state.xid.null();
      free_root(&mem_root,MYF(MY_KEEP_PREALLOC));
      DBUG_VOID_RETURN;
    }
    my_bool is_active()
    {
      return (all.ha_list != NULL);
    }
    st_transactions()
    {
      bzero((char*)this, sizeof(*this));
      xid_state.xid.null();
      init_sql_alloc(&mem_root, ALLOC_ROOT_MIN_BLOCK_SIZE, 0,
                     MYF(MY_THREAD_SPECIFIC));
    }
  } transaction;
  Global_read_lock global_read_lock;
  Field      *dup_field;
#ifndef __WIN__
  sigset_t signals;
#endif
#ifdef SIGNAL_WITH_VIO_CLOSE
  Vio* active_vio;
#endif
  /*
    This is to track items changed during execution of a prepared
    statement/stored procedure. It's created by
    nocheck_register_item_tree_change() in memory root of THD, and freed in
    rollback_item_tree_changes(). For conventional execution it's always
    empty.
  */
  Item_change_list change_list;

  /*
    A permanent memory area of the statement. For conventional
    execution, the parsed tree and execution runtime reside in the same
    memory root. In this case stmt_arena points to THD. In case of
    a prepared statement or a stored procedure statement, thd->mem_root
    conventionally points to runtime memory, and thd->stmt_arena
    points to the memory of the PS/SP, where the parsed tree of the
    statement resides. Whenever you need to perform a permanent
    transformation of a parsed tree, you should allocate new memory in
    stmt_arena, to allow correct re-execution of PS/SP.
    Note: in the parser, stmt_arena == thd, even for PS/SP.
  */
  Query_arena *stmt_arena;

  void *bulk_param;

  /*
    map for tables that will be updated for a multi-table update query
    statement, for other query statements, this will be zero.
  */
  table_map table_map_for_update;

  /* Tells if LAST_INSERT_ID(#) was called for the current statement */
  bool arg_of_last_insert_id_function;
  /*
    ALL OVER THIS FILE, "insert_id" means "*automatically generated* value for
    insertion into an auto_increment column".
  */
  /*
    This is the first autogenerated insert id which was *successfully*
    inserted by the previous statement (exactly, if the previous statement
    didn't successfully insert an autogenerated insert id, then it's the one
    of the statement before, etc).
    It can also be set by SET LAST_INSERT_ID=# or SELECT LAST_INSERT_ID(#).
    It is returned by LAST_INSERT_ID().
  */
  ulonglong  first_successful_insert_id_in_prev_stmt;
  /*
    Variant of the above, used for storing in statement-based binlog. The
    difference is that the one above can change as the execution of a stored
    function progresses, while the one below is set once and then does not
    change (which is the value which statement-based binlog needs).
  */
  ulonglong  first_successful_insert_id_in_prev_stmt_for_binlog;
  /*
    This is the first autogenerated insert id which was *successfully*
    inserted by the current statement. It is maintained only to set
    first_successful_insert_id_in_prev_stmt when statement ends.
  */
  ulonglong  first_successful_insert_id_in_cur_stmt;
  /*
    We follow this logic:
    - when stmt starts, first_successful_insert_id_in_prev_stmt contains the
    first insert id successfully inserted by the previous stmt.
    - as stmt makes progress, handler::insert_id_for_cur_row changes;
    every time get_auto_increment() is called,
    auto_inc_intervals_in_cur_stmt_for_binlog is augmented with the
    reserved interval (if statement-based binlogging).
    - at first successful insertion of an autogenerated value,
    first_successful_insert_id_in_cur_stmt is set to
    handler::insert_id_for_cur_row.
    - when stmt goes to binlog,
    auto_inc_intervals_in_cur_stmt_for_binlog is binlogged if
    non-empty.
    - when stmt ends, first_successful_insert_id_in_prev_stmt is set to
    first_successful_insert_id_in_cur_stmt.
  */
  /*
    stmt_depends_on_first_successful_insert_id_in_prev_stmt is set when
    LAST_INSERT_ID() is used by a statement.
    If it is set, first_successful_insert_id_in_prev_stmt_for_binlog will be
    stored in the statement-based binlog.
    This variable is CUMULATIVE along the execution of a stored function or
    trigger: if one substatement sets it to 1 it will stay 1 until the
    function/trigger ends, thus making sure that
    first_successful_insert_id_in_prev_stmt_for_binlog does not change anymore
    and is propagated to the caller for binlogging.
  */
  bool       stmt_depends_on_first_successful_insert_id_in_prev_stmt;
  /*
    List of auto_increment intervals reserved by the thread so far, for
    storage in the statement-based binlog.
    Note that its minimum is not first_successful_insert_id_in_cur_stmt:
    assuming a table with an autoinc column, and this happens:
    INSERT INTO ... VALUES(3);
    SET INSERT_ID=3; INSERT IGNORE ... VALUES (NULL);
    then the latter INSERT will insert no rows
    (first_successful_insert_id_in_cur_stmt == 0), but storing "INSERT_ID=3"
    in the binlog is still needed; the list's minimum will contain 3.
    This variable is cumulative: if several statements are written to binlog
    as one (stored functions or triggers are used) this list is the
    concatenation of all intervals reserved by all statements.
  */
  Discrete_intervals_list auto_inc_intervals_in_cur_stmt_for_binlog;
  /* Used by replication and SET INSERT_ID */
  Discrete_intervals_list auto_inc_intervals_forced;
  /*
    There is BUG#19630 where statement-based replication of stored
    functions/triggers with two auto_increment columns breaks.
    We however ensure that it works when there is 0 or 1 auto_increment
    column; our rules are
    a) on master, while executing a top statement involving substatements,
    first top- or sub- statement to generate auto_increment values wins the
    exclusive right to see its values be written to binlog (the write
    will be done by the statement or its caller), and the losers won't see
    their values be written to binlog.
    b) on slave, while replicating a top statement involving substatements,
    first top- or sub- statement to need to read auto_increment values from
    the master's binlog wins the exclusive right to read them (so the losers
    won't read their values from binlog but instead generate on their own).
    a) implies that we mustn't backup/restore
    auto_inc_intervals_in_cur_stmt_for_binlog.
    b) implies that we mustn't backup/restore auto_inc_intervals_forced.

    If there are more than 1 auto_increment columns, then intervals for
    different columns may mix into the
    auto_inc_intervals_in_cur_stmt_for_binlog list, which is logically wrong,
    but there is no point in preventing this mixing by preventing intervals
    from the secondly inserted column to come into the list, as such
    prevention would be wrong too.
    What will happen in the case of
    INSERT INTO t1 (auto_inc) VALUES(NULL);
    where t1 has a trigger which inserts into an auto_inc column of t2, is
    that in binlog we'll store the interval of t1 and the interval of t2 (when
    we store intervals, soon), then in slave, t1 will use both intervals, t2
    will use none; if t1 inserts the same number of rows as on master,
    normally the 2nd interval will not be used by t1, which is fine. t2's
    values will be wrong if t2's internal auto_increment counter is different
    from what it was on master (which is likely). In 5.1, in mixed binlogging
    mode, row-based binlogging is used for such cases where two
    auto_increment columns are inserted.
  */
  inline void record_first_successful_insert_id_in_cur_stmt(ulonglong id_arg)
  {
    if (first_successful_insert_id_in_cur_stmt == 0)
      first_successful_insert_id_in_cur_stmt= id_arg;
  }
  inline ulonglong read_first_successful_insert_id_in_prev_stmt(void)
  {
    if (!stmt_depends_on_first_successful_insert_id_in_prev_stmt)
    {
      /* It's the first time we read it */
      first_successful_insert_id_in_prev_stmt_for_binlog=
        first_successful_insert_id_in_prev_stmt;
      stmt_depends_on_first_successful_insert_id_in_prev_stmt= 1;
    }
    return first_successful_insert_id_in_prev_stmt;
  }
  /*
    Used by Intvar_log_event::do_apply_event() and by "SET INSERT_ID=#"
    (mysqlbinlog). We'll soon add a variant which can take many intervals in
    argument.
  */
  inline void force_one_auto_inc_interval(ulonglong next_id)
  {
    auto_inc_intervals_forced.empty(); // in case of multiple SET INSERT_ID
    auto_inc_intervals_forced.append(next_id, ULONGLONG_MAX, 0);
  }

  ulonglong  limit_found_rows;

private:
  /**
    Stores the result of ROW_COUNT() function.

    ROW_COUNT() function is a MySQL extention, but we try to keep it
    similar to ROW_COUNT member of the GET DIAGNOSTICS stack of the SQL
    standard (see SQL99, part 2, search for ROW_COUNT). It's value is
    implementation defined for anything except INSERT, DELETE, UPDATE.

    ROW_COUNT is assigned according to the following rules:

      - In my_ok():
        - for DML statements: to the number of affected rows;
        - for DDL statements: to 0.

      - In my_eof(): to -1 to indicate that there was a result set.

        We derive this semantics from the JDBC specification, where int
        java.sql.Statement.getUpdateCount() is defined to (sic) "return the
        current result as an update count; if the result is a ResultSet
        object or there are no more results, -1 is returned".

      - In my_error(): to -1 to be compatible with the MySQL C API and
        MySQL ODBC driver.

      - For SIGNAL statements: to 0 per WL#2110 specification (see also
        sql_signal.cc comment). Zero is used since that's the "default"
        value of ROW_COUNT in the diagnostics area.
  */

  longlong m_row_count_func;    /* For the ROW_COUNT() function */

public:
  inline longlong get_row_count_func() const
  {
    return m_row_count_func;
  }

  inline void set_row_count_func(longlong row_count_func)
  {
    m_row_count_func= row_count_func;
  }

  ha_rows    cuted_fields;

private:
  /*
    number of rows we actually sent to the client, including "synthetic"
    rows in ROLLUP etc.
  */
  ha_rows    m_sent_row_count;

  /**
    Number of rows read and/or evaluated for a statement. Used for
    slow log reporting.

    An examined row is defined as a row that is read and/or evaluated
    according to a statement condition, including in
    create_sort_index(). Rows may be counted more than once, e.g., a
    statement including ORDER BY could possibly evaluate the row in
    filesort() before reading it for e.g. update.
  */
  ha_rows    m_examined_row_count;

public:
  ha_rows get_sent_row_count() const
  { return m_sent_row_count; }

  ha_rows get_examined_row_count() const
  { return m_examined_row_count; }

  void set_sent_row_count(ha_rows count);
  void set_examined_row_count(ha_rows count);

  void inc_sent_row_count(ha_rows count);
  void inc_examined_row_count(ha_rows count);

  void inc_status_created_tmp_disk_tables();
  void inc_status_created_tmp_files();
  void inc_status_created_tmp_tables();
  void inc_status_select_full_join();
  void inc_status_select_full_range_join();
  void inc_status_select_range();
  void inc_status_select_range_check();
  void inc_status_select_scan();
  void inc_status_sort_merge_passes();
  void inc_status_sort_range();
  void inc_status_sort_rows(ha_rows count);
  void inc_status_sort_scan();
  void set_status_no_index_used();
  void set_status_no_good_index_used();

  /**
    The number of rows and/or keys examined by the query, both read,
    changed or written.
  */
  ulonglong accessed_rows_and_keys;

  /**
    Check if the number of rows accessed by a statement exceeded
    LIMIT ROWS EXAMINED. If so, signal the query engine to stop execution.
  */
  void check_limit_rows_examined()
  {
    if (++accessed_rows_and_keys > lex->limit_rows_examined_cnt)
      set_killed(ABORT_QUERY);
  }

  USER_CONN *user_connect;
  CHARSET_INFO *db_charset;
#if defined(ENABLED_PROFILING)
  PROFILING  profiling;
#endif

  /** Current statement digest. */
  sql_digest_state *m_digest;
  /** Current statement digest token array. */
  unsigned char *m_token_array;
  /** Top level statement digest. */
  sql_digest_state m_digest_state;

  /** Current statement instrumentation. */
  PSI_statement_locker *m_statement_psi;
#ifdef HAVE_PSI_STATEMENT_INTERFACE
  /** Current statement instrumentation state. */
  PSI_statement_locker_state m_statement_state;
#endif /* HAVE_PSI_STATEMENT_INTERFACE */
  /** Idle instrumentation. */
  PSI_idle_locker *m_idle_psi;
#ifdef HAVE_PSI_IDLE_INTERFACE
  /** Idle instrumentation state. */
  PSI_idle_locker_state m_idle_state;
#endif /* HAVE_PSI_IDLE_INTERFACE */

  /*
    Id of current query. Statement can be reused to execute several queries
    query_id is global in context of the whole MySQL server.
    ID is automatically generated from mutex-protected counter.
    It's used in handler code for various purposes: to check which columns
    from table are necessary for this select, to check if it's necessary to
    update auto-updatable fields (like auto_increment and timestamp).
  */
  query_id_t query_id;
  ulong      col_access;

  /* Statement id is thread-wide. This counter is used to generate ids */
  ulong      statement_id_counter;
  ulong	     rand_saved_seed1, rand_saved_seed2;
  ulong      query_plan_flags; 
  ulong      query_plan_fsort_passes; 
  pthread_t  real_id;                           /* For debugging */
  my_thread_id  thread_id, thread_dbug_id;
  uint32      os_thread_id;
  uint	     tmp_table, global_disable_checkpoint;
  uint	     server_status,open_options;
  enum enum_thread_type system_thread;
  uint       select_number;             //number of select (used for EXPLAIN)
  /*
    Current or next transaction isolation level.
    When a connection is established, the value is taken from
    @@session.tx_isolation (default transaction isolation for
    the session), which is in turn taken from @@global.tx_isolation
    (the global value).
    If there is no transaction started, this variable
    holds the value of the next transaction's isolation level.
    When a transaction starts, the value stored in this variable
    becomes "actual".
    At transaction commit or rollback, we assign this variable
    again from @@session.tx_isolation.
    The only statement that can otherwise change the value
    of this variable is SET TRANSACTION ISOLATION LEVEL.
    Its purpose is to effect the isolation level of the next
    transaction in this session. When this statement is executed,
    the value in this variable is changed. However, since
    this statement is only allowed when there is no active
    transaction, this assignment (naturally) only affects the
    upcoming transaction.
    At the end of the current active transaction the value is
    be reset again from @@session.tx_isolation, as described
    above.
  */
  enum_tx_isolation tx_isolation;
  /*
    Current or next transaction access mode.
    See comment above regarding tx_isolation.
  */
  bool              tx_read_only;
  enum_check_fields count_cuted_fields;

  DYNAMIC_ARRAY user_var_events;        /* For user variables replication */
  MEM_ROOT      *user_var_events_alloc; /* Allocate above array elements here */

  /*
    Define durability properties that engines may check to
    improve performance. Not yet used in MariaDB
  */
  enum durability_properties durability_property;
 
  /*
    If checking this in conjunction with a wait condition, please
    include a check after enter_cond() if you want to avoid a race
    condition. For details see the implementation of awake(),
    especially the "broadcast" part.
  */
  killed_state volatile killed;

  /*
    The following is used if one wants to have a specific error number and
    text for the kill
  */
  struct err_info
  {
    int no;
    const char msg[256];
  } *killed_err;

  /* See also thd_killed() */
  inline bool check_killed()
  {
    if (killed)
      return TRUE;
    if (apc_target.have_apc_requests())
      apc_target.process_apc_requests(); 
    return FALSE;
  }

  /* scramble - random string sent to client on handshake */
  char	     scramble[SCRAMBLE_LENGTH+1];

  /*
    If this is a slave, the name of the connection stored here.
    This is used for taging error messages in the log files.
  */
  LEX_STRING connection_name;
  char       default_master_connection_buff[MAX_CONNECTION_NAME+1];
  uint8      password; /* 0, 1 or 2 */
  uint8      failed_com_change_user;
  bool       slave_thread;
  bool       extra_port;                        /* If extra connection */

  bool	     no_errors;

  /**
    Set to TRUE if execution of the current compound statement
    can not continue. In particular, disables activation of
    CONTINUE or EXIT handlers of stored routines.
    Reset in the end of processing of the current user request, in
    @see THD::reset_for_next_command().
  */
  bool is_fatal_error;
  /**
    Set by a storage engine to request the entire
    transaction (that possibly spans multiple engines) to
    rollback. Reset in ha_rollback.
  */
  bool       transaction_rollback_request;
  /**
    TRUE if we are in a sub-statement and the current error can
    not be safely recovered until we left the sub-statement mode.
    In particular, disables activation of CONTINUE and EXIT
    handlers inside sub-statements. E.g. if it is a deadlock
    error and requires a transaction-wide rollback, this flag is
    raised (traditionally, MySQL first has to close all the reads
    via @see handler::ha_index_or_rnd_end() and only then perform
    the rollback).
    Reset to FALSE when we leave the sub-statement mode.
  */
  bool       is_fatal_sub_stmt_error;
  bool	     query_start_used, rand_used, time_zone_used;
  bool       query_start_sec_part_used;
  /* for IS NULL => = last_insert_id() fix in remove_eq_conds() */
  bool       substitute_null_with_insert_id;
  bool	     in_lock_tables;
  bool       bootstrap, cleanup_done, free_connection_done;

  /**  is set if some thread specific value(s) used in a statement. */
  bool       thread_specific_used;
  /**  
    is set if a statement accesses a temporary table created through
    CREATE TEMPORARY TABLE. 
  */
  bool	     charset_is_system_charset, charset_is_collation_connection;
  bool       charset_is_character_set_filesystem;
  bool       enable_slow_log;   /* enable slow log for current statement */
  bool	     abort_on_warning;
  bool 	     got_warning;       /* Set on call to push_warning() */
  /* set during loop of derived table processing */
  bool       derived_tables_processing;
  bool       tablespace_op;	/* This is TRUE in DISCARD/IMPORT TABLESPACE */
  /* True if we have to log the current statement */
  bool	     log_current_statement;
  /**
    True if a slave error. Causes the slave to stop. Not the same
    as the statement execution error (is_error()), since
    a statement may be expected to return an error, e.g. because
    it returned an error on master, and this is OK on the slave.
  */
  bool       is_slave_error;
  /*
    True when a transaction is queued up for binlog group commit.
    Used so that if another transaction needs to wait for a row lock held by
    this transaction, it can signal to trigger the group commit immediately,
    skipping the normal --binlog-commit-wait-count wait.
  */
  bool waiting_on_group_commit;
  /*
    Set true when another transaction goes to wait on a row lock held by this
    transaction. Used together with waiting_on_group_commit.
  */
  bool has_waiter;
  /*
    In case of a slave, set to the error code the master got when executing
    the query. 0 if no error on the master.
  */
  int	     slave_expected_error;

  sp_rcontext *spcont;		// SP runtime context
  sp_cache   *sp_proc_cache;
  sp_cache   *sp_func_cache;

  /** number of name_const() substitutions, see sp_head.cc:subst_spvars() */
  uint       query_name_consts;

  /*
    If we do a purge of binary logs, log index info of the threads
    that are currently reading it needs to be adjusted. To do that
    each thread that is using LOG_INFO needs to adjust the pointer to it
  */
  LOG_INFO*  current_linfo;
  NET*       slave_net;			// network connection from slave -> m.

  /*
    Used to update global user stats.  The global user stats are updated
    occasionally with the 'diff' variables.  After the update, the 'diff'
    variables are reset to 0.
  */
  /* Time when the current thread connected to MySQL. */
  time_t current_connect_time;
  /* Last time when THD stats were updated in global_user_stats. */
  time_t last_global_update_time;
  /* Number of commands not reflected in global_user_stats yet. */
  uint select_commands, update_commands, other_commands;
  ulonglong start_cpu_time;
  ulonglong start_bytes_received;

  /* Used by the sys_var class to store temporary values */
  union
  {
    my_bool   my_bool_value;
    int       int_value;
    uint      uint_value;
    long      long_value;
    ulong     ulong_value;
    ulonglong ulonglong_value;
    double    double_value;
    void      *ptr_value;
  } sys_var_tmp;

  struct {
    /*
      If true, mysql_bin_log::write(Log_event) call will not write events to
      binlog, and maintain 2 below variables instead (use
      mysql_bin_log.start_union_events to turn this on)
    */
    bool do_union;
    /*
      If TRUE, at least one mysql_bin_log::write(Log_event) call has been
      made after last mysql_bin_log.start_union_events() call.
    */
    bool unioned_events;
    /*
      If TRUE, at least one mysql_bin_log::write(Log_event e), where
      e.cache_stmt == TRUE call has been made after last
      mysql_bin_log.start_union_events() call.
    */
    bool unioned_events_trans;

    /*
      'queries' (actually SP statements) that run under inside this binlog
      union have thd->query_id >= first_query_id.
    */
    query_id_t first_query_id;
  } binlog_evt_union;

  /**
    Internal parser state.
    Note that since the parser is not re-entrant, we keep only one parser
    state here. This member is valid only when executing code during parsing.
  */
  Parser_state *m_parser_state;

  Locked_tables_list locked_tables_list;

#ifdef WITH_PARTITION_STORAGE_ENGINE
  partition_info *work_part_info;
#endif

#ifndef EMBEDDED_LIBRARY
  /**
    Array of active audit plugins which have been used by this THD.
    This list is later iterated to invoke release_thd() on those
    plugins.
  */
  DYNAMIC_ARRAY audit_class_plugins;
  /**
    Array of bits indicating which audit classes have already been
    added to the list of audit plugins which are currently in use.
  */
  unsigned long audit_class_mask[MYSQL_AUDIT_CLASS_MASK_SIZE];
#endif

#if defined(ENABLED_DEBUG_SYNC)
  /* Debug Sync facility. See debug_sync.cc. */
  struct st_debug_sync_control *debug_sync_control;
#endif /* defined(ENABLED_DEBUG_SYNC) */
  THD(my_thread_id id, bool is_wsrep_applier= false);

  ~THD();

  void init(void);
  /*
    Initialize memory roots necessary for query processing and (!)
    pre-allocate memory for it. We can't do that in THD constructor because
    there are use cases (acl_init, delayed inserts, watcher threads,
    killing mysqld) where it's vital to not allocate excessive and not used
    memory. Note, that we still don't return error from init_for_queries():
    if preallocation fails, we should notice that at the first call to
    alloc_root.
  */
  void init_for_queries();
  void update_all_stats();
  void update_stats(void);
  void change_user(void);
  void cleanup(void);
  void cleanup_after_query();
  void free_connection();
  void reset_for_reuse();
  bool store_globals();
  void reset_globals();
#ifdef SIGNAL_WITH_VIO_CLOSE
  inline void set_active_vio(Vio* vio)
  {
    mysql_mutex_lock(&LOCK_thd_data);
    active_vio = vio;
    mysql_mutex_unlock(&LOCK_thd_data);
  }
  inline void clear_active_vio()
  {
    mysql_mutex_lock(&LOCK_thd_data);
    active_vio = 0;
    mysql_mutex_unlock(&LOCK_thd_data);
  }
  void close_active_vio();
#endif
  void awake(killed_state state_to_set);
 
  /** Disconnect the associated communication endpoint. */
  void disconnect();


  /*
    Allows this thread to serve as a target for others to schedule Async 
    Procedure Calls on.

    It's possible to schedule any code to be executed this way, by
    inheriting from the Apc_call object. Currently, only
    Show_explain_request uses this.
  */
  Apc_target apc_target;

#ifndef MYSQL_CLIENT
  enum enum_binlog_query_type {
    /* The query can be logged in row format or in statement format. */
    ROW_QUERY_TYPE,
    
    /* The query has to be logged in statement format. */
    STMT_QUERY_TYPE,
    
    QUERY_TYPE_COUNT
  };

  int binlog_query(enum_binlog_query_type qtype,
                   char const *query, ulong query_len, bool is_trans,
                   bool direct, bool suppress_use,
                   int errcode);
#endif

  inline void
  enter_cond(mysql_cond_t *cond, mysql_mutex_t* mutex,
             const PSI_stage_info *stage, PSI_stage_info *old_stage,
             const char *src_function, const char *src_file,
             int src_line)
  {
    mysql_mutex_assert_owner(mutex);
    mysys_var->current_mutex = mutex;
    mysys_var->current_cond = cond;
    if (old_stage)
      backup_stage(old_stage);
    if (stage)
      enter_stage(stage, src_function, src_file, src_line);
  }
  inline void exit_cond(const PSI_stage_info *stage,
                        const char *src_function, const char *src_file,
                        int src_line)
  {
    /*
      Putting the mutex unlock in thd->exit_cond() ensures that
      mysys_var->current_mutex is always unlocked _before_ mysys_var->mutex is
      locked (if that would not be the case, you'll get a deadlock if someone
      does a THD::awake() on you).
    */
    mysql_mutex_unlock(mysys_var->current_mutex);
    mysql_mutex_lock(&mysys_var->mutex);
    mysys_var->current_mutex = 0;
    mysys_var->current_cond = 0;
    if (stage)
      enter_stage(stage, src_function, src_file, src_line);
    mysql_mutex_unlock(&mysys_var->mutex);
    return;
  }
  virtual int is_killed() { return killed; }
  virtual THD* get_thd() { return this; }

  /**
    A callback to the server internals that is used to address
    special cases of the locking protocol.
    Invoked when acquiring an exclusive lock, for each thread that
    has a conflicting shared metadata lock.

    This function:
    - aborts waiting of the thread on a data lock, to make it notice
      the pending exclusive lock and back off.
    - if the thread is an INSERT DELAYED thread, sends it a KILL
      signal to terminate it.

    @note This function does not wait for the thread to give away its
          locks. Waiting is done outside for all threads at once.

    @param ctx_in_use           The MDL context owner (thread) to wake up.
    @param needs_thr_lock_abort Indicates that to wake up thread
                                this call needs to abort its waiting
                                on table-level lock.

    @retval  TRUE  if the thread was woken up
    @retval  FALSE otherwise.
   */
  virtual bool notify_shared_lock(MDL_context_owner *ctx_in_use,
                                  bool needs_thr_lock_abort);

  // End implementation of MDL_context_owner interface.

  inline bool is_strict_mode() const
  {
    return (bool) (variables.sql_mode & (MODE_STRICT_TRANS_TABLES |
                                         MODE_STRICT_ALL_TABLES));
  }
  inline bool backslash_escapes() const
  {
    return !MY_TEST(variables.sql_mode & MODE_NO_BACKSLASH_ESCAPES);
  }
  inline my_time_t query_start() { query_start_used=1; return start_time; }
  inline ulong query_start_sec_part()
  { query_start_sec_part_used=1; return start_time_sec_part; }
  inline void set_current_time()
  {
    my_hrtime_t hrtime= my_hrtime();
    start_time= hrtime_to_my_time(hrtime);
    start_time_sec_part= hrtime_sec_part(hrtime);
#ifdef HAVE_PSI_THREAD_INTERFACE
    PSI_THREAD_CALL(set_thread_start_time)(start_time);
#endif
  }
  inline void set_start_time()
  {
    if (user_time.val)
    {
      start_time= hrtime_to_my_time(user_time);
      start_time_sec_part= hrtime_sec_part(user_time);
#ifdef HAVE_PSI_THREAD_INTERFACE
      PSI_THREAD_CALL(set_thread_start_time)(start_time);
#endif
    }
    else
      set_current_time();
  }
  inline void set_time()
  {
    set_start_time();
    start_utime= utime_after_lock= microsecond_interval_timer();
  }
  inline void set_time(my_hrtime_t t)
  {
    user_time= t;
    set_time();
  }
  inline void set_time(my_time_t t, ulong sec_part)
  {
    my_hrtime_t hrtime= { hrtime_from_time(t) + sec_part };
    set_time(hrtime);
  }
  void set_time_after_lock()
  {
    utime_after_lock= microsecond_interval_timer();
    MYSQL_SET_STATEMENT_LOCK_TIME(m_statement_psi,
                                  (utime_after_lock - start_utime));
  }
  ulonglong current_utime()  { return microsecond_interval_timer(); }

  /* Tell SHOW PROCESSLIST to show time from this point */
  inline void set_time_for_next_stage()
  {
    utime_after_query= current_utime();
  }

  /**
   Update server status after execution of a top level statement.
   Currently only checks if a query was slow, and assigns
   the status accordingly.
   Evaluate the current time, and if it exceeds the long-query-time
   setting, mark the query as slow.
  */
  void update_server_status()
  {
    set_time_for_next_stage();
    if (utime_after_query > utime_after_lock + variables.long_query_time)
      server_status|= SERVER_QUERY_WAS_SLOW;
  }
  inline ulonglong found_rows(void)
  {
    return limit_found_rows;
  }
  /**
    Returns TRUE if session is in a multi-statement transaction mode.

    OPTION_NOT_AUTOCOMMIT: When autocommit is off, a multi-statement
    transaction is implicitly started on the first statement after a
    previous transaction has been ended.

    OPTION_BEGIN: Regardless of the autocommit status, a multi-statement
    transaction can be explicitly started with the statements "START
    TRANSACTION", "BEGIN [WORK]", "[COMMIT | ROLLBACK] AND CHAIN", etc.

    Note: this doesn't tell you whether a transaction is active.
    A session can be in multi-statement transaction mode, and yet
    have no active transaction, e.g., in case of:
    set @@autocommit=0;
    set @a= 3;                                     <-- these statements don't
    set transaction isolation level serializable;  <-- start an active
    flush tables;                                  <-- transaction

    I.e. for the above scenario this function returns TRUE, even
    though no active transaction has begun.
    @sa in_active_multi_stmt_transaction()
  */
  inline bool in_multi_stmt_transaction_mode()
  {
    return variables.option_bits & (OPTION_NOT_AUTOCOMMIT | OPTION_BEGIN);
  }
  /**
    TRUE if the session is in a multi-statement transaction mode
    (@sa in_multi_stmt_transaction_mode()) *and* there is an
    active transaction, i.e. there is an explicit start of a
    transaction with BEGIN statement, or implicit with a
    statement that uses a transactional engine.

    For example, these scenarios don't start an active transaction
    (even though the server is in multi-statement transaction mode):

    set @@autocommit=0;
    select * from nontrans_table;
    set @var=TRUE;
    flush tables;

    Note, that even for a statement that starts a multi-statement
    transaction (i.e. select * from trans_table), this
    flag won't be set until we open the statement's tables
    and the engines register themselves for the transaction
    (see trans_register_ha()),
    hence this method is reliable to use only after
    open_tables() has completed.

    Why do we need a flag?
    ----------------------
    We need to maintain a (at first glance redundant)
    session flag, rather than looking at thd->transaction.all.ha_list
    because of explicit start of a transaction with BEGIN. 

    I.e. in case of
    BEGIN;
    select * from nontrans_t1; <-- in_active_multi_stmt_transaction() is true
  */
  inline bool in_active_multi_stmt_transaction()
  {
    return server_status & SERVER_STATUS_IN_TRANS;
  }
  inline bool fill_derived_tables()
  {
    return !stmt_arena->is_stmt_prepare() && !lex->only_view_structure();
  }
  inline bool fill_information_schema_tables()
  {
    return !stmt_arena->is_stmt_prepare();
  }
  inline void* trans_alloc(unsigned int size)
  {
    return alloc_root(&transaction.mem_root,size);
  }

  LEX_STRING *make_lex_string(LEX_STRING *lex_str, const char* str, uint length)
  {
    if (!(lex_str->str= strmake_root(mem_root, str, length)))
      return 0;
    lex_str->length= length;
    return lex_str;
  }

  LEX_STRING *make_lex_string(const char* str, uint length)
  {
    LEX_STRING *lex_str;
    if (!(lex_str= (LEX_STRING *)alloc_root(mem_root, sizeof(LEX_STRING))))
      return 0;
    return make_lex_string(lex_str, str, length);
  }

  // Allocate LEX_STRING for character set conversion
  bool alloc_lex_string(LEX_STRING *dst, uint length)
  {
    if ((dst->str= (char*) alloc(length)))
      return false;
    dst->length= 0;  // Safety
    return true;     // EOM
  }
  bool convert_string(LEX_STRING *to, CHARSET_INFO *to_cs,
		      const char *from, uint from_length,
		      CHARSET_INFO *from_cs);
  /*
    Convert a strings between character sets.
    Uses my_convert_fix(), which uses an mb_wc .. mc_mb loop internally.
    dstcs and srccs cannot be &my_charset_bin.
  */
  bool convert_fix(CHARSET_INFO *dstcs, LEX_STRING *dst,
                   CHARSET_INFO *srccs, const char *src, uint src_length,
                   String_copier *status);

  /*
    Same as above, but additionally sends ER_INVALID_CHARACTER_STRING
    in case of bad byte sequences or Unicode conversion problems.
  */
  bool convert_with_error(CHARSET_INFO *dstcs, LEX_STRING *dst,
                          CHARSET_INFO *srccs,
                          const char *src, uint src_length);

  /*
    If either "dstcs" or "srccs" is &my_charset_bin,
    then performs native copying using cs->cset->copy_fix().
    Otherwise, performs Unicode conversion using convert_fix().
  */
  bool copy_fix(CHARSET_INFO *dstcs, LEX_STRING *dst,
                CHARSET_INFO *srccs, const char *src, uint src_length,
                String_copier *status);

  /*
    Same as above, but additionally sends ER_INVALID_CHARACTER_STRING
    in case of bad byte sequences or Unicode conversion problems.
  */
  bool copy_with_error(CHARSET_INFO *dstcs, LEX_STRING *dst,
                       CHARSET_INFO *srccs, const char *src, uint src_length);

  bool convert_string(String *s, CHARSET_INFO *from_cs, CHARSET_INFO *to_cs);

  void add_changed_table(TABLE *table);
  void add_changed_table(const char *key, long key_length);
  CHANGED_TABLE_LIST * changed_table_dup(const char *key, long key_length);
  int send_explain_fields(select_result *result, uint8 explain_flags,
                          bool is_analyze);
  void make_explain_field_list(List<Item> &field_list, uint8 explain_flags,
                               bool is_analyze);
  void make_explain_json_field_list(List<Item> &field_list, bool is_analyze);

  /**
    Clear the current error, if any.
    We do not clear is_fatal_error or is_fatal_sub_stmt_error since we
    assume this is never called if the fatal error is set.

    @todo: To silence an error, one should use Internal_error_handler
    mechanism. Issuing an error that can be possibly later "cleared" is not
    compatible with other installed error handlers and audit plugins.
  */
  inline void clear_error(bool clear_diagnostics= 0)
  {
    DBUG_ENTER("clear_error");
    if (get_stmt_da()->is_error() || clear_diagnostics)
      get_stmt_da()->reset_diagnostics_area();
    is_slave_error= 0;
    if (killed == KILL_BAD_DATA)
      reset_killed();
    DBUG_VOID_RETURN;
  }

#ifndef EMBEDDED_LIBRARY
  inline bool vio_ok() const { return net.vio != 0; }
  /** Return FALSE if connection to client is broken. */
  bool is_connected()
  {
    /*
      All system threads (e.g., the slave IO thread) are connected but
      not using vio. So this function always returns true for all
      system threads.
    */
    return system_thread || (vio_ok() ? vio_is_connected(net.vio) : FALSE);
  }
#else
  inline bool vio_ok() const { return TRUE; }
  inline bool is_connected() { return TRUE; }
#endif
  /**
    Mark the current error as fatal. Warning: this does not
    set any error, it sets a property of the error, so must be
    followed or prefixed with my_error().
  */
  inline void fatal_error()
  {
    DBUG_ASSERT(get_stmt_da()->is_error() || killed);
    is_fatal_error= 1;
    DBUG_PRINT("error",("Fatal error set"));
  }
  /**
    TRUE if there is an error in the error stack.

    Please use this method instead of direct access to
    net.report_error.

    If TRUE, the current (sub)-statement should be aborted.
    The main difference between this member and is_fatal_error
    is that a fatal error can not be handled by a stored
    procedure continue handler, whereas a normal error can.

    To raise this flag, use my_error().
  */
  inline bool is_error() const { return m_stmt_da->is_error(); }
  void set_bulk_execution(void *bulk)
  {
    bulk_param= bulk;
    m_stmt_da->set_bulk_execution(MY_TEST(bulk));
  }
  bool is_bulk_op() const { return MY_TEST(bulk_param); }

  /// Returns Diagnostics-area for the current statement.
  Diagnostics_area *get_stmt_da()
  { return m_stmt_da; }

  /// Returns Diagnostics-area for the current statement.
  const Diagnostics_area *get_stmt_da() const
  { return m_stmt_da; }

  /// Sets Diagnostics-area for the current statement.
  void set_stmt_da(Diagnostics_area *da)
  { m_stmt_da= da; }

  inline CHARSET_INFO *charset() { return variables.character_set_client; }
  void update_charset();
  void update_charset(CHARSET_INFO *character_set_client,
                      CHARSET_INFO *collation_connection)
  {
    variables.character_set_client= character_set_client;
    variables.collation_connection= collation_connection;
    update_charset();
  }
  void update_charset(CHARSET_INFO *character_set_client,
                      CHARSET_INFO *collation_connection,
                      CHARSET_INFO *character_set_results)
  {
    variables.character_set_client= character_set_client;
    variables.collation_connection= collation_connection;
    variables.character_set_results= character_set_results;
    update_charset();
  }

  inline Query_arena *activate_stmt_arena_if_needed(Query_arena *backup)
  {
    /*
      Use the persistent arena if we are in a prepared statement or a stored
      procedure statement and we have not already changed to use this arena.
    */
    if (!stmt_arena->is_conventional() && mem_root != stmt_arena->mem_root)
    {
      set_n_backup_active_arena(stmt_arena, backup);
      return stmt_arena;
    }
    return 0;
  }

  void change_item_tree(Item **place, Item *new_value)
  {
    /* TODO: check for OOM condition here */
    if (!stmt_arena->is_conventional())
      nocheck_register_item_tree_change(place, *place, mem_root);
    *place= new_value;
  }
  /**
    Make change in item tree after checking whether it needs registering


    @param place         place where we should assign new value
    @param new_value     place of the new value

    @details
    see check_and_register_item_tree_change details
  */
  void check_and_register_item_tree(Item **place, Item **new_value)
  {
    if (!stmt_arena->is_conventional())
      check_and_register_item_tree_change(place, new_value, mem_root);
    /*
      We have to use memcpy instead of  *place= *new_value merge to
      avoid problems with strict aliasing.
    */
    memcpy((char*) place, new_value, sizeof(*new_value));
  }
  void nocheck_register_item_tree_change(Item **place, Item *old_value,
                                         MEM_ROOT *runtime_memroot);
  void check_and_register_item_tree_change(Item **place, Item **new_value,
                                           MEM_ROOT *runtime_memroot);
  void rollback_item_tree_changes();

  /*
    Cleanup statement parse state (parse tree, lex) and execution
    state after execution of a non-prepared SQL statement.
  */
  void end_statement();

  /*
    Mark thread to be killed, with optional error number and string.
    string is not released, so it has to be allocted on thd mem_root
    or be a global string

    Ensure that we don't replace a kill with a lesser one. For example
    if user has done 'kill_connection' we shouldn't replace it with
    KILL_QUERY.
  */
  inline void set_killed(killed_state killed_arg,
                         int killed_errno_arg= 0,
                         const char *killed_err_msg_arg= 0)
  {
    mysql_mutex_lock(&LOCK_thd_kill);
    set_killed_no_mutex(killed_arg, killed_errno_arg, killed_err_msg_arg);
    mysql_mutex_unlock(&LOCK_thd_kill);
  }
  /*
    This is only used by THD::awake where we need to keep the lock mutex
    locked over some time.
    It's ok to have this inline, as in most cases killed_errno_arg will
    be a constant 0 and most of the function will disappear.
  */
  inline void set_killed_no_mutex(killed_state killed_arg,
                                  int killed_errno_arg= 0,
                                  const char *killed_err_msg_arg= 0)
  {
    if (killed <= killed_arg)
    {
      killed= killed_arg;
      if (killed_errno_arg)
      {
        /*
          If alloc fails, we only remember the killed flag.
          The worst things that can happen is that we get
          a suboptimal error message.
        */
        if ((killed_err= (err_info*) alloc(sizeof(*killed_err))))
        {
          killed_err->no= killed_errno_arg;
          ::strmake((char*) killed_err->msg, killed_err_msg_arg,
                    sizeof(killed_err->msg)-1);
        }
      }
    }
  }
  int killed_errno();
  inline void reset_killed()
  {
    /*
      Resetting killed has to be done under a mutex to ensure
      its not done during an awake() call.
    */
    if (killed != NOT_KILLED)
    {
      mysql_mutex_lock(&LOCK_thd_kill);
      killed= NOT_KILLED;
      killed_err= 0;
      mysql_mutex_unlock(&LOCK_thd_kill);
    }
  }
  inline void reset_kill_query()
  {
    if (killed < KILL_CONNECTION)
    {
      reset_killed();
      mysys_var->abort= 0;
    }
  }
  inline void send_kill_message()
  {
    mysql_mutex_lock(&LOCK_thd_kill);
    int err= killed_errno();
    if (err)
      my_message(err, killed_err ? killed_err->msg : ER_THD(this, err),
                 MYF(0));
    mysql_mutex_unlock(&LOCK_thd_kill);
  }
  /* return TRUE if we will abort query if we make a warning now */
  inline bool really_abort_on_warning()
  {
    return (abort_on_warning &&
            (!transaction.stmt.modified_non_trans_table ||
             (variables.sql_mode & MODE_STRICT_ALL_TABLES)));
  }
  void set_status_var_init();
  void reset_n_backup_open_tables_state(Open_tables_backup *backup);
  void restore_backup_open_tables_state(Open_tables_backup *backup);
  void reset_sub_statement_state(Sub_statement_state *backup, uint new_state);
  void restore_sub_statement_state(Sub_statement_state *backup);
  void set_n_backup_active_arena(Query_arena *set, Query_arena *backup);
  void restore_active_arena(Query_arena *set, Query_arena *backup);

  inline void get_binlog_format(enum_binlog_format *format,
                                enum_binlog_format *current_format)
  {
    *format= (enum_binlog_format) variables.binlog_format;
    *current_format= current_stmt_binlog_format;
  }
  inline void set_binlog_format(enum_binlog_format format,
                                enum_binlog_format current_format)
  {
    DBUG_ENTER("set_binlog_format");
    variables.binlog_format= format;
    current_stmt_binlog_format= current_format;
    DBUG_VOID_RETURN;
  }
  inline void set_binlog_format_stmt()
  {
    DBUG_ENTER("set_binlog_format_stmt");
    variables.binlog_format=    BINLOG_FORMAT_STMT;
    current_stmt_binlog_format= BINLOG_FORMAT_STMT;
    DBUG_VOID_RETURN;
  }
  /*
    @todo Make these methods private or remove them completely.  Only
    decide_logging_format should call them. /Sven
  */
  inline void set_current_stmt_binlog_format_row_if_mixed()
  {
    DBUG_ENTER("set_current_stmt_binlog_format_row_if_mixed");
    /*
      This should only be called from decide_logging_format.

      @todo Once we have ensured this, uncomment the following
      statement, remove the big comment below that, and remove the
      in_sub_stmt==0 condition from the following 'if'.
    */
    /* DBUG_ASSERT(in_sub_stmt == 0); */
    /*
      If in a stored/function trigger, the caller should already have done the
      change. We test in_sub_stmt to prevent introducing bugs where people
      wouldn't ensure that, and would switch to row-based mode in the middle
      of executing a stored function/trigger (which is too late, see also
      reset_current_stmt_binlog_format_row()); this condition will make their
      tests fail and so force them to propagate the
      lex->binlog_row_based_if_mixed upwards to the caller.
    */
    if ((wsrep_binlog_format() == BINLOG_FORMAT_MIXED) && (in_sub_stmt == 0))
      set_current_stmt_binlog_format_row();

    DBUG_VOID_RETURN;
  }

  inline void set_current_stmt_binlog_format_row()
  {
    DBUG_ENTER("set_current_stmt_binlog_format_row");
    current_stmt_binlog_format= BINLOG_FORMAT_ROW;
    DBUG_VOID_RETURN;
  }
  /* Set binlog format temporarily to statement. Returns old format */
  inline enum_binlog_format set_current_stmt_binlog_format_stmt()
  {
    enum_binlog_format orig_format= current_stmt_binlog_format;
    DBUG_ENTER("set_current_stmt_binlog_format_stmt");
    current_stmt_binlog_format= BINLOG_FORMAT_STMT;
    DBUG_RETURN(orig_format);
  }
  inline void restore_stmt_binlog_format(enum_binlog_format format)
  {
    DBUG_ENTER("restore_stmt_binlog_format");
    DBUG_ASSERT(!is_current_stmt_binlog_format_row());
    current_stmt_binlog_format= format;
    DBUG_VOID_RETURN;
  }
  inline void reset_current_stmt_binlog_format_row()
  {
    DBUG_ENTER("reset_current_stmt_binlog_format_row");
    /*
      If there are temporary tables, don't reset back to
      statement-based. Indeed it could be that:
      CREATE TEMPORARY TABLE t SELECT UUID(); # row-based
      # and row-based does not store updates to temp tables
      # in the binlog.
      INSERT INTO u SELECT * FROM t; # stmt-based
      and then the INSERT will fail as data inserted into t was not logged.
      So we continue with row-based until the temp table is dropped.
      If we are in a stored function or trigger, we mustn't reset in the
      middle of its execution (as the binary logging way of a stored function
      or trigger is decided when it starts executing, depending for example on
      the caller (for a stored function: if caller is SELECT or
      INSERT/UPDATE/DELETE...).
    */
    DBUG_PRINT("debug",
               ("temporary_tables: %s, in_sub_stmt: %s, system_thread: %s",
                YESNO(has_thd_temporary_tables()), YESNO(in_sub_stmt),
                show_system_thread(system_thread)));
    if (in_sub_stmt == 0)
    {
      if (wsrep_binlog_format() == BINLOG_FORMAT_ROW)
        set_current_stmt_binlog_format_row();
      else if (!has_thd_temporary_tables())
        set_current_stmt_binlog_format_stmt();
    }
    DBUG_VOID_RETURN;
  }

  /**
    Set the current database; use deep copy of C-string.

    @param new_db     a pointer to the new database name.
    @param new_db_len length of the new database name.

    Initialize the current database from a NULL-terminated string with
    length. If we run out of memory, we free the current database and
    return TRUE.  This way the user will notice the error as there will be
    no current database selected (in addition to the error message set by
    malloc).

    @note This operation just sets {db, db_length}. Switching the current
    database usually involves other actions, like switching other database
    attributes including security context. In the future, this operation
    will be made private and more convenient interface will be provided.

    @return Operation status
      @retval FALSE Success
      @retval TRUE  Out-of-memory error
  */
  bool set_db(const char *new_db, size_t new_db_len)
  {
    /*
      Acquiring mutex LOCK_thd_data as we either free the memory allocated
      for the database and reallocating the memory for the new db or memcpy
      the new_db to the db.
    */
    mysql_mutex_lock(&LOCK_thd_data);
    /* Do not reallocate memory if current chunk is big enough. */
    if (db && new_db && db_length >= new_db_len)
      memcpy(db, new_db, new_db_len+1);
    else
    {
      my_free(db);
      if (new_db)
        db= my_strndup(new_db, new_db_len, MYF(MY_WME | ME_FATALERROR));
      else
        db= NULL;
    }
    db_length= db ? new_db_len : 0;
    bool result= new_db && !db;
    mysql_mutex_unlock(&LOCK_thd_data);
#ifdef HAVE_PSI_THREAD_INTERFACE
    if (result)
      PSI_THREAD_CALL(set_thread_db)(new_db, new_db_len);
#endif
    return result;
  }

  /**
    Set the current database; use shallow copy of C-string.

    @param new_db     a pointer to the new database name.
    @param new_db_len length of the new database name.

    @note This operation just sets {db, db_length}. Switching the current
    database usually involves other actions, like switching other database
    attributes including security context. In the future, this operation
    will be made private and more convenient interface will be provided.
  */
  void reset_db(char *new_db, size_t new_db_len)
  {
    if (new_db != db || new_db_len != db_length)
    {
      mysql_mutex_lock(&LOCK_thd_data);
      db= new_db;
      db_length= new_db_len;
      mysql_mutex_unlock(&LOCK_thd_data);
#ifdef HAVE_PSI_THREAD_INTERFACE
      PSI_THREAD_CALL(set_thread_db)(new_db, new_db_len);
#endif
    }
  }
  /*
    Copy the current database to the argument. Use the current arena to
    allocate memory for a deep copy: current database may be freed after
    a statement is parsed but before it's executed.
  */
  bool copy_db_to(char **p_db, size_t *p_db_length)
  {
    if (db == NULL)
    {
      my_message(ER_NO_DB_ERROR, ER(ER_NO_DB_ERROR), MYF(0));
      return TRUE;
    }
    *p_db= strmake(db, db_length);
    *p_db_length= db_length;
    return FALSE;
  }
  thd_scheduler event_scheduler;

public:
  inline Internal_error_handler *get_internal_handler()
  { return m_internal_handler; }

  /**
    Add an internal error handler to the thread execution context.
    @param handler the exception handler to add
  */
  void push_internal_handler(Internal_error_handler *handler);

private:
  /**
    Handle a sql condition.
    @param sql_errno the condition error number
    @param sqlstate the condition sqlstate
    @param level the condition level
    @param msg the condition message text
    @param[out] cond_hdl the sql condition raised, if any
    @return true if the condition is handled
  */
  bool handle_condition(uint sql_errno,
                        const char* sqlstate,
                        Sql_condition::enum_warning_level *level,
                        const char* msg,
                        Sql_condition ** cond_hdl);

public:
  /**
    Remove the error handler last pushed.
  */
  Internal_error_handler *pop_internal_handler();

  /**
    Raise an exception condition.
    @param code the MYSQL_ERRNO error code of the error
  */
  void raise_error(uint code);

  /**
    Raise an exception condition, with a formatted message.
    @param code the MYSQL_ERRNO error code of the error
  */
  void raise_error_printf(uint code, ...);

  /**
    Raise a completion condition (warning).
    @param code the MYSQL_ERRNO error code of the warning
  */
  void raise_warning(uint code);

  /**
    Raise a completion condition (warning), with a formatted message.
    @param code the MYSQL_ERRNO error code of the warning
  */
  void raise_warning_printf(uint code, ...);

  /**
    Raise a completion condition (note), with a fixed message.
    @param code the MYSQL_ERRNO error code of the note
  */
  void raise_note(uint code);

  /**
    Raise an completion condition (note), with a formatted message.
    @param code the MYSQL_ERRNO error code of the note
  */
  void raise_note_printf(uint code, ...);

private:
  /*
    Only the implementation of the SIGNAL and RESIGNAL statements
    is permitted to raise SQL conditions in a generic way,
    or to raise them by bypassing handlers (RESIGNAL).
    To raise a SQL condition, the code should use the public
    raise_error() or raise_warning() methods provided by class THD.
  */
  friend class Sql_cmd_common_signal;
  friend class Sql_cmd_signal;
  friend class Sql_cmd_resignal;
  friend void push_warning(THD*, Sql_condition::enum_warning_level, uint, const char*);
  friend void my_message_sql(uint, const char *, myf);

  /**
    Raise a generic SQL condition.
    @param sql_errno the condition error number
    @param sqlstate the condition SQLSTATE
    @param level the condition level
    @param msg the condition message text
    @return The condition raised, or NULL
  */
  Sql_condition*
  raise_condition(uint sql_errno,
                  const char* sqlstate,
                  Sql_condition::enum_warning_level level,
                  const char* msg);

public:
  /** Overloaded to guard query/query_length fields */
  virtual void set_statement(Statement *stmt);
  void set_command(enum enum_server_command command)
  {
    m_command= command;
#ifdef HAVE_PSI_THREAD_INTERFACE
    PSI_STATEMENT_CALL(set_thread_command)(m_command);
#endif
  }
  inline enum enum_server_command get_command() const
  { return m_command; }

  /**
    Assign a new value to thd->query and thd->query_id and mysys_var.
    Protected with LOCK_thd_data mutex.
  */
  void set_query(char *query_arg, uint32 query_length_arg,
                 CHARSET_INFO *cs_arg)
  {
    set_query(CSET_STRING(query_arg, query_length_arg, cs_arg));
  }
  void set_query(char *query_arg, uint32 query_length_arg) /*Mutex protected*/
  {
    set_query(CSET_STRING(query_arg, query_length_arg, charset()));
  }
  void set_query(const CSET_STRING &string_arg)
  {
    mysql_mutex_lock(&LOCK_thd_data);
    set_query_inner(string_arg);
    mysql_mutex_unlock(&LOCK_thd_data);

#ifdef HAVE_PSI_THREAD_INTERFACE
    PSI_THREAD_CALL(set_thread_info)(query(), query_length());
#endif
  }
  void reset_query()               /* Mutex protected */
  { set_query(CSET_STRING()); }
  void set_query_and_id(char *query_arg, uint32 query_length_arg,
                        CHARSET_INFO *cs, query_id_t new_query_id);
  void set_query_id(query_id_t new_query_id)
  {
    query_id= new_query_id;
  }
  void set_open_tables(TABLE *open_tables_arg)
  {
    mysql_mutex_lock(&LOCK_thd_data);
    open_tables= open_tables_arg;
    mysql_mutex_unlock(&LOCK_thd_data);
  }
  void set_mysys_var(struct st_my_thread_var *new_mysys_var);
  void enter_locked_tables_mode(enum_locked_tables_mode mode_arg)
  {
    DBUG_ASSERT(locked_tables_mode == LTM_NONE);

    if (mode_arg == LTM_LOCK_TABLES)
    {
      /*
        When entering LOCK TABLES mode we should set explicit duration
        for all metadata locks acquired so far in order to avoid releasing
        them till UNLOCK TABLES statement.
        We don't do this when entering prelocked mode since sub-statements
        don't release metadata locks and restoring status-quo after leaving
        prelocking mode gets complicated.
      */
      mdl_context.set_explicit_duration_for_all_locks();
    }

    locked_tables_mode= mode_arg;
  }
  void leave_locked_tables_mode();
  int decide_logging_format(TABLE_LIST *tables);

  enum need_invoker { INVOKER_NONE=0, INVOKER_USER, INVOKER_ROLE};
  void binlog_invoker(bool role) { m_binlog_invoker= role ? INVOKER_ROLE : INVOKER_USER; }
  enum need_invoker need_binlog_invoker() { return m_binlog_invoker; }
  void get_definer(LEX_USER *definer, bool role);
  void set_invoker(const LEX_STRING *user, const LEX_STRING *host)
  {
    invoker_user= *user;
    invoker_host= *host;
  }
  LEX_STRING get_invoker_user() { return invoker_user; }
  LEX_STRING get_invoker_host() { return invoker_host; }
  bool has_invoker() { return invoker_user.length > 0; }

  void print_aborted_warning(uint threshold, const char *reason)
  {
    if (global_system_variables.log_warnings > threshold)
    {
      Security_context *sctx= &main_security_ctx;
      sql_print_warning(ER_THD(this, ER_NEW_ABORTING_CONNECTION),
                        thread_id, (db ? db : "unconnected"),
                        sctx->user ? sctx->user : "unauthenticated",
                        sctx->host_or_ip, reason);
    }
  }

public:
  void clear_wakeup_ready() { wakeup_ready= false; }
  /*
    Sleep waiting for others to wake us up with signal_wakeup_ready().
    Must call clear_wakeup_ready() before waiting.
  */
  void wait_for_wakeup_ready();
  /* Wake this thread up from wait_for_wakeup_ready(). */
  void signal_wakeup_ready();

  void add_status_to_global()
  {
    DBUG_ASSERT(status_in_global == 0);
    mysql_mutex_lock(&LOCK_status);
    add_to_status(&global_status_var, &status_var);
    /* Mark that this THD status has already been added in global status */
    status_var.global_memory_used= 0;
    status_in_global= 1;
    mysql_mutex_unlock(&LOCK_status);
  }

  wait_for_commit *wait_for_commit_ptr;
  int wait_for_prior_commit()
  {
    if (wait_for_commit_ptr)
      return wait_for_commit_ptr->wait_for_prior_commit(this);
    return 0;
  }
  void wakeup_subsequent_commits(int wakeup_error)
  {
    if (wait_for_commit_ptr)
      wait_for_commit_ptr->wakeup_subsequent_commits(wakeup_error);
  }
  wait_for_commit *suspend_subsequent_commits() {
    wait_for_commit *suspended= wait_for_commit_ptr;
    wait_for_commit_ptr= NULL;
    return suspended;
  }
  void resume_subsequent_commits(wait_for_commit *suspended) {
    DBUG_ASSERT(!wait_for_commit_ptr);
    wait_for_commit_ptr= suspended;
  }

  void mark_transaction_to_rollback(bool all);
private:

  /** The current internal error handler for this thread, or NULL. */
  Internal_error_handler *m_internal_handler;

  /**
    The lex to hold the parsed tree of conventional (non-prepared) queries.
    Whereas for prepared and stored procedure statements we use an own lex
    instance for each new query, for conventional statements we reuse
    the same lex. (@see mysql_parse for details).
  */
  LEX main_lex;
  /**
    This memory root is used for two purposes:
    - for conventional queries, to allocate structures stored in main_lex
    during parsing, and allocate runtime data (execution plan, etc.)
    during execution.
    - for prepared queries, only to allocate runtime data. The parsed
    tree itself is reused between executions and thus is stored elsewhere.
  */
  MEM_ROOT main_mem_root;
  Diagnostics_area main_da;
  Diagnostics_area *m_stmt_da;

  /**
    It will be set if CURRENT_USER() or CURRENT_ROLE() is called in account
    management statements or default definer is set in CREATE/ALTER SP, SF,
    Event, TRIGGER or VIEW statements.

    Current user or role will be binlogged into Query_log_event if
    m_binlog_invoker is not NONE; It will be stored into invoker_host and
    invoker_user by SQL thread.
   */
  enum need_invoker m_binlog_invoker;

  /**
    It points to the invoker in the Query_log_event.
    SQL thread use it as the default definer in CREATE/ALTER SP, SF, Event,
    TRIGGER or VIEW statements or current user in account management
    statements if it is not NULL.
   */
  LEX_STRING invoker_user;
  LEX_STRING invoker_host;

public:
#ifndef EMBEDDED_LIBRARY
  Session_tracker session_tracker;
#endif //EMBEDDED_LIBRARY
  /*
    Flag, mutex and condition for a thread to wait for a signal from another
    thread.

    Currently used to wait for group commit to complete, can also be used for
    other purposes.
  */
  bool wakeup_ready;
  mysql_mutex_t LOCK_wakeup_ready;
  mysql_cond_t COND_wakeup_ready;
  /*
    The GTID assigned to the last commit. If no GTID was assigned to any commit
    so far, this is indicated by last_commit_gtid.seq_no == 0.
  */
  rpl_gtid last_commit_gtid;

  LF_PINS *tdc_hash_pins;
  LF_PINS *xid_hash_pins;
  bool fix_xid_hash_pins();

/* Members related to temporary tables. */
public:
  bool has_thd_temporary_tables();

  TABLE *create_and_open_tmp_table(handlerton *hton,
                                   LEX_CUSTRING *frm,
                                   const char *path,
                                   const char *db,
                                   const char *table_name,
                                   bool open_in_engine);

  TABLE *find_temporary_table(const char *db, const char *table_name);
  TABLE *find_temporary_table(const TABLE_LIST *tl);

  TMP_TABLE_SHARE *find_tmp_table_share_w_base_key(const char *key,
                                                   uint key_length);
  TMP_TABLE_SHARE *find_tmp_table_share(const char *db,
                                        const char *table_name);
  TMP_TABLE_SHARE *find_tmp_table_share(const TABLE_LIST *tl);
  TMP_TABLE_SHARE *find_tmp_table_share(const char *key, uint key_length);

  bool open_temporary_table(TABLE_LIST *tl);
  bool open_temporary_tables(TABLE_LIST *tl);

  bool close_temporary_tables();
  bool rename_temporary_table(TABLE *table, const char *db,
                              const char *table_name);
  bool drop_temporary_table(TABLE *table, bool *is_trans, bool delete_table);
  bool rm_temporary_table(handlerton *hton, const char *path);
  void mark_tmp_tables_as_free_for_reuse();
  void mark_tmp_table_as_free_for_reuse(TABLE *table);

  TMP_TABLE_SHARE* save_tmp_table_share(TABLE *table);
  void restore_tmp_table_share(TMP_TABLE_SHARE *share);

private:
  /* Whether a lock has been acquired? */
  bool m_tmp_tables_locked;

  /* Opened table states. */
  enum Temporary_table_state {
    TMP_TABLE_IN_USE,
    TMP_TABLE_NOT_IN_USE,
    TMP_TABLE_ANY
  };

  bool has_temporary_tables();
  uint create_tmp_table_def_key(char *key, const char *db,
                                const char *table_name);
  TMP_TABLE_SHARE *create_temporary_table(handlerton *hton, LEX_CUSTRING *frm,
                                          const char *path, const char *db,
                                          const char *table_name);
  TABLE *find_temporary_table(const char *key, uint key_length,
                              Temporary_table_state state);
  TABLE *open_temporary_table(TMP_TABLE_SHARE *share, const char *alias,
                              bool open_in_engine);
  bool find_and_use_tmp_table(const TABLE_LIST *tl, TABLE **out_table);
  bool use_temporary_table(TABLE *table, TABLE **out_table);
  void close_temporary_table(TABLE *table);
  bool log_events_and_free_tmp_shares();
  void free_tmp_table_share(TMP_TABLE_SHARE *share, bool delete_table);
  void free_temporary_table(TABLE *table);
  bool lock_temporary_tables();
  void unlock_temporary_tables();

  inline uint tmpkeyval(TMP_TABLE_SHARE *share)
  {
    return uint4korr(share->table_cache_key.str +
                     share->table_cache_key.length - 4);
  }

  inline TMP_TABLE_SHARE *tmp_table_share(TABLE *table)
  {
    DBUG_ASSERT(table->s->tmp_table);
    return static_cast<TMP_TABLE_SHARE *>(table->s);
  }

public:
  inline ulong wsrep_binlog_format() const
  {
    return WSREP_FORMAT(variables.binlog_format);
  }

#ifdef WITH_WSREP
  const bool                wsrep_applier; /* dedicated slave applier thread */
  bool                      wsrep_applier_closing; /* applier marked to close */
  bool                      wsrep_client_thread; /* to identify client threads*/
  bool                      wsrep_PA_safe;
  bool                      wsrep_converted_lock_session;
  bool                      wsrep_apply_toi; /* applier processing in TOI */
  enum wsrep_exec_mode      wsrep_exec_mode;
  query_id_t                wsrep_last_query_id;
  enum wsrep_query_state    wsrep_query_state;
  enum wsrep_conflict_state wsrep_conflict_state;
  mysql_mutex_t             LOCK_wsrep_thd;
  wsrep_trx_meta_t          wsrep_trx_meta;
  uint32                    wsrep_rand;
  Relay_log_info            *wsrep_rli;
  rpl_group_info            *wsrep_rgi;
  wsrep_ws_handle_t         wsrep_ws_handle;
  ulong                     wsrep_retry_counter; // of autocommit
  char                      *wsrep_retry_query;
  size_t                    wsrep_retry_query_len;
  enum enum_server_command  wsrep_retry_command;
  enum wsrep_consistency_check_mode
                            wsrep_consistency_check;
  int                       wsrep_mysql_replicated;
  const char                *wsrep_TOI_pre_query; /* a query to apply before
                                                     the actual TOI query */
  size_t                    wsrep_TOI_pre_query_len;
  wsrep_po_handle_t         wsrep_po_handle;
  size_t                    wsrep_po_cnt;
#ifdef GTID_SUPPORT
  rpl_sid                   wsrep_po_sid;
#endif /*  GTID_SUPPORT */
  void                      *wsrep_apply_format;
  char                      wsrep_info[128]; /* string for dynamic proc info */
  /*
    When enabled, do not replicate/binlog updates from the current table that's
    being processed. At the moment, it is used to keep mysql.gtid_slave_pos
    table updates from being replicated to other nodes via galera replication.
  */
  bool                      wsrep_ignore_table;
  wsrep_gtid_t              wsrep_sync_wait_gtid;
  ulong                     wsrep_affected_rows;
  bool                      wsrep_replicate_GTID;
  bool                      wsrep_skip_wsrep_GTID;
#endif /* WITH_WSREP */

  /* Handling of timeouts for commands */
  thr_timer_t query_timer;
public:
  void set_query_timer()
  {
#ifndef EMBEDDED_LIBRARY
    /*
      Don't start a query timer if
      - If timeouts are not set
      - if we are in a stored procedure or sub statement
      - If this is a slave thread
      - If we already have set a timeout (happens when running prepared
        statements that calls mysql_execute_command())
    */
    if (!variables.max_statement_time || spcont  || in_sub_stmt ||
        slave_thread || query_timer.expired == 0)
      return;
    thr_timer_settime(&query_timer, variables.max_statement_time);
#endif
  }
  void reset_query_timer()
  {
#ifndef EMBEDDED_LIBRARY
    if (spcont || in_sub_stmt || slave_thread)
      return;
    if (!query_timer.expired)
      thr_timer_end(&query_timer);
#endif
  }
  void restore_set_statement_var()
  {
    main_lex.restore_set_statement_var();
  }
  /* Copy relevant `stmt` transaction flags to `all` transaction. */
  void merge_unsafe_rollback_flags()
  {
    if (transaction.stmt.modified_non_trans_table)
      transaction.all.modified_non_trans_table= TRUE;
    transaction.all.m_unsafe_rollback_flags|=
      (transaction.stmt.m_unsafe_rollback_flags &
       (THD_TRANS::DID_WAIT | THD_TRANS::CREATED_TEMP_TABLE |
        THD_TRANS::DROPPED_TEMP_TABLE | THD_TRANS::DID_DDL));
  }
  /*
    Reset current_linfo
    Setting current_linfo to 0 needs to be done with LOCK_thread_count to
    ensure that adjust_linfo_offsets doesn't use a structure that may
    be deleted.
  */
  inline void reset_current_linfo()
  {
    mysql_mutex_lock(&LOCK_thread_count);
    current_linfo= 0;
    mysql_mutex_unlock(&LOCK_thread_count);
  }
};

inline void add_to_active_threads(THD *thd)
{
  mysql_mutex_lock(&LOCK_thread_count);
  threads.append(thd);
  mysql_mutex_unlock(&LOCK_thread_count);
}

/*
  This should be called when you want to delete a thd that was not
  running any queries.
  This function will assert that the THD is linked.
*/

inline void unlink_not_visible_thd(THD *thd)
{
  thd->assert_linked();
  mysql_mutex_lock(&LOCK_thread_count);
  thd->unlink();
  mysql_mutex_unlock(&LOCK_thread_count);
}

/** A short cut for thd->get_stmt_da()->set_ok_status(). */

inline void
my_ok(THD *thd, ulonglong affected_rows= 0, ulonglong id= 0,
        const char *message= NULL)
{
  thd->set_row_count_func(affected_rows);
  thd->get_stmt_da()->set_ok_status(affected_rows, id, message);
}


/** A short cut for thd->get_stmt_da()->set_eof_status(). */

inline void
my_eof(THD *thd)
{
  thd->set_row_count_func(-1);
  thd->get_stmt_da()->set_eof_status(thd);

  TRANSACT_TRACKER(add_trx_state(thd, TX_RESULT_SET));
}

#define tmp_disable_binlog(A)                                              \
  {ulonglong tmp_disable_binlog__save_options= (A)->variables.option_bits; \
  (A)->variables.option_bits&= ~OPTION_BIN_LOG;                            \
  (A)->variables.sql_log_bin_off= 1;

#define reenable_binlog(A)                                                  \
  (A)->variables.option_bits= tmp_disable_binlog__save_options;             \
  (A)->variables.sql_log_bin_off= 0;}


inline sql_mode_t sql_mode_for_dates(THD *thd)
{
  return thd->variables.sql_mode &
          (MODE_NO_ZERO_DATE | MODE_NO_ZERO_IN_DATE | MODE_INVALID_DATES);
}

/*
  Used to hold information about file and file structure in exchange
  via non-DB file (...INTO OUTFILE..., ...LOAD DATA...)
  XXX: We never call destructor for objects of this class.
*/

class sql_exchange :public Sql_alloc
{
public:
  enum enum_filetype filetype; /* load XML, Added by Arnold & Erik */
  char *file_name;
  String *field_term,*enclosed,*line_term,*line_start,*escaped;
  bool opt_enclosed;
  bool dumpfile;
  ulong skip_lines;
  CHARSET_INFO *cs;
  sql_exchange(char *name, bool dumpfile_flag,
               enum_filetype filetype_arg= FILETYPE_CSV);
  bool escaped_given(void);
};

/*
  This is used to get result from a select
*/

class JOIN;

/* Pure interface for sending tabular data */
class select_result_sink: public Sql_alloc
{
public:
  THD *thd;
  select_result_sink(THD *thd_arg): thd(thd_arg) {}
  /*
    send_data returns 0 on ok, 1 on error and -1 if data was ignored, for
    example for a duplicate row entry written to a temp table.
  */
  virtual int send_data(List<Item> &items)=0;
  virtual ~select_result_sink() {};
};


/*
  Interface for sending tabular data, together with some other stuff:

  - Primary purpose seems to be seding typed tabular data:
     = the DDL is sent with send_fields()
     = the rows are sent with send_data()
  Besides that,
  - there seems to be an assumption that the sent data is a result of 
    SELECT_LEX_UNIT *unit,
  - nest_level is used by SQL parser
*/

class select_result :public select_result_sink 
{
protected:
  /* 
    All descendant classes have their send_data() skip the first 
    unit->offset_limit_cnt rows sent.  Select_materialize
    also uses unit->get_column_types().
  */
  SELECT_LEX_UNIT *unit;
  /* Something used only by the parser: */
public:
  select_result(THD *thd_arg): select_result_sink(thd_arg) {}
  void set_unit(SELECT_LEX_UNIT *unit_arg) { unit= unit_arg; }
  virtual ~select_result() {};
  /**
    Change wrapped select_result.

    Replace the wrapped result object with new_result and call
    prepare() and prepare2() on new_result.

    This base class implementation doesn't wrap other select_results.

    @param new_result The new result object to wrap around

    @retval false Success
    @retval true  Error
  */
  virtual bool change_result(select_result *new_result)
  {
    return false;
  }
  virtual int prepare(List<Item> &list, SELECT_LEX_UNIT *u)
  {
    unit= u;
    return 0;
  }
  virtual int prepare2(void) { return 0; }
  /*
    Because of peculiarities of prepared statements protocol
    we need to know number of columns in the result set (if
    there is a result set) apart from sending columns metadata.
  */
  virtual uint field_count(List<Item> &fields) const
  { return fields.elements; }
  virtual bool send_result_set_metadata(List<Item> &list, uint flags)=0;
  virtual bool initialize_tables (JOIN *join=0) { return 0; }
  virtual bool send_eof()=0;
  /**
    Check if this query returns a result set and therefore is allowed in
    cursors and set an error message if it is not the case.

    @retval FALSE     success
    @retval TRUE      error, an error message is set
  */
  virtual bool check_simple_select() const;
  virtual void abort_result_set() {}
  /*
    Cleanup instance of this class for next execution of a prepared
    statement/stored procedure.
  */
  virtual void cleanup();
  void set_thd(THD *thd_arg) { thd= thd_arg; }
#ifdef EMBEDDED_LIBRARY
  virtual void begin_dataset() {}
#else
  void begin_dataset() {}
#endif
  virtual void update_used_tables() {}

  /* this method is called just before the first row of the table can be read */
  virtual void prepare_to_read_rows() {}

  void reset_offset_limit()
  {
    unit->offset_limit_cnt= 0;
  }

  /*
    This returns
    - FALSE if the class sends output row to the client
    - TRUE if the output is set elsewhere (a file, @variable, or table).
    Currently all intercepting classes derive from select_result_interceptor.
  */
  virtual bool is_result_interceptor()=0;
};


/*
  This is a select_result_sink which simply writes all data into a (temporary)
  table. Creation/deletion of the table is outside of the scope of the class
  
  It is aimed at capturing SHOW EXPLAIN output, so:
  - Unlike select_result class, we don't assume that the sent data is an 
    output of a SELECT_LEX_UNIT (and so we dont apply "LIMIT x,y" from the
    unit)
  - We don't try to convert the target table to MyISAM 
*/

class select_result_explain_buffer : public select_result_sink
{
public:
  select_result_explain_buffer(THD *thd_arg, TABLE *table_arg) : 
    select_result_sink(thd_arg), dst_table(table_arg) {};

  TABLE *dst_table; /* table to write into */

  /* The following is called in the child thread: */
  int send_data(List<Item> &items);
};


/*
  This is a select_result_sink which stores the data in text form.

  It is only used to save EXPLAIN output.
*/

class select_result_text_buffer : public select_result_sink
{
public:
  select_result_text_buffer(THD *thd_arg): select_result_sink(thd_arg) {}
  int send_data(List<Item> &items);
  bool send_result_set_metadata(List<Item> &fields, uint flag);

  void save_to(String *res);
private:
  int append_row(List<Item> &items, bool send_names);

  List<char*> rows;
  int n_columns;
};


/*
  Base class for select_result descendands which intercept and
  transform result set rows. As the rows are not sent to the client,
  sending of result set metadata should be suppressed as well.
*/

class select_result_interceptor: public select_result
{
public:
  select_result_interceptor(THD *thd_arg):
    select_result(thd_arg), suppress_my_ok(false)
  {
    DBUG_ENTER("select_result_interceptor::select_result_interceptor");
    DBUG_PRINT("enter", ("this %p", this));
    DBUG_VOID_RETURN;
  }              /* Remove gcc warning */
  uint field_count(List<Item> &fields) const { return 0; }
  bool send_result_set_metadata(List<Item> &fields, uint flag) { return FALSE; }
  bool is_result_interceptor() { return true; }

  /*
    Instruct the object to not call my_ok(). Client output will be handled
    elsewhere. (this is used by ANALYZE $stmt feature).
  */
  void disable_my_ok_calls() { suppress_my_ok= true; }
protected:
  bool suppress_my_ok;
};


class select_send :public select_result {
  /**
    True if we have sent result set metadata to the client.
    In this case the client always expects us to end the result
    set with an eof or error packet
  */
  bool is_result_set_started;
public:
  select_send(THD *thd_arg):
    select_result(thd_arg), is_result_set_started(FALSE) {}
  bool send_result_set_metadata(List<Item> &list, uint flags);
  int send_data(List<Item> &items);
  bool send_eof();
  virtual bool check_simple_select() const { return FALSE; }
  void abort_result_set();
  virtual void cleanup();
  bool is_result_interceptor() { return false; }
};


/*
  We need this class, because select_send::send_eof() will call ::my_eof.

  See also class Protocol_discard.
*/

class select_send_analyze : public select_send
{
  bool send_result_set_metadata(List<Item> &list, uint flags) { return 0; }
  bool send_eof() { return 0; }
  void abort_result_set() {}
public:
  select_send_analyze(THD *thd_arg): select_send(thd_arg) {}
};


class select_to_file :public select_result_interceptor {
protected:
  sql_exchange *exchange;
  File file;
  IO_CACHE cache;
  ha_rows row_count;
  char path[FN_REFLEN];

public:
  select_to_file(THD *thd_arg, sql_exchange *ex):
    select_result_interceptor(thd_arg), exchange(ex), file(-1),row_count(0L)
  { path[0]=0; }
  ~select_to_file();
  bool send_eof();
  void cleanup();
};


#define ESCAPE_CHARS "ntrb0ZN" // keep synchronous with READ_INFO::unescape


/*
 List of all possible characters of a numeric value text representation.
*/
#define NUMERIC_CHARS ".0123456789e+-"


class select_export :public select_to_file {
  uint field_term_length;
  int field_sep_char,escape_char,line_sep_char;
  int field_term_char; // first char of FIELDS TERMINATED BY or MAX_INT
  /*
    The is_ambiguous_field_sep field is true if a value of the field_sep_char
    field is one of the 'n', 't', 'r' etc characters
    (see the READ_INFO::unescape method and the ESCAPE_CHARS constant value).
  */
  bool is_ambiguous_field_sep;
  /*
     The is_ambiguous_field_term is true if field_sep_char contains the first
     char of the FIELDS TERMINATED BY (ENCLOSED BY is empty), and items can
     contain this character.
  */
  bool is_ambiguous_field_term;
  /*
    The is_unsafe_field_sep field is true if a value of the field_sep_char
    field is one of the '0'..'9', '+', '-', '.' and 'e' characters
    (see the NUMERIC_CHARS constant value).
  */
  bool is_unsafe_field_sep;
  bool fixed_row_size;
  CHARSET_INFO *write_cs; // output charset
public:
  select_export(THD *thd_arg, sql_exchange *ex): select_to_file(thd_arg, ex) {}
  ~select_export();
  int prepare(List<Item> &list, SELECT_LEX_UNIT *u);
  int send_data(List<Item> &items);
};


class select_dump :public select_to_file {
public:
  select_dump(THD *thd_arg, sql_exchange *ex): select_to_file(thd_arg, ex) {}
  int prepare(List<Item> &list, SELECT_LEX_UNIT *u);
  int send_data(List<Item> &items);
};


class select_insert :public select_result_interceptor {
 public:
  TABLE_LIST *table_list;
  TABLE *table;
  List<Item> *fields;
  ulonglong autoinc_value_of_last_inserted_row; // autogenerated or not
  COPY_INFO info;
  bool insert_into_view;
  select_insert(THD *thd_arg, TABLE_LIST *table_list_par,
		TABLE *table_par, List<Item> *fields_par,
		List<Item> *update_fields, List<Item> *update_values,
		enum_duplicates duplic, bool ignore);
  ~select_insert();
  int prepare(List<Item> &list, SELECT_LEX_UNIT *u);
  virtual int prepare2(void);
  virtual int send_data(List<Item> &items);
  virtual void store_values(List<Item> &values);
  virtual bool can_rollback_data() { return 0; }
  bool prepare_eof();
  bool send_ok_packet();
  bool send_eof();
  virtual void abort_result_set();
  /* not implemented: select_insert is never re-used in prepared statements */
  void cleanup();
};


class select_create: public select_insert {
  ORDER *group;
  TABLE_LIST *create_table;
  Table_specification_st *create_info;
  TABLE_LIST *select_tables;
  Alter_info *alter_info;
  Field **field;
  /* lock data for tmp table */
  MYSQL_LOCK *m_lock;
  /* m_lock or thd->extra_lock */
  MYSQL_LOCK **m_plock;
  bool       exit_done;
  TMP_TABLE_SHARE *saved_tmp_table_share;

public:
  select_create(THD *thd_arg, TABLE_LIST *table_arg,
                Table_specification_st *create_info_par,
                Alter_info *alter_info_arg,
                List<Item> &select_fields,enum_duplicates duplic, bool ignore,
                TABLE_LIST *select_tables_arg):
    select_insert(thd_arg, table_arg, NULL, &select_fields, 0, 0, duplic,
                  ignore),
    create_table(table_arg),
    create_info(create_info_par),
    select_tables(select_tables_arg),
    alter_info(alter_info_arg),
    m_plock(NULL), exit_done(0),
    saved_tmp_table_share(0)
    {}
  int prepare(List<Item> &list, SELECT_LEX_UNIT *u);

  int binlog_show_create_table(TABLE **tables, uint count);
  void store_values(List<Item> &values);
  bool send_eof();
  virtual void abort_result_set();
  virtual bool can_rollback_data() { return 1; }

  // Needed for access from local class MY_HOOKS in prepare(), since thd is proteted.
  const THD *get_thd(void) { return thd; }
  const HA_CREATE_INFO *get_create_info() { return create_info; };
  int prepare2(void) { return 0; }
};

#include <myisam.h>

#ifdef WITH_ARIA_STORAGE_ENGINE
#include <maria.h>
#else
#undef USE_ARIA_FOR_TMP_TABLES
#endif

#ifdef USE_ARIA_FOR_TMP_TABLES
#define TMP_ENGINE_COLUMNDEF MARIA_COLUMNDEF
#define TMP_ENGINE_HTON maria_hton
#define TMP_ENGINE_NAME "Aria"
inline uint tmp_table_max_key_length() { return maria_max_key_length(); }
inline uint tmp_table_max_key_parts() { return maria_max_key_segments(); }
#else
#define TMP_ENGINE_COLUMNDEF MI_COLUMNDEF
#define TMP_ENGINE_HTON myisam_hton
#define TMP_ENGINE_NAME "MyISAM"
inline uint tmp_table_max_key_length() { return MI_MAX_KEY_LENGTH; }
inline uint tmp_table_max_key_parts() { return MI_MAX_KEY_SEG; }
#endif

/*
  Param to create temporary tables when doing SELECT:s
  NOTE
    This structure is copied using memcpy as a part of JOIN.
*/

class TMP_TABLE_PARAM :public Sql_alloc
{
public:
  List<Item> copy_funcs;
  Copy_field *copy_field, *copy_field_end;
  uchar	    *group_buff;
  Item	    **items_to_copy;			/* Fields in tmp table */
  TMP_ENGINE_COLUMNDEF *recinfo, *start_recinfo;
  KEY *keyinfo;
  ha_rows end_write_records;
  /**
    Number of normal fields in the query, including those referred to
    from aggregate functions. Hence, "SELECT `field1`,
    SUM(`field2`) from t1" sets this counter to 2.

    @see count_field_types
  */
  uint	field_count; 
  /**
    Number of fields in the query that have functions. Includes both
    aggregate functions (e.g., SUM) and non-aggregates (e.g., RAND).
    Also counts functions referred to from aggregate functions, i.e.,
    "SELECT SUM(RAND())" sets this counter to 2.

    @see count_field_types
  */
  uint  func_count;  
  /**
    Number of fields in the query that have aggregate functions. Note
    that the optimizer may choose to optimize away these fields by
    replacing them with constants, in which case sum_func_count will
    need to be updated.

    @see opt_sum_query, count_field_types
  */
  uint  sum_func_count;   
  uint  hidden_field_count;
  uint	group_parts,group_length,group_null_parts;
  uint	quick_group;
  /**
    Enabled when we have atleast one outer_sum_func. Needed when used
    along with distinct.

    @see create_tmp_table
  */
  bool  using_outer_summary_function;
  CHARSET_INFO *table_charset;
  bool schema_table;
  /* TRUE if the temp table is created for subquery materialization. */
  bool materialized_subquery;
  /* TRUE if all columns of the table are guaranteed to be non-nullable */
  bool force_not_null_cols;
  /*
    True if GROUP BY and its aggregate functions are already computed
    by a table access method (e.g. by loose index scan). In this case
    query execution should not perform aggregation and should treat
    aggregate functions as normal functions.
  */
  bool precomputed_group_by;
  bool force_copy_fields;
  /*
    If TRUE, create_tmp_field called from create_tmp_table will convert
    all BIT fields to 64-bit longs. This is a workaround the limitation
    that MEMORY tables cannot index BIT columns.
  */
  bool bit_fields_as_long;
  /*
    Whether to create or postpone actual creation of this temporary table.
    TRUE <=> create_tmp_table will create only the TABLE structure.
  */
  bool skip_create_table;

  TMP_TABLE_PARAM()
    :copy_field(0), group_parts(0),
     group_length(0), group_null_parts(0),
     using_outer_summary_function(0),
     schema_table(0), materialized_subquery(0), force_not_null_cols(0),
     precomputed_group_by(0),
     force_copy_fields(0), bit_fields_as_long(0), skip_create_table(0)
  {}
  ~TMP_TABLE_PARAM()
  {
    cleanup();
  }
  void init(void);
  inline void cleanup(void)
  {
    if (copy_field)				/* Fix for Intel compiler */
    {
      delete [] copy_field;
      copy_field= NULL;
      copy_field_end= NULL;
    }
  }
};


class select_union :public select_result_interceptor
{
public:
  TMP_TABLE_PARAM tmp_table_param;
  int write_err; /* Error code from the last send_data->ha_write_row call. */
public:
  TABLE *table;
  ha_rows records;

  select_union(THD *thd_arg):
    select_result_interceptor(thd_arg), write_err(0), table(0), records(0)
  { tmp_table_param.init(); }
  int prepare(List<Item> &list, SELECT_LEX_UNIT *u);
  /**
    Do prepare() and prepare2() if they have been postponed until
    column type information is computed (used by select_union_direct).

    @param types Column types

    @return false on success, true on failure
  */
  virtual bool postponed_prepare(List<Item> &types)
  { return false; }
  int send_data(List<Item> &items);
  bool send_eof();
  virtual bool flush();
  void cleanup();
  virtual bool create_result_table(THD *thd, List<Item> *column_types,
                                   bool is_distinct, ulonglong options,
                                   const char *alias, 
                                   bool bit_fields_as_long,
                                   bool create_table,
                                   bool keep_row_order= FALSE);
  TMP_TABLE_PARAM *get_tmp_table_param() { return &tmp_table_param; }
};


class select_union_recursive :public select_union
{
 public:
  /* The temporary table with the new records generated by one iterative step */
  TABLE *incr_table;
  /* One of tables from the list rec_tables (determined dynamically) */
  TABLE *first_rec_table_to_update;
  /* The temporary tables used for recursive table references */
  List<TABLE> rec_tables;

  select_union_recursive(THD *thd_arg):
    select_union(thd_arg),
    incr_table(0), first_rec_table_to_update(0) {};

  int send_data(List<Item> &items);
  bool create_result_table(THD *thd, List<Item> *column_types,
                           bool is_distinct, ulonglong options,
                           const char *alias, 
                           bool bit_fields_as_long,
                           bool create_table,
                           bool keep_row_order= FALSE);
  void cleanup();
};

/**
  UNION result that is passed directly to the receiving select_result
  without filling a temporary table.

  Function calls are forwarded to the wrapped select_result, but some
  functions are expected to be called only once for each query, so
  they are only executed for the first SELECT in the union (execept
  for send_eof(), which is executed only for the last SELECT).

  This select_result is used when a UNION is not DISTINCT and doesn't
  have a global ORDER BY clause. @see st_select_lex_unit::prepare().
*/

class select_union_direct :public select_union
{
private:
  /* Result object that receives all rows */
  select_result *result;
  /* The last SELECT_LEX of the union */
  SELECT_LEX *last_select_lex;

  /* Wrapped result has received metadata */
  bool done_send_result_set_metadata;
  /* Wrapped result has initialized tables */
  bool done_initialize_tables;

  /* Accumulated limit_found_rows */
  ulonglong limit_found_rows;

  /* Number of rows offset */
  ha_rows offset;
  /* Number of rows limit + offset, @see select_union_direct::send_data() */
  ha_rows limit;

public:
  /* Number of rows in the union */
  ha_rows send_records; 
  select_union_direct(THD *thd_arg, select_result *result_arg,
                      SELECT_LEX *last_select_lex_arg):
  select_union(thd_arg), result(result_arg),
    last_select_lex(last_select_lex_arg),
    done_send_result_set_metadata(false), done_initialize_tables(false),
    limit_found_rows(0)
    { send_records= 0; }
  bool change_result(select_result *new_result);
  uint field_count(List<Item> &fields) const
  {
    // Only called for top-level select_results, usually select_send
    DBUG_ASSERT(false); /* purecov: inspected */
    return 0; /* purecov: inspected */
  }
  bool postponed_prepare(List<Item> &types);
  bool send_result_set_metadata(List<Item> &list, uint flags);
  int send_data(List<Item> &items);
  bool initialize_tables (JOIN *join= NULL);
  bool send_eof();
  bool flush() { return false; }
  bool check_simple_select() const
  {
    /* Only called for top-level select_results, usually select_send */
    DBUG_ASSERT(false); /* purecov: inspected */
    return false; /* purecov: inspected */
  }
  void abort_result_set()
  {
    result->abort_result_set(); /* purecov: inspected */
  }
  void cleanup()
  {
    send_records= 0;
  }
  void set_thd(THD *thd_arg)
  {
    /*
      Only called for top-level select_results, usually select_send,
      and for the results of subquery engines
      (select_<something>_subselect).
    */
    DBUG_ASSERT(false); /* purecov: inspected */
  }
  void reset_offset_limit_cnt()
  {
    // EXPLAIN should never output to a select_union_direct
    DBUG_ASSERT(false); /* purecov: inspected */
  }
  void begin_dataset()
  {
    // Only called for sp_cursor::Select_fetch_into_spvars
    DBUG_ASSERT(false); /* purecov: inspected */
  }
};


/* Base subselect interface class */
class select_subselect :public select_result_interceptor
{
protected:
  Item_subselect *item;
public:
  select_subselect(THD *thd_arg, Item_subselect *item_arg):
    select_result_interceptor(thd_arg), item(item_arg) {}
  int send_data(List<Item> &items)=0;
  bool send_eof() { return 0; };
};

/* Single value subselect interface class */
class select_singlerow_subselect :public select_subselect
{
public:
  select_singlerow_subselect(THD *thd_arg, Item_subselect *item_arg):
    select_subselect(thd_arg, item_arg)
  {}
  int send_data(List<Item> &items);
};


/*
  This class specializes select_union to collect statistics about the
  data stored in the temp table. Currently the class collects statistcs
  about NULLs.
*/

class select_materialize_with_stats : public select_union
{
protected:
  class Column_statistics
  {
  public:
    /* Count of NULLs per column. */
    ha_rows null_count;
    /* The row number that contains the first NULL in a column. */
    ha_rows min_null_row;
    /* The row number that contains the last NULL in a column. */
    ha_rows max_null_row;
  };

  /* Array of statistics data per column. */
  Column_statistics* col_stat;

  /*
    The number of columns in the biggest sub-row that consists of only
    NULL values.
  */
  uint max_nulls_in_row;
  /*
    Count of rows writtent to the temp table. This is redundant as it is
    already stored in handler::stats.records, however that one is relatively
    expensive to compute (given we need that for evry row).
  */
  ha_rows count_rows;

protected:
  void reset();

public:
  select_materialize_with_stats(THD *thd_arg): select_union(thd_arg)
  { tmp_table_param.init(); }
  bool create_result_table(THD *thd, List<Item> *column_types,
                           bool is_distinct, ulonglong options,
                           const char *alias, 
                           bool bit_fields_as_long,
                           bool create_table,
                           bool keep_row_order= FALSE);
  bool init_result_table(ulonglong select_options);
  int send_data(List<Item> &items);
  void cleanup();
  ha_rows get_null_count_of_col(uint idx)
  {
    DBUG_ASSERT(idx < table->s->fields);
    return col_stat[idx].null_count;
  }
  ha_rows get_max_null_of_col(uint idx)
  {
    DBUG_ASSERT(idx < table->s->fields);
    return col_stat[idx].max_null_row;
  }
  ha_rows get_min_null_of_col(uint idx)
  {
    DBUG_ASSERT(idx < table->s->fields);
    return col_stat[idx].min_null_row;
  }
  uint get_max_nulls_in_row() { return max_nulls_in_row; }
};


/* used in independent ALL/ANY optimisation */
class select_max_min_finder_subselect :public select_subselect
{
  Item_cache *cache;
  bool (select_max_min_finder_subselect::*op)();
  bool fmax;
  bool is_all;
public:
  select_max_min_finder_subselect(THD *thd_arg, Item_subselect *item_arg,
                                  bool mx, bool all):
    select_subselect(thd_arg, item_arg), cache(0), fmax(mx), is_all(all)
  {}
  void cleanup();
  int send_data(List<Item> &items);
  bool cmp_real();
  bool cmp_int();
  bool cmp_decimal();
  bool cmp_str();
};

/* EXISTS subselect interface class */
class select_exists_subselect :public select_subselect
{
public:
  select_exists_subselect(THD *thd_arg, Item_subselect *item_arg):
    select_subselect(thd_arg, item_arg) {}
  int send_data(List<Item> &items);
};




/*
  Optimizer and executor structure for the materialized semi-join info. This
  structure contains
   - The sj-materialization temporary table
   - Members needed to make index lookup or a full scan of the temptable.
*/
class SJ_MATERIALIZATION_INFO : public Sql_alloc
{
public:
  /* Optimal join sub-order */
  struct st_position *positions;

  uint tables; /* Number of tables in the sj-nest */

  /* Expected #rows in the materialized table */
  double rows;

  /* 
    Cost to materialize - execute the sub-join and write rows into temp.table
  */
  Cost_estimate materialization_cost;

  /* Cost to make one lookup in the temptable */
  Cost_estimate lookup_cost;
  
  /* Cost of scanning the materialized table */
  Cost_estimate scan_cost;

  /* --- Execution structures ---------- */
  
  /*
    TRUE <=> This structure is used for execution. We don't necessarily pick
    sj-materialization, so some of SJ_MATERIALIZATION_INFO structures are not
    used by materialization
  */
  bool is_used;
  
  bool materialized; /* TRUE <=> materialization already performed */
  /*
    TRUE  - the temptable is read with full scan
    FALSE - we use the temptable for index lookups
  */
  bool is_sj_scan; 
  
  /* The temptable and its related info */
  TMP_TABLE_PARAM sjm_table_param;
  List<Item> sjm_table_cols;
  TABLE *table;

  /* Structure used to make index lookups */
  struct st_table_ref *tab_ref;
  Item *in_equality; /* See create_subq_in_equalities() */

  Item *join_cond; /* See comments in make_join_select() */
  Copy_field *copy_field; /* Needed for SJ_Materialization scan */
};


/* Structs used when sorting */
struct SORT_FIELD_ATTR
{
  uint length;          /* Length of sort field */
  uint suffix_length;   /* Length suffix (0-4) */
};


struct SORT_FIELD: public SORT_FIELD_ATTR
{
  Field *field;				/* Field to sort */
  Item	*item;				/* Item if not sorting fields */
  bool reverse;				/* if descending sort */
};


typedef struct st_sort_buffer {
  uint index;					/* 0 or 1 */
  uint sort_orders;
  uint change_pos;				/* If sort-fields changed */
  char **buff;
  SORT_FIELD *sortorder;
} SORT_BUFFER;

/* Structure for db & table in sql_yacc */

class Table_ident :public Sql_alloc
{
public:
  LEX_STRING db;
  LEX_STRING table;
  SELECT_LEX_UNIT *sel;
  inline Table_ident(THD *thd, LEX_STRING db_arg, LEX_STRING table_arg,
		     bool force)
    :table(table_arg), sel((SELECT_LEX_UNIT *)0)
  {
    if (!force && (thd->client_capabilities & CLIENT_NO_SCHEMA))
      db.str=0;
    else
      db= db_arg;
  }
  inline Table_ident(LEX_STRING table_arg)
    :table(table_arg), sel((SELECT_LEX_UNIT *)0)
  {
    db.str=0;
  }
  /*
    This constructor is used only for the case when we create a derived
    table. A derived table has no name and doesn't belong to any database.
    Later, if there was an alias specified for the table, it will be set
    by add_table_to_list.
  */
  inline Table_ident(SELECT_LEX_UNIT *s) : sel(s)
  {
    /* We must have a table name here as this is used with add_table_to_list */
    db.str= empty_c_string;                    /* a subject to casedn_str */
    db.length= 0;
    table.str= internal_table_name;
    table.length=1;
  }
  bool is_derived_table() const { return MY_TEST(sel); }
  inline void change_db(char *db_name)
  {
    db.str= db_name; db.length= (uint) strlen(db_name);
  }
};

// this is needed for user_vars hash
class user_var_entry
{
  CHARSET_INFO *m_charset;
 public:
  user_var_entry() {}                         /* Remove gcc warning */
  LEX_STRING name;
  char *value;
  ulong length;
  query_id_t update_query_id, used_query_id;
  Item_result type;
  bool unsigned_flag;

  double val_real(bool *null_value);
  longlong val_int(bool *null_value) const;
  String *val_str(bool *null_value, String *str, uint decimals);
  my_decimal *val_decimal(bool *null_value, my_decimal *result);
  CHARSET_INFO *charset() const { return m_charset; }
  void set_charset(CHARSET_INFO *cs) { m_charset= cs; }
};

user_var_entry *get_variable(HASH *hash, LEX_STRING &name,
				    bool create_if_not_exists);

<<<<<<< HEAD
class SORT_INFO;
=======
/*
   Unique -- class for unique (removing of duplicates).
   Puts all values to the TREE. If the tree becomes too big,
   it's dumped to the file. User can request sorted values, or
   just iterate through them. In the last case tree merging is performed in
   memory simultaneously with iteration, so it should be ~2-3x faster.
 */

class Unique :public Sql_alloc
{
  DYNAMIC_ARRAY file_ptrs;
  ulong max_elements;
  ulonglong max_in_memory_size;
  IO_CACHE file;
  TREE tree;
  uchar *record_pointers;
  ulong filtered_out_elems;
  bool flush();
  uint size;
  uint full_size;
  uint min_dupl_count;   /* always 0 for unions, > 0 for intersections */
  bool with_counters;

  bool merge(TABLE *table, uchar *buff, bool without_last_merge);

public:
  ulong elements;
  Unique(qsort_cmp2 comp_func, void *comp_func_fixed_arg,
	 uint size_arg, ulonglong max_in_memory_size_arg,
         uint min_dupl_count_arg= 0);
  ~Unique();
  ulong elements_in_tree() { return tree.elements_in_tree; }
  inline bool unique_add(void *ptr)
  {
    DBUG_ENTER("unique_add");
    DBUG_PRINT("info", ("tree %u - %lu", tree.elements_in_tree, max_elements));
    if (!(tree.flag & TREE_ONLY_DUPS) &&
        tree.elements_in_tree >= max_elements && flush())
      DBUG_RETURN(1);
    DBUG_RETURN(!tree_insert(&tree, ptr, 0, tree.custom_arg));
  }

  bool is_in_memory() { return (my_b_tell(&file) == 0); }
  void close_for_expansion() { tree.flag= TREE_ONLY_DUPS; }

  bool get(TABLE *table);
  
  /* Cost of searching for an element in the tree */
  inline static double get_search_cost(ulonglong tree_elems, uint compare_factor)
  {
    return log((double) tree_elems) / (compare_factor * M_LN2);
  }  

  static double get_use_cost(uint *buffer, size_t nkeys, uint key_size,
                             ulonglong max_in_memory_size, uint compare_factor,
                             bool intersect_fl, bool *in_memory);
  inline static int get_cost_calc_buff_size(size_t nkeys, uint key_size,
                                            ulonglong max_in_memory_size)
  {
    register ulonglong max_elems_in_tree=
      max_in_memory_size / ALIGN_SIZE(sizeof(TREE_ELEMENT)+key_size);
    return (int) (sizeof(uint)*(1 + nkeys/max_elems_in_tree));
  }

  void reset();
  bool walk(TABLE *table, tree_walk_action action, void *walk_action_arg);

  uint get_size() const { return size; }
  ulonglong get_max_in_memory_size() const { return max_in_memory_size; }

  friend int unique_write_to_file(uchar* key, element_count count, Unique *unique);
  friend int unique_write_to_ptrs(uchar* key, element_count count, Unique *unique);

  friend int unique_write_to_file_with_count(uchar* key, element_count count,
                                             Unique *unique);
  friend int unique_intersect_write_to_ptrs(uchar* key, element_count count, 
				            Unique *unique);
};

>>>>>>> ec6042bd

class multi_delete :public select_result_interceptor
{
  TABLE_LIST *delete_tables, *table_being_deleted;
  Unique **tempfiles;
  ha_rows deleted, found;
  uint num_of_tables;
  int error;
  bool do_delete;
  /* True if at least one table we delete from is transactional */
  bool transactional_tables;
  /* True if at least one table we delete from is not transactional */
  bool normal_tables;
  bool delete_while_scanning;
  /*
     error handling (rollback and binlogging) can happen in send_eof()
     so that afterward abort_result_set() needs to find out that.
  */
  bool error_handled;

public:
  multi_delete(THD *thd_arg, TABLE_LIST *dt, uint num_of_tables);
  ~multi_delete();
  int prepare(List<Item> &list, SELECT_LEX_UNIT *u);
  int send_data(List<Item> &items);
  bool initialize_tables (JOIN *join);
  int do_deletes();
  int do_table_deletes(TABLE *table, SORT_INFO *sort_info, bool ignore);
  bool send_eof();
  inline ha_rows num_deleted() const { return deleted; }
  virtual void abort_result_set();
  void prepare_to_read_rows();
};


class multi_update :public select_result_interceptor
{
  TABLE_LIST *all_tables; /* query/update command tables */
  List<TABLE_LIST> *leaves;     /* list of leves of join table tree */
  TABLE_LIST *update_tables, *table_being_updated;
  TABLE **tmp_tables, *main_table, *table_to_update;
  TMP_TABLE_PARAM *tmp_table_param;
  ha_rows updated, found;
  List <Item> *fields, *values;
  List <Item> **fields_for_table, **values_for_table;
  uint table_count;
  /*
   List of tables referenced in the CHECK OPTION condition of
   the updated view excluding the updated table.
  */
  List <TABLE> unupdated_check_opt_tables;
  Copy_field *copy_field;
  enum enum_duplicates handle_duplicates;
  bool do_update, trans_safe;
  /* True if the update operation has made a change in a transactional table */
  bool transactional_tables;
  bool ignore;
  /* 
     error handling (rollback and binlogging) can happen in send_eof()
     so that afterward  abort_result_set() needs to find out that.
  */
  bool error_handled;
  
  /* Need this to protect against multiple prepare() calls */
  bool prepared;
public:
  multi_update(THD *thd_arg, TABLE_LIST *ut, List<TABLE_LIST> *leaves_list,
	       List<Item> *fields, List<Item> *values,
	       enum_duplicates handle_duplicates, bool ignore);
  ~multi_update();
  int prepare(List<Item> &list, SELECT_LEX_UNIT *u);
  int send_data(List<Item> &items);
  bool initialize_tables (JOIN *join);
  int  do_updates();
  bool send_eof();
  inline ha_rows num_found() const { return found; }
  inline ha_rows num_updated() const { return updated; }
  virtual void abort_result_set();
  void update_used_tables();
  void prepare_to_read_rows();
};

class my_var : public Sql_alloc  {
public:
  const LEX_STRING name;
  enum type { SESSION_VAR, LOCAL_VAR, PARAM_VAR };
  type scope;
  my_var(const LEX_STRING& j, enum type s) : name(j), scope(s) { }
  virtual ~my_var() {}
  virtual bool set(THD *thd, Item *val) = 0;
};

class my_var_sp: public my_var {
public:
  uint offset;
  enum_field_types type;
  /*
    Routine to which this Item_splocal belongs. Used for checking if correct
    runtime context is used for variable handling.
  */
  sp_head *sp;
  my_var_sp(const LEX_STRING& j, uint o, enum_field_types t, sp_head *s)
    : my_var(j, LOCAL_VAR), offset(o), type(t), sp(s) { }
  ~my_var_sp() { }
  bool set(THD *thd, Item *val);
};

class my_var_user: public my_var {
public:
  my_var_user(const LEX_STRING& j)
    : my_var(j, SESSION_VAR) { }
  ~my_var_user() { }
  bool set(THD *thd, Item *val);
};

class select_dumpvar :public select_result_interceptor {
  ha_rows row_count;
public:
  List<my_var> var_list;
  select_dumpvar(THD *thd_arg): select_result_interceptor(thd_arg)
  { var_list.empty(); row_count= 0; }
  ~select_dumpvar() {}
  int prepare(List<Item> &list, SELECT_LEX_UNIT *u);
  int send_data(List<Item> &items);
  bool send_eof();
  virtual bool check_simple_select() const;
  void cleanup();
};

/* Bits in sql_command_flags */

#define CF_CHANGES_DATA           (1U << 0)
#define CF_REPORT_PROGRESS        (1U << 1)
#define CF_STATUS_COMMAND         (1U << 2)
#define CF_SHOW_TABLE_COMMAND     (1U << 3)
#define CF_WRITE_LOGS_COMMAND     (1U << 4)

/**
  Must be set for SQL statements that may contain
  Item expressions and/or use joins and tables.
  Indicates that the parse tree of such statement may
  contain rule-based optimizations that depend on metadata
  (i.e. number of columns in a table), and consequently
  that the statement must be re-prepared whenever
  referenced metadata changes. Must not be set for
  statements that themselves change metadata, e.g. RENAME,
  ALTER and other DDL, since otherwise will trigger constant
  reprepare. Consequently, complex item expressions and
  joins are currently prohibited in these statements.
*/
#define CF_REEXECUTION_FRAGILE    (1U << 5)
/**
  Implicitly commit before the SQL statement is executed.

  Statements marked with this flag will cause any active
  transaction to end (commit) before proceeding with the
  command execution.

  This flag should be set for statements that probably can't
  be rolled back or that do not expect any previously metadata
  locked tables.
*/
#define CF_IMPLICT_COMMIT_BEGIN   (1U << 6)
/**
  Implicitly commit after the SQL statement.

  Statements marked with this flag are automatically committed
  at the end of the statement.

  This flag should be set for statements that will implicitly
  open and take metadata locks on system tables that should not
  be carried for the whole duration of a active transaction.
*/
#define CF_IMPLICIT_COMMIT_END    (1U << 7)
/**
  CF_IMPLICT_COMMIT_BEGIN and CF_IMPLICIT_COMMIT_END are used
  to ensure that the active transaction is implicitly committed
  before and after every DDL statement and any statement that
  modifies our currently non-transactional system tables.
*/
#define CF_AUTO_COMMIT_TRANS  (CF_IMPLICT_COMMIT_BEGIN | CF_IMPLICIT_COMMIT_END)

/**
  Diagnostic statement.
  Diagnostic statements:
  - SHOW WARNING
  - SHOW ERROR
  - GET DIAGNOSTICS (WL#2111)
  do not modify the diagnostics area during execution.
*/
#define CF_DIAGNOSTIC_STMT        (1U << 8)

/**
  Identifies statements that may generate row events
  and that may end up in the binary log.
*/
#define CF_CAN_GENERATE_ROW_EVENTS (1U << 9)

/**
  Identifies statements which may deal with temporary tables and for which
  temporary tables should be pre-opened to simplify privilege checks.
*/
#define CF_PREOPEN_TMP_TABLES   (1U << 10)

/**
  Identifies statements for which open handlers should be closed in the
  beginning of the statement.
*/
#define CF_HA_CLOSE             (1U << 11)

/**
  Identifies statements that can be explained with EXPLAIN.
*/
#define CF_CAN_BE_EXPLAINED       (1U << 12)

/** Identifies statements which may generate an optimizer trace */
#define CF_OPTIMIZER_TRACE        (1U << 14)

/**
   Identifies statements that should always be disallowed in
   read only transactions.
*/
#define CF_DISALLOW_IN_RO_TRANS   (1U << 15)

/**
  Statement that need the binlog format to be unchanged.
*/
#define CF_FORCE_ORIGINAL_BINLOG_FORMAT (1U << 16)

/**
  Statement that inserts new rows (INSERT, REPLACE, LOAD, ALTER TABLE)
*/
#define CF_INSERTS_DATA (1U << 17)

/**
  Statement that updates existing rows (UPDATE, multi-update)
*/
#define CF_UPDATES_DATA (1U << 18)

/**
  SP Bulk execution safe
*/
#define CF_SP_BULK_SAFE (1U << 19)
/**
  SP Bulk execution optimized
*/
#define CF_SP_BULK_OPTIMIZED (1U << 20)

/* Bits in server_command_flags */

/**
  Skip the increase of the global query id counter. Commonly set for
  commands that are stateless (won't cause any change on the server
  internal states).
*/
#define CF_SKIP_QUERY_ID        (1U << 0)

/**
  Skip the increase of the number of statements that clients have
  sent to the server. Commonly used for commands that will cause
  a statement to be executed but the statement might have not been
  sent by the user (ie: stored procedure).
*/
#define CF_SKIP_QUESTIONS       (1U << 1)

/**
  Do not check that wsrep snapshot is ready before allowing this command
*/
#define CF_SKIP_WSREP_CHECK     (1U << 2)
/**
  Do not allow it for COM_MULTI batch
*/
#define CF_NO_COM_MULTI         (1U << 3)

/* Inline functions */

inline bool add_item_to_list(THD *thd, Item *item)
{
  return thd->lex->current_select->add_item_to_list(thd, item);
}

inline bool add_value_to_list(THD *thd, Item *value)
{
  return thd->lex->value_list.push_back(value, thd->mem_root);
}

inline bool add_order_to_list(THD *thd, Item *item, bool asc)
{
  return thd->lex->current_select->add_order_to_list(thd, item, asc);
}

inline bool add_gorder_to_list(THD *thd, Item *item, bool asc)
{
  return thd->lex->current_select->add_gorder_to_list(thd, item, asc);
}

inline bool add_group_to_list(THD *thd, Item *item, bool asc)
{
  return thd->lex->current_select->add_group_to_list(thd, item, asc);
}

inline Item *and_conds(THD *thd, Item *a, Item *b)
{
  if (!b) return a;
  if (!a) return b;
  return new (thd->mem_root) Item_cond_and(thd, a, b);
}

/* inline handler methods that need to know TABLE and THD structures */
inline void handler::increment_statistics(ulong SSV::*offset) const
{
  status_var_increment(table->in_use->status_var.*offset);
  table->in_use->check_limit_rows_examined();
}

inline void handler::decrement_statistics(ulong SSV::*offset) const
{
  status_var_decrement(table->in_use->status_var.*offset);
}


inline int handler::ha_ft_read(uchar *buf)
{
  int error= ft_read(buf);
  if (!error)
    update_rows_read();

  table->status=error ? STATUS_NOT_FOUND: 0;
  return error;
}

inline int handler::ha_rnd_pos_by_record(uchar *buf)
{
  int error= rnd_pos_by_record(buf);
  if (!error)
    update_rows_read();
  table->status=error ? STATUS_NOT_FOUND: 0;
  return error;
}

inline int handler::ha_read_first_row(uchar *buf, uint primary_key)
{
  int error= read_first_row(buf, primary_key);
  if (!error)
    update_rows_read();
  table->status=error ? STATUS_NOT_FOUND: 0;
  return error;
}

inline int handler::ha_write_tmp_row(uchar *buf)
{
  int error;
  MYSQL_INSERT_ROW_START(table_share->db.str, table_share->table_name.str);
  increment_statistics(&SSV::ha_tmp_write_count);
  TABLE_IO_WAIT(tracker, m_psi, PSI_TABLE_WRITE_ROW, MAX_KEY, 0,
                { error= write_row(buf); })
  MYSQL_INSERT_ROW_DONE(error);
  return error;
}

inline int handler::ha_update_tmp_row(const uchar *old_data, uchar *new_data)
{
  int error;
  MYSQL_UPDATE_ROW_START(table_share->db.str, table_share->table_name.str);
  increment_statistics(&SSV::ha_tmp_update_count);
  TABLE_IO_WAIT(tracker, m_psi, PSI_TABLE_UPDATE_ROW, active_index, 0,
                { error= update_row(old_data, new_data);})
  MYSQL_UPDATE_ROW_DONE(error);
  return error;
}


extern pthread_attr_t *get_connection_attrib(void);

/**
   Set thread entering a condition

   This function should be called before putting a thread to wait for
   a condition. @a mutex should be held before calling this
   function. After being waken up, @f thd_exit_cond should be called.

   @param thd      The thread entering the condition, NULL means current thread
   @param cond     The condition the thread is going to wait for
   @param mutex    The mutex associated with the condition, this must be
                   held before call this function
   @param stage    The new process message for the thread
   @param old_stage The old process message for the thread
   @param src_function The caller source function name
   @param src_file The caller source file name
   @param src_line The caller source line number
*/
void thd_enter_cond(MYSQL_THD thd, mysql_cond_t *cond, mysql_mutex_t *mutex,
                    const PSI_stage_info *stage, PSI_stage_info *old_stage,
                    const char *src_function, const char *src_file,
                    int src_line);

#define THD_ENTER_COND(P1, P2, P3, P4, P5) \
  thd_enter_cond(P1, P2, P3, P4, P5, __func__, __FILE__, __LINE__)

/**
   Set thread leaving a condition

   This function should be called after a thread being waken up for a
   condition.

   @param thd      The thread entering the condition, NULL means current thread
   @param stage    The process message, ususally this should be the old process
                   message before calling @f thd_enter_cond
   @param src_function The caller source function name
   @param src_file The caller source file name
   @param src_line The caller source line number
*/
void thd_exit_cond(MYSQL_THD thd, const PSI_stage_info *stage,
                   const char *src_function, const char *src_file,
                   int src_line);

#define THD_EXIT_COND(P1, P2) \
  thd_exit_cond(P1, P2, __func__, __FILE__, __LINE__)

inline bool binlog_should_compress(ulong len)
{
  return opt_bin_log_compress &&
    len >= opt_bin_log_compress_min_len;
}


/**
   Save thd sql_mode on instantiation.
   On destruction it resets the mode to the previously stored value.
*/
class Sql_mode_save
{
 public:
  Sql_mode_save(THD *thd) : thd(thd), old_mode(thd->variables.sql_mode) {}
  ~Sql_mode_save() { thd->variables.sql_mode = old_mode; }

 private:
  THD *thd;
  sql_mode_t old_mode; // SQL mode saved at construction time.
};

#endif /* MYSQL_SERVER */

#endif /* SQL_CLASS_INCLUDED */<|MERGE_RESOLUTION|>--- conflicted
+++ resolved
@@ -5370,90 +5370,7 @@
 user_var_entry *get_variable(HASH *hash, LEX_STRING &name,
 				    bool create_if_not_exists);
 
-<<<<<<< HEAD
 class SORT_INFO;
-=======
-/*
-   Unique -- class for unique (removing of duplicates).
-   Puts all values to the TREE. If the tree becomes too big,
-   it's dumped to the file. User can request sorted values, or
-   just iterate through them. In the last case tree merging is performed in
-   memory simultaneously with iteration, so it should be ~2-3x faster.
- */
-
-class Unique :public Sql_alloc
-{
-  DYNAMIC_ARRAY file_ptrs;
-  ulong max_elements;
-  ulonglong max_in_memory_size;
-  IO_CACHE file;
-  TREE tree;
-  uchar *record_pointers;
-  ulong filtered_out_elems;
-  bool flush();
-  uint size;
-  uint full_size;
-  uint min_dupl_count;   /* always 0 for unions, > 0 for intersections */
-  bool with_counters;
-
-  bool merge(TABLE *table, uchar *buff, bool without_last_merge);
-
-public:
-  ulong elements;
-  Unique(qsort_cmp2 comp_func, void *comp_func_fixed_arg,
-	 uint size_arg, ulonglong max_in_memory_size_arg,
-         uint min_dupl_count_arg= 0);
-  ~Unique();
-  ulong elements_in_tree() { return tree.elements_in_tree; }
-  inline bool unique_add(void *ptr)
-  {
-    DBUG_ENTER("unique_add");
-    DBUG_PRINT("info", ("tree %u - %lu", tree.elements_in_tree, max_elements));
-    if (!(tree.flag & TREE_ONLY_DUPS) &&
-        tree.elements_in_tree >= max_elements && flush())
-      DBUG_RETURN(1);
-    DBUG_RETURN(!tree_insert(&tree, ptr, 0, tree.custom_arg));
-  }
-
-  bool is_in_memory() { return (my_b_tell(&file) == 0); }
-  void close_for_expansion() { tree.flag= TREE_ONLY_DUPS; }
-
-  bool get(TABLE *table);
-  
-  /* Cost of searching for an element in the tree */
-  inline static double get_search_cost(ulonglong tree_elems, uint compare_factor)
-  {
-    return log((double) tree_elems) / (compare_factor * M_LN2);
-  }  
-
-  static double get_use_cost(uint *buffer, size_t nkeys, uint key_size,
-                             ulonglong max_in_memory_size, uint compare_factor,
-                             bool intersect_fl, bool *in_memory);
-  inline static int get_cost_calc_buff_size(size_t nkeys, uint key_size,
-                                            ulonglong max_in_memory_size)
-  {
-    register ulonglong max_elems_in_tree=
-      max_in_memory_size / ALIGN_SIZE(sizeof(TREE_ELEMENT)+key_size);
-    return (int) (sizeof(uint)*(1 + nkeys/max_elems_in_tree));
-  }
-
-  void reset();
-  bool walk(TABLE *table, tree_walk_action action, void *walk_action_arg);
-
-  uint get_size() const { return size; }
-  ulonglong get_max_in_memory_size() const { return max_in_memory_size; }
-
-  friend int unique_write_to_file(uchar* key, element_count count, Unique *unique);
-  friend int unique_write_to_ptrs(uchar* key, element_count count, Unique *unique);
-
-  friend int unique_write_to_file_with_count(uchar* key, element_count count,
-                                             Unique *unique);
-  friend int unique_intersect_write_to_ptrs(uchar* key, element_count count, 
-				            Unique *unique);
-};
-
->>>>>>> ec6042bd
-
 class multi_delete :public select_result_interceptor
 {
   TABLE_LIST *delete_tables, *table_being_deleted;
