/*
   Copyright (c) 2018, 2019 MariaDB

   This program is free software; you can redistribute it and/or modify
   it under the terms of the GNU General Public License as published by
   the Free Software Foundation; version 2 of the License.

   This program is distributed in the hope that it will be useful,
   but WITHOUT ANY WARRANTY; without even the implied warranty of
   MERCHANTABILITY or FITNESS FOR A PARTICULAR PURPOSE.  See the
   GNU General Public License for more details.

   You should have received a copy of the GNU General Public License
   along with this program; if not, write to the Free Software
   Foundation, Inc., 51 Franklin Street, Fifth Floor, Boston, MA 02111-1301 USA */

#include "mariadb.h"
#include "sql_priv.h"
#include "sql_select.h"
#include "select_handler.h"


/**
  The methods of the Pushdown_select class.

  The objects of this class are used for pushdown of the select queries
  into engines. The main  method of the class is Pushdown_select::execute()
  that initiates execution of a select query by a foreign engine, receives the
  rows of the result set, put it in a buffer of a temporary table and send
  them from the buffer directly into output.

  The method uses the functions of the select_handle interface to do this.
  It also employes plus some helper functions to create the needed temporary
  table and to send rows from the temporary table into output.
  The constructor of the class gets the select_handler interface as a parameter.
*/


Pushdown_select::Pushdown_select(SELECT_LEX *sel, select_handler *h)
  : select(sel), handler(h)
{
  is_analyze= handler->thd->lex->analyze_stmt;
}


Pushdown_select::~Pushdown_select()
{
  if (handler->table)
    free_tmp_table(handler->thd, handler->table);
  delete handler;
  select->select_h= NULL;
}


bool Pushdown_select::init()
{
  List<Item> types;
  TMP_TABLE_PARAM tmp_table_param;
  THD *thd= handler->thd;
  DBUG_ENTER("Pushdown_select::init");
  if (select->master_unit()->join_union_item_types(thd, types, 1))
    DBUG_RETURN(true);
  tmp_table_param.init();
  tmp_table_param.field_count= types.elements;

  handler->table= create_tmp_table(thd, &tmp_table_param, types,
                                   (ORDER *) 0, false, 0,
                                   TMP_TABLE_ALL_COLUMNS, 1,
                                   &empty_clex_str, true, false);
  if (!handler->table)
    DBUG_RETURN(true);
  if (handler->table->fill_item_list(&result_columns))
    DBUG_RETURN(true);
  DBUG_RETURN(false);
}


bool Pushdown_select::send_result_set_metadata()
{
  DBUG_ENTER("Pushdown_select::send_result_set_metadata");

#ifdef WITH_WSREP
  THD *thd= handler->thd;
  if (WSREP(thd) && thd->wsrep_retry_query)
  {
    WSREP_DEBUG("skipping select metadata");
    DBUG_RETURN(false);
  }
  #endif /* WITH_WSREP */
  if (select->join->result->send_result_set_metadata(result_columns,
                                         Protocol::SEND_NUM_ROWS |
                                         Protocol::SEND_EOF))
    DBUG_RETURN(true);

  DBUG_RETURN(false);
}


bool Pushdown_select::send_data()
{
<<<<<<< HEAD
  DBUG_ENTER("Pushdown_select::send_data");

=======
  THD *thd= handler->thd;
  DBUG_ENTER("Pushdown_select::send_data");

  if (thd->killed == ABORT_QUERY)
    DBUG_RETURN(false);

>>>>>>> ba679ae5
  if (select->join->result->send_data(result_columns))
    DBUG_RETURN(true);

  DBUG_RETURN(false);
}


bool Pushdown_select::send_eof()
{
  DBUG_ENTER("Pushdown_select::send_eof");

  if (select->join->result->send_eof())
    DBUG_RETURN(true);
  DBUG_RETURN(false);
}


int Pushdown_select::execute()
{
  int err;
  THD *thd= handler->thd;

  DBUG_ENTER("Pushdown_select::execute");

  if ((err= handler->init_scan()))
    goto error;

  if (is_analyze)
  {
    handler->end_scan();
    DBUG_RETURN(0);
  }

  if (send_result_set_metadata())
    DBUG_RETURN(-1);

  while (!(err= handler->next_row()))
  {
    if (thd->check_killed() || send_data())
    {
      handler->end_scan();
      DBUG_RETURN(-1);
    }
  }

  if (err != 0 && err != HA_ERR_END_OF_FILE)
    goto error;

  if ((err= handler->end_scan()))
   goto error_2;

  if (send_eof())
    DBUG_RETURN(-1);

  DBUG_RETURN(0);

error:
  handler->end_scan();
error_2:
  handler->print_error(err, MYF(0));
  DBUG_RETURN(-1);                              // Error not sent to client
}

void select_handler::print_error(int error, myf errflag)
{
  my_error(ER_GET_ERRNO, MYF(0), error, hton_name(ht)->str);
}<|MERGE_RESOLUTION|>--- conflicted
+++ resolved
@@ -1,5 +1,5 @@
 /*
-   Copyright (c) 2018, 2019 MariaDB
+   Copyright (c) 2018, 2020, MariaDB
 
    This program is free software; you can redistribute it and/or modify
    it under the terms of the GNU General Public License as published by
@@ -98,17 +98,8 @@
 
 bool Pushdown_select::send_data()
 {
-<<<<<<< HEAD
   DBUG_ENTER("Pushdown_select::send_data");
 
-=======
-  THD *thd= handler->thd;
-  DBUG_ENTER("Pushdown_select::send_data");
-
-  if (thd->killed == ABORT_QUERY)
-    DBUG_RETURN(false);
-
->>>>>>> ba679ae5
   if (select->join->result->send_data(result_columns))
     DBUG_RETURN(true);
 
