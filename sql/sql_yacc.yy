--- conflicted
+++ resolved
@@ -7735,15 +7735,10 @@
                                                   context,
                                                   Item_trigger_field::NEW_ROW,
                                                   $2.base_name.str)) ||
-<<<<<<< HEAD
                 !(i= new sp_instr_set_trigger_field(lex->sphead->
                                                     instructions(),
-                                                    lex->spcont, trg_fld, it)))
-=======
-                !(i= new sp_instr_set_trigger_field(
-                           lex->sphead->instructions(), lex->spcont,
-                           trg_fld, it, lex)))
->>>>>>> 923fe817
+                                                    lex->spcont, trg_fld,
+                                                    it, lex)))
               YYABORT;
 
             /*
