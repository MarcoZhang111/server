--- conflicted
+++ resolved
@@ -1833,7 +1833,6 @@
 	    lex->name= $3->table.str;
 	    lex->alter_flags|= ALTER_RENAME;
 	  }
-<<<<<<< HEAD
 	| CONVERT_SYM TO_SYM charset charset_name_or_default opt_collate
 	  {
 	    if (!$4)
@@ -1855,9 +1854,6 @@
 					    HA_CREATE_USED_DEFAULT_CHARSET);
 	    lex->simple_alter= 0;
 	  }
-        | create_table_options_space_separated { Lex->simple_alter=0; }
-	| order_clause         { Lex->simple_alter=0; };
-=======
         | create_table_options_space_separated 
 	  {
 	    LEX *lex=Lex;
@@ -1870,7 +1866,6 @@
 	    lex->simple_alter=0; 
 	    lex->alter_flags|= ALTER_ORDER;
 	  };
->>>>>>> c0b9ce7b
 
 opt_column:
 	/* empty */	{}
