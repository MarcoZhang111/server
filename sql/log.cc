--- conflicted
+++ resolved
@@ -9645,11 +9645,8 @@
     {
       THD_STAGE_INFO(thd, stage_binlog_processing_checkpoint_notify);
       DEBUG_SYNC(thd, "binlog_background_thread_before_mark_xid_done");
-<<<<<<< HEAD
-=======
       /* Set the thread start time */
       thd->set_time();
->>>>>>> 8d0448d5
       /* Grab next pointer first, as mark_xid_done() may free the element. */
       next= queue->next_in_queue;
       mysql_bin_log.mark_xid_done(queue->binlog_id, true);
