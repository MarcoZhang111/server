/* Copyright (c) 2000, 2018, Oracle and/or its affiliates.
   Copyright (c) 2009, 2021, MariaDB Corporation.

   This program is free software; you can redistribute it and/or modify
   it under the terms of the GNU General Public License as published by
   the Free Software Foundation; version 2 of the License.

   This program is distributed in the hope that it will be useful,
   but WITHOUT ANY WARRANTY; without even the implied warranty of
   MERCHANTABILITY or FITNESS FOR A PARTICULAR PURPOSE.  See the
   GNU General Public License for more details.

   You should have received a copy of the GNU General Public License
   along with this program; if not, write to the Free Software
   Foundation, Inc., 51 Franklin Street, Fifth Floor, Boston, MA  02110-1335  USA */


/**
  @file

  @brief
  logging of commands

  @todo
    Abort logging when we get an error in reading or writing log files
*/

#include "mariadb.h"		/* NO_EMBEDDED_ACCESS_CHECKS */
#include "sql_priv.h"
#include "log.h"
#include "sql_base.h"                           // open_log_table
#include "sql_repl.h"
#include "sql_delete.h"                         // mysql_truncate
#include "sql_parse.h"                          // command_name
#include "sql_time.h"           // calc_time_from_sec, my_time_compare
#include "tztime.h"             // my_tz_OFFSET0, struct Time_zone
#include "log_event.h"          // Query_log_event
#include "rpl_filter.h"
#include "rpl_rli.h"
#include "sql_audit.h"
#include "mysqld.h"

#include <my_dir.h>
#include <m_ctype.h>				// For test_if_number

#include <set_var.h> // for Sys_last_gtid_ptr

#ifdef _WIN32
#include "message.h"
#endif

#include "sql_plugin.h"
#include "debug_sync.h"
#include "sql_show.h"
#include "my_pthread.h"
#include "semisync_master.h"
#include "sp_rcontext.h"
#include "sp_head.h"

#include "wsrep_mysqld.h"
#ifdef WITH_WSREP
#include "wsrep_trans_observer.h"
#endif /* WITH_WSREP */

/* max size of the log message */
#define MAX_LOG_BUFFER_SIZE 1024
#define MAX_TIME_SIZE 32
#define MY_OFF_T_UNDEF (~(my_off_t)0UL)
/* Truncate cache log files bigger than this */
#define CACHE_FILE_TRUNC_SIZE 65536

#define FLAGSTR(V,F) ((V)&(F)?#F" ":"")

handlerton *binlog_hton;
LOGGER logger;

const char *log_bin_index= 0;
const char *log_bin_basename= 0;

MYSQL_BIN_LOG mysql_bin_log(&sync_binlog_period);

static bool test_if_number(const char *str,
			   ulong *res, bool allow_wildcards);
static int binlog_init(void *p);
static int binlog_close_connection(handlerton *hton, THD *thd);
static int binlog_savepoint_set(handlerton *hton, THD *thd, void *sv);
static int binlog_savepoint_rollback(handlerton *hton, THD *thd, void *sv);
static bool binlog_savepoint_rollback_can_release_mdl(handlerton *hton,
                                                      THD *thd);
static int binlog_commit(handlerton *hton, THD *thd, bool all);
static int binlog_rollback(handlerton *hton, THD *thd, bool all);
static int binlog_prepare(handlerton *hton, THD *thd, bool all);
static int binlog_xa_recover_dummy(handlerton *hton, XID *xid_list, uint len);
static int binlog_commit_by_xid(handlerton *hton, XID *xid);
static int binlog_rollback_by_xid(handlerton *hton, XID *xid);
static int binlog_start_consistent_snapshot(handlerton *hton, THD *thd);
static int binlog_flush_cache(THD *thd, binlog_cache_mngr *cache_mngr,
                              Log_event *end_ev, bool all, bool using_stmt,
                              bool using_trx);

static const LEX_CSTRING write_error_msg=
    { STRING_WITH_LEN("error writing to the binary log") };

static my_bool opt_optimize_thread_scheduling= TRUE;
ulong binlog_checksum_options;
#ifndef DBUG_OFF
ulong opt_binlog_dbug_fsync_sleep= 0;
#endif

mysql_mutex_t LOCK_prepare_ordered;
mysql_cond_t COND_prepare_ordered;
mysql_mutex_t LOCK_after_binlog_sync;
mysql_mutex_t LOCK_commit_ordered;

static ulonglong binlog_status_var_num_commits;
static ulonglong binlog_status_var_num_group_commits;
static ulonglong binlog_status_group_commit_trigger_count;
static ulonglong binlog_status_group_commit_trigger_lock_wait;
static ulonglong binlog_status_group_commit_trigger_timeout;
static char binlog_snapshot_file[FN_REFLEN];
static ulonglong binlog_snapshot_position;

static const char *fatal_log_error=
  "Could not use %s for logging (error %d). "
  "Turning logging off for the whole duration of the MariaDB server process. "
  "To turn it on again: fix the cause, shutdown the MariaDB server and "
  "restart it.";


static SHOW_VAR binlog_status_vars_detail[]=
{
  {"commits",
    (char *)&binlog_status_var_num_commits, SHOW_LONGLONG},
  {"group_commits",
    (char *)&binlog_status_var_num_group_commits, SHOW_LONGLONG},
  {"group_commit_trigger_count",
    (char *)&binlog_status_group_commit_trigger_count, SHOW_LONGLONG},
  {"group_commit_trigger_lock_wait",
    (char *)&binlog_status_group_commit_trigger_lock_wait, SHOW_LONGLONG},
  {"group_commit_trigger_timeout",
    (char *)&binlog_status_group_commit_trigger_timeout, SHOW_LONGLONG},
  {"snapshot_file",
    (char *)&binlog_snapshot_file, SHOW_CHAR},
  {"snapshot_position",
   (char *)&binlog_snapshot_position, SHOW_LONGLONG},
  {NullS, NullS, SHOW_LONG}
};

/*
  Variables for the binlog background thread.
  Protected by the MYSQL_BIN_LOG::LOCK_binlog_background_thread mutex.
 */
static bool binlog_background_thread_started= false;
static bool binlog_background_thread_stop= false;
static MYSQL_BIN_LOG::xid_count_per_binlog *
    binlog_background_thread_queue= NULL;

static bool start_binlog_background_thread();

static rpl_binlog_state rpl_global_gtid_binlog_state;

void setup_log_handling()
{
  rpl_global_gtid_binlog_state.init();
}


/**
   purge logs, master and slave sides both, related error code
   converter.
   Called from @c purge_error_message(), @c MYSQL_BIN_LOG::reset_logs()

   @param  res  an internal to purging routines error code 

   @return the user level error code ER_*
*/
uint purge_log_get_error_code(int res)
{
  uint errcode= 0;

  switch (res)  {
  case 0: break;
  case LOG_INFO_EOF:	errcode= ER_UNKNOWN_TARGET_BINLOG; break;
  case LOG_INFO_IO:	errcode= ER_IO_ERR_LOG_INDEX_READ; break;
  case LOG_INFO_INVALID:errcode= ER_BINLOG_PURGE_PROHIBITED; break;
  case LOG_INFO_SEEK:	errcode= ER_FSEEK_FAIL; break;
  case LOG_INFO_MEM:	errcode= ER_OUT_OF_RESOURCES; break;
  case LOG_INFO_FATAL:	errcode= ER_BINLOG_PURGE_FATAL_ERR; break;
  case LOG_INFO_IN_USE: errcode= ER_LOG_IN_USE; break;
  case LOG_INFO_EMFILE: errcode= ER_BINLOG_PURGE_EMFILE; break;
  default:		errcode= ER_LOG_PURGE_UNKNOWN_ERR; break;
  }

  return errcode;
}

/**
  Silence all errors and warnings reported when performing a write
  to a log table.
  Errors and warnings are not reported to the client or SQL exception
  handlers, so that the presence of logging does not interfere and affect
  the logic of an application.
*/
class Silence_log_table_errors : public Internal_error_handler
{
  char m_message[MYSQL_ERRMSG_SIZE];
public:
  Silence_log_table_errors()
  {
    m_message[0]= '\0';
  }

  virtual ~Silence_log_table_errors() {}

  virtual bool handle_condition(THD *thd,
                                uint sql_errno,
                                const char* sql_state,
                                Sql_condition::enum_warning_level *level,
                                const char* msg,
                                Sql_condition ** cond_hdl);
  const char *message() const { return m_message; }
};

bool
Silence_log_table_errors::handle_condition(THD *,
                                           uint,
                                           const char*,
                                           Sql_condition::enum_warning_level*,
                                           const char* msg,
                                           Sql_condition ** cond_hdl)
{
  *cond_hdl= NULL;
  strmake_buf(m_message, msg);
  return TRUE;
}

sql_print_message_func sql_print_message_handlers[3] =
{
  sql_print_information,
  sql_print_warning,
  sql_print_error
};


/**
  Create the name of the log file
  
  @param[OUT] out    a pointer to a new allocated name will go there
  @param[IN] log_ext The extension for the file (e.g .log)
  @param[IN] once    whether to use malloc_once or a normal malloc.
*/
void make_default_log_name(char **out, const char* log_ext, bool once)
{
  char buff[FN_REFLEN+10];
  fn_format(buff, opt_log_basename, "", log_ext, MYF(MY_REPLACE_EXT));
  if (once)
    *out= my_once_strdup(buff, MYF(MY_WME));
  else
  {
    my_free(*out);
    *out= my_strdup(PSI_INSTRUMENT_ME, buff, MYF(MY_WME));
  }
}


/*
  Helper classes to store non-transactional and transactional data
  before copying it to the binary log.
*/
class binlog_cache_data
{
public:
  binlog_cache_data(): m_pending(0), status(0),
  before_stmt_pos(MY_OFF_T_UNDEF),
  incident(FALSE), changes_to_non_trans_temp_table_flag(FALSE),
  saved_max_binlog_cache_size(0), ptr_binlog_cache_use(0),
  ptr_binlog_cache_disk_use(0)
  { }
  
  ~binlog_cache_data()
  {
    DBUG_ASSERT(empty());
    close_cached_file(&cache_log);
  }

  /*
    Return 1 if there is no relevant entries in the cache

    This is:
    - Cache is empty
    - There are row or critical (DDL?) events in the cache

    The status test is needed to avoid writing entries with only
    a table map entry, which would crash in do_apply_event() on the slave
    as it assumes that there is always a row entry after a table map.
  */
  bool empty() const
  {
    return (pending() == NULL &&
            (my_b_write_tell(&cache_log) == 0 ||
             ((status & (LOGGED_ROW_EVENT | LOGGED_CRITICAL)) == 0)));
  }

  Rows_log_event *pending() const
  {
    return m_pending;
  }

  void set_pending(Rows_log_event *const pending_arg)
  {
    m_pending= pending_arg;
  }

  void set_incident(void)
  {
    incident= TRUE;
  }
  
  bool has_incident(void)
  {
    return(incident);
  }

  void set_changes_to_non_trans_temp_table()
  {
    changes_to_non_trans_temp_table_flag= TRUE;    
  }

  bool changes_to_non_trans_temp_table()
  {
    return (changes_to_non_trans_temp_table_flag);    
  }

  void reset()
  {
    bool cache_was_empty= empty();
    bool truncate_file= (cache_log.file != -1 &&
                         my_b_write_tell(&cache_log) > CACHE_FILE_TRUNC_SIZE);
    truncate(0,1);                              // Forget what's in cache
    if (!cache_was_empty)
      compute_statistics();
    if (truncate_file)
      my_chsize(cache_log.file, 0, 0, MYF(MY_WME));

    changes_to_non_trans_temp_table_flag= FALSE;
    status= 0;
    incident= FALSE;
    before_stmt_pos= MY_OFF_T_UNDEF;
    DBUG_ASSERT(empty());
  }

  my_off_t get_byte_position() const
  {
    return my_b_tell(&cache_log);
  }

  my_off_t get_prev_position()
  {
     return(before_stmt_pos);
  }

  void set_prev_position(my_off_t pos)
  {
     before_stmt_pos= pos;
  }
  
  void restore_prev_position()
  {
    truncate(before_stmt_pos);
  }

  void restore_savepoint(my_off_t pos)
  {
    truncate(pos);
    if (pos < before_stmt_pos)
      before_stmt_pos= MY_OFF_T_UNDEF;
  }

  void set_binlog_cache_info(my_off_t param_max_binlog_cache_size,
                             ulong *param_ptr_binlog_cache_use,
                             ulong *param_ptr_binlog_cache_disk_use)
  {
    /*
      The assertions guarantee that the set_binlog_cache_info is
      called just once and information passed as parameters are
      never zero.

      This is done while calling the constructor binlog_cache_mngr.
      We cannot set information in the constructor binlog_cache_data
      because the space for binlog_cache_mngr is allocated through
      a placement new.

      In the future, we can refactor this and change it to avoid
      the set_binlog_info. 
    */
    DBUG_ASSERT(saved_max_binlog_cache_size == 0);
    DBUG_ASSERT(param_max_binlog_cache_size != 0);
    DBUG_ASSERT(ptr_binlog_cache_use == 0);
    DBUG_ASSERT(param_ptr_binlog_cache_use != 0);
    DBUG_ASSERT(ptr_binlog_cache_disk_use == 0);
    DBUG_ASSERT(param_ptr_binlog_cache_disk_use != 0);

    saved_max_binlog_cache_size= param_max_binlog_cache_size;
    ptr_binlog_cache_use= param_ptr_binlog_cache_use;
    ptr_binlog_cache_disk_use= param_ptr_binlog_cache_disk_use;
    cache_log.end_of_file= saved_max_binlog_cache_size;
  }

  void add_status(enum_logged_status status_arg)
  {
    status|= status_arg;
  }

  /*
    Cache to store data before copying it to the binary log.
  */
  IO_CACHE cache_log;

private:
  /*
    Pending binrows event. This event is the event where the rows are currently
    written.
   */
  Rows_log_event *m_pending;

  /*
    Bit flags for what has been writting to cache. Used to
    discard logs without any data changes.
    see enum_logged_status;
  */
  uint32 status;

  /*
    Binlog position before the start of the current statement.
  */
  my_off_t before_stmt_pos;
 
  /*
    This indicates that some events did not get into the cache and most likely
    it is corrupted.
  */ 
  bool incident;

  /*
    This flag indicates if the cache has changes to temporary tables.
    @TODO This a temporary fix and should be removed after BUG#54562.
  */
  bool changes_to_non_trans_temp_table_flag;

  /**
    This function computes binlog cache and disk usage.
  */
  void compute_statistics()
  {
    statistic_increment(*ptr_binlog_cache_use, &LOCK_status);
    if (cache_log.disk_writes != 0)
    {
#ifdef REAL_STATISTICS
      statistic_add(*ptr_binlog_cache_disk_use,
                    cache_log.disk_writes, &LOCK_status);
#else
      statistic_increment(*ptr_binlog_cache_disk_use, &LOCK_status);
#endif
      cache_log.disk_writes= 0;
    }
  }

  /*
    Stores the values of maximum size of the cache allowed when this cache
    is configured. This corresponds to either
      . max_binlog_cache_size or max_binlog_stmt_cache_size.
  */
  my_off_t saved_max_binlog_cache_size;

  /*
    Stores a pointer to the status variable that keeps track of the in-memory 
    cache usage. This corresponds to either
      . binlog_cache_use or binlog_stmt_cache_use.
  */
  ulong *ptr_binlog_cache_use;

  /*
    Stores a pointer to the status variable that keeps track of the disk
    cache usage. This corresponds to either
      . binlog_cache_disk_use or binlog_stmt_cache_disk_use.
  */
  ulong *ptr_binlog_cache_disk_use;

  /*
    It truncates the cache to a certain position. This includes deleting the
    pending event.
   */
  void truncate(my_off_t pos, bool reset_cache=0)
  {
    DBUG_PRINT("info", ("truncating to position %lu", (ulong) pos));
    cache_log.error=0;
    if (pending())
    {
      delete pending();
      set_pending(0);
    }
    reinit_io_cache(&cache_log, WRITE_CACHE, pos, 0, reset_cache);
    cache_log.end_of_file= saved_max_binlog_cache_size;
  }

  binlog_cache_data& operator=(const binlog_cache_data& info);
  binlog_cache_data(const binlog_cache_data& info);
};


void Log_event_writer::add_status(enum_logged_status status)
{
  if (likely(cache_data))
    cache_data->add_status(status);
}

void Log_event_writer::set_incident()
{
  cache_data->set_incident();
}


class binlog_cache_mngr {
public:
  binlog_cache_mngr(my_off_t param_max_binlog_stmt_cache_size,
                    my_off_t param_max_binlog_cache_size,
                    ulong *param_ptr_binlog_stmt_cache_use,
                    ulong *param_ptr_binlog_stmt_cache_disk_use,
                    ulong *param_ptr_binlog_cache_use,
                    ulong *param_ptr_binlog_cache_disk_use)
    : last_commit_pos_offset(0), using_xa(FALSE), xa_xid(0)
  {
     stmt_cache.set_binlog_cache_info(param_max_binlog_stmt_cache_size,
                                      param_ptr_binlog_stmt_cache_use,
                                      param_ptr_binlog_stmt_cache_disk_use);
     trx_cache.set_binlog_cache_info(param_max_binlog_cache_size,
                                     param_ptr_binlog_cache_use,
                                     param_ptr_binlog_cache_disk_use);
     last_commit_pos_file[0]= 0;
  }

  void reset(bool do_stmt, bool do_trx)
  {
    if (do_stmt)
      stmt_cache.reset();
    if (do_trx)
    {
      trx_cache.reset();
      using_xa= FALSE;
      last_commit_pos_file[0]= 0;
      last_commit_pos_offset= 0;
    }
  }

  binlog_cache_data* get_binlog_cache_data(bool is_transactional)
  {
    return (is_transactional ? &trx_cache : &stmt_cache);
  }

  IO_CACHE* get_binlog_cache_log(bool is_transactional)
  {
    return (is_transactional ? &trx_cache.cache_log : &stmt_cache.cache_log);
  }

  binlog_cache_data stmt_cache;

  binlog_cache_data trx_cache;

  /*
    Binlog position for current transaction.
    For START TRANSACTION WITH CONSISTENT SNAPSHOT, this is the binlog
    position corresponding to the snapshot taken. During (and after) commit,
    this is set to the binlog position corresponding to just after the
    commit (so storage engines can store it in their transaction log).
  */
  char last_commit_pos_file[FN_REFLEN];
  my_off_t last_commit_pos_offset;

  /*
    Flag set true if this transaction is committed with log_xid() as part of
    XA, false if not.
  */
  bool using_xa;
  my_xid xa_xid;
  bool need_unlog;
  /*
    Id of binlog that transaction was written to; only needed if need_unlog is
    true.
  */
  ulong binlog_id;
  /* Set if we get an error during commit that must be returned from unlog(). */
  bool delayed_error;

private:

  binlog_cache_mngr& operator=(const binlog_cache_mngr& info);
  binlog_cache_mngr(const binlog_cache_mngr& info);
};

bool LOGGER::is_log_table_enabled(uint log_table_type)
{
  switch (log_table_type) {
  case QUERY_LOG_SLOW:
    return (table_log_handler != NULL) && global_system_variables.sql_log_slow
            && (log_output_options & LOG_TABLE);
  case QUERY_LOG_GENERAL:
    return (table_log_handler != NULL) && opt_log
            && (log_output_options & LOG_TABLE);
  default:
    DBUG_ASSERT(0);
    return FALSE;                             /* make compiler happy */
  }
}

/**
   Check if a given table is opened log table

   @param table             Table to check
   @param check_if_opened   Only fail if it's a log table in use
   @param error_msg	    String to put in error message if not ok.
                            No error message if 0
   @return 0 ok
   @return # Type of log file
 */

int check_if_log_table(const TABLE_LIST *table,
                       bool check_if_opened,
                       const char *error_msg)
{
  int result= 0;
  if (table->db.length == 5 &&
      !my_strcasecmp(table_alias_charset, table->db.str, "mysql"))
  {
    const char *table_name= table->table_name.str;

    if (table->table_name.length == 11 &&
        !my_strcasecmp(table_alias_charset, table_name, "general_log"))
    {
      result= QUERY_LOG_GENERAL;
      goto end;
    }

    if (table->table_name.length == 8 &&
        !my_strcasecmp(table_alias_charset, table_name, "slow_log"))
    {
      result= QUERY_LOG_SLOW;
      goto end;
    }
  }
  return 0;

end:
  if (!check_if_opened || logger.is_log_table_enabled(result))
  {
    if (error_msg)
      my_error(ER_BAD_LOG_STATEMENT, MYF(0), error_msg);
    return result;
  }
  return 0;
}


Log_to_csv_event_handler::Log_to_csv_event_handler()
{
}


Log_to_csv_event_handler::~Log_to_csv_event_handler()
{
}


void Log_to_csv_event_handler::cleanup()
{
  logger.is_log_tables_initialized= FALSE;
}

/* log event handlers */

/**
  Log command to the general log table

  Log given command to the general log table.

  @param  event_time        command start timestamp
  @param  user_host         the pointer to the string with user@host info
  @param  user_host_len     length of the user_host string. this is computed
                            once and passed to all general log event handlers
  @param  thread_id         Id of the thread, issued a query
  @param  command_type      the type of the command being logged
  @param  command_type_len  the length of the string above
  @param  sql_text          the very text of the query being executed
  @param  sql_text_len      the length of sql_text string


  @return This function attempts to never call my_error(). This is
  necessary, because general logging happens already after a statement
  status has been sent to the client, so the client can not see the
  error anyway. Besides, the error is not related to the statement
  being executed and is internal, and thus should be handled
  internally (@todo: how?).
  If a write to the table has failed, the function attempts to
  write to a short error message to the file. The failure is also
  indicated in the return value. 

  @retval  FALSE   OK
  @retval  TRUE    error occurred
*/

bool Log_to_csv_event_handler::
  log_general(THD *thd, my_hrtime_t event_time, const char *user_host, size_t user_host_len, my_thread_id thread_id_arg,
              const char *command_type, size_t command_type_len,
              const char *sql_text, size_t sql_text_len,
              CHARSET_INFO *client_cs)
{
  TABLE_LIST table_list;
  TABLE *table;
  bool result= TRUE;
  bool need_close= FALSE;
  bool need_pop= FALSE;
  bool need_rnd_end= FALSE;
  uint field_index;
  Silence_log_table_errors error_handler;
  Open_tables_backup open_tables_backup;
  bool save_time_zone_used;
  DBUG_ENTER("log_general");

  /*
    CSV uses TIME_to_timestamp() internally if table needs to be repaired
    which will set thd->time_zone_used
  */
  save_time_zone_used= thd->time_zone_used;

  table_list.init_one_table(&MYSQL_SCHEMA_NAME, &GENERAL_LOG_NAME, 0,
                            TL_WRITE_CONCURRENT_INSERT);

  /*
    1) open_log_table generates an error of the
    table can not be opened or is corrupted.
    2) "INSERT INTO general_log" can generate warning sometimes.

    Suppress these warnings and errors, they can't be dealt with
    properly anyway.

    QQ: this problem needs to be studied in more detail.
    Comment this 2 lines and run "cast.test" to see what's happening.
  */
  thd->push_internal_handler(& error_handler);
  need_pop= TRUE;

  if (!(table= open_log_table(thd, &table_list, &open_tables_backup)))
    goto err;

  need_close= TRUE;

  if (table->file->extra(HA_EXTRA_MARK_AS_LOG_TABLE) ||
      table->file->ha_rnd_init_with_error(0))
    goto err;

  need_rnd_end= TRUE;

  /* Honor next number columns if present */
  table->next_number_field= table->found_next_number_field;

  /*
    NOTE: we do not call restore_record() here, as all fields are
    filled by the Logger (=> no need to load default ones).
  */

  /*
    We do not set a value for table->field[0], as it will use
    default value (which is CURRENT_TIMESTAMP).
  */

  /* check that all columns exist */
  if (table->s->fields < 6)
    goto err;

  DBUG_ASSERT(table->field[0]->type() == MYSQL_TYPE_TIMESTAMP);

  table->field[0]->store_timestamp(
                  hrtime_to_my_time(event_time), hrtime_sec_part(event_time));

  /* do a write */
  if (table->field[1]->store(user_host, user_host_len, client_cs) ||
      table->field[2]->store((longlong) thread_id_arg, TRUE) ||
      table->field[3]->store((longlong) global_system_variables.server_id,
                             TRUE) ||
      table->field[4]->store(command_type, command_type_len, client_cs))
    goto err;

  /*
    A positive return value in store() means truncation.
    Still logging a message in the log in this case.
  */
  table->field[5]->flags|= FIELDFLAG_HEX_ESCAPE;
  if (table->field[5]->store(sql_text, sql_text_len, client_cs) < 0)
    goto err;

  /* mark all fields as not null */
  table->field[1]->set_notnull();
  table->field[2]->set_notnull();
  table->field[3]->set_notnull();
  table->field[4]->set_notnull();
  table->field[5]->set_notnull();

  /* Set any extra columns to their default values */
  for (field_index= 6 ; field_index < table->s->fields ; field_index++)
  {
    table->field[field_index]->set_default();
  }

  if (table->file->ha_write_row(table->record[0]))
    goto err;

  result= FALSE;

err:
  if (result && !thd->killed)
    sql_print_error("Failed to write to mysql.general_log: %s",
                    error_handler.message());

  if (need_rnd_end)
  {
    table->file->ha_rnd_end();
    table->file->ha_release_auto_increment();
  }
  if (need_pop)
    thd->pop_internal_handler();
  if (need_close)
    close_log_table(thd, &open_tables_backup);

  thd->time_zone_used= save_time_zone_used;
  DBUG_RETURN(result);
}


/*
  Log a query to the slow log table

  SYNOPSIS
    log_slow()
    thd               THD of the query
    current_time      current timestamp
    user_host         the pointer to the string with user@host info
    user_host_len     length of the user_host string. this is computed once
                      and passed to all general log event handlers
    query_time        Amount of time the query took to execute (in microseconds)
    lock_time         Amount of time the query was locked (in microseconds)
    is_command        The flag, which determines, whether the sql_text is a
                      query or an administrator command (these are treated
                      differently by the old logging routines)
    sql_text          the very text of the query or administrator command
                      processed
    sql_text_len      the length of sql_text string

  DESCRIPTION

   Log a query to the slow log table

  RETURN
    FALSE - OK
    TRUE - error occurred
*/

bool Log_to_csv_event_handler::
  log_slow(THD *thd, my_hrtime_t current_time,
           const char *user_host, size_t user_host_len,
           ulonglong query_utime, ulonglong lock_utime, bool is_command,
           const char *sql_text, size_t sql_text_len)
{
  TABLE_LIST table_list;
  TABLE *table;
  bool result= TRUE;
  bool need_close= FALSE;
  bool need_rnd_end= FALSE;
  Silence_log_table_errors error_handler;
  Open_tables_backup open_tables_backup;
  CHARSET_INFO *client_cs= thd->variables.character_set_client;
  bool save_time_zone_used;
  ulong query_time= (ulong) MY_MIN(query_utime/1000000, TIME_MAX_VALUE_SECONDS);
  ulong lock_time=  (ulong) MY_MIN(lock_utime/1000000, TIME_MAX_VALUE_SECONDS);
  ulong query_time_micro= (ulong) (query_utime % 1000000);
  ulong lock_time_micro=  (ulong) (lock_utime % 1000000);
  DBUG_ENTER("Log_to_csv_event_handler::log_slow");

  thd->push_internal_handler(& error_handler);
  /*
    CSV uses TIME_to_timestamp() internally if table needs to be repaired
    which will set thd->time_zone_used
  */
  save_time_zone_used= thd->time_zone_used;

  table_list.init_one_table(&MYSQL_SCHEMA_NAME, &SLOW_LOG_NAME, 0,
                            TL_WRITE_CONCURRENT_INSERT);

  if (!(table= open_log_table(thd, &table_list, &open_tables_backup)))
    goto err;

  need_close= TRUE;

  if (table->file->extra(HA_EXTRA_MARK_AS_LOG_TABLE) ||
      table->file->ha_rnd_init_with_error(0))
    goto err;

  need_rnd_end= TRUE;

  /* Honor next number columns if present */
  table->next_number_field= table->found_next_number_field;

  restore_record(table, s->default_values);    // Get empty record

  /* check that all columns exist */
  if (table->s->fields < 13)
    goto err;

  /* store the time and user values */
  DBUG_ASSERT(table->field[0]->type() == MYSQL_TYPE_TIMESTAMP);
  table->field[0]->store_timestamp(
             hrtime_to_my_time(current_time), hrtime_sec_part(current_time));
  if (table->field[1]->store(user_host, user_host_len, client_cs))
    goto err;

  /*
    A TIME field can not hold the full longlong range; query_time or
    lock_time may be truncated without warning here, if greater than
    839 hours (~35 days)
  */
  MYSQL_TIME t;
  t.neg= 0;

  /* fill in query_time field */
  calc_time_from_sec(&t, query_time, query_time_micro);
  if (table->field[2]->store_time(&t))
    goto err;
  /* lock_time */
  calc_time_from_sec(&t, lock_time, lock_time_micro);
  if (table->field[3]->store_time(&t))
    goto err;
  /* rows_sent */
  if (table->field[4]->store((longlong) thd->get_sent_row_count(), TRUE))
    goto err;
  /* rows_examined */
  if (table->field[5]->store((longlong) thd->get_examined_row_count(), TRUE))
    goto err;

  /* fill database field */
  if (thd->db.str)
  {
    if (table->field[6]->store(thd->db.str, thd->db.length, client_cs))
      goto err;
    table->field[6]->set_notnull();
  }

  if (thd->stmt_depends_on_first_successful_insert_id_in_prev_stmt)
  {
    if (table->
        field[7]->store((longlong)
                        thd->first_successful_insert_id_in_prev_stmt_for_binlog,
                        TRUE))
      goto err;
    table->field[7]->set_notnull();
  }

  /*
    Set value if we do an insert on autoincrement column. Note that for
    some engines (those for which get_auto_increment() does not leave a
    table lock until the statement ends), this is just the first value and
    the next ones used may not be contiguous to it.
  */
  if (thd->auto_inc_intervals_in_cur_stmt_for_binlog.nb_elements() > 0)
  {
    if (table->
        field[8]->store((longlong)
          thd->auto_inc_intervals_in_cur_stmt_for_binlog.minimum(), TRUE))
      goto err;
    table->field[8]->set_notnull();
  }

  if (table->field[9]->store((longlong)global_system_variables.server_id, TRUE))
    goto err;
  table->field[9]->set_notnull();

  /*
    Column sql_text.
    A positive return value in store() means truncation.
    Still logging a message in the log in this case.
  */
  if (table->field[10]->store(sql_text, sql_text_len, client_cs) < 0)
    goto err;

  if (table->field[11]->store((longlong) thd->thread_id, TRUE))
    goto err;

  /* Rows_affected */
  if (table->field[12]->store(thd->get_stmt_da()->is_ok() ?
                              (longlong) thd->get_stmt_da()->affected_rows() :
                              0, TRUE))
    goto err;

  if (table->file->ha_write_row(table->record[0]))
    goto err;

  result= FALSE;

err:
  thd->pop_internal_handler();

  if (result && !thd->killed)
    sql_print_error("Failed to write to mysql.slow_log: %s",
                    error_handler.message());

  if (need_rnd_end)
  {
    table->file->ha_rnd_end();
    table->file->ha_release_auto_increment();
  }
  if (need_close)
    close_log_table(thd, &open_tables_backup);
  thd->time_zone_used= save_time_zone_used;
  DBUG_RETURN(result);
}

int Log_to_csv_event_handler::
  activate_log(THD *thd, uint log_table_type)
{
  TABLE_LIST table_list;
  TABLE *table;
  LEX_CSTRING *UNINIT_VAR(log_name);
  int result;
  Open_tables_backup open_tables_backup;

  DBUG_ENTER("Log_to_csv_event_handler::activate_log");

  if (log_table_type == QUERY_LOG_GENERAL)
  {
    log_name= &GENERAL_LOG_NAME;
  }
  else
  {
    DBUG_ASSERT(log_table_type == QUERY_LOG_SLOW);

    log_name= &SLOW_LOG_NAME;
  }
  table_list.init_one_table(&MYSQL_SCHEMA_NAME, log_name, 0, TL_WRITE_CONCURRENT_INSERT);

  table= open_log_table(thd, &table_list, &open_tables_backup);
  if (table)
  {
    result= 0;
    close_log_table(thd, &open_tables_backup);
  }
  else
    result= 1;

  DBUG_RETURN(result);
}

bool Log_to_csv_event_handler::
  log_error(enum loglevel level, const char *format, va_list args)
{
  /* No log table is implemented */
  DBUG_ASSERT(0);
  return FALSE;
}

bool Log_to_file_event_handler::
  log_error(enum loglevel level, const char *format,
            va_list args)
{
  return vprint_msg_to_log(level, format, args);
}

void Log_to_file_event_handler::init_pthread_objects()
{
  mysql_log.init_pthread_objects();
  mysql_slow_log.init_pthread_objects();
}


/** Wrapper around MYSQL_LOG::write() for slow log. */

bool Log_to_file_event_handler::
  log_slow(THD *thd, my_hrtime_t current_time,
           const char *user_host, size_t user_host_len,
           ulonglong query_utime, ulonglong lock_utime, bool is_command,
           const char *sql_text, size_t sql_text_len)
{
  Silence_log_table_errors error_handler;
  thd->push_internal_handler(&error_handler);
  bool retval= mysql_slow_log.write(thd, hrtime_to_my_time(current_time),
                                    user_host, user_host_len,
                                    query_utime, lock_utime, is_command,
                                    sql_text, sql_text_len);
  thd->pop_internal_handler();
  return retval;
}


/**
   Wrapper around MYSQL_LOG::write() for general log. We need it since we
   want all log event handlers to have the same signature.
*/

bool Log_to_file_event_handler::
  log_general(THD *thd, my_hrtime_t event_time, const char *user_host, size_t user_host_len, my_thread_id thread_id_arg,
              const char *command_type, size_t command_type_len,
              const char *sql_text, size_t sql_text_len,
              CHARSET_INFO *client_cs)
{
  Silence_log_table_errors error_handler;
  thd->push_internal_handler(&error_handler);
  bool retval= mysql_log.write(hrtime_to_time(event_time), user_host,
                               user_host_len,
                               thread_id_arg, command_type, command_type_len,
                               sql_text, sql_text_len);
  thd->pop_internal_handler();
  return retval;
}


bool Log_to_file_event_handler::init()
{
  if (!is_initialized)
  {
    if (global_system_variables.sql_log_slow)
      mysql_slow_log.open_slow_log(opt_slow_logname);

    if (opt_log)
      mysql_log.open_query_log(opt_logname);

    is_initialized= TRUE;
  }

  return FALSE;
}


void Log_to_file_event_handler::cleanup()
{
  mysql_log.cleanup();
  mysql_slow_log.cleanup();
}

void Log_to_file_event_handler::flush()
{
  /* reopen log files */
  if (opt_log)
    mysql_log.reopen_file();
  if (global_system_variables.sql_log_slow)
    mysql_slow_log.reopen_file();
}

/*
  Log error with all enabled log event handlers

  SYNOPSIS
    error_log_print()

    level             The level of the error significance: NOTE,
                      WARNING or ERROR.
    format            format string for the error message
    args              list of arguments for the format string

  RETURN
    FALSE - OK
    TRUE - error occurred
*/

bool LOGGER::error_log_print(enum loglevel level, const char *format,
                             va_list args)
{
  bool error= FALSE;
  Log_event_handler **current_handler;
  THD *thd= current_thd;

  if (likely(thd))
    thd->error_printed_to_log= 1;

  /* currently we don't need locking here as there is no error_log table */
  for (current_handler= error_log_handler_list ; *current_handler ;)
    error= (*current_handler++)->log_error(level, format, args) || error;

  return error;
}


void LOGGER::cleanup_base()
{
  DBUG_ASSERT(inited == 1);
  mysql_rwlock_destroy(&LOCK_logger);
  if (table_log_handler)
  {
    table_log_handler->cleanup();
    delete table_log_handler;
    table_log_handler= NULL;
  }
  if (file_log_handler)
    file_log_handler->cleanup();
}


void LOGGER::cleanup_end()
{
  DBUG_ASSERT(inited == 1);
  if (file_log_handler)
  {
    delete file_log_handler;
    file_log_handler=NULL;
  }
  inited= 0;
}


/**
  Perform basic log initialization: create file-based log handler and
  init error log.
*/
void LOGGER::init_base()
{
  DBUG_ASSERT(inited == 0);
  inited= 1;

  /*
    Here we create file log handler. We don't do it for the table log handler
    here as it cannot be created so early. The reason is THD initialization,
    which depends on the system variables (parsed later).
  */
  if (!file_log_handler)
    file_log_handler= new Log_to_file_event_handler;

  /* by default we use traditional error log */
  init_error_log(LOG_FILE);

  file_log_handler->init_pthread_objects();
  mysql_rwlock_init(key_rwlock_LOCK_logger, &LOCK_logger);
}


void LOGGER::init_log_tables()
{
  if (!table_log_handler)
    table_log_handler= new Log_to_csv_event_handler;

  if (!is_log_tables_initialized &&
      !table_log_handler->init() && !file_log_handler->init())
    is_log_tables_initialized= TRUE;
}


/**
  Close and reopen the slow log (with locks).
  
  @returns FALSE.
*/
bool LOGGER::flush_slow_log()
{
  /*
    Now we lock logger, as nobody should be able to use logging routines while
    log tables are closed
  */
  logger.lock_exclusive();

  /* Reopen slow log file */
  if (global_system_variables.sql_log_slow)
    file_log_handler->get_mysql_slow_log()->reopen_file();

  /* End of log flush */
  logger.unlock();

  return 0;
}


/**
  Close and reopen the general log (with locks).

  @returns FALSE.
*/
bool LOGGER::flush_general_log()
{
  /*
    Now we lock logger, as nobody should be able to use logging routines while
    log tables are closed
  */
  logger.lock_exclusive();

  /* Reopen general log file */
  if (opt_log)
    file_log_handler->get_mysql_log()->reopen_file();

  /* End of log flush */
  logger.unlock();

  return 0;
}


/*
  Log slow query with all enabled log event handlers

  SYNOPSIS
    slow_log_print()

    thd                 THD of the query being logged
    query               The query being logged
    query_length        The length of the query string
    current_utime       Current time in microseconds (from undefined start)

  RETURN
    FALSE   OK
    TRUE    error occurred
*/

bool LOGGER::slow_log_print(THD *thd, const char *query, size_t query_length,
                            ulonglong current_utime)

{
  bool error= FALSE;
  Log_event_handler **current_handler;
  bool is_command= FALSE;
  char user_host_buff[MAX_USER_HOST_SIZE + 1];
  Security_context *sctx= thd->security_ctx;
  uint user_host_len= 0;
  ulonglong query_utime, lock_utime;

  DBUG_ASSERT(thd->enable_slow_log);
  /*
    Print the message to the buffer if we have slow log enabled
  */

  if (*slow_log_handler_list)
  {
    /* do not log slow queries from replication threads */
    if (!thd->variables.sql_log_slow)
      return 0;

    lock_shared();
    if (!global_system_variables.sql_log_slow)
    {
      unlock();
      return 0;
    }

    /* fill in user_host value: the format is "%s[%s] @ %s [%s]" */
    user_host_len= (uint)(strxnmov(user_host_buff, MAX_USER_HOST_SIZE,
                             sctx->priv_user, "[",
                             sctx->user ? sctx->user : (thd->slave_thread ? "SQL_SLAVE" : ""), "] @ ",
                             sctx->host ? sctx->host : "", " [",
                             sctx->ip ? sctx->ip : "", "]", NullS) -
                    user_host_buff);

    DBUG_ASSERT(thd->start_utime);
    DBUG_ASSERT(thd->start_time);
    query_utime= (current_utime - thd->start_utime);
    lock_utime=  (thd->utime_after_lock - thd->start_utime);
    my_hrtime_t current_time= { hrtime_from_time(thd->start_time) +
                                thd->start_time_sec_part + query_utime };

    if (!query || thd->get_command() == COM_STMT_PREPARE)
    {
      is_command= TRUE;
      query= command_name[thd->get_command()].str;
      query_length= (uint)command_name[thd->get_command()].length;
    }

    for (current_handler= slow_log_handler_list; *current_handler ;)
      error= (*current_handler++)->log_slow(thd, current_time,
                                            user_host_buff, user_host_len,
                                            query_utime, lock_utime, is_command,
                                            query, query_length) || error;

    unlock();
  }
  return error;
}

bool LOGGER::general_log_write(THD *thd, enum enum_server_command command,
                               const char *query, size_t query_length)
{
  bool error= FALSE;
  Log_event_handler **current_handler= general_log_handler_list;
  char user_host_buff[MAX_USER_HOST_SIZE + 1];
  uint user_host_len= 0;
  my_hrtime_t current_time;

  DBUG_ASSERT(thd);

  user_host_len= make_user_name(thd, user_host_buff);

  current_time= my_hrtime();

  mysql_audit_general_log(thd, hrtime_to_time(current_time),
                          user_host_buff, user_host_len,
                          command_name[(uint) command].str,
                          (uint)command_name[(uint) command].length,
                          query, (uint)query_length);
                        
  if (opt_log && log_command(thd, command))
  {
    lock_shared();
    while (*current_handler)
      error|= (*current_handler++)->
        log_general(thd, current_time, user_host_buff,
                    user_host_len, thd->thread_id,
                    command_name[(uint) command].str,
                    command_name[(uint) command].length,
                    query, query_length,
                    thd->variables.character_set_client) || error;
    unlock();
  }

  return error;
}

bool LOGGER::general_log_print(THD *thd, enum enum_server_command command,
                               const char *format, va_list args)
{
  size_t message_buff_len= 0;
  char message_buff[MAX_LOG_BUFFER_SIZE];

  /* prepare message */
  if (format)
    message_buff_len= my_vsnprintf(message_buff, sizeof(message_buff),
                                   format, args);
  else
    message_buff[0]= '\0';

  return general_log_write(thd, command, message_buff, message_buff_len);
}

void LOGGER::init_error_log(ulonglong error_log_printer)
{
  if (error_log_printer & LOG_NONE)
  {
    error_log_handler_list[0]= 0;
    return;
  }

  switch (error_log_printer) {
  case LOG_FILE:
    error_log_handler_list[0]= file_log_handler;
    error_log_handler_list[1]= 0;
    break;
    /* these two are disabled for now */
  case LOG_TABLE:
    DBUG_ASSERT(0);
    break;
  case LOG_TABLE|LOG_FILE:
    DBUG_ASSERT(0);
    break;
  }
}

void LOGGER::init_slow_log(ulonglong slow_log_printer)
{
  if (slow_log_printer & LOG_NONE)
  {
    slow_log_handler_list[0]= 0;
    return;
  }

  switch (slow_log_printer) {
  case LOG_FILE:
    slow_log_handler_list[0]= file_log_handler;
    slow_log_handler_list[1]= 0;
    break;
  case LOG_TABLE:
    slow_log_handler_list[0]= table_log_handler;
    slow_log_handler_list[1]= 0;
    break;
  case LOG_TABLE|LOG_FILE:
    slow_log_handler_list[0]= file_log_handler;
    slow_log_handler_list[1]= table_log_handler;
    slow_log_handler_list[2]= 0;
    break;
  }
}

void LOGGER::init_general_log(ulonglong general_log_printer)
{
  if (general_log_printer & LOG_NONE)
  {
    general_log_handler_list[0]= 0;
    return;
  }

  switch (general_log_printer) {
  case LOG_FILE:
    general_log_handler_list[0]= file_log_handler;
    general_log_handler_list[1]= 0;
    break;
  case LOG_TABLE:
    general_log_handler_list[0]= table_log_handler;
    general_log_handler_list[1]= 0;
    break;
  case LOG_TABLE|LOG_FILE:
    general_log_handler_list[0]= file_log_handler;
    general_log_handler_list[1]= table_log_handler;
    general_log_handler_list[2]= 0;
    break;
  }
}


bool LOGGER::activate_log_handler(THD* thd, uint log_type)
{
  MYSQL_QUERY_LOG *file_log;
  bool res= FALSE;
  lock_exclusive();
  switch (log_type) {
  case QUERY_LOG_SLOW:
    if (!global_system_variables.sql_log_slow)
    {
      file_log= file_log_handler->get_mysql_slow_log();

      file_log->open_slow_log(opt_slow_logname);
      if (table_log_handler->activate_log(thd, QUERY_LOG_SLOW))
      {
        /* Error printed by open table in activate_log() */
        res= TRUE;
        file_log->close(0);
      }
      else
      {
        init_slow_log(log_output_options);
        global_system_variables.sql_log_slow= TRUE;
      }
    }
    break;
  case QUERY_LOG_GENERAL:
    if (!opt_log)
    {
      file_log= file_log_handler->get_mysql_log();

      file_log->open_query_log(opt_logname);
      if (table_log_handler->activate_log(thd, QUERY_LOG_GENERAL))
      {
        /* Error printed by open table in activate_log() */
        res= TRUE;
        file_log->close(0);
      }
      else
      {
        init_general_log(log_output_options);
        opt_log= TRUE;
      }
    }
    break;
  default:
    DBUG_ASSERT(0);
  }
  unlock();
  return res;
}


void LOGGER::deactivate_log_handler(THD *thd, uint log_type)
{
  my_bool *tmp_opt= 0;
  MYSQL_LOG *UNINIT_VAR(file_log);

  switch (log_type) {
  case QUERY_LOG_SLOW:
    tmp_opt= &global_system_variables.sql_log_slow;
    file_log= file_log_handler->get_mysql_slow_log();
    break;
  case QUERY_LOG_GENERAL:
    tmp_opt= &opt_log;
    file_log= file_log_handler->get_mysql_log();
    break;
  default:
    MY_ASSERT_UNREACHABLE();
  }

  if (!(*tmp_opt))
    return;

  lock_exclusive();
  file_log->close(0);
  *tmp_opt= FALSE;
  unlock();
}


/* the parameters are unused for the log tables */
bool Log_to_csv_event_handler::init()
{
  return 0;
}

int LOGGER::set_handlers(ulonglong error_log_printer,
                         ulonglong slow_log_printer,
                         ulonglong general_log_printer)
{
  /* error log table is not supported yet */
  DBUG_ASSERT(error_log_printer < LOG_TABLE);

  lock_exclusive();

  if ((slow_log_printer & LOG_TABLE || general_log_printer & LOG_TABLE) &&
      !is_log_tables_initialized)
  {
    slow_log_printer= (slow_log_printer & ~LOG_TABLE) | LOG_FILE;
    general_log_printer= (general_log_printer & ~LOG_TABLE) | LOG_FILE;

    sql_print_error("Failed to initialize log tables. "
                    "Falling back to the old-fashioned logs");
  }

  init_error_log(error_log_printer);
  init_slow_log(slow_log_printer);
  init_general_log(general_log_printer);

  unlock();

  return 0;
}

 /*
  Save position of binary log transaction cache.

  SYNPOSIS
    binlog_trans_log_savepos()

    thd      The thread to take the binlog data from
    pos      Pointer to variable where the position will be stored

  DESCRIPTION

    Save the current position in the binary log transaction cache into
    the variable pointed to by 'pos'
 */

static void
binlog_trans_log_savepos(THD *thd, my_off_t *pos)
{
  DBUG_ENTER("binlog_trans_log_savepos");
  DBUG_ASSERT(pos != NULL);
  binlog_cache_mngr *const cache_mngr= thd->binlog_setup_trx_data();
  DBUG_ASSERT((WSREP(thd) && wsrep_emulate_bin_log) || mysql_bin_log.is_open());
  *pos= cache_mngr->trx_cache.get_byte_position();
  DBUG_PRINT("return", ("*pos: %lu", (ulong) *pos));
  DBUG_VOID_RETURN;
}


/*
  Truncate the binary log transaction cache.

  SYNPOSIS
    binlog_trans_log_truncate()

    thd      The thread to take the binlog data from
    pos      Position to truncate to

  DESCRIPTION

    Truncate the binary log to the given position. Will not change
    anything else.

 */
static void
binlog_trans_log_truncate(THD *thd, my_off_t pos)
{
  DBUG_ENTER("binlog_trans_log_truncate");
  DBUG_PRINT("enter", ("pos: %lu", (ulong) pos));

  DBUG_ASSERT(thd_get_ha_data(thd, binlog_hton) != NULL);
  /* Only true if binlog_trans_log_savepos() wasn't called before */
  DBUG_ASSERT(pos != ~(my_off_t) 0);

  binlog_cache_mngr *const cache_mngr=
    (binlog_cache_mngr*) thd_get_ha_data(thd, binlog_hton);
  cache_mngr->trx_cache.restore_savepoint(pos);
  DBUG_VOID_RETURN;
}


/*
  this function is mostly a placeholder.
  conceptually, binlog initialization (now mostly done in MYSQL_BIN_LOG::open)
  should be moved here.
*/

int binlog_init(void *p)
{
  binlog_hton= (handlerton *)p;
  binlog_hton->savepoint_offset= sizeof(my_off_t);
  binlog_hton->close_connection= binlog_close_connection;
  binlog_hton->savepoint_set= binlog_savepoint_set;
  binlog_hton->savepoint_rollback= binlog_savepoint_rollback;
  binlog_hton->savepoint_rollback_can_release_mdl=
                                     binlog_savepoint_rollback_can_release_mdl;
  binlog_hton->commit= binlog_commit;
  binlog_hton->rollback= binlog_rollback;
  binlog_hton->drop_table= [](handlerton *, const char*) { return -1; };
  if (WSREP_ON || opt_bin_log)
  {
    binlog_hton->prepare= binlog_prepare;
    binlog_hton->start_consistent_snapshot= binlog_start_consistent_snapshot;
    binlog_hton->commit_by_xid= binlog_commit_by_xid;
    binlog_hton->rollback_by_xid= binlog_rollback_by_xid;
    // recover needs to be set to make xa{commit,rollback}_handlerton effective
    binlog_hton->recover= binlog_xa_recover_dummy;
  }
  binlog_hton->flags= HTON_NOT_USER_SELECTABLE | HTON_HIDDEN | HTON_NO_ROLLBACK;
  return 0;
}

#ifdef WITH_WSREP
#include "wsrep_binlog.h"
#endif /* WITH_WSREP */
static int binlog_close_connection(handlerton *hton, THD *thd)
{
  DBUG_ENTER("binlog_close_connection");
  binlog_cache_mngr *const cache_mngr=
    (binlog_cache_mngr*) thd_get_ha_data(thd, binlog_hton);
#ifdef WITH_WSREP
  if (cache_mngr && !cache_mngr->trx_cache.empty()) {
    IO_CACHE* cache= cache_mngr->get_binlog_cache_log(true);
    uchar *buf;
    size_t len=0;
    wsrep_write_cache_buf(cache, &buf, &len);
    WSREP_WARN("binlog trx cache not empty (%zu bytes) @ connection close %lld",
               len, (longlong) thd->thread_id);
    if (len > 0) wsrep_dump_rbr_buf(thd, buf, len);

    cache = cache_mngr->get_binlog_cache_log(false);
    wsrep_write_cache_buf(cache, &buf, &len);
    WSREP_WARN("binlog stmt cache not empty (%zu bytes) @ connection close %lld",
               len, (longlong) thd->thread_id);
    if (len > 0) wsrep_dump_rbr_buf(thd, buf, len);
  }
#endif /* WITH_WSREP */
  DBUG_ASSERT(cache_mngr->trx_cache.empty());
  DBUG_ASSERT(cache_mngr->stmt_cache.empty());
  cache_mngr->~binlog_cache_mngr();
  my_free(cache_mngr);
  DBUG_RETURN(0);
}

/*
  This function flushes a cache upon commit/rollback.

  SYNOPSIS
    binlog_flush_cache()

    thd        The thread whose transaction should be ended
    cache_mngr Pointer to the binlog_cache_mngr to use
    all        True if the entire transaction should be ended, false if
               only the statement transaction should be ended.
    end_ev     The end event to use (COMMIT, ROLLBACK, or commit XID)
    using_stmt True if the statement cache should be flushed
    using_trx  True if the transaction cache should be flushed

  DESCRIPTION

    End the currently transaction or statement. The transaction can be either
    a real transaction or a statement transaction.

    This can be to commit a transaction, with a COMMIT query event or an XA
    commit XID event. But it can also be to rollback a transaction with a
    ROLLBACK query event, used for rolling back transactions which also
    contain updates to non-transactional tables. Or it can be a flush of
    a statement cache.
 */

static int
binlog_flush_cache(THD *thd, binlog_cache_mngr *cache_mngr,
                   Log_event *end_ev, bool all, bool using_stmt,
                   bool using_trx)
{
  int error= 0;
  DBUG_ENTER("binlog_flush_cache");
  DBUG_PRINT("enter", ("end_ev: %p", end_ev));

  if ((using_stmt && !cache_mngr->stmt_cache.empty()) ||
      (using_trx && !cache_mngr->trx_cache.empty())   ||
      thd->transaction->xid_state.is_explicit_XA())
  {
    if (using_stmt && thd->binlog_flush_pending_rows_event(TRUE, FALSE))
      DBUG_RETURN(1);
    if (using_trx && thd->binlog_flush_pending_rows_event(TRUE, TRUE))
      DBUG_RETURN(1);

    /*
      Doing a commit or a rollback including non-transactional tables,
      i.e., ending a transaction where we might write the transaction
      cache to the binary log.

      We can always end the statement when ending a transaction since
      transactions are not allowed inside stored functions.  If they
      were, we would have to ensure that we're not ending a statement
      inside a stored function.
    */
    error= mysql_bin_log.write_transaction_to_binlog(thd, cache_mngr,
                                                     end_ev, all,
                                                     using_stmt, using_trx);
  }
  else
  {
    /*
      This can happen in row-format binlog with something like
          BEGIN; INSERT INTO nontrans_table; INSERT IGNORE INTO trans_table;
      The nontrans_table is written directly into the binlog before commit,
      and if the trans_table is ignored there will be no rows to write when
      we get here.

      So there is no work to do. Therefore, we will not increment any XID
      count, so we must not decrement any XID count in unlog().
    */
    cache_mngr->need_unlog= 0;
  }
  cache_mngr->reset(using_stmt, using_trx);

  DBUG_ASSERT(!using_stmt || cache_mngr->stmt_cache.empty());
  DBUG_ASSERT(!using_trx || cache_mngr->trx_cache.empty());
  DBUG_RETURN(error);
}


/**
  This function flushes the stmt-cache upon commit.

  @param thd                The thread whose transaction should be flushed
  @param cache_mngr         Pointer to the cache manager

  @return
    nonzero if an error pops up when flushing the cache.
*/
static inline int
binlog_commit_flush_stmt_cache(THD *thd, bool all,
                               binlog_cache_mngr *cache_mngr)
{
  DBUG_ENTER("binlog_commit_flush_stmt_cache");
#ifdef WITH_WSREP
  if (thd->wsrep_mysql_replicated > 0)
  {
    DBUG_ASSERT(WSREP(thd));
    WSREP_DEBUG("avoiding binlog_commit_flush_trx_cache: %d",
                thd->wsrep_mysql_replicated);
    return 0;
  }
#endif

  Query_log_event end_evt(thd, STRING_WITH_LEN("COMMIT"),
                          FALSE, TRUE, TRUE, 0);
  DBUG_RETURN(binlog_flush_cache(thd, cache_mngr, &end_evt, all, TRUE, FALSE));
}


inline size_t serialize_with_xid(XID *xid, char *buf,
                                 const char *query, size_t q_len)
{
  memcpy(buf, query, q_len);

  return
    q_len + strlen(static_cast<event_xid_t*>(xid)->serialize(buf + q_len));
}


/**
  This function flushes the trx-cache upon commit.

  @param thd                The thread whose transaction should be flushed
  @param cache_mngr         Pointer to the cache manager

  @return
    nonzero if an error pops up when flushing the cache.
*/
static inline int
binlog_commit_flush_trx_cache(THD *thd, bool all, binlog_cache_mngr *cache_mngr)
{
  DBUG_ENTER("binlog_commit_flush_trx_cache");

  const char query[]= "XA COMMIT ";
  const size_t q_len= sizeof(query) - 1; // do not count trailing 0
  char buf[q_len + ser_buf_size]= "COMMIT";
  size_t buflen= sizeof("COMMIT") - 1;

  if (thd->lex->sql_command == SQLCOM_XA_COMMIT &&
      thd->lex->xa_opt != XA_ONE_PHASE)
  {
    DBUG_ASSERT(thd->transaction->xid_state.is_explicit_XA());
    DBUG_ASSERT(thd->transaction->xid_state.get_state_code() ==
                XA_PREPARED);

    buflen= serialize_with_xid(thd->transaction->xid_state.get_xid(),
                               buf, query, q_len);
  }
  Query_log_event end_evt(thd, buf, buflen, TRUE, TRUE, TRUE, 0);

  DBUG_RETURN(binlog_flush_cache(thd, cache_mngr, &end_evt, all, FALSE, TRUE));
}


/**
  This function flushes the trx-cache upon rollback.

  @param thd                The thread whose transaction should be flushed
  @param cache_mngr         Pointer to the cache manager

  @return
    nonzero if an error pops up when flushing the cache.
*/
static inline int
binlog_rollback_flush_trx_cache(THD *thd, bool all,
                                binlog_cache_mngr *cache_mngr)
{
  const char query[]= "XA ROLLBACK ";
  const size_t q_len= sizeof(query) - 1; // do not count trailing 0
  char buf[q_len + ser_buf_size]= "ROLLBACK";
  size_t buflen= sizeof("ROLLBACK") - 1;

  if (thd->transaction->xid_state.is_explicit_XA())
  {
    /* for not prepared use plain ROLLBACK */
    if (thd->transaction->xid_state.get_state_code() == XA_PREPARED)
      buflen= serialize_with_xid(thd->transaction->xid_state.get_xid(),
                                 buf, query, q_len);
  }
  Query_log_event end_evt(thd, buf, buflen, TRUE, TRUE, TRUE, 0);

  return (binlog_flush_cache(thd, cache_mngr, &end_evt, all, FALSE, TRUE));
}

/**
  This function flushes the trx-cache upon commit.

  @param thd                The thread whose transaction should be flushed
  @param cache_mngr         Pointer to the cache manager
  @param xid                Transaction Id

  @return
    nonzero if an error pops up when flushing the cache.
*/
static inline int
binlog_commit_flush_xid_caches(THD *thd, binlog_cache_mngr *cache_mngr,
                               bool all, my_xid xid)
{
  DBUG_ASSERT(xid); // replaced former treatment of ONE-PHASE XA

  Xid_log_event end_evt(thd, xid, TRUE);
  return (binlog_flush_cache(thd, cache_mngr, &end_evt, all, TRUE, TRUE));
}

/**
  This function truncates the transactional cache upon committing or rolling
  back either a transaction or a statement.

  @param thd        The thread whose transaction should be flushed
  @param cache_mngr Pointer to the cache data to be flushed
  @param all        @c true means truncate the transaction, otherwise the
                    statement must be truncated.

  @return
    nonzero if an error pops up when truncating the transactional cache.
*/
static int
binlog_truncate_trx_cache(THD *thd, binlog_cache_mngr *cache_mngr, bool all)
{
  DBUG_ENTER("binlog_truncate_trx_cache");
  int error=0;
  /*
    This function handles transactional changes and as such this flag
    equals to true.
  */
  bool const is_transactional= TRUE;

  DBUG_PRINT("info", ("thd->options={ %s %s}, transaction: %s",
                      FLAGSTR(thd->variables.option_bits, OPTION_NOT_AUTOCOMMIT),
                      FLAGSTR(thd->variables.option_bits, OPTION_BEGIN),
                      all ? "all" : "stmt"));

  thd->binlog_remove_pending_rows_event(TRUE, is_transactional);
  /*
    If rolling back an entire transaction or a single statement not
    inside a transaction, we reset the transaction cache.
  */
  if (ending_trans(thd, all))
  {
    if (cache_mngr->trx_cache.has_incident())
      error= mysql_bin_log.write_incident(thd);

    thd->reset_binlog_for_next_statement();

    cache_mngr->reset(false, true);
  }
  /*
    If rolling back a statement in a transaction, we truncate the
    transaction cache to remove the statement.
  */
  else
    cache_mngr->trx_cache.restore_prev_position();

  DBUG_ASSERT(thd->binlog_get_pending_rows_event(is_transactional) == NULL);
  DBUG_RETURN(error);
}


inline bool is_preparing_xa(THD *thd)
{
  return
    thd->transaction->xid_state.is_explicit_XA() &&
    thd->lex->sql_command == SQLCOM_XA_PREPARE;
}


static int binlog_prepare(handlerton *hton, THD *thd, bool all)
{
  /* Do nothing unless the transaction is a user XA. */
  return is_preparing_xa(thd) ? binlog_commit(NULL, thd, all) : 0;
}


static int binlog_xa_recover_dummy(handlerton *hton __attribute__((unused)),
                             XID *xid_list __attribute__((unused)),
                             uint len __attribute__((unused)))
{
  /* Does nothing. */
  return 0;
}


static int binlog_commit_by_xid(handlerton *hton, XID *xid)
{
  THD *thd= current_thd;

  (void) thd->binlog_setup_trx_data();

  DBUG_ASSERT(thd->lex->sql_command == SQLCOM_XA_COMMIT);

  return binlog_commit(hton, thd, TRUE);
}


static int binlog_rollback_by_xid(handlerton *hton, XID *xid)
{
  THD *thd= current_thd;

  (void) thd->binlog_setup_trx_data();

  DBUG_ASSERT(thd->lex->sql_command == SQLCOM_XA_ROLLBACK ||
              (thd->transaction->xid_state.get_state_code() == XA_ROLLBACK_ONLY));
  return binlog_rollback(hton, thd, TRUE);
}


inline bool is_prepared_xa(THD *thd)
{
  return thd->transaction->xid_state.is_explicit_XA() &&
    thd->transaction->xid_state.get_state_code() == XA_PREPARED;
}


/*
  We flush the cache wrapped in a beging/rollback if:
    . aborting a single or multi-statement transaction and;
    . the OPTION_KEEP_LOG is active or;
    . the format is STMT and a non-trans table was updated or;
    . the format is MIXED and a temporary non-trans table was
      updated or;
    . the format is MIXED, non-trans table was updated and
      aborting a single statement transaction;
*/
static bool trans_cannot_safely_rollback(THD *thd, bool all)
{
  binlog_cache_mngr *const cache_mngr=
    (binlog_cache_mngr*) thd_get_ha_data(thd, binlog_hton);

  return ((thd->variables.option_bits & OPTION_KEEP_LOG) ||
          (trans_has_updated_non_trans_table(thd) &&
           thd->wsrep_binlog_format() == BINLOG_FORMAT_STMT) ||
          (cache_mngr->trx_cache.changes_to_non_trans_temp_table() &&
           thd->wsrep_binlog_format() == BINLOG_FORMAT_MIXED) ||
          (trans_has_updated_non_trans_table(thd) &&
           ending_single_stmt_trans(thd,all) &&
           thd->wsrep_binlog_format() == BINLOG_FORMAT_MIXED) ||
          is_prepared_xa(thd));
}


/**
  Specific log flusher invoked through log_xa_prepare().
*/
static int binlog_commit_flush_xa_prepare(THD *thd, bool all,
                                          binlog_cache_mngr *cache_mngr)
{
  XID *xid= thd->transaction->xid_state.get_xid();
  {
    // todo assert wsrep_simulate || is_open()

    /*
      Log the XA END event first.
      We don't do that in trans_xa_end() as XA COMMIT ONE PHASE
      is logged as simple BEGIN/COMMIT so the XA END should
      not get to the log.
    */
    const char query[]= "XA END ";
    const size_t q_len= sizeof(query) - 1; // do not count trailing 0
    char buf[q_len + ser_buf_size];
    size_t buflen;
    binlog_cache_data *cache_data;
    IO_CACHE *file;

    memcpy(buf, query, q_len);
    buflen= q_len +
      strlen(static_cast<event_xid_t*>(xid)->serialize(buf + q_len));
    cache_data= cache_mngr->get_binlog_cache_data(true);
    file= &cache_data->cache_log;
    thd->lex->sql_command= SQLCOM_XA_END;
    Query_log_event xa_end(thd, buf, buflen, true, false, true, 0);
    if (mysql_bin_log.write_event(&xa_end, cache_data, file))
      return 1;
    thd->lex->sql_command= SQLCOM_XA_PREPARE;
  }

  cache_mngr->using_xa= FALSE;
  XA_prepare_log_event end_evt(thd, xid, FALSE);

  return (binlog_flush_cache(thd, cache_mngr, &end_evt, all, TRUE, TRUE));
}


/**
  This function is called once after each statement.

  It has the responsibility to flush the caches to the binary log on commits.

  @param hton  The binlog handlerton.
  @param thd   The client thread that executes the transaction.
  @param all   This is @c true if this is a real transaction commit, and
               @false otherwise.

  @see handlerton::commit
*/
static int binlog_commit(handlerton *hton, THD *thd, bool all)
{
  int error= 0;
  PSI_stage_info org_stage;
  DBUG_ENTER("binlog_commit");

  binlog_cache_mngr *const cache_mngr=
    (binlog_cache_mngr*) thd_get_ha_data(thd, binlog_hton);

  if (!cache_mngr)
  {
    DBUG_ASSERT(WSREP(thd) ||
                (thd->lex->sql_command != SQLCOM_XA_PREPARE &&
                !(thd->lex->sql_command == SQLCOM_XA_COMMIT &&
                  thd->lex->xa_opt == XA_ONE_PHASE)));

    DBUG_RETURN(0);
  }
  /*
    This is true if we are doing an alter table that is replicated as
    CREATE TABLE ... SELECT
  */
  if (thd->variables.option_bits & OPTION_BIN_COMMIT_OFF)
    DBUG_RETURN(0);

  DBUG_PRINT("debug",
             ("all: %d, in_transaction: %s, all.modified_non_trans_table: %s, stmt.modified_non_trans_table: %s",
              all,
              YESNO(thd->in_multi_stmt_transaction_mode()),
              YESNO(thd->transaction->all.modified_non_trans_table),
              YESNO(thd->transaction->stmt.modified_non_trans_table)));


  thd->backup_stage(&org_stage);
  THD_STAGE_INFO(thd, stage_binlog_write);
  if (!cache_mngr->stmt_cache.empty())
  {
    error= binlog_commit_flush_stmt_cache(thd, all, cache_mngr);
  }

  if (cache_mngr->trx_cache.empty() &&
      thd->transaction->xid_state.get_state_code() != XA_PREPARED)
  {
    /*
      we're here because cache_log was flushed in MYSQL_BIN_LOG::log_xid()
    */
    cache_mngr->reset(false, true);
    THD_STAGE_INFO(thd, org_stage);
    DBUG_RETURN(error);
  }

  /*
    We commit the transaction if:
     - We are not in a transaction and committing a statement, or
     - We are in a transaction and a full transaction is committed.
    Otherwise, we accumulate the changes.
  */
  if (likely(!error) && ending_trans(thd, all))
  {
    error= is_preparing_xa(thd) ?
      binlog_commit_flush_xa_prepare(thd, all, cache_mngr) :
      binlog_commit_flush_trx_cache (thd, all, cache_mngr);
  }
  /*
    This is part of the stmt rollback.
  */
  if (!all)
    cache_mngr->trx_cache.set_prev_position(MY_OFF_T_UNDEF);

  THD_STAGE_INFO(thd, org_stage);
  DBUG_RETURN(error);
}

/**
  This function is called when a transaction or a statement is rolled back.

  @param hton  The binlog handlerton.
  @param thd   The client thread that executes the transaction.
  @param all   This is @c true if this is a real transaction rollback, and
               @false otherwise.

  @see handlerton::rollback
*/
static int binlog_rollback(handlerton *hton, THD *thd, bool all)
{
  DBUG_ENTER("binlog_rollback");

  int error= 0;
  binlog_cache_mngr *const cache_mngr=
    (binlog_cache_mngr*) thd_get_ha_data(thd, binlog_hton);

  if (!cache_mngr)
  {
    DBUG_ASSERT(WSREP(thd));
    DBUG_ASSERT(thd->lex->sql_command != SQLCOM_XA_ROLLBACK);

    DBUG_RETURN(0);
  }

  DBUG_PRINT("debug", ("all: %s, all.modified_non_trans_table: %s, stmt.modified_non_trans_table: %s",
                       YESNO(all),
                       YESNO(thd->transaction->all.modified_non_trans_table),
                       YESNO(thd->transaction->stmt.modified_non_trans_table)));

  /*
    If an incident event is set we do not flush the content of the statement
    cache because it may be corrupted.
  */
  if (cache_mngr->stmt_cache.has_incident())
  {
    error |= static_cast<int>(mysql_bin_log.write_incident(thd));
    cache_mngr->reset(true, false);
  }
  else if (!cache_mngr->stmt_cache.empty())
  {
    error |= binlog_commit_flush_stmt_cache(thd, all, cache_mngr);
  }

  if (cache_mngr->trx_cache.empty() &&
      thd->transaction->xid_state.get_state_code() != XA_PREPARED)
  {
    /*
      we're here because cache_log was flushed in MYSQL_BIN_LOG::log_xid()
    */
    cache_mngr->reset(false, true);
    thd->reset_binlog_for_next_statement();
    DBUG_RETURN(error);
  }
  if (!wsrep_emulate_bin_log && mysql_bin_log.check_write_error(thd))
  {
    /*
      "all == true" means that a "rollback statement" triggered the error and
      this function was called. However, this must not happen as a rollback
      is written directly to the binary log. And in auto-commit mode, a single
      statement that is rolled back has the flag all == false.
    */
    DBUG_ASSERT(!all);
    /*
      We reach this point if the effect of a statement did not properly get into
      a cache and need to be rolled back.
    */
    error |= binlog_truncate_trx_cache(thd, cache_mngr, all);
  }
  else if (likely(!error))
  {  
    if (ending_trans(thd, all) && trans_cannot_safely_rollback(thd, all))
      error= binlog_rollback_flush_trx_cache(thd, all, cache_mngr);
    /*
      Truncate the cache if:
        . aborting a single or multi-statement transaction or;
        . the OPTION_KEEP_LOG is not active and;
        . the format is not STMT or no non-trans table was
          updated and;
        . the format is not MIXED or no temporary non-trans table
          was updated.
    */
    else if (ending_trans(thd, all) ||
             (!(thd->variables.option_bits & OPTION_KEEP_LOG) &&
              (!stmt_has_updated_non_trans_table(thd) ||
               thd->wsrep_binlog_format() != BINLOG_FORMAT_STMT) &&
              (!cache_mngr->trx_cache.changes_to_non_trans_temp_table() ||
               thd->wsrep_binlog_format() != BINLOG_FORMAT_MIXED)))
      error= binlog_truncate_trx_cache(thd, cache_mngr, all);
  }

  /* 
    This is part of the stmt rollback.
  */
  if (!all)
    cache_mngr->trx_cache.set_prev_position(MY_OFF_T_UNDEF);
  thd->reset_binlog_for_next_statement();

  DBUG_RETURN(error);
}


void binlog_reset_cache(THD *thd)
{
  binlog_cache_mngr *const cache_mngr= opt_bin_log ? 
    (binlog_cache_mngr*) thd_get_ha_data(thd, binlog_hton) : 0;
  DBUG_ENTER("binlog_reset_cache");
  if (cache_mngr)
  {
    thd->binlog_remove_pending_rows_event(TRUE, TRUE);
    cache_mngr->reset(true, true);
  }
  DBUG_VOID_RETURN;
}


void MYSQL_BIN_LOG::set_write_error(THD *thd, bool is_transactional)
{
  DBUG_ENTER("MYSQL_BIN_LOG::set_write_error");

  write_error= 1;

  if (unlikely(check_write_error(thd)))
    DBUG_VOID_RETURN;

  if (my_errno == EFBIG)
  {
    if (is_transactional)
    {
      my_message(ER_TRANS_CACHE_FULL, ER_THD(thd, ER_TRANS_CACHE_FULL), MYF(0));
    }
    else
    {
      my_message(ER_STMT_CACHE_FULL, ER_THD(thd, ER_STMT_CACHE_FULL), MYF(0));
    }
  }
  else
  {
    my_error(ER_ERROR_ON_WRITE, MYF(0), name, errno);
  }
#ifdef WITH_WSREP
  /* If wsrep transaction is active and binlog emulation is on,
     binlog write error may leave transaction without any registered
     htons. This makes wsrep rollback hooks to be skipped and the
     transaction will remain alive in wsrep world after rollback.
     Register binlog hton here to ensure that rollback happens in full. */
  if (WSREP_EMULATE_BINLOG(thd))
  {
    if (is_transactional)
      trans_register_ha(thd, TRUE, binlog_hton, 0);
    trans_register_ha(thd, FALSE, binlog_hton, 0);
  }
#endif /* WITH_WSREP */
  DBUG_VOID_RETURN;
}

bool MYSQL_BIN_LOG::check_write_error(THD *thd)
{
  DBUG_ENTER("MYSQL_BIN_LOG::check_write_error");

  bool checked= FALSE;

  if (likely(!thd->is_error()))
    DBUG_RETURN(checked);

  switch (thd->get_stmt_da()->sql_errno())
  {
    case ER_TRANS_CACHE_FULL:
    case ER_STMT_CACHE_FULL:
    case ER_ERROR_ON_WRITE:
    case ER_BINLOG_LOGGING_IMPOSSIBLE:
      checked= TRUE;
    break;
  }

  DBUG_RETURN(checked);
}


/**
  @note
  How do we handle this (unlikely but legal) case:
  @verbatim
    [transaction] + [update to non-trans table] + [rollback to savepoint] ?
  @endverbatim
  The problem occurs when a savepoint is before the update to the
  non-transactional table. Then when there's a rollback to the savepoint, if we
  simply truncate the binlog cache, we lose the part of the binlog cache where
  the update is. If we want to not lose it, we need to write the SAVEPOINT
  command and the ROLLBACK TO SAVEPOINT command to the binlog cache. The latter
  is easy: it's just write at the end of the binlog cache, but the former
  should be *inserted* to the place where the user called SAVEPOINT. The
  solution is that when the user calls SAVEPOINT, we write it to the binlog
  cache (so no need to later insert it). As transactions are never intermixed
  in the binary log (i.e. they are serialized), we won't have conflicts with
  savepoint names when using mysqlbinlog or in the slave SQL thread.
  Then when ROLLBACK TO SAVEPOINT is called, if we updated some
  non-transactional table, we don't truncate the binlog cache but instead write
  ROLLBACK TO SAVEPOINT to it; otherwise we truncate the binlog cache (which
  will chop the SAVEPOINT command from the binlog cache, which is good as in
  that case there is no need to have it in the binlog).
*/

static int binlog_savepoint_set(handlerton *hton, THD *thd, void *sv)
{
  int error= 1;
  DBUG_ENTER("binlog_savepoint_set");

  char buf[1024];

  String log_query(buf, sizeof(buf), &my_charset_bin);
  if (log_query.copy(STRING_WITH_LEN("SAVEPOINT "), &my_charset_bin) ||
      append_identifier(thd, &log_query, &thd->lex->ident))
    DBUG_RETURN(1);
  int errcode= query_error_code(thd, thd->killed == NOT_KILLED);
  Query_log_event qinfo(thd, log_query.c_ptr_safe(), log_query.length(),
                        TRUE, FALSE, TRUE, errcode);
  /* 
    We cannot record the position before writing the statement
    because a rollback to a savepoint (.e.g. consider it "S") would
    prevent the savepoint statement (i.e. "SAVEPOINT S") from being
    written to the binary log despite the fact that the server could
    still issue other rollback statements to the same savepoint (i.e. 
    "S"). 
    Given that the savepoint is valid until the server releases it,
    ie, until the transaction commits or it is released explicitly,
    we need to log it anyway so that we don't have "ROLLBACK TO S"
    or "RELEASE S" without the preceding "SAVEPOINT S" in the binary
    log.
  */
  if (likely(!(error= mysql_bin_log.write(&qinfo))))
    binlog_trans_log_savepos(thd, (my_off_t*) sv);

  DBUG_RETURN(error);
}

static int binlog_savepoint_rollback(handlerton *hton, THD *thd, void *sv)
{
  DBUG_ENTER("binlog_savepoint_rollback");

  /*
    Write ROLLBACK TO SAVEPOINT to the binlog cache if we have updated some
    non-transactional table. Otherwise, truncate the binlog cache starting
    from the SAVEPOINT command.
  */
#ifdef WITH_WSREP
  /* for streaming replication, we  must replicate savepoint rollback so that 
     slaves can maintain SR transactions
   */
  if (unlikely(thd->wsrep_trx().is_streaming() ||
               (trans_has_updated_non_trans_table(thd)) ||
               (thd->variables.option_bits & OPTION_KEEP_LOG)))
#else
  if (unlikely(trans_has_updated_non_trans_table(thd) ||
               (thd->variables.option_bits & OPTION_KEEP_LOG)))
#endif /* WITH_WSREP */
  {
    char buf[1024];
    String log_query(buf, sizeof(buf), &my_charset_bin);
    if (log_query.copy(STRING_WITH_LEN("ROLLBACK TO "), &my_charset_bin) ||
        append_identifier(thd, &log_query, &thd->lex->ident))
      DBUG_RETURN(1);
    int errcode= query_error_code(thd, thd->killed == NOT_KILLED);
    Query_log_event qinfo(thd, log_query.ptr(), log_query.length(),
                          TRUE, FALSE, TRUE, errcode);
    DBUG_RETURN(mysql_bin_log.write(&qinfo));
  }

  binlog_trans_log_truncate(thd, *(my_off_t*)sv);

  /*
    When a SAVEPOINT is executed inside a stored function/trigger we force the
    pending event to be flushed with a STMT_END_F flag and reset binlog
    as well to ensure that following DMLs will have a clean state to start
    with. ROLLBACK inside a stored routine has to finalize possibly existing
    current row-based pending event with cleaning up table maps. That ensures
    that following DMLs will have a clean state to start with.
   */
  if (thd->in_sub_stmt)
    thd->reset_binlog_for_next_statement();

  DBUG_RETURN(0);
}


/**
  Check whether binlog state allows to safely release MDL locks after
  rollback to savepoint.

  @param hton  The binlog handlerton.
  @param thd   The client thread that executes the transaction.

  @return true  - It is safe to release MDL locks.
          false - If it is not.
*/
static bool binlog_savepoint_rollback_can_release_mdl(handlerton *hton,
                                                      THD *thd)
{
  DBUG_ENTER("binlog_savepoint_rollback_can_release_mdl");
  /*
    If we have not updated any non-transactional tables rollback
    to savepoint will simply truncate binlog cache starting from
    SAVEPOINT command. So it should be safe to release MDL acquired
    after SAVEPOINT command in this case.
  */
  DBUG_RETURN(!trans_cannot_safely_rollback(thd, true));
}


int check_binlog_magic(IO_CACHE* log, const char** errmsg)
{
  uchar magic[4];
  DBUG_ASSERT(my_b_tell(log) == 0);

  if (my_b_read(log, magic, sizeof(magic)))
  {
    *errmsg = "I/O error reading the header from the binary log";
    sql_print_error("%s, errno=%d, io cache code=%d", *errmsg, my_errno,
		    log->error);
    return 1;
  }
  if (bcmp(magic, BINLOG_MAGIC, sizeof(magic)))
  {
    *errmsg = "Binlog has bad magic number;  It's not a binary log file that can be used by this version of MySQL";
    return 1;
  }
  return 0;
}


File open_binlog(IO_CACHE *log, const char *log_file_name, const char **errmsg)
{
  File file;
  DBUG_ENTER("open_binlog");

  if ((file= mysql_file_open(key_file_binlog,
                             log_file_name, O_RDONLY | O_BINARY | O_SHARE,
                             MYF(MY_WME))) < 0)
  {
    sql_print_error("Failed to open log (file '%s', errno %d)",
                    log_file_name, my_errno);
    *errmsg = "Could not open log file";
    goto err;
  }
  if (init_io_cache_ext(log, file, (size_t)binlog_file_cache_size, READ_CACHE,
            0, 0, MYF(MY_WME|MY_DONT_CHECK_FILESIZE), key_file_binlog_cache))
  {
    sql_print_error("Failed to create a cache on log (file '%s')",
                    log_file_name);
    *errmsg = "Could not open log file";
    goto err;
  }
  if (check_binlog_magic(log,errmsg))
    goto err;
  DBUG_RETURN(file);

err:
  if (file >= 0)
  {
    mysql_file_close(file, MYF(0));
    end_io_cache(log);
  }
  DBUG_RETURN(-1);
}

#ifdef _WIN32
static int eventSource = 0;

static void setup_windows_event_source()
{
  HKEY    hRegKey= NULL;
  DWORD   dwError= 0;
  TCHAR   szPath[MAX_PATH];
  DWORD dwTypes;

  if (eventSource)               // Ensure that we are only called once
    return;
  eventSource= 1;

  // Create the event source registry key
  dwError= RegCreateKey(HKEY_LOCAL_MACHINE,
                          "SYSTEM\\CurrentControlSet\\Services\\EventLog\\Application\\MariaDB",
                          &hRegKey);

  /* Name of the PE module that contains the message resource */
  GetModuleFileName(NULL, szPath, MAX_PATH);

  /* Register EventMessageFile */
  dwError = RegSetValueEx(hRegKey, "EventMessageFile", 0, REG_EXPAND_SZ,
                          (PBYTE) szPath, (DWORD) (strlen(szPath) + 1));

  /* Register supported event types */
  dwTypes= (EVENTLOG_ERROR_TYPE | EVENTLOG_WARNING_TYPE |
            EVENTLOG_INFORMATION_TYPE);
  dwError= RegSetValueEx(hRegKey, "TypesSupported", 0, REG_DWORD,
                         (LPBYTE) &dwTypes, sizeof dwTypes);

  RegCloseKey(hRegKey);
}

#endif /* _WIN32 */


/**
  Find a unique filename for 'filename.#'.

  Set '#' to the number next to the maximum found in the most
  recent log file extension.

  This function will return nonzero if: (i) the generated name
  exceeds FN_REFLEN; (ii) if the number of extensions is exhausted;
  or (iii) some other error happened while examining the filesystem.

  @param name                   Base name of file
  @param min_log_number_to_use  minimum log number to choose. Set by
                                CHANGE MASTER .. TO
  @param last_used_log_number   If 0, find log number based on files.
                                If not 0, then use *last_used_log_number +1
                                Will be update to new generated number
  @return
    0       ok
    nonzero if not possible to get unique filename.
*/

static int find_uniq_filename(char *name, ulong min_log_number_to_use,
                              ulong *last_used_log_number)
{
  uint                  i;
  char                  buff[FN_REFLEN], ext_buf[FN_REFLEN];
  struct st_my_dir     *dir_info;
  struct fileinfo *file_info;
  ulong                 max_found= 0, next= 0, number= 0;
  size_t		buf_length, length;
  char			*start, *end;
  int                   error= 0;
  DBUG_ENTER("find_uniq_filename");

  length= dirname_part(buff, name, &buf_length);
  start=  name + length;
  end=    strend(start);

  *end='.';
  length= (size_t) (end - start + 1);

  /* The following matches the code for my_dir () below */
  DBUG_EXECUTE_IF("error_unique_log_filename",
                  {
                    strmov(end,".1");
                    DBUG_RETURN(1);
                  });

  if (*last_used_log_number)
    max_found= *last_used_log_number;
  else
  {
    if (unlikely(!(dir_info= my_dir(buff, MYF(MY_DONT_SORT)))))
    {						// This shouldn't happen
      strmov(end,".1");				// use name+1
      DBUG_RETURN(1);
    }
    file_info= dir_info->dir_entry;
    max_found= min_log_number_to_use ? min_log_number_to_use-1 : 0;
    for (i= dir_info->number_of_files ; i-- ; file_info++)
    {
      if (strncmp(file_info->name, start, length) == 0 &&
          test_if_number(file_info->name+length, &number,0))
      {
        set_if_bigger(max_found, number);
      }
    }
    my_dirend(dir_info);
  }

  /* check if reached the maximum possible extension number */
  if (max_found >= MAX_LOG_UNIQUE_FN_EXT)
  {
    sql_print_error("Log filename extension number exhausted: %06lu. \
Please fix this by archiving old logs and \
updating the index files.", max_found);
    error= 1;
    goto end;
  }

  next= max_found + 1;
  if (sprintf(ext_buf, "%06lu", next)<0)
  {
    error= 1;
    goto end;
  }
  *end++='.';

  /* 
    Check if the generated extension size + the file name exceeds the
    buffer size used. If one did not check this, then the filename might be
    truncated, resulting in error.
   */
  if (((strlen(ext_buf) + (end - name)) >= FN_REFLEN))
  {
    sql_print_error("Log filename too large: %s%s (%zu). \
Please fix this by archiving old logs and updating the \
index files.", name, ext_buf, (strlen(ext_buf) + (end - name)));
    error= 1;
    goto end;
  }

  if (sprintf(end, "%06lu", next)<0)
  {
    error= 1;
    goto end;
  }
  *last_used_log_number= next;

  /* print warning if reaching the end of available extensions. */
  if ((next > (MAX_LOG_UNIQUE_FN_EXT - LOG_WARN_UNIQUE_FN_EXT_LEFT)))
    sql_print_warning("Next log extension: %lu. \
Remaining log filename extensions: %lu. \
Please consider archiving some logs.", next, (MAX_LOG_UNIQUE_FN_EXT - next));

end:
  DBUG_RETURN(error);
}


bool MYSQL_LOG::init_and_set_log_file_name(const char *log_name,
                                           const char *new_name,
                                           ulong next_log_number,
                                           enum_log_type log_type_arg,
                                           enum cache_type io_cache_type_arg)
{
  log_type= log_type_arg;
  io_cache_type= io_cache_type_arg;

  if (new_name)
  {
    strmov(log_file_name, new_name);
  }
  else if (!new_name && generate_new_name(log_file_name, log_name,
                                          next_log_number))
    return TRUE;

  return FALSE;
}


/*
  Open a (new) log file.

  SYNOPSIS
    open()

    log_name            The name of the log to open
    log_type_arg        The type of the log. E.g. LOG_NORMAL
    new_name            The new name for the logfile. This is only needed
                        when the method is used to open the binlog file.
    io_cache_type_arg   The type of the IO_CACHE to use for this log file

  DESCRIPTION
    Open the logfile, init IO_CACHE and write startup messages
    (in case of general and slow query logs).

  RETURN VALUES
    0   ok
    1   error
*/

bool MYSQL_LOG::open(
#ifdef HAVE_PSI_INTERFACE
                     PSI_file_key log_file_key,
#endif
                     const char *log_name, enum_log_type log_type_arg,
                     const char *new_name, ulong next_log_number,
                     enum cache_type io_cache_type_arg)
{
  char buff[FN_REFLEN];
  MY_STAT f_stat;
  File file= -1;
  my_off_t seek_offset;
  bool is_fifo = false;
  int open_flags= O_CREAT | O_BINARY | O_CLOEXEC;
  DBUG_ENTER("MYSQL_LOG::open");
  DBUG_PRINT("enter", ("log_type: %d", (int) log_type_arg));

  write_error= 0;

  if (!(name= my_strdup(key_memory_MYSQL_LOG_name, log_name, MYF(MY_WME))))
  {
    name= (char *)log_name; // for the error message
    goto err;
  }

  /*
    log_type is LOG_UNKNOWN if we should not generate a new name
    This is only used when called from MYSQL_BINARY_LOG::open, which
    has already updated log_file_name.
   */
  if (log_type_arg != LOG_UNKNOWN &&
      init_and_set_log_file_name(name, new_name, next_log_number,
                                 log_type_arg, io_cache_type_arg))
    goto err;

  is_fifo = my_stat(log_file_name, &f_stat, MYF(0)) &&
            MY_S_ISFIFO(f_stat.st_mode);

  if (io_cache_type == SEQ_READ_APPEND)
    open_flags |= O_RDWR | O_APPEND;
  else
    open_flags |= O_WRONLY | (log_type == LOG_BIN ? 0 : O_APPEND);

  if (is_fifo)
    open_flags |= O_NONBLOCK;

  db[0]= 0;

#ifdef HAVE_PSI_INTERFACE
  /* Keep the key for reopen */
  m_log_file_key= log_file_key;
#endif

  if ((file= mysql_file_open(log_file_key, log_file_name, open_flags,
                             MYF(MY_WME))) < 0)
    goto err;

  if (is_fifo)
    seek_offset= 0;
  else if ((seek_offset= mysql_file_tell(file, MYF(MY_WME))))
    goto err;

  if (init_io_cache(&log_file, file, (log_type == LOG_NORMAL ? IO_SIZE :
                                      LOG_BIN_IO_SIZE),
                    io_cache_type, seek_offset, 0,
                    MYF(MY_WME | MY_NABP |
                        ((log_type == LOG_BIN) ? MY_WAIT_IF_FULL : 0))))
    goto err;

  if (log_type == LOG_NORMAL)
  {
    char *end;
    size_t len=my_snprintf(buff, sizeof(buff), "%s, Version: %s (%s). "
#ifdef EMBEDDED_LIBRARY
                        "embedded library\n",
                        my_progname, server_version, MYSQL_COMPILATION_COMMENT
#elif defined(_WIN32)
			"started with:\nTCP Port: %d, Named Pipe: %s\n",
                        my_progname, server_version, MYSQL_COMPILATION_COMMENT,
                        mysqld_port, mysqld_unix_port
#else
			"started with:\nTcp port: %d  Unix socket: %s\n",
                        my_progname, server_version, MYSQL_COMPILATION_COMMENT,
                        mysqld_port, mysqld_unix_port
#endif
                       );
    end= strnmov(buff + len, "Time\t\t    Id Command\tArgument\n",
                 sizeof(buff) - len);
    if (my_b_write(&log_file, (uchar*) buff, (uint) (end-buff)) ||
	flush_io_cache(&log_file))
      goto err;
  }

  log_state= LOG_OPENED;
  DBUG_RETURN(0);

err:
  sql_print_error(fatal_log_error, name, errno);
  if (file >= 0)
    mysql_file_close(file, MYF(0));
  end_io_cache(&log_file);
  my_free(name);
  name= NULL;
  log_state= LOG_CLOSED;
  DBUG_RETURN(1);
}

MYSQL_LOG::MYSQL_LOG()
  : name(0), write_error(FALSE), inited(FALSE), log_type(LOG_UNKNOWN),
    log_state(LOG_CLOSED)
{
  /*
    We don't want to initialize LOCK_Log here as such initialization depends on
    safe_mutex (when using safe_mutex) which depends on MY_INIT(), which is
    called only in main(). Doing initialization here would make it happen
    before main().
  */
  bzero((char*) &log_file, sizeof(log_file));
}

void MYSQL_LOG::init_pthread_objects()
{
  DBUG_ASSERT(inited == 0);
  inited= 1;
  mysql_mutex_init(key_LOG_LOCK_log, &LOCK_log, MY_MUTEX_INIT_SLOW);
}

/*
  Close the log file

  SYNOPSIS
    close()
    exiting     Bitmask. LOG_CLOSE_TO_BE_OPENED is used if we intend to call
                open at once after close. LOG_CLOSE_DELAYED_CLOSE is used for
                binlog rotation, to delay actual close of the old file until
                we have successfully created the new file.

  NOTES
    One can do an open on the object at once after doing a close.
    The internal structures are not freed until cleanup() is called
*/

void MYSQL_LOG::close(uint exiting)
{					// One can't set log_type here!
  DBUG_ENTER("MYSQL_LOG::close");
  DBUG_PRINT("enter",("exiting: %d", (int) exiting));
  if (log_state == LOG_OPENED)
  {
    end_io_cache(&log_file);

    if (log_type == LOG_BIN && mysql_file_sync(log_file.file, MYF(MY_WME)) && ! write_error)
    {
      write_error= 1;
      sql_print_error(ER_DEFAULT(ER_ERROR_ON_WRITE), name, errno);
    }

    if (!(exiting & LOG_CLOSE_DELAYED_CLOSE) &&
        mysql_file_close(log_file.file, MYF(MY_WME)) && ! write_error)
    {
      write_error= 1;
      sql_print_error(ER_DEFAULT(ER_ERROR_ON_WRITE), name, errno);
    }
  }

  log_state= (exiting & LOG_CLOSE_TO_BE_OPENED) ? LOG_TO_BE_OPENED : LOG_CLOSED;
  my_free(name);
  name= NULL;
  DBUG_VOID_RETURN;
}

/** This is called only once. */

void MYSQL_LOG::cleanup()
{
  DBUG_ENTER("cleanup");
  if (inited)
  {
    inited= 0;
    mysql_mutex_destroy(&LOCK_log);
    close(0);
  }
  DBUG_VOID_RETURN;
}


int MYSQL_LOG::generate_new_name(char *new_name, const char *log_name,
                                 ulong next_log_number)
{
  fn_format(new_name, log_name, mysql_data_home, "", 4);
  return 0;
}

int MYSQL_BIN_LOG::generate_new_name(char *new_name, const char *log_name,
                                     ulong next_log_number)
{
  fn_format(new_name, log_name, mysql_data_home, "", 4);
  if (!fn_ext(log_name)[0])
  {
    if (DBUG_EVALUATE_IF("binlog_inject_new_name_error", TRUE, FALSE) ||
        unlikely(find_uniq_filename(new_name, next_log_number,
                                    &last_used_log_number)))
    {
      THD *thd= current_thd;
      if (unlikely(thd))
        my_error(ER_NO_UNIQUE_LOGFILE, MYF(ME_FATAL), log_name);
      sql_print_error(ER_DEFAULT(ER_NO_UNIQUE_LOGFILE), log_name);
      return 1;
    }
  }
  return 0;
}


/*
  Reopen the log file

  SYNOPSIS
    reopen_file()

  DESCRIPTION
    Reopen the log file. The method is used during FLUSH LOGS
    and locks LOCK_log mutex
*/


void MYSQL_QUERY_LOG::reopen_file()
{
  char *save_name;
  DBUG_ENTER("MYSQL_LOG::reopen_file");

  mysql_mutex_lock(&LOCK_log);
  if (!is_open())
  {
    DBUG_PRINT("info",("log is closed"));
    mysql_mutex_unlock(&LOCK_log);
    DBUG_VOID_RETURN;
  }

  save_name= name;
  name= 0;				// Don't free name
  close(LOG_CLOSE_TO_BE_OPENED);

  /*
     Note that at this point, log_state != LOG_CLOSED (important for is_open()).
  */

  open(
#ifdef HAVE_PSI_INTERFACE
       m_log_file_key,
#endif
       save_name, log_type, 0, 0, io_cache_type);
  my_free(save_name);

  mysql_mutex_unlock(&LOCK_log);

  DBUG_VOID_RETURN;
}


/*
  Write a command to traditional general log file

  SYNOPSIS
    write()

    event_time        command start timestamp
    user_host         the pointer to the string with user@host info
    user_host_len     length of the user_host string. this is computed once
                      and passed to all general log  event handlers
    thread_id         Id of the thread, issued a query
    command_type      the type of the command being logged
    command_type_len  the length of the string above
    sql_text          the very text of the query being executed
    sql_text_len      the length of sql_text string

  DESCRIPTION

   Log given command to to normal (not rotable) log file

  RETURN
    FASE - OK
    TRUE - error occurred
*/

bool MYSQL_QUERY_LOG::write(time_t event_time, const char *user_host, size_t user_host_len, my_thread_id thread_id_arg,
                            const char *command_type, size_t command_type_len,
                            const char *sql_text, size_t sql_text_len)
{
  char buff[32];
  char local_time_buff[MAX_TIME_SIZE];
  struct tm start;
  size_t time_buff_len= 0;

  mysql_mutex_lock(&LOCK_log);

  /* Test if someone closed between the is_open test and lock */
  if (is_open())
  {
    /* for testing output of timestamp and thread id */
    DBUG_EXECUTE_IF("reset_log_last_time", last_time= 0;);

    /* Note that my_b_write() assumes it knows the length for this */
    if (event_time != last_time)
    {
      last_time= event_time;

      localtime_r(&event_time, &start);

      time_buff_len= my_snprintf(local_time_buff, MAX_TIME_SIZE,
                                 "%02d%02d%02d %2d:%02d:%02d\t",
                                 start.tm_year % 100, start.tm_mon + 1,
                                 start.tm_mday, start.tm_hour,
                                 start.tm_min, start.tm_sec);

      if (my_b_write(&log_file, (uchar*) local_time_buff, time_buff_len))
        goto err;
    }
    else
      if (my_b_write(&log_file, (uchar*) "\t\t" ,2) < 0)
        goto err;

    /* command_type, thread_id */
    size_t length= my_snprintf(buff, 32, "%6llu ", thread_id_arg);

    if (my_b_write(&log_file, (uchar*) buff, length))
      goto err;

    if (my_b_write(&log_file, (uchar*) command_type, command_type_len))
      goto err;

    if (my_b_write(&log_file, (uchar*) "\t", 1))
      goto err;

    /* sql_text */
    if (my_b_write(&log_file, (uchar*) sql_text, sql_text_len))
      goto err;

    if (my_b_write(&log_file, (uchar*) "\n", 1) ||
        flush_io_cache(&log_file))
      goto err;
  }

  mysql_mutex_unlock(&LOCK_log);
  return FALSE;
err:

  if (!write_error)
  {
    write_error= 1;
    sql_print_error(ER_DEFAULT(ER_ERROR_ON_WRITE), name, errno);
  }
  mysql_mutex_unlock(&LOCK_log);
  return TRUE;
}


/*
  Log a query to the traditional slow log file

  SYNOPSIS
    write()

    thd               THD of the query
    current_time      current timestamp
    user_host         the pointer to the string with user@host info
    user_host_len     length of the user_host string. this is computed once
                      and passed to all general log event handlers
    query_utime       Amount of time the query took to execute (in microseconds)
    lock_utime        Amount of time the query was locked (in microseconds)
    is_command        The flag, which determines, whether the sql_text is a
                      query or an administrator command.
    sql_text          the very text of the query or administrator command
                      processed
    sql_text_len      the length of sql_text string

  DESCRIPTION

   Log a query to the slow log file.

  RETURN
    FALSE - OK
    TRUE - error occurred
*/

bool MYSQL_QUERY_LOG::write(THD *thd, time_t current_time,
                            const char *user_host, size_t user_host_len, ulonglong query_utime,
                            ulonglong lock_utime, bool is_command,
                            const char *sql_text, size_t sql_text_len)
{
  bool error= 0;
  char llbuff[22];
  DBUG_ENTER("MYSQL_QUERY_LOG::write");

  mysql_mutex_lock(&LOCK_log);
  if (is_open())
  {						// Safety against reopen
    char buff[80], *end;
    char query_time_buff[22+7], lock_time_buff[22+7];
    size_t buff_len;
    end= buff;

    if (!(specialflag & SPECIAL_SHORT_LOG_FORMAT))
    {
      if (current_time != last_time)
      {
        last_time= current_time;
        struct tm start;
        localtime_r(&current_time, &start);

        buff_len= my_snprintf(buff, sizeof buff,
                              "# Time: %02d%02d%02d %2d:%02d:%02d\n",
                              start.tm_year % 100, start.tm_mon + 1,
                              start.tm_mday, start.tm_hour,
                              start.tm_min, start.tm_sec);

        /* Note that my_b_write() assumes it knows the length for this */
        if (my_b_write(&log_file, (uchar*) buff, buff_len))
          goto err;
      }
      const uchar uh[]= "# User@Host: ";
      if (my_b_write(&log_file, uh, sizeof(uh) - 1) ||
          my_b_write(&log_file, (uchar*) user_host, user_host_len) ||
          my_b_write(&log_file, (uchar*) "\n", 1))
        goto err;
    
    /* For slow query log */
    sprintf(query_time_buff, "%.6f", ulonglong2double(query_utime)/1000000.0);
    sprintf(lock_time_buff,  "%.6f", ulonglong2double(lock_utime)/1000000.0);
    if (my_b_printf(&log_file,
                    "# Thread_id: %lu  Schema: %s  QC_hit: %s\n"
                    "# Query_time: %s  Lock_time: %s  Rows_sent: %lu  Rows_examined: %lu\n"
                    "# Rows_affected: %lu  Bytes_sent: %lu\n",
                    (ulong) thd->thread_id, thd->get_db(),
                    ((thd->query_plan_flags & QPLAN_QC) ? "Yes" : "No"),
                    query_time_buff, lock_time_buff,
                    (ulong) thd->get_sent_row_count(),
                    (ulong) thd->get_examined_row_count(),
                    (ulong) thd->get_affected_rows(),
                    (ulong) (thd->status_var.bytes_sent - thd->bytes_sent_old)))
      goto err;

    if ((thd->variables.log_slow_verbosity & LOG_SLOW_VERBOSITY_QUERY_PLAN)
        && thd->tmp_tables_used &&
        my_b_printf(&log_file,
                    "# Tmp_tables: %lu  Tmp_disk_tables: %lu  "
                    "Tmp_table_sizes: %s\n",
                    (ulong) thd->tmp_tables_used,
                    (ulong) thd->tmp_tables_disk_used,
                    llstr(thd->tmp_tables_size, llbuff)))
      goto err;

    if (thd->spcont &&
        my_b_printf(&log_file, "# Stored_routine: %s\n",
                    ErrConvDQName(thd->spcont->m_sp).ptr()))
      goto err;

     if ((thd->variables.log_slow_verbosity & LOG_SLOW_VERBOSITY_QUERY_PLAN) &&
         (thd->query_plan_flags &
          (QPLAN_FULL_SCAN | QPLAN_FULL_JOIN | QPLAN_TMP_TABLE |
           QPLAN_TMP_DISK | QPLAN_FILESORT | QPLAN_FILESORT_DISK |
           QPLAN_FILESORT_PRIORITY_QUEUE)) &&
         my_b_printf(&log_file,
                     "# Full_scan: %s  Full_join: %s  "
                     "Tmp_table: %s  Tmp_table_on_disk: %s\n"
                     "# Filesort: %s  Filesort_on_disk: %s  Merge_passes: %lu  "
                     "Priority_queue: %s\n",
                     ((thd->query_plan_flags & QPLAN_FULL_SCAN) ? "Yes" : "No"),
                     ((thd->query_plan_flags & QPLAN_FULL_JOIN) ? "Yes" : "No"),
                     (thd->tmp_tables_used ? "Yes" : "No"),
                     (thd->tmp_tables_disk_used ? "Yes" : "No"),
                     ((thd->query_plan_flags & QPLAN_FILESORT) ? "Yes" : "No"),
                     ((thd->query_plan_flags & QPLAN_FILESORT_DISK) ?
                      "Yes" : "No"),
                     thd->query_plan_fsort_passes,
                     ((thd->query_plan_flags & QPLAN_FILESORT_PRIORITY_QUEUE) ? 
                       "Yes" : "No")
                     ))
      goto err;
    if (thd->variables.log_slow_verbosity & LOG_SLOW_VERBOSITY_EXPLAIN &&
        thd->lex->explain)
    {
      StringBuffer<128> buf;
      DBUG_ASSERT(!thd->free_list);
      if (!print_explain_for_slow_log(thd->lex, thd, &buf))
        if (my_b_printf(&log_file, "%s", buf.c_ptr_safe()))
          goto err;
      thd->free_items();
    }
    if (thd->db.str && strcmp(thd->db.str, db))
    {						// Database changed
      if (my_b_printf(&log_file,"use %s;\n",thd->db.str))
        goto err;
      strmov(db,thd->db.str);
    }
    if (thd->stmt_depends_on_first_successful_insert_id_in_prev_stmt)
    {
      end=strmov(end, ",last_insert_id=");
      end=longlong10_to_str((longlong)
                            thd->first_successful_insert_id_in_prev_stmt_for_binlog,
                            end, -10);
    }
    // Save value if we do an insert.
    if (thd->auto_inc_intervals_in_cur_stmt_for_binlog.nb_elements() > 0)
    {
      if (!(specialflag & SPECIAL_SHORT_LOG_FORMAT))
      {
        end=strmov(end,",insert_id=");
        end=longlong10_to_str((longlong)
                              thd->auto_inc_intervals_in_cur_stmt_for_binlog.minimum(),
                              end, -10);
      }
    }

    /*
      This info used to show up randomly, depending on whether the query
      checked the query start time or not. now we always write current
      timestamp to the slow log
    */
    end= strmov(end, ",timestamp=");
    end= int10_to_str((long) current_time, end, 10);

    if (end != buff)
    {
      *end++=';';
      *end='\n';
      if (my_b_write(&log_file, (uchar*) "SET ", 4) ||
          my_b_write(&log_file, (uchar*) buff + 1, (uint) (end-buff)))
        goto err;
    }
    if (is_command)
    {
      end= strxmov(buff, "# administrator command: ", NullS);
      buff_len= (ulong) (end - buff);
      DBUG_EXECUTE_IF("simulate_slow_log_write_error",
                      {DBUG_SET("+d,simulate_file_write_error");});
      if(my_b_write(&log_file, (uchar*) buff, buff_len))
        goto err;
    }
    if (my_b_write(&log_file, (uchar*) sql_text, sql_text_len) ||
        my_b_write(&log_file, (uchar*) ";\n",2) ||
        flush_io_cache(&log_file))
      goto err;

    }
  }
end:
  mysql_mutex_unlock(&LOCK_log);
  DBUG_RETURN(error);

err:
  error= 1;
  if (!write_error)
  {
    write_error= 1;
    sql_print_error(ER_THD(thd, ER_ERROR_ON_WRITE), name, errno);
  }
  goto end;
}


/**
  @todo
  The following should be using fn_format();  We just need to
  first change fn_format() to cut the file name if it's too long.
*/
const char *MYSQL_LOG::generate_name(const char *log_name,
                                     const char *suffix,
                                     bool strip_ext, char *buff)
{
  if (!log_name || !log_name[0])
  {
    strmake(buff, pidfile_name, FN_REFLEN - strlen(suffix) - 1);
    return (const char *)
      fn_format(buff, buff, "", suffix, MYF(MY_REPLACE_EXT|MY_REPLACE_DIR));
  }
  // get rid of extension if the log is binary to avoid problems
  if (strip_ext)
  {
    char *p= fn_ext(log_name);
    uint length= (uint) (p - log_name);
    strmake(buff, log_name, MY_MIN(length, FN_REFLEN-1));
    return (const char*)buff;
  }
  return log_name;
}


/*
  Print some additional information about addition/removal of
  XID list entries.
  TODO: Remove once MDEV-9510 is fixed.
*/
#ifdef WITH_WSREP
#define WSREP_XID_LIST_ENTRY(X, Y)                    \
  if (wsrep_debug)                                    \
  {                                                   \
    char buf[FN_REFLEN];                              \
    strmake(buf, Y->binlog_name, Y->binlog_name_len); \
    WSREP_DEBUG(X, buf, Y->binlog_id);                \
  }
#else
#define WSREP_XID_LIST_ENTRY(X, Y) do { } while(0)
#endif

MYSQL_BIN_LOG::MYSQL_BIN_LOG(uint *sync_period)
  :reset_master_pending(0), mark_xid_done_waiting(0),
   bytes_written(0), last_used_log_number(0),
   file_id(1), open_count(1),
   group_commit_queue(0), group_commit_queue_busy(FALSE),
   num_commits(0), num_group_commits(0),
   group_commit_trigger_count(0), group_commit_trigger_timeout(0),
   group_commit_trigger_lock_wait(0),
   sync_period_ptr(sync_period), sync_counter(0),
   state_file_deleted(false), binlog_state_recover_done(false),
   is_relay_log(0), relay_signal_cnt(0),
   checksum_alg_reset(BINLOG_CHECKSUM_ALG_UNDEF),
   relay_log_checksum_alg(BINLOG_CHECKSUM_ALG_UNDEF),
   description_event_for_exec(0), description_event_for_queue(0),
   current_binlog_id(0)
{
  /*
    We don't want to initialize locks here as such initialization depends on
    safe_mutex (when using safe_mutex) which depends on MY_INIT(), which is
    called only in main(). Doing initialization here would make it happen
    before main().
  */
  index_file_name[0] = 0;
  bzero((char*) &index_file, sizeof(index_file));
  bzero((char*) &purge_index_file, sizeof(purge_index_file));
}

void MYSQL_BIN_LOG::stop_background_thread()
{
  if (binlog_background_thread_started)
  {
    mysql_mutex_lock(&LOCK_binlog_background_thread);
    binlog_background_thread_stop= true;
    mysql_cond_signal(&COND_binlog_background_thread);
    while (binlog_background_thread_stop)
      mysql_cond_wait(&COND_binlog_background_thread_end,
                      &LOCK_binlog_background_thread);
    mysql_mutex_unlock(&LOCK_binlog_background_thread);
    binlog_background_thread_started= false;
  }
}

/* this is called only once */

void MYSQL_BIN_LOG::cleanup()
{
  DBUG_ENTER("cleanup");
  if (inited)
  {
    xid_count_per_binlog *b;

    /* Wait for the binlog background thread to stop. */
    if (!is_relay_log)
      stop_background_thread();

    inited= 0;
    mysql_mutex_lock(&LOCK_log);
    close(LOG_CLOSE_INDEX|LOG_CLOSE_STOP_EVENT);
    mysql_mutex_unlock(&LOCK_log);
    delete description_event_for_queue;
    delete description_event_for_exec;

    while ((b= binlog_xid_count_list.get()))
    {
      /*
        There should be no pending XIDs at shutdown, and only one entry (for
        the active binlog file) in the list.
      */
      DBUG_ASSERT(b->xid_count == 0);
      DBUG_ASSERT(!binlog_xid_count_list.head());
      WSREP_XID_LIST_ENTRY("MYSQL_BIN_LOG::cleanup(): Removing xid_list_entry "
                           "for %s (%lu)", b);
      delete b;
    }

    mysql_mutex_destroy(&LOCK_log);
    mysql_mutex_destroy(&LOCK_index);
    mysql_mutex_destroy(&LOCK_xid_list);
    mysql_mutex_destroy(&LOCK_binlog_background_thread);
    mysql_mutex_destroy(&LOCK_binlog_end_pos);
    mysql_cond_destroy(&COND_relay_log_updated);
    mysql_cond_destroy(&COND_bin_log_updated);
    mysql_cond_destroy(&COND_queue_busy);
    mysql_cond_destroy(&COND_xid_list);
    mysql_cond_destroy(&COND_binlog_background_thread);
    mysql_cond_destroy(&COND_binlog_background_thread_end);
  }

  /*
    Free data for global binlog state.
    We can't do that automatically as we need to do this before
    safemalloc is shut down
  */
  if (!is_relay_log)
    rpl_global_gtid_binlog_state.free();
  DBUG_VOID_RETURN;
}


/* Init binlog-specific vars */
void MYSQL_BIN_LOG::init(ulong max_size_arg)
{
  DBUG_ENTER("MYSQL_BIN_LOG::init");
  max_size= max_size_arg;
  DBUG_PRINT("info",("max_size: %lu", max_size));
  DBUG_VOID_RETURN;
}


void MYSQL_BIN_LOG::init_pthread_objects()
{
  MYSQL_LOG::init_pthread_objects();
  mysql_mutex_init(m_key_LOCK_index, &LOCK_index, MY_MUTEX_INIT_SLOW);
  mysql_mutex_setflags(&LOCK_index, MYF_NO_DEADLOCK_DETECTION);
  mysql_mutex_init(key_BINLOG_LOCK_xid_list,
                   &LOCK_xid_list, MY_MUTEX_INIT_FAST);
  mysql_cond_init(m_key_relay_log_update, &COND_relay_log_updated, 0);
  mysql_cond_init(m_key_bin_log_update, &COND_bin_log_updated, 0);
  mysql_cond_init(m_key_COND_queue_busy, &COND_queue_busy, 0);
  mysql_cond_init(key_BINLOG_COND_xid_list, &COND_xid_list, 0);

  mysql_mutex_init(key_BINLOG_LOCK_binlog_background_thread,
                   &LOCK_binlog_background_thread, MY_MUTEX_INIT_FAST);
  mysql_cond_init(key_BINLOG_COND_binlog_background_thread,
                  &COND_binlog_background_thread, 0);
  mysql_cond_init(key_BINLOG_COND_binlog_background_thread_end,
                  &COND_binlog_background_thread_end, 0);

  mysql_mutex_init(m_key_LOCK_binlog_end_pos, &LOCK_binlog_end_pos,
                   MY_MUTEX_INIT_SLOW);
}


bool MYSQL_BIN_LOG::open_index_file(const char *index_file_name_arg,
                                    const char *log_name, bool need_mutex)
{
  File index_file_nr= -1;
  DBUG_ASSERT(!my_b_inited(&index_file));

  /*
    First open of this class instance
    Create an index file that will hold all file names uses for logging.
    Add new entries to the end of it.
  */
  myf opt= MY_UNPACK_FILENAME;
  if (!index_file_name_arg)
  {
    index_file_name_arg= log_name;    // Use same basename for index file
    opt= MY_UNPACK_FILENAME | MY_REPLACE_EXT;
  }
  fn_format(index_file_name, index_file_name_arg, mysql_data_home,
            ".index", opt);
  if ((index_file_nr= mysql_file_open(m_key_file_log_index,
                                      index_file_name,
                                      O_RDWR | O_CREAT | O_BINARY | O_CLOEXEC,
                                      MYF(MY_WME))) < 0 ||
       mysql_file_sync(index_file_nr, MYF(MY_WME)) ||
       init_io_cache_ext(&index_file, index_file_nr,
                     IO_SIZE, WRITE_CACHE,
                     mysql_file_seek(index_file_nr, 0L, MY_SEEK_END, MYF(0)),
                                     0, MYF(MY_WME | MY_WAIT_IF_FULL),
                                     m_key_file_log_index_cache) ||
      DBUG_EVALUATE_IF("fault_injection_openning_index", 1, 0))
  {
    /*
      TODO: all operations creating/deleting the index file or a log, should
      call my_sync_dir() or my_sync_dir_by_file() to be durable.
      TODO: file creation should be done with mysql_file_create()
      not mysql_file_open().
    */
    if (index_file_nr >= 0)
      mysql_file_close(index_file_nr, MYF(0));
    return TRUE;
  }

#ifdef HAVE_REPLICATION
  /*
    Sync the index by purging any binary log file that is not registered.
    In other words, either purge binary log files that were removed from
    the index but not purged from the file system due to a crash or purge
    any binary log file that was created but not register in the index
    due to a crash.
  */

  if (set_purge_index_file_name(index_file_name_arg) ||
      open_purge_index_file(FALSE) ||
      purge_index_entry(NULL, NULL, need_mutex) ||
      close_purge_index_file() ||
      DBUG_EVALUATE_IF("fault_injection_recovering_index", 1, 0))
  {
    sql_print_error("MYSQL_BIN_LOG::open_index_file failed to sync the index "
                    "file.");
    return TRUE;
  }
#endif

  return FALSE;
}


/**
  Open a (new) binlog file.

  - Open the log file and the index file. Register the new
  file name in it
  - When calling this when the file is in use, you must have a locks
  on LOCK_log and LOCK_index.

  @retval
    0	ok
  @retval
    1	error
*/

bool MYSQL_BIN_LOG::open(const char *log_name,
                         const char *new_name,
                         ulong next_log_number,
                         enum cache_type io_cache_type_arg,
                         ulong max_size_arg,
                         bool null_created_arg,
                         bool need_mutex)
{
  File file= -1;
  xid_count_per_binlog *new_xid_list_entry= NULL, *b;
  DBUG_ENTER("MYSQL_BIN_LOG::open");

  mysql_mutex_assert_owner(&LOCK_log);

  if (!is_relay_log)
  {
    if (!binlog_state_recover_done)
    {
      binlog_state_recover_done= true;
      if (do_binlog_recovery(opt_bin_logname, false))
        DBUG_RETURN(1);
    }

    if (!binlog_background_thread_started &&
        start_binlog_background_thread())
      DBUG_RETURN(1);
  }

  /* We need to calculate new log file name for purge to delete old */
  if (init_and_set_log_file_name(log_name, new_name, next_log_number,
                                 LOG_BIN, io_cache_type_arg))
  {
    sql_print_error("MYSQL_BIN_LOG::open failed to generate new file name.");
    if (!is_relay_log)
      goto err;
    DBUG_RETURN(1);
  }

#ifdef HAVE_REPLICATION
  if (open_purge_index_file(TRUE) ||
      register_create_index_entry(log_file_name) ||
      sync_purge_index_file() ||
      DBUG_EVALUATE_IF("fault_injection_registering_index", 1, 0))
  {
    /**
        TODO:
        Although this was introduced to appease valgrind when
        injecting emulated faults using
        fault_injection_registering_index it may be good to consider
        what actually happens when open_purge_index_file succeeds but
        register or sync fails.

        Perhaps we might need the code below in MYSQL_LOG_BIN::cleanup
        for "real life" purposes as well? 
     */
    DBUG_EXECUTE_IF("fault_injection_registering_index", {
      if (my_b_inited(&purge_index_file))
      {
        end_io_cache(&purge_index_file);
        my_close(purge_index_file.file, MYF(0));
      }
    });

    sql_print_error("MYSQL_BIN_LOG::open failed to sync the index file.");
    DBUG_RETURN(1);
  }
  DBUG_EXECUTE_IF("crash_create_non_critical_before_update_index", DBUG_SUICIDE(););
#endif

  write_error= 0;

  /* open the main log file */
  if (MYSQL_LOG::open(
#ifdef HAVE_PSI_INTERFACE
                      m_key_file_log,
#endif
                      log_name,
                      LOG_UNKNOWN, /* Don't generate new name */
                      0, 0, io_cache_type_arg))
  {
#ifdef HAVE_REPLICATION
    close_purge_index_file();
#endif
    DBUG_RETURN(1);                            /* all warnings issued */
  }

  init(max_size_arg);

  open_count++;

  DBUG_ASSERT(log_type == LOG_BIN);

  {
    bool write_file_name_to_index_file=0;

    if (!my_b_filelength(&log_file))
    {
      /*
	The binary log file was empty (probably newly created)
	This is the normal case and happens when the user doesn't specify
	an extension for the binary log files.
	In this case we write a standard header to it.
      */
      if (my_b_safe_write(&log_file, BINLOG_MAGIC,
			  BIN_LOG_HEADER_SIZE))
        goto err;
      bytes_written+= BIN_LOG_HEADER_SIZE;
      write_file_name_to_index_file= 1;
    }

    {
      /*
        In 4.x we put Start event only in the first binlog. But from 5.0 we
        want a Start event even if this is not the very first binlog.
      */
      Format_description_log_event s(BINLOG_VERSION);
      /*
        don't set LOG_EVENT_BINLOG_IN_USE_F for SEQ_READ_APPEND io_cache
        as we won't be able to reset it later
      */
      if (io_cache_type == WRITE_CACHE)
        s.flags |= LOG_EVENT_BINLOG_IN_USE_F;

      if (is_relay_log)
      {
        if (relay_log_checksum_alg == BINLOG_CHECKSUM_ALG_UNDEF)
          relay_log_checksum_alg=
            opt_slave_sql_verify_checksum ? (enum_binlog_checksum_alg) binlog_checksum_options
                                          : BINLOG_CHECKSUM_ALG_OFF;
        s.checksum_alg= relay_log_checksum_alg;
      }
      else
        s.checksum_alg= (enum_binlog_checksum_alg)binlog_checksum_options;

      crypto.scheme = 0;
      DBUG_ASSERT(s.checksum_alg != BINLOG_CHECKSUM_ALG_UNDEF);
      if (!s.is_valid())
        goto err;
      s.dont_set_created= null_created_arg;
      if (write_event(&s))
        goto err;
      bytes_written+= s.data_written;

      if (encrypt_binlog)
      {
        uint key_version= encryption_key_get_latest_version(ENCRYPTION_KEY_SYSTEM_DATA);
        if (key_version == ENCRYPTION_KEY_VERSION_INVALID)
        {
          sql_print_error("Failed to enable encryption of binary logs");
          goto err;
        }

        if (key_version != ENCRYPTION_KEY_NOT_ENCRYPTED)
        {
          if (my_random_bytes(crypto.nonce, sizeof(crypto.nonce)))
            goto err;

          Start_encryption_log_event sele(1, key_version, crypto.nonce);
          sele.checksum_alg= s.checksum_alg;
          if (write_event(&sele))
            goto err;

          // Start_encryption_log_event is written, enable the encryption
          if (crypto.init(sele.crypto_scheme, key_version))
            goto err;
        }
      }

      if (!is_relay_log)
      {
        char buf[FN_REFLEN];

        /*
          Output a Gtid_list_log_event at the start of the binlog file.

          This is used to quickly determine which GTIDs are found in binlog
          files earlier than this one, and which are found in this (or later)
          binlogs.

          The list gives a mapping from (domain_id, server_id) -> seq_no (so
          this means that there is at most one entry for every unique pair
          (domain_id, server_id) in the list). It indicates that this seq_no is
          the last one found in an earlier binlog file for this (domain_id,
          server_id) combination - so any higher seq_no should be search for
          from this binlog file, or a later one.

          This allows to locate the binlog file containing a given GTID by
          scanning backwards, reading just the Gtid_list_log_event at the
          start of each file, and scanning only the relevant binlog file when
          found, not all binlog files.

          The existence of a given entry (domain_id, server_id, seq_no)
          guarantees only that this seq_no will not be found in this or any
          later binlog file. It does not guarantee that it can be found it an
          earlier binlog file, for example the file may have been purged.

          If there is no entry for a given (domain_id, server_id) pair, then
          it means that no such GTID exists in any earlier binlog. It is
          permissible to remove such pair from future Gtid_list_log_events
          if all previous binlog files containing such GTIDs have been purged
          (though such optimization is not performed at the time of this
          writing). So if there is no entry for given GTID it means that such
          GTID should be search for in this or later binlog file, same as if
          there had been an entry (domain_id, server_id, 0).
        */

        Gtid_list_log_event gl_ev(&rpl_global_gtid_binlog_state, 0);
        if (write_event(&gl_ev))
          goto err;

        /* Output a binlog checkpoint event at the start of the binlog file. */

        /*
          Construct an entry in the binlog_xid_count_list for the new binlog
          file (we will not link it into the list until we know the new file
          is successfully created; otherwise we would have to remove it again
          if creation failed, which gets tricky since other threads may have
          seen the entry in the meantime - and we do not want to hold
          LOCK_xid_list for long periods of time).

          Write the current binlog checkpoint into the log, so XA recovery will
          know from where to start recovery.
        */
        size_t off= dirname_length(log_file_name);
        uint len= static_cast<uint>(strlen(log_file_name) - off);
        new_xid_list_entry= new xid_count_per_binlog(log_file_name+off, len);
        if (!new_xid_list_entry)
          goto err;

        /*
          Find the name for the Initial binlog checkpoint.

          Normally this will just be the first entry, as we delete entries
          when their count drops to zero. But we scan the list to handle any
          corner case, eg. for the first binlog file opened after startup, the
          list will be empty.
        */
        mysql_mutex_lock(&LOCK_xid_list);
        I_List_iterator<xid_count_per_binlog> it(binlog_xid_count_list);
        while ((b= it++) && b->xid_count == 0)
          ;
        mysql_mutex_unlock(&LOCK_xid_list);
        if (!b)
          b= new_xid_list_entry;
        if (b->binlog_name)
          strmake(buf, b->binlog_name, b->binlog_name_len);
        else
          goto err;
        Binlog_checkpoint_log_event ev(buf, len);
        DBUG_EXECUTE_IF("crash_before_write_checkpoint_event",
                        flush_io_cache(&log_file);
                        mysql_file_sync(log_file.file, MYF(MY_WME));
                        DBUG_SUICIDE(););
        if (write_event(&ev))
          goto err;
        bytes_written+= ev.data_written;
      }
    }
    if (description_event_for_queue &&
        description_event_for_queue->binlog_version>=4)
    {
      /*
        This is a relay log written to by the I/O slave thread.
        Write the event so that others can later know the format of this relay
        log.
        Note that this event is very close to the original event from the
        master (it has binlog version of the master, event types of the
        master), so this is suitable to parse the next relay log's event. It
        has been produced by
        Format_description_log_event::Format_description_log_event(char* buf,).
        Why don't we want to write the description_event_for_queue if this
        event is for format<4 (3.23 or 4.x): this is because in that case, the
        description_event_for_queue describes the data received from the
        master, but not the data written to the relay log (*conversion*),
        which is in format 4 (slave's).
      */
      /*
        Set 'created' to 0, so that in next relay logs this event does not
        trigger cleaning actions on the slave in
        Format_description_log_event::apply_event_impl().
      */
      description_event_for_queue->created= 0;
      /* Don't set log_pos in event header */
      description_event_for_queue->set_artificial_event();

      if (write_event(description_event_for_queue))
        goto err;
      bytes_written+= description_event_for_queue->data_written;
    }
    if (flush_io_cache(&log_file) ||
        mysql_file_sync(log_file.file, MYF(MY_WME|MY_SYNC_FILESIZE)))
      goto err;

    my_off_t offset= my_b_tell(&log_file);

    if (!is_relay_log)
    {
      /* update binlog_end_pos so that it can be read by after sync hook */
      reset_binlog_end_pos(log_file_name, offset);

      mysql_mutex_lock(&LOCK_commit_ordered);
      strmake_buf(last_commit_pos_file, log_file_name);
      last_commit_pos_offset= offset;
      mysql_mutex_unlock(&LOCK_commit_ordered);
    }

    if (write_file_name_to_index_file)
    {
#ifdef HAVE_REPLICATION
#ifdef ENABLED_DEBUG_SYNC
      if (current_thd)
        DEBUG_SYNC(current_thd, "binlog_open_before_update_index");
#endif
      DBUG_EXECUTE_IF("crash_create_critical_before_update_index", DBUG_SUICIDE(););
#endif

      DBUG_ASSERT(my_b_inited(&index_file) != 0);
      reinit_io_cache(&index_file, WRITE_CACHE,
                      my_b_filelength(&index_file), 0, 0);
      /*
        As this is a new log file, we write the file name to the index
        file. As every time we write to the index file, we sync it.
      */
      if (DBUG_EVALUATE_IF("fault_injection_updating_index", 1, 0) ||
          my_b_write(&index_file, (uchar*) log_file_name,
                     strlen(log_file_name)) ||
          my_b_write(&index_file, (uchar*) "\n", 1) ||
          flush_io_cache(&index_file) ||
          mysql_file_sync(index_file.file, MYF(MY_WME|MY_SYNC_FILESIZE)))
        goto err;

#ifdef HAVE_REPLICATION
      DBUG_EXECUTE_IF("crash_create_after_update_index", DBUG_SUICIDE(););
#endif
    }
  }

  if (!is_relay_log)
  {
    /*
      Now the file was created successfully, so we can link in the entry for
      the new binlog file in binlog_xid_count_list.
    */
    mysql_mutex_lock(&LOCK_xid_list);
    ++current_binlog_id;
    new_xid_list_entry->binlog_id= current_binlog_id;
    /* Remove any initial entries with no pending XIDs.  */
    while ((b= binlog_xid_count_list.head()) && b->xid_count == 0)
    {
      WSREP_XID_LIST_ENTRY("MYSQL_BIN_LOG::open(): Removing xid_list_entry for "
                           "%s (%lu)", b);
      delete binlog_xid_count_list.get();
    }
    mysql_cond_broadcast(&COND_xid_list);
    WSREP_XID_LIST_ENTRY("MYSQL_BIN_LOG::open(): Adding new xid_list_entry for "
                         "%s (%lu)", new_xid_list_entry);
    binlog_xid_count_list.push_back(new_xid_list_entry);
    mysql_mutex_unlock(&LOCK_xid_list);

    /*
      Now that we have synced a new binlog file with an initial Gtid_list
      event, it is safe to delete the binlog state file. We will write out
      a new, updated file at shutdown, and if we crash before we can recover
      the state from the newly written binlog file.

      Since the state file will contain out-of-date data as soon as the first
      new GTID is binlogged, it is better to remove it, to avoid any risk of
      accidentally reading incorrect data later.
    */
    if (!state_file_deleted)
    {
      char buf[FN_REFLEN];
      fn_format(buf, opt_bin_logname, mysql_data_home, ".state",
                MY_UNPACK_FILENAME);
      my_delete(buf, MY_SYNC_DIR);
      state_file_deleted= true;
    }
  }

  log_state= LOG_OPENED;

#ifdef HAVE_REPLICATION
  close_purge_index_file();
#endif

  /* Notify the io thread that binlog is rotated to a new file */
  if (is_relay_log)
    signal_relay_log_update();
  else
    update_binlog_end_pos();
  DBUG_RETURN(0);

err:
  int tmp_errno= errno;
#ifdef HAVE_REPLICATION
  if (is_inited_purge_index_file())
    purge_index_entry(NULL, NULL, need_mutex);
  close_purge_index_file();
#endif
  sql_print_error(fatal_log_error, (name) ? name : log_name, tmp_errno);
  if (new_xid_list_entry)
    delete new_xid_list_entry;
  if (file >= 0)
    mysql_file_close(file, MYF(0));
  close(LOG_CLOSE_INDEX);
  DBUG_RETURN(1);
}


int MYSQL_BIN_LOG::get_current_log(LOG_INFO* linfo)
{
  mysql_mutex_lock(&LOCK_log);
  int ret = raw_get_current_log(linfo);
  mysql_mutex_unlock(&LOCK_log);
  return ret;
}

int MYSQL_BIN_LOG::raw_get_current_log(LOG_INFO* linfo)
{
  mysql_mutex_assert_owner(&LOCK_log);
  strmake_buf(linfo->log_file_name, log_file_name);
  linfo->pos = my_b_tell(&log_file);
  return 0;
}

/**
  Move all data up in a file in an filename index file.

    We do the copy outside of the IO_CACHE as the cache buffers would just
    make things slower and more complicated.
    In most cases the copy loop should only do one read.

  @param index_file			File to move
  @param offset			Move everything from here to beginning

  @note
    File will be truncated to be 'offset' shorter or filled up with newlines

  @retval
    0	ok
*/

#ifdef HAVE_REPLICATION

static bool copy_up_file_and_fill(IO_CACHE *index_file, my_off_t offset)
{
  int bytes_read;
  my_off_t init_offset= offset;
  File file= index_file->file;
  uchar io_buf[IO_SIZE*2];
  DBUG_ENTER("copy_up_file_and_fill");

  for (;; offset+= bytes_read)
  {
    mysql_file_seek(file, offset, MY_SEEK_SET, MYF(0));
    if ((bytes_read= (int) mysql_file_read(file, io_buf, sizeof(io_buf),
                                           MYF(MY_WME)))
	< 0)
      goto err;
    if (!bytes_read)
      break;					// end of file
    mysql_file_seek(file, offset-init_offset, MY_SEEK_SET, MYF(0));
    if (mysql_file_write(file, io_buf, bytes_read,
                         MYF(MY_WME | MY_NABP | MY_WAIT_IF_FULL)))
      goto err;
  }
  /* The following will either truncate the file or fill the end with \n' */
  if (mysql_file_chsize(file, offset - init_offset, '\n', MYF(MY_WME)) ||
      mysql_file_sync(file, MYF(MY_WME|MY_SYNC_FILESIZE)))
    goto err;

  /* Reset data in old index cache */
  reinit_io_cache(index_file, READ_CACHE, (my_off_t) 0, 0, 1);
  DBUG_RETURN(0);

err:
  DBUG_RETURN(1);
}

#endif /* HAVE_REPLICATION */

/**
  Find the position in the log-index-file for the given log name.

  @param linfo		Store here the found log file name and position to
                       the NEXT log file name in the index file.
  @param log_name	Filename to find in the index file.
                       Is a null pointer if we want to read the first entry
  @param need_lock	Set this to 1 if the parent doesn't already have a
                       lock on LOCK_index

  @note
    On systems without the truncate function the file will end with one or
    more empty lines.  These will be ignored when reading the file.

  @retval
    0			ok
  @retval
    LOG_INFO_EOF	        End of log-index-file found
  @retval
    LOG_INFO_IO		Got IO error while reading file
*/

int MYSQL_BIN_LOG::find_log_pos(LOG_INFO *linfo, const char *log_name,
			    bool need_lock)
{
  int error= 0;
  char *full_fname= linfo->log_file_name;
  char full_log_name[FN_REFLEN], fname[FN_REFLEN];
  uint log_name_len= 0, fname_len= 0;
  DBUG_ENTER("find_log_pos");
  full_log_name[0]= full_fname[0]= 0;

  /*
    Mutex needed because we need to make sure the file pointer does not
    move from under our feet
  */
  if (need_lock)
    mysql_mutex_lock(&LOCK_index);
  mysql_mutex_assert_owner(&LOCK_index);

  // extend relative paths for log_name to be searched
  if (log_name)
  {
    if(normalize_binlog_name(full_log_name, log_name, is_relay_log))
    {
      error= LOG_INFO_EOF;
      goto end;
    }
  }

  log_name_len= log_name ? (uint) strlen(full_log_name) : 0;
  DBUG_PRINT("enter", ("log_name: %s, full_log_name: %s", 
                       log_name ? log_name : "NULL", full_log_name));

  /* As the file is flushed, we can't get an error here */
  (void) reinit_io_cache(&index_file, READ_CACHE, (my_off_t) 0, 0, 0);

  for (;;)
  {
    size_t length;
    my_off_t offset= my_b_tell(&index_file);

    DBUG_EXECUTE_IF("simulate_find_log_pos_error",
                    error=  LOG_INFO_EOF; break;);
    /* If we get 0 or 1 characters, this is the end of the file */
    if ((length= my_b_gets(&index_file, fname, FN_REFLEN)) <= 1)
    {
      /* Did not find the given entry; Return not found or error */
      error= !index_file.error ? LOG_INFO_EOF : LOG_INFO_IO;
      break;
    }
    if (fname[length-1] != '\n')
      continue;                                 // Not a log entry
    fname[length-1]= 0;                         // Remove end \n
    
    // extend relative paths and match against full path
    if (normalize_binlog_name(full_fname, fname, is_relay_log))
    {
      error= LOG_INFO_EOF;
      break;
    }
    fname_len= (uint) strlen(full_fname);

    // if the log entry matches, null string matching anything
    if (!log_name ||
        (log_name_len == fname_len &&
	 !strncmp(full_fname, full_log_name, log_name_len)))
    {
      DBUG_PRINT("info", ("Found log file entry"));
      linfo->index_file_start_offset= offset;
      linfo->index_file_offset = my_b_tell(&index_file);
      break;
    }
  }

end:
  if (need_lock)
    mysql_mutex_unlock(&LOCK_index);
  DBUG_RETURN(error);
}


/**
  Find the position in the log-index-file for the given log name.

  @param
    linfo		Store here the next log file name and position to
			the file name after that.
  @param
    need_lock		Set this to 1 if the parent doesn't already have a
			lock on LOCK_index

  @note
    - Before calling this function, one has to call find_log_pos()
    to set up 'linfo'
    - Mutex needed because we need to make sure the file pointer does not move
    from under our feet

  @retval
    0			ok
  @retval
    LOG_INFO_EOF	        End of log-index-file found
  @retval
    LOG_INFO_IO		Got IO error while reading file
*/

int MYSQL_BIN_LOG::find_next_log(LOG_INFO* linfo, bool need_lock)
{
  int error= 0;
  size_t length;
  char fname[FN_REFLEN];
  char *full_fname= linfo->log_file_name;

  if (need_lock)
    mysql_mutex_lock(&LOCK_index);
  mysql_mutex_assert_owner(&LOCK_index);

  /* As the file is flushed, we can't get an error here */
  (void) reinit_io_cache(&index_file, READ_CACHE, linfo->index_file_offset, 0,
			 0);

  linfo->index_file_start_offset= linfo->index_file_offset;
  if ((length=my_b_gets(&index_file, fname, FN_REFLEN)) <= 1)
  {
    error = !index_file.error ? LOG_INFO_EOF : LOG_INFO_IO;
    goto err;
  }

  if (fname[0] != 0)
  {
    if(normalize_binlog_name(full_fname, fname, is_relay_log))
    {
      error= LOG_INFO_EOF;
      goto err;
    }
    length= strlen(full_fname);
  }

  full_fname[length-1]= 0;			// kill \n
  linfo->index_file_offset= my_b_tell(&index_file);

err:
  if (need_lock)
    mysql_mutex_unlock(&LOCK_index);
  return error;
}


/**
  Delete all logs referred to in the index file.

  The new index file will only contain this file.

  @param thd		  Thread id. This can be zero in case of resetting 
                          relay logs
  @param create_new_log   1 if we should start writing to a new log file
  @param next_log_number  min number of next log file to use, if possible.

  @note
    If not called from slave thread, write start event to new log

  @retval
    0	ok
  @retval
    1   error
*/

bool MYSQL_BIN_LOG::reset_logs(THD *thd, bool create_new_log,
                               rpl_gtid *init_state, uint32 init_state_len,
                               ulong next_log_number)
{
  LOG_INFO linfo;
  bool error=0;
  int err;
  const char* save_name;
  DBUG_ENTER("reset_logs");

  if (!is_relay_log)
  {
    if (init_state && !is_empty_state())
    {
      my_error(ER_BINLOG_MUST_BE_EMPTY, MYF(0));
      DBUG_RETURN(1);
    }

    /*
      Mark that a RESET MASTER is in progress.
      This ensures that a binlog checkpoint will not try to write binlog
      checkpoint events, which would be useless (as we are deleting the binlog
      anyway) and could deadlock, as we are holding LOCK_log.

      Wait for any mark_xid_done() calls that might be already running to
      complete (mark_xid_done_waiting counter to drop to zero); we need to
      do this before we take the LOCK_log to not deadlock.
    */
    mysql_mutex_lock(&LOCK_xid_list);
    reset_master_pending++;
    while (mark_xid_done_waiting > 0)
      mysql_cond_wait(&COND_xid_list, &LOCK_xid_list);
    mysql_mutex_unlock(&LOCK_xid_list);
  }

  DEBUG_SYNC_C_IF_THD(thd, "reset_logs_after_set_reset_master_pending");
  /*
    We need to get both locks to be sure that no one is trying to
    write to the index log file.
  */
  mysql_mutex_lock(&LOCK_log);
  mysql_mutex_lock(&LOCK_index);

  if (!is_relay_log)
  {
    /*
      We are going to nuke all binary log files.
      Without binlog, we cannot XA recover prepared-but-not-committed
      transactions in engines. So force a commit checkpoint first.

      Note that we take and immediately
      release LOCK_after_binlog_sync/LOCK_commit_ordered. This has
      the effect to ensure that any on-going group commit (in
      trx_group_commit_leader()) has completed before we request the checkpoint,
      due to the chaining of LOCK_log and LOCK_commit_ordered in that function.
      (We are holding LOCK_log, so no new group commit can start).

      Without this, it is possible (though perhaps unlikely) that the RESET
      MASTER could run in-between the write to the binlog and the
      commit_ordered() in the engine of some transaction, and then a crash
      later would leave such transaction not recoverable.
    */

    mysql_mutex_lock(&LOCK_after_binlog_sync);
    mysql_mutex_lock(&LOCK_commit_ordered);
    mysql_mutex_unlock(&LOCK_after_binlog_sync);
    mysql_mutex_unlock(&LOCK_commit_ordered);

    mark_xids_active(current_binlog_id, 1);
    do_checkpoint_request(current_binlog_id);

    /* Now wait for all checkpoint requests and pending unlog() to complete. */
    mysql_mutex_lock(&LOCK_xid_list);
    for (;;)
    {
      if (is_xidlist_idle_nolock())
        break;
      /*
        Wait until signalled that one more binlog dropped to zero, then check
        again.
      */
      mysql_cond_wait(&COND_xid_list, &LOCK_xid_list);
    }

    /*
      Now all XIDs are fully flushed to disk, and we are holding LOCK_log so
      no new ones will be written. So we can proceed to delete the logs.
    */
    mysql_mutex_unlock(&LOCK_xid_list);
  }

  /* Save variables so that we can reopen the log */
  save_name=name;
  name=0;					// Protect against free
  close(LOG_CLOSE_TO_BE_OPENED);

  last_used_log_number= 0;                      // Reset log number cache

  /*
    First delete all old log files and then update the index file.
    As we first delete the log files and do not use sort of logging,
    a crash may lead to an inconsistent state where the index has
    references to non-existent files.

    We need to invert the steps and use the purge_index_file methods
    in order to make the operation safe.
  */

  if ((err= find_log_pos(&linfo, NullS, 0)) != 0)
  {
    uint errcode= purge_log_get_error_code(err);
    sql_print_error("Failed to locate old binlog or relay log files");
    my_message(errcode, ER_THD_OR_DEFAULT(thd, errcode), MYF(0));
    error= 1;
    goto err;
  }

  for (;;)
  {
    if (unlikely((error= my_delete(linfo.log_file_name, MYF(0)))))
    {
      if (my_errno == ENOENT) 
      {
        if (thd)
          push_warning_printf(thd, Sql_condition::WARN_LEVEL_WARN,
                              ER_LOG_PURGE_NO_FILE,
                              ER_THD(thd, ER_LOG_PURGE_NO_FILE),
                              linfo.log_file_name);

        sql_print_information("Failed to delete file '%s'",
                              linfo.log_file_name);
        my_errno= 0;
        error= 0;
      }
      else
      {
        if (thd)
          push_warning_printf(thd, Sql_condition::WARN_LEVEL_WARN,
                              ER_BINLOG_PURGE_FATAL_ERR,
                              "a problem with deleting %s; "
                              "consider examining correspondence "
                              "of your binlog index file "
                              "to the actual binlog files",
                              linfo.log_file_name);
        error= 1;
        goto err;
      }
    }
    if (find_next_log(&linfo, 0))
      break;
  }

  if (!is_relay_log)
  {
    if (init_state)
      rpl_global_gtid_binlog_state.load(init_state, init_state_len);
    else
      rpl_global_gtid_binlog_state.reset();
  }

  /* Start logging with a new file */
  close(LOG_CLOSE_INDEX | LOG_CLOSE_TO_BE_OPENED);
  // Reset (open will update)
  if (unlikely((error= my_delete(index_file_name, MYF(0)))))
  {
    if (my_errno == ENOENT) 
    {
      if (thd)
        push_warning_printf(thd, Sql_condition::WARN_LEVEL_WARN,
                            ER_LOG_PURGE_NO_FILE,
                            ER_THD(thd, ER_LOG_PURGE_NO_FILE),
                            index_file_name);
      sql_print_information("Failed to delete file '%s'",
                            index_file_name);
      my_errno= 0;
      error= 0;
    }
    else
    {
      if (thd)
        push_warning_printf(thd, Sql_condition::WARN_LEVEL_WARN,
                            ER_BINLOG_PURGE_FATAL_ERR,
                            "a problem with deleting %s; "
                            "consider examining correspondence "
                            "of your binlog index file "
                            "to the actual binlog files",
                            index_file_name);
      error= 1;
      goto err;
    }
  }
  if (create_new_log && !open_index_file(index_file_name, 0, FALSE))
    if (unlikely((error= open(save_name, 0, next_log_number,
                              io_cache_type, max_size, 0, FALSE))))
      goto err;
  my_free((void *) save_name);

err:
  if (error == 1)
    name= const_cast<char*>(save_name);

  if (!is_relay_log)
  {
    xid_count_per_binlog *b;
    /*
      Remove all entries in the xid_count list except the last.
      Normally we will just be deleting all the entries that we waited for to
      drop to zero above. But if we fail during RESET MASTER for some reason
      then we will not have created any new log file, and we may keep the last
      of the old entries.
    */
    mysql_mutex_lock(&LOCK_xid_list);
    for (;;)
    {
      b= binlog_xid_count_list.head();
      DBUG_ASSERT(b /* List can never become empty. */);
      if (b->binlog_id == current_binlog_id)
        break;
      DBUG_ASSERT(b->xid_count == 0);
      WSREP_XID_LIST_ENTRY("MYSQL_BIN_LOG::reset_logs(): Removing "
                           "xid_list_entry for %s (%lu)", b);
      delete binlog_xid_count_list.get();
    }
    mysql_cond_broadcast(&COND_xid_list);
    reset_master_pending--;
    mysql_mutex_unlock(&LOCK_xid_list);
  }

  mysql_mutex_unlock(&LOCK_index);
  mysql_mutex_unlock(&LOCK_log);
  DBUG_RETURN(error);
}


void MYSQL_BIN_LOG::wait_for_last_checkpoint_event()
{
  mysql_mutex_lock(&LOCK_xid_list);
  for (;;)
  {
    if (binlog_xid_count_list.is_last(binlog_xid_count_list.head()))
      break;
    mysql_cond_wait(&COND_xid_list, &LOCK_xid_list);
  }
  mysql_mutex_unlock(&LOCK_xid_list);

  /*
    LOCK_xid_list and LOCK_log are chained, so the LOCK_log will only be
    obtained after mark_xid_done() has written the last checkpoint event.
  */
  mysql_mutex_lock(&LOCK_log);
  mysql_mutex_unlock(&LOCK_log);
}


/**
  Delete relay log files prior to rli->group_relay_log_name
  (i.e. all logs which are not involved in a non-finished group
  (transaction)), remove them from the index file and start on next
  relay log.

  IMPLEMENTATION

  - You must hold rli->data_lock before calling this function, since
    it writes group_relay_log_pos and similar fields of
    Relay_log_info.
  - Protects index file with LOCK_index
  - Delete relevant relay log files
  - Copy all file names after these ones to the front of the index file
  - If the OS has truncate, truncate the file, else fill it with \n'
  - Read the next file name from the index file and store in rli->linfo

  @param rli	       Relay log information
  @param included     If false, all relay logs that are strictly before
                      rli->group_relay_log_name are deleted ; if true, the
                      latter is deleted too (i.e. all relay logs
                      read by the SQL slave thread are deleted).

  @note
    - This is only called from the slave SQL thread when it has read
    all commands from a relay log and want to switch to a new relay log.
    - When this happens, we can be in an active transaction as
    a transaction can span over two relay logs
    (although it is always written as a single block to the master's binary
    log, hence cannot span over two master's binary logs).

  @retval
    0			ok
  @retval
    LOG_INFO_EOF	        End of log-index-file found
  @retval
    LOG_INFO_SEEK	Could not allocate IO cache
  @retval
    LOG_INFO_IO		Got IO error while reading file
*/

#ifdef HAVE_REPLICATION

int MYSQL_BIN_LOG::purge_first_log(Relay_log_info* rli, bool included)
{
  int error, errcode;
  char *to_purge_if_included= NULL;
  inuse_relaylog *ir;
  ulonglong log_space_reclaimed= 0;
  DBUG_ENTER("purge_first_log");

  DBUG_ASSERT(is_open());
  DBUG_ASSERT(rli->slave_running == MYSQL_SLAVE_RUN_NOT_CONNECT);
  DBUG_ASSERT(!strcmp(rli->linfo.log_file_name,rli->event_relay_log_name));

  mysql_mutex_assert_owner(&rli->data_lock);

  mysql_mutex_lock(&LOCK_index);

  ir= rli->inuse_relaylog_list;
  while (ir)
  {
    inuse_relaylog *next= ir->next;
    if (!ir->completed || ir->dequeued_count < ir->queued_count)
    {
      included= false;
      break;
    }
    if (!included && !strcmp(ir->name, rli->group_relay_log_name))
      break;
    if (!next)
    {
      rli->last_inuse_relaylog= NULL;
      included= 1;
      to_purge_if_included= my_strdup(key_memory_Relay_log_info_group_relay_log_name,
                                      ir->name, MYF(0));
    }
    rli->free_inuse_relaylog(ir);
    ir= next;
  }
  rli->inuse_relaylog_list= ir;
  if (ir)
    to_purge_if_included= my_strdup(key_memory_Relay_log_info_group_relay_log_name,
                                    ir->name, MYF(0));

  /*
    Read the next log file name from the index file and pass it back to
    the caller.
  */
  if (unlikely((error=find_log_pos(&rli->linfo, rli->event_relay_log_name,
                                   0))) ||
      unlikely((error=find_next_log(&rli->linfo, 0))))
  {
    sql_print_error("next log error: %d  offset: %llu  log: %s included: %d",
                    error, rli->linfo.index_file_offset,
                    rli->event_relay_log_name, included);
    goto err;
  }

  /*
    Reset rli's coordinates to the current log.
  */
  rli->event_relay_log_pos= BIN_LOG_HEADER_SIZE;
  strmake_buf(rli->event_relay_log_name,rli->linfo.log_file_name);

  /*
    If we removed the rli->group_relay_log_name file,
    we must update the rli->group* coordinates, otherwise do not touch it as the
    group's execution is not finished (e.g. COMMIT not executed)
  */
  if (included)
  {
    rli->group_relay_log_pos = BIN_LOG_HEADER_SIZE;
    strmake_buf(rli->group_relay_log_name,rli->linfo.log_file_name);
    rli->notify_group_relay_log_name_update();
  }

  /* Store where we are in the new file for the execution thread */
  if (rli->flush())
    error= LOG_INFO_IO;

  DBUG_EXECUTE_IF("crash_before_purge_logs", DBUG_SUICIDE(););

  rli->relay_log.purge_logs(to_purge_if_included, included,
                            0, 0, &log_space_reclaimed);

  mysql_mutex_lock(&rli->log_space_lock);
  rli->log_space_total-= log_space_reclaimed;
  mysql_cond_broadcast(&rli->log_space_cond);
  mysql_mutex_unlock(&rli->log_space_lock);

  /*
   * Need to update the log pos because purge logs has been called 
   * after fetching initially the log pos at the beginning of the method.
   */
  if ((errcode= find_log_pos(&rli->linfo, rli->event_relay_log_name, 0)))
  {
    sql_print_error("next log error: %d  offset: %llu  log: %s included: %d",
                    errcode, rli->linfo.index_file_offset,
                    rli->group_relay_log_name, included);
    goto err;
  }

  /* If included was passed, rli->linfo should be the first entry. */
  DBUG_ASSERT(!included || rli->linfo.index_file_start_offset == 0);

err:
  my_free(to_purge_if_included);
  mysql_mutex_unlock(&LOCK_index);
  DBUG_RETURN(error);
}

/**
  Update log index_file.
*/

int MYSQL_BIN_LOG::update_log_index(LOG_INFO* log_info, bool need_update_threads)
{
  if (copy_up_file_and_fill(&index_file, log_info->index_file_start_offset))
    return LOG_INFO_IO;

  // now update offsets in index file for running threads
  if (need_update_threads)
    adjust_linfo_offsets(log_info->index_file_start_offset);
  return 0;
}

/**
  Remove all logs before the given log from disk and from the index file.

  @param to_log	      Delete all log file name before this file.
  @param included            If true, to_log is deleted too.
  @param need_mutex
  @param need_update_threads If we want to update the log coordinates of
                             all threads. False for relay logs, true otherwise.
  @param reclaimeed_log_space If not null, increment this variable to
                              the amount of log space freed

  @note
    If any of the logs before the deleted one is in use,
    only purge logs up to this one.

  @retval
    0			ok
  @retval
    LOG_INFO_EOF		to_log not found
    LOG_INFO_EMFILE             too many files opened
    LOG_INFO_FATAL              if any other than ENOENT error from
                                mysql_file_stat() or mysql_file_delete()
*/

int MYSQL_BIN_LOG::purge_logs(const char *to_log, 
                              bool included,
                              bool need_mutex, 
                              bool need_update_threads, 
                              ulonglong *reclaimed_space)
{
  int error= 0;
  bool exit_loop= 0;
  LOG_INFO log_info;
  THD *thd= current_thd;
  DBUG_ENTER("purge_logs");
  DBUG_PRINT("info",("to_log= %s",to_log));

  if (need_mutex)
    mysql_mutex_lock(&LOCK_index);
  if (unlikely((error=find_log_pos(&log_info, to_log, 0 /*no mutex*/))) )
  {
    sql_print_error("MYSQL_BIN_LOG::purge_logs was called with file %s not "
                    "listed in the index.", to_log);
    goto err;
  }

  if (unlikely((error= open_purge_index_file(TRUE))))
  {
    sql_print_error("MYSQL_BIN_LOG::purge_logs failed to sync the index file.");
    goto err;
  }

  /*
    File name exists in index file; delete until we find this file
    or a file that is used.
  */
  if (unlikely((error=find_log_pos(&log_info, NullS, 0 /*no mutex*/))))
    goto err;
  while ((strcmp(to_log,log_info.log_file_name) || (exit_loop=included)) &&
         can_purge_log(log_info.log_file_name))
  {
    if (unlikely((error= register_purge_index_entry(log_info.log_file_name))))
    {
      sql_print_error("MYSQL_BIN_LOG::purge_logs failed to copy %s to register file.",
                      log_info.log_file_name);
      goto err;
    }

    if (find_next_log(&log_info, 0) || exit_loop)
      break;
  }

  DBUG_EXECUTE_IF("crash_purge_before_update_index", DBUG_SUICIDE(););

  if (unlikely((error= sync_purge_index_file())))
  {
    sql_print_error("MYSQL_BIN_LOG::purge_logs failed to flush register file.");
    goto err;
  }

  /* We know how many files to delete. Update index file. */
  if (unlikely((error=update_log_index(&log_info, need_update_threads))))
  {
    sql_print_error("MYSQL_BIN_LOG::purge_logs failed to update the index file");
    goto err;
  }

  DBUG_EXECUTE_IF("crash_purge_critical_after_update_index", DBUG_SUICIDE(););

err:
  /* Read each entry from purge_index_file and delete the file. */
  if (is_inited_purge_index_file() &&
      (error= purge_index_entry(thd, reclaimed_space, FALSE)))
    sql_print_error("MYSQL_BIN_LOG::purge_logs failed to process registered files"
                    " that would be purged.");
  close_purge_index_file();

  DBUG_EXECUTE_IF("crash_purge_non_critical_after_update_index", DBUG_SUICIDE(););

  if (need_mutex)
    mysql_mutex_unlock(&LOCK_index);
  DBUG_RETURN(error);
}

int MYSQL_BIN_LOG::set_purge_index_file_name(const char *base_file_name)
{
  int error= 0;
  DBUG_ENTER("MYSQL_BIN_LOG::set_purge_index_file_name");
  if (fn_format(purge_index_file_name, base_file_name, mysql_data_home,
                ".~rec~", MYF(MY_UNPACK_FILENAME | MY_SAFE_PATH |
                              MY_REPLACE_EXT)) == NULL)
  {
    error= 1;
    sql_print_error("MYSQL_BIN_LOG::set_purge_index_file_name failed to set "
                      "file name.");
  }
  DBUG_RETURN(error);
}

int MYSQL_BIN_LOG::open_purge_index_file(bool destroy)
{
  int error= 0;
  File file= -1;

  DBUG_ENTER("MYSQL_BIN_LOG::open_purge_index_file");

  if (destroy)
    close_purge_index_file();

  if (!my_b_inited(&purge_index_file))
  {
    if ((file= my_open(purge_index_file_name, O_RDWR | O_CREAT | O_BINARY,
                       MYF(MY_WME))) < 0  ||
        init_io_cache(&purge_index_file, file, IO_SIZE,
                      (destroy ? WRITE_CACHE : READ_CACHE),
                      0, 0, MYF(MY_WME | MY_NABP | MY_WAIT_IF_FULL)))
    {
      error= 1;
      sql_print_error("MYSQL_BIN_LOG::open_purge_index_file failed to open register "
                      " file.");
    }
  }
  DBUG_RETURN(error);
}

int MYSQL_BIN_LOG::close_purge_index_file()
{
  int error= 0;

  DBUG_ENTER("MYSQL_BIN_LOG::close_purge_index_file");

  if (my_b_inited(&purge_index_file))
  {
    end_io_cache(&purge_index_file);
    error= my_close(purge_index_file.file, MYF(0));
  }
  my_delete(purge_index_file_name, MYF(0));
  bzero((char*) &purge_index_file, sizeof(purge_index_file));

  DBUG_RETURN(error);
}

bool MYSQL_BIN_LOG::is_inited_purge_index_file()
{
  return my_b_inited(&purge_index_file);
}

int MYSQL_BIN_LOG::sync_purge_index_file()
{
  int error= 0;
  DBUG_ENTER("MYSQL_BIN_LOG::sync_purge_index_file");

  if (unlikely((error= flush_io_cache(&purge_index_file))) ||
      unlikely((error= my_sync(purge_index_file.file,
                               MYF(MY_WME | MY_SYNC_FILESIZE)))))
    DBUG_RETURN(error);

  DBUG_RETURN(error);
}

int MYSQL_BIN_LOG::register_purge_index_entry(const char *entry)
{
  int error= 0;
  DBUG_ENTER("MYSQL_BIN_LOG::register_purge_index_entry");

  if (unlikely((error=my_b_write(&purge_index_file, (const uchar*)entry,
                                 strlen(entry)))) ||
      unlikely((error=my_b_write(&purge_index_file, (const uchar*)"\n", 1))))
    DBUG_RETURN (error);

  DBUG_RETURN(error);
}

int MYSQL_BIN_LOG::register_create_index_entry(const char *entry)
{
  DBUG_ENTER("MYSQL_BIN_LOG::register_create_index_entry");
  DBUG_RETURN(register_purge_index_entry(entry));
}

int MYSQL_BIN_LOG::purge_index_entry(THD *thd, ulonglong *reclaimed_space,
                                     bool need_mutex)
{
  DBUG_ENTER("MYSQL_BIN_LOG:purge_index_entry");
  MY_STAT s;
  int error= 0;
  LOG_INFO log_info;
  LOG_INFO check_log_info;

  DBUG_ASSERT(my_b_inited(&purge_index_file));

  if (unlikely((error= reinit_io_cache(&purge_index_file, READ_CACHE, 0, 0,
                                       0))))
  {
    sql_print_error("MYSQL_BIN_LOG::purge_index_entry failed to reinit register file "
                    "for read");
    goto err;
  }

  for (;;)
  {
    size_t length;

    if ((length=my_b_gets(&purge_index_file, log_info.log_file_name,
                          FN_REFLEN)) <= 1)
    {
      if (purge_index_file.error)
      {
        error= purge_index_file.error;
        sql_print_error("MYSQL_BIN_LOG::purge_index_entry error %d reading from "
                        "register file.", error);
        goto err;
      }

      /* Reached EOF */
      break;
    }

    /* Get rid of the trailing '\n' */
    log_info.log_file_name[length-1]= 0;

    if (unlikely(!mysql_file_stat(m_key_file_log, log_info.log_file_name, &s,
                                  MYF(0))))
    {
      if (my_errno == ENOENT) 
      {
        /*
          It's not fatal if we can't stat a log file that does not exist;
          If we could not stat, we won't delete.
        */
        if (thd)
        {
          push_warning_printf(thd, Sql_condition::WARN_LEVEL_WARN,
                              ER_LOG_PURGE_NO_FILE, ER_THD(thd, ER_LOG_PURGE_NO_FILE),
                              log_info.log_file_name);
        }
        sql_print_information("Failed to execute mysql_file_stat on file '%s'",
			      log_info.log_file_name);
        my_errno= 0;
      }
      else
      {
        /*
          Other than ENOENT are fatal
        */
        if (thd)
        {
          push_warning_printf(thd, Sql_condition::WARN_LEVEL_WARN,
                              ER_BINLOG_PURGE_FATAL_ERR,
                              "a problem with getting info on being purged %s; "
                              "consider examining correspondence "
                              "of your binlog index file "
                              "to the actual binlog files",
                              log_info.log_file_name);
        }
        else
        {
          sql_print_information("Failed to delete log file '%s'; "
                                "consider examining correspondence "
                                "of your binlog index file "
                                "to the actual binlog files",
                                log_info.log_file_name);
        }
        error= LOG_INFO_FATAL;
        goto err;
      }
    }
    else
    {
      if (unlikely((error= find_log_pos(&check_log_info,
                                        log_info.log_file_name, need_mutex))))
      {
        if (error != LOG_INFO_EOF)
        {
          if (thd)
          {
            push_warning_printf(thd, Sql_condition::WARN_LEVEL_WARN,
                                ER_BINLOG_PURGE_FATAL_ERR,
                                "a problem with deleting %s and "
                                "reading the binlog index file",
                                log_info.log_file_name);
          }
          else
          {
            sql_print_information("Failed to delete file '%s' and "
                                  "read the binlog index file",
                                  log_info.log_file_name);
          }
          goto err;
        }
           
        error= 0;

        DBUG_PRINT("info",("purging %s",log_info.log_file_name));
        if (!my_delete(log_info.log_file_name, MYF(0)))
        {
          if (reclaimed_space)
            *reclaimed_space+= s.st_size;
        }
        else
        {
          if (my_errno == ENOENT)
          {
            if (thd)
            {
              push_warning_printf(thd, Sql_condition::WARN_LEVEL_WARN,
                                  ER_LOG_PURGE_NO_FILE, ER_THD(thd, ER_LOG_PURGE_NO_FILE),
                                  log_info.log_file_name);
            }
            sql_print_information("Failed to delete file '%s'",
                                  log_info.log_file_name);
            my_errno= 0;
          }
          else
          {
            if (thd)
            {
              push_warning_printf(thd, Sql_condition::WARN_LEVEL_WARN,
                                  ER_BINLOG_PURGE_FATAL_ERR,
                                  "a problem with deleting %s; "
                                  "consider examining correspondence "
                                  "of your binlog index file "
                                  "to the actual binlog files",
                                  log_info.log_file_name);
            }
            else
            {
              sql_print_information("Failed to delete file '%s'; "
                                    "consider examining correspondence "
                                    "of your binlog index file "
                                    "to the actual binlog files",
                                    log_info.log_file_name);
            }
            if (my_errno == EMFILE)
            {
              DBUG_PRINT("info",
                         ("my_errno: %d, set ret = LOG_INFO_EMFILE", my_errno));
              error= LOG_INFO_EMFILE;
              goto err;
            }
            error= LOG_INFO_FATAL;
            goto err;
          }
        }
      }
    }
  }

err:
  DBUG_RETURN(error);
}

/**
  Remove all logs before the given file date from disk and from the
  index file.

  @param thd		Thread pointer
  @param purge_time	Delete all log files before given date.

  @note
    If any of the logs before the deleted one is in use,
    only purge logs up to this one.

  @retval
    0				ok
  @retval
    LOG_INFO_PURGE_NO_ROTATE	Binary file that can't be rotated
    LOG_INFO_FATAL              if any other than ENOENT error from
                                mysql_file_stat() or mysql_file_delete()
*/

int MYSQL_BIN_LOG::purge_logs_before_date(time_t purge_time)
{
  int error;
  char to_log[FN_REFLEN];
  LOG_INFO log_info;
  MY_STAT stat_area;
  THD *thd= current_thd;
  DBUG_ENTER("purge_logs_before_date");

  mysql_mutex_lock(&LOCK_index);
  to_log[0]= 0;

  if (unlikely((error=find_log_pos(&log_info, NullS, 0 /*no mutex*/))))
    goto err;

  while (strcmp(log_file_name, log_info.log_file_name) &&
	 can_purge_log(log_info.log_file_name))
  {
    if (!mysql_file_stat(m_key_file_log,
                         log_info.log_file_name, &stat_area, MYF(0)))
    {
      if (my_errno == ENOENT) 
      {
        /*
          It's not fatal if we can't stat a log file that does not exist.
        */
        my_errno= 0;
      }
      else
      {
        /*
          Other than ENOENT are fatal
        */
        if (thd)
        {
          push_warning_printf(thd, Sql_condition::WARN_LEVEL_WARN,
                              ER_BINLOG_PURGE_FATAL_ERR,
                              "a problem with getting info on being purged %s; "
                              "consider examining correspondence "
                              "of your binlog index file "
                              "to the actual binlog files",
                              log_info.log_file_name);
        }
        else
        {
          sql_print_information("Failed to delete log file '%s'",
                                log_info.log_file_name);
        }
        error= LOG_INFO_FATAL;
        goto err;
      }
    }
    else
    {
      if (stat_area.st_mtime < purge_time) 
        strmake_buf(to_log, log_info.log_file_name);
      else
        break;
    }
    if (find_next_log(&log_info, 0))
      break;
  }

  error= (to_log[0] ? purge_logs(to_log, 1, 0, 1, (ulonglong *) 0) : 0);

err:
  mysql_mutex_unlock(&LOCK_index);
  DBUG_RETURN(error);
}


bool
MYSQL_BIN_LOG::can_purge_log(const char *log_file_name_arg)
{
  xid_count_per_binlog *b;

  if (is_active(log_file_name_arg))
    return false;
  mysql_mutex_lock(&LOCK_xid_list);
  {
    I_List_iterator<xid_count_per_binlog> it(binlog_xid_count_list);
    while ((b= it++) &&
           0 != strncmp(log_file_name_arg+dirname_length(log_file_name_arg),
                        b->binlog_name, b->binlog_name_len))
      ;
  }
  mysql_mutex_unlock(&LOCK_xid_list);
  if (b)
    return false;
  return !log_in_use(log_file_name_arg);
}
#endif /* HAVE_REPLICATION */


bool
MYSQL_BIN_LOG::is_xidlist_idle()
{
  bool res;
  mysql_mutex_lock(&LOCK_xid_list);
  res= is_xidlist_idle_nolock();
  mysql_mutex_unlock(&LOCK_xid_list);
  return res;
}


bool
MYSQL_BIN_LOG::is_xidlist_idle_nolock()
{
  xid_count_per_binlog *b;

  I_List_iterator<xid_count_per_binlog> it(binlog_xid_count_list);
  while ((b= it++))
  {
    if (b->xid_count > 0)
      return false;
  }
  return true;
}

/**
  Create a new log file name.

  @param buf		buf of at least FN_REFLEN where new name is stored

  @note
    If file name will be longer then FN_REFLEN it will be truncated
*/

void MYSQL_BIN_LOG::make_log_name(char* buf, const char* log_ident)
{
  size_t dir_len = dirname_length(log_file_name); 
  if (dir_len >= FN_REFLEN)
    dir_len=FN_REFLEN-1;
  strnmov(buf, log_file_name, dir_len);
  strmake(buf+dir_len, log_ident, FN_REFLEN - dir_len -1);
}


/**
  Check if we are writing/reading to the given log file.
*/

bool MYSQL_BIN_LOG::is_active(const char *log_file_name_arg)
{
  /**
   * there should/must be mysql_mutex_assert_owner(&LOCK_log) here...
   * but code violates this! (scary monsters and super creeps!)
   *
   * example stacktrace:
   * #8  MYSQL_BIN_LOG::is_active
   * #9  MYSQL_BIN_LOG::can_purge_log
   * #10 MYSQL_BIN_LOG::purge_logs
   * #11 MYSQL_BIN_LOG::purge_first_log
   * #12 next_event
   * #13 exec_relay_log_event
   *
   * I didn't investigate if this is ligit...(i.e if my comment is wrong)
   */
  return !strcmp(log_file_name, log_file_name_arg);
}


/*
  Wrappers around new_file_impl to avoid using argument
  to control locking. The argument 1) less readable 2) breaks
  incapsulation 3) allows external access to the class without
  a lock (which is not possible with private new_file_without_locking
  method).

  @retval
    nonzero - error
*/

int MYSQL_BIN_LOG::new_file()
{
  int res;
  mysql_mutex_lock(&LOCK_log);
  res= new_file_impl();
  mysql_mutex_unlock(&LOCK_log);
  return res;
}

/*
  @retval
    nonzero - error
 */
int MYSQL_BIN_LOG::new_file_without_locking()
{
  return new_file_impl();
}


/**
  Start writing to a new log file or reopen the old file.

  @param need_lock		Set to 1 if caller has not locked LOCK_log

  @retval
    nonzero - error

  @note
    The new file name is stored last in the index file
*/

int MYSQL_BIN_LOG::new_file_impl()
{
  int error= 0, close_on_error= FALSE;
  char new_name[FN_REFLEN], *new_name_ptr, *old_name, *file_to_open;
  uint close_flag;
  bool delay_close= false;
  File UNINIT_VAR(old_file);
  DBUG_ENTER("MYSQL_BIN_LOG::new_file_impl");

  DBUG_ASSERT(log_type == LOG_BIN);
  mysql_mutex_assert_owner(&LOCK_log);

  if (!is_open())
  {
    DBUG_PRINT("info",("log is closed"));
    DBUG_RETURN(error);
  }

  mysql_mutex_lock(&LOCK_index);

  /* Reuse old name if not binlog and not update log */
  new_name_ptr= name;

  /*
    If user hasn't specified an extension, generate a new log name
    We have to do this here and not in open as we want to store the
    new file name in the current binary log file.
  */
  if (unlikely((error= generate_new_name(new_name, name, 0))))
  {
#ifdef ENABLE_AND_FIX_HANG
    close_on_error= TRUE;
#endif
    goto end2;
  }
  new_name_ptr=new_name;

  {
    /*
      We log the whole file name for log file as the user may decide
      to change base names at some point.
    */
    Rotate_log_event r(new_name + dirname_length(new_name), 0, LOG_EVENT_OFFSET,
                       is_relay_log ? Rotate_log_event::RELAY_LOG : 0);
    /*
      The current relay-log's closing Rotate event must have checksum
      value computed with an algorithm of the last relay-logged FD event.
    */
    if (is_relay_log)
      r.checksum_alg= relay_log_checksum_alg;
    DBUG_ASSERT(!is_relay_log ||
                relay_log_checksum_alg != BINLOG_CHECKSUM_ALG_UNDEF);
    if (DBUG_EVALUATE_IF("fault_injection_new_file_rotate_event",
                         (error= close_on_error= TRUE), FALSE) ||
        (error= write_event(&r)))
    {
      DBUG_EXECUTE_IF("fault_injection_new_file_rotate_event", errno= 2;);
      close_on_error= TRUE;
      my_printf_error(ER_ERROR_ON_WRITE,
                      ER_THD_OR_DEFAULT(current_thd, ER_CANT_OPEN_FILE),
                      MYF(ME_FATAL), name, errno);
      goto end;
    }
    bytes_written+= r.data_written;
  }

  /*
    Update needs to be signalled even if there is no rotate event
    log rotation should give the waiting thread a signal to
    discover EOF and move on to the next log.
  */
  if (unlikely((error= flush_io_cache(&log_file))))
  {
    close_on_error= TRUE;
    goto end;
  }
  update_binlog_end_pos();

  old_name=name;
  name=0;				// Don't free name
  close_flag= LOG_CLOSE_TO_BE_OPENED | LOG_CLOSE_INDEX;
  if (!is_relay_log)
  {
    /*
      We need to keep the old binlog file open (and marked as in-use) until
      the new one is fully created and synced to disk and index. Otherwise we
      leave a window where if we crash, there is no binlog file marked as
      crashed for server restart to detect the need for recovery.
    */
    old_file= log_file.file;
    close_flag|= LOG_CLOSE_DELAYED_CLOSE;
    delay_close= true;
  }
  close(close_flag);
  if (checksum_alg_reset != BINLOG_CHECKSUM_ALG_UNDEF)
  {
    DBUG_ASSERT(!is_relay_log);
    DBUG_ASSERT(binlog_checksum_options != checksum_alg_reset);
    binlog_checksum_options= checksum_alg_reset;
  }
  /*
     Note that at this point, log_state != LOG_CLOSED
     (important for is_open()).
  */

  /*
     new_file() is only used for rotation (in FLUSH LOGS or because size >
     max_binlog_size or max_relay_log_size).
     If this is a binary log, the Format_description_log_event at the
     beginning of the new file should have created=0 (to distinguish with the
     Format_description_log_event written at server startup, which should
     trigger temp tables deletion on slaves.
  */

  /* reopen index binlog file, BUG#34582 */
  file_to_open= index_file_name;
  error= open_index_file(index_file_name, 0, FALSE);
  if (likely(!error))
  {
    /* reopen the binary log file. */
    file_to_open= new_name_ptr;
    error= open(old_name, new_name_ptr, 0, io_cache_type, max_size, 1, FALSE);
  }

  /* handle reopening errors */
  if (unlikely(error))
  {
    my_error(ER_CANT_OPEN_FILE, MYF(ME_FATAL), file_to_open, error);
    close_on_error= TRUE;
  }

  my_free(old_name);

end:
  /* In case of errors, reuse the last generated log file name */
  if (unlikely(error))
  {
    DBUG_ASSERT(last_used_log_number > 0);
    last_used_log_number--;
  }

end2:
  if (delay_close)
  {
    clear_inuse_flag_when_closing(old_file);
    mysql_file_close(old_file, MYF(MY_WME));
  }

  if (unlikely(error && close_on_error)) /* rotate or reopen failed */
  {
    /* 
      Close whatever was left opened.

      We are keeping the behavior as it exists today, ie,
      we disable logging and move on (see: BUG#51014).

      TODO: as part of WL#1790 consider other approaches:
       - kill mysql (safety);
       - try multiple locations for opening a log file;
       - switch server to protected/readonly mode
       - ...
    */
    close(LOG_CLOSE_INDEX);
    sql_print_error(fatal_log_error, new_name_ptr, errno);
  }

  mysql_mutex_unlock(&LOCK_index);

  DBUG_RETURN(error);
}

bool MYSQL_BIN_LOG::write_event(Log_event *ev, binlog_cache_data *cache_data,
                                IO_CACHE *file)
{
  Log_event_writer writer(file, 0, &crypto);
  if (crypto.scheme && file == &log_file)
  {
    writer.ctx= alloca(crypto.ctx_size);
    writer.set_encrypted_writer();
  }
  if (cache_data)
    cache_data->add_status(ev->logged_status());
  return writer.write(ev);
}

bool MYSQL_BIN_LOG::append(Log_event *ev)
{
  bool res;
  mysql_mutex_lock(&LOCK_log);
  res= append_no_lock(ev);
  mysql_mutex_unlock(&LOCK_log);
  return res;
}


bool MYSQL_BIN_LOG::append_no_lock(Log_event* ev)
{
  bool error = 0;
  DBUG_ENTER("MYSQL_BIN_LOG::append");

  mysql_mutex_assert_owner(&LOCK_log);
  DBUG_ASSERT(log_file.type == SEQ_READ_APPEND);

  if (write_event(ev))
  {
    error=1;
    goto err;
  }
  bytes_written+= ev->data_written;
  DBUG_PRINT("info",("max_size: %lu",max_size));
  if (flush_and_sync(0))
    goto err;
  if (my_b_append_tell(&log_file) > max_size)
    error= new_file_without_locking();
err:
  update_binlog_end_pos();
  DBUG_RETURN(error);
}

bool MYSQL_BIN_LOG::write_event_buffer(uchar* buf, uint len)
{
  bool error= 1;
  uchar *ebuf= 0;
  DBUG_ENTER("MYSQL_BIN_LOG::write_event_buffer");

  DBUG_ASSERT(log_file.type == SEQ_READ_APPEND);

  mysql_mutex_assert_owner(&LOCK_log);

  if (crypto.scheme != 0)
  {
    DBUG_ASSERT(crypto.scheme == 1);

    uint elen;
    uchar iv[BINLOG_IV_LENGTH];

    ebuf= (uchar*)my_safe_alloca(len);
    if (!ebuf)
      goto err;

    crypto.set_iv(iv, (uint32)my_b_append_tell(&log_file));

    /*
      we want to encrypt everything, excluding the event length:
      massage the data before the encryption
    */
    memcpy(buf + EVENT_LEN_OFFSET, buf, 4);

    if (encryption_crypt(buf + 4, len - 4,
                         ebuf + 4, &elen,
                         crypto.key, crypto.key_length, iv, sizeof(iv),
                         ENCRYPTION_FLAG_ENCRYPT | ENCRYPTION_FLAG_NOPAD,
                         ENCRYPTION_KEY_SYSTEM_DATA, crypto.key_version))
      goto err;

    DBUG_ASSERT(elen == len - 4);

    /* massage the data after the encryption */
    memcpy(ebuf, ebuf + EVENT_LEN_OFFSET, 4);
    int4store(ebuf + EVENT_LEN_OFFSET, len);

    buf= ebuf;
  }
  if (my_b_append(&log_file, buf, len))
    goto err;
  bytes_written+= len;

  error= 0;
  DBUG_PRINT("info",("max_size: %lu",max_size));
  if (flush_and_sync(0))
    goto err;
  if (my_b_append_tell(&log_file) > max_size)
    error= new_file_without_locking();
err:
  my_safe_afree(ebuf, len);
  if (likely(!error))
    update_binlog_end_pos();
  DBUG_RETURN(error);
}

bool MYSQL_BIN_LOG::flush_and_sync(bool *synced)
{
  int err=0, fd=log_file.file;
  if (synced)
    *synced= 0;
  mysql_mutex_assert_owner(&LOCK_log);
  if (flush_io_cache(&log_file))
    return 1;
  uint sync_period= get_sync_period();
  if (sync_period && ++sync_counter >= sync_period)
  {
    sync_counter= 0;
    err= mysql_file_sync(fd, MYF(MY_WME|MY_SYNC_FILESIZE));
    if (synced)
      *synced= 1;
#ifndef DBUG_OFF
    if (opt_binlog_dbug_fsync_sleep > 0)
      my_sleep(opt_binlog_dbug_fsync_sleep);
#endif
  }
  return err;
}

void MYSQL_BIN_LOG::start_union_events(THD *thd, query_id_t query_id_param)
{
  DBUG_ASSERT(!thd->binlog_evt_union.do_union);
  thd->binlog_evt_union.do_union= TRUE;
  thd->binlog_evt_union.unioned_events= FALSE;
  thd->binlog_evt_union.unioned_events_trans= FALSE;
  thd->binlog_evt_union.first_query_id= query_id_param;
}

void MYSQL_BIN_LOG::stop_union_events(THD *thd)
{
  DBUG_ASSERT(thd->binlog_evt_union.do_union);
  thd->binlog_evt_union.do_union= FALSE;
}

bool MYSQL_BIN_LOG::is_query_in_union(THD *thd, query_id_t query_id_param)
{
  return (thd->binlog_evt_union.do_union && 
          query_id_param >= thd->binlog_evt_union.first_query_id);
}

/** 
  This function checks if a transactional table was updated by the
  current transaction.

  @param thd The client thread that executed the current statement.
  @return
    @c true if a transactional table was updated, @c false otherwise.
*/
bool
trans_has_updated_trans_table(const THD* thd)
{
  binlog_cache_mngr *const cache_mngr=
    (binlog_cache_mngr*) thd_get_ha_data(thd, binlog_hton);

  return (cache_mngr ? !cache_mngr->trx_cache.empty() : 0);
}

/** 
  This function checks if a transactional table was updated by the
  current statement.

  @param thd The client thread that executed the current statement.
  @return
    @c true if a transactional table with rollback was updated,
    @c false otherwise.
*/
bool
stmt_has_updated_trans_table(const THD *thd)
{
  Ha_trx_info *ha_info;

  for (ha_info= thd->transaction->stmt.ha_list; ha_info;
       ha_info= ha_info->next())
  {
    if (ha_info->is_trx_read_write() &&
        !(ha_info->ht()->flags & HTON_NO_ROLLBACK))
      return (TRUE);
  }
  return (FALSE);
}

/** 
  This function checks if either a trx-cache or a non-trx-cache should
  be used. If @c bin_log_direct_non_trans_update is active or the format
  is either MIXED or ROW, the cache to be used depends on the flag @c
  is_transactional. 

  On the other hand, if binlog_format is STMT or direct option is
  OFF, the trx-cache should be used if and only if the statement is
  transactional or the trx-cache is not empty. Otherwise, the
  non-trx-cache should be used.

  @param thd              The client thread.
  @param is_transactional The changes are related to a trx-table.
  @return
    @c true if a trx-cache should be used, @c false otherwise.
*/
bool use_trans_cache(const THD* thd, bool is_transactional)
{
  if (is_transactional)
    return 1;
  binlog_cache_mngr *const cache_mngr=
    (binlog_cache_mngr*) thd_get_ha_data(thd, binlog_hton);

  return ((thd->is_current_stmt_binlog_format_row() ||
           thd->variables.binlog_direct_non_trans_update) ? 0 :
          !cache_mngr->trx_cache.empty());
}

/**
  This function checks if a transaction, either a multi-statement
  or a single statement transaction is about to commit or not.

  @param thd The client thread that executed the current statement.
  @param all Committing a transaction (i.e. TRUE) or a statement
             (i.e. FALSE).
  @return
    @c true if committing a transaction, otherwise @c false.
*/
bool ending_trans(THD* thd, const bool all)
{
  return (all || ending_single_stmt_trans(thd, all));
}

/**
  This function checks if a single statement transaction is about
  to commit or not.

  @param thd The client thread that executed the current statement.
  @param all Committing a transaction (i.e. TRUE) or a statement
             (i.e. FALSE).
  @return
    @c true if committing a single statement transaction, otherwise
    @c false.
*/
bool ending_single_stmt_trans(THD* thd, const bool all)
{
  return (!all && !thd->in_multi_stmt_transaction_mode());
}

/**
  This function checks if a non-transactional table was updated by
  the current transaction.

  @param thd The client thread that executed the current statement.
  @return
    @c true if a non-transactional table was updated, @c false
    otherwise.
*/
bool trans_has_updated_non_trans_table(const THD* thd)
{
  return (thd->transaction->all.modified_non_trans_table ||
          thd->transaction->stmt.modified_non_trans_table);
}

/**
  This function checks if a non-transactional table was updated by the
  current statement.

  @param thd The client thread that executed the current statement.
  @return
    @c true if a non-transactional table was updated, @c false otherwise.
*/
bool stmt_has_updated_non_trans_table(const THD* thd)
{
  return (thd->transaction->stmt.modified_non_trans_table);
}

/*
  These functions are placed in this file since they need access to
  binlog_hton, which has internal linkage.
*/

binlog_cache_mngr *THD::binlog_setup_trx_data()
{
  DBUG_ENTER("THD::binlog_setup_trx_data");
  binlog_cache_mngr *cache_mngr=
    (binlog_cache_mngr*) thd_get_ha_data(this, binlog_hton);

  if (cache_mngr)
    DBUG_RETURN(cache_mngr);                             // Already set up

  cache_mngr= (binlog_cache_mngr*) my_malloc(key_memory_binlog_cache_mngr,
                                  sizeof(binlog_cache_mngr), MYF(MY_ZEROFILL));
  if (!cache_mngr ||
      open_cached_file(&cache_mngr->stmt_cache.cache_log, mysql_tmpdir,
                       LOG_PREFIX, (size_t)binlog_stmt_cache_size, MYF(MY_WME)) ||
      open_cached_file(&cache_mngr->trx_cache.cache_log, mysql_tmpdir,
                       LOG_PREFIX, (size_t)binlog_cache_size, MYF(MY_WME)))
  {
    my_free(cache_mngr);
    DBUG_RETURN(0);                      // Didn't manage to set it up
  }
  thd_set_ha_data(this, binlog_hton, cache_mngr);

  cache_mngr= new (cache_mngr)
              binlog_cache_mngr(max_binlog_stmt_cache_size,
                                max_binlog_cache_size,
                                &binlog_stmt_cache_use,
                                &binlog_stmt_cache_disk_use,
                                &binlog_cache_use,
                                &binlog_cache_disk_use);
  DBUG_RETURN(cache_mngr);
}

/*
  Function to start a statement and optionally a transaction for the
  binary log.

  SYNOPSIS
    binlog_start_trans_and_stmt()

  DESCRIPTION

    This function does three things:
    - Start a transaction if not in autocommit mode or if a BEGIN
      statement has been seen.

    - Start a statement transaction to allow us to truncate the cache.

    - Save the current binlog position so that we can roll back the
      statement by truncating the cache.

      We only update the saved position if the old one was undefined,
      the reason is that there are some cases (e.g., for CREATE-SELECT)
      where the position is saved twice (e.g., both in
      select_create::prepare() and binlog_write_table_map()) , but
      we should use the first. This means that calls to this function
      can be used to start the statement before the first table map
      event, to include some extra events.
 */

void
THD::binlog_start_trans_and_stmt()
{
  binlog_cache_mngr *cache_mngr= (binlog_cache_mngr*) thd_get_ha_data(this, binlog_hton);
  DBUG_ENTER("binlog_start_trans_and_stmt");
  DBUG_PRINT("enter", ("cache_mngr: %p  cache_mngr->trx_cache.get_prev_position(): %lu",
                       cache_mngr,
                       (cache_mngr ? (ulong) cache_mngr->trx_cache.get_prev_position() :
                        (ulong) 0)));

  if (cache_mngr == NULL ||
      cache_mngr->trx_cache.get_prev_position() == MY_OFF_T_UNDEF)
  {
    this->binlog_set_stmt_begin();
    bool mstmt_mode= in_multi_stmt_transaction_mode();
#ifdef WITH_WSREP
    /*
      With wsrep binlog emulation we can skip the rest because the
      binlog cache will not be written into binlog. Note however that
      because of this the hton callbacks will not get called to clean
      up the cache, so this must be done explicitly when the transaction
      terminates.
    */
    if (WSREP_EMULATE_BINLOG_NNULL(this))
    {
      DBUG_VOID_RETURN;
    }
    /* If this event replicates through a master-slave then we need to
       inject manually GTID so it is preserved in the cluster. We are writing 
       directly to WSREP buffer and not in IO cache because in case of IO cache
       GTID event will be duplicated in binlog.
       We have to do this only one time in mysql transaction.
       Since this function is called multiple times , We will check for
       ha_info->is_started().
    */
    Ha_trx_info *ha_info;
    ha_info= this->ha_data[binlog_hton->slot].ha_info + (mstmt_mode ? 1 : 0);

    if (!ha_info->is_started() && 
        (this->variables.gtid_seq_no || this->variables.wsrep_gtid_seq_no) &&
        wsrep_on(this) && 
        (this->wsrep_cs().mode() == wsrep::client_state::m_local))
    {
      uchar *buf= 0;
      size_t len= 0;
      IO_CACHE tmp_io_cache;
      Log_event_writer writer(&tmp_io_cache, 0);
      if(!open_cached_file(&tmp_io_cache, mysql_tmpdir, TEMP_PREFIX,
                          128, MYF(MY_WME)))
      {
        uint64 seqno= this->variables.gtid_seq_no;
        uint32 domain_id= this->variables.gtid_domain_id;
        uint32 server_id= this->variables.server_id;
        if (!this->variables.gtid_seq_no && this->variables.wsrep_gtid_seq_no)
        {
          seqno= this->variables.wsrep_gtid_seq_no;
          domain_id= wsrep_gtid_server.domain_id;
          server_id= wsrep_gtid_server.server_id;
        }
        Gtid_log_event gtid_event(this, seqno, domain_id, true,
                                  LOG_EVENT_SUPPRESS_USE_F, true, 0);
        gtid_event.server_id= server_id;
        writer.write(&gtid_event);
        wsrep_write_cache_buf(&tmp_io_cache, &buf, &len);
        if (len > 0) this->wsrep_cs().append_data(wsrep::const_buffer(buf, len));
        if (buf) my_free(buf);
        close_cached_file(&tmp_io_cache);
      }
    }
#endif
    if (mstmt_mode)
      trans_register_ha(this, TRUE, binlog_hton, 0);
    trans_register_ha(this, FALSE, binlog_hton, 0);
    /*
      Mark statement transaction as read/write. We never start
      a binary log transaction and keep it read-only,
      therefore it's best to mark the transaction read/write just
      at the same time we start it.
      Not necessary to mark the normal transaction read/write
      since the statement-level flag will be propagated automatically
      inside ha_commit_trans.
    */
    ha_data[binlog_hton->slot].ha_info[0].set_trx_read_write();
  }
  DBUG_VOID_RETURN;
}

void THD::binlog_set_stmt_begin() {
  binlog_cache_mngr *cache_mngr=
    (binlog_cache_mngr*) thd_get_ha_data(this, binlog_hton);

  /*
    The call to binlog_trans_log_savepos() might create the cache_mngr
    structure, if it didn't exist before, so we save the position
    into an auto variable and then write it into the transaction
    data for the binary log (i.e., cache_mngr).
  */
  my_off_t pos= 0;
  binlog_trans_log_savepos(this, &pos);
  cache_mngr= (binlog_cache_mngr*) thd_get_ha_data(this, binlog_hton);
  cache_mngr->trx_cache.set_prev_position(pos);
}

static int
binlog_start_consistent_snapshot(handlerton *hton, THD *thd)
{
  int err= 0;
  DBUG_ENTER("binlog_start_consistent_snapshot");

  binlog_cache_mngr *const cache_mngr= thd->binlog_setup_trx_data();

  /* Server layer calls us with LOCK_commit_ordered locked, so this is safe. */
  mysql_mutex_assert_owner(&LOCK_commit_ordered);
  strmake_buf(cache_mngr->last_commit_pos_file, mysql_bin_log.last_commit_pos_file);
  cache_mngr->last_commit_pos_offset= mysql_bin_log.last_commit_pos_offset;

  trans_register_ha(thd, TRUE, binlog_hton, 0);

  DBUG_RETURN(err);
}


/**
   Prepare all tables that are updated for row logging

   Annotate events and table maps are written by binlog_write_table_maps()
*/

void THD::binlog_prepare_for_row_logging()
{
  DBUG_ENTER("THD::binlog_prepare_for_row_logging");
  for (TABLE *table= open_tables ; table; table= table->next)
  {
    if (table->query_id == query_id && table->current_lock == F_WRLCK)
      table->file->prepare_for_row_logging();
  }
  DBUG_VOID_RETURN;
}

/**
   Write annnotated row event (the query) if needed
*/

bool THD::binlog_write_annotated_row(Log_event_writer *writer)
{
  int error;
  DBUG_ENTER("THD::binlog_write_annotated_row");

  if (!(IF_WSREP(!wsrep_fragments_certified_for_stmt(this), true) &&
        variables.binlog_annotate_row_events &&
        query_length()))
    DBUG_RETURN(0);

  Annotate_rows_log_event anno(this, 0, false);
  if (unlikely((error= writer->write(&anno))))
  {
    if (my_errno == EFBIG)
      writer->set_incident();
    DBUG_RETURN(error);
  }
  DBUG_RETURN(0);
}


/**
   Write table map events for all tables that are using row logging.
   This includes all tables used by this statement, including tables
   used in triggers.

   Also write annotate events and start transactions.
   This is using the "tables_with_row_logging" list prepared by
   THD::binlog_prepare_for_row_logging
*/

bool THD::binlog_write_table_maps()
{
  bool with_annotate;
  MYSQL_LOCK *locks[2], **locks_end= locks;
  DBUG_ENTER("THD::binlog_write_table_maps");

  DBUG_ASSERT(!binlog_table_maps);
  DBUG_ASSERT(is_current_stmt_binlog_format_row());

  /* Initialize cache_mngr once per statement */
  binlog_start_trans_and_stmt();
  with_annotate= 1;                    // Write annotate with first map

  if ((*locks_end= extra_lock))
    locks_end++;
  if ((*locks_end= lock))
    locks_end++;

  for (MYSQL_LOCK **cur_lock= locks ; cur_lock < locks_end ; cur_lock++)
  {
    TABLE **const end_ptr= (*cur_lock)->table + (*cur_lock)->table_count;
    for (TABLE **table_ptr= (*cur_lock)->table;
         table_ptr != end_ptr ;
         ++table_ptr)
    {
      TABLE *table= *table_ptr;
      bool restore= 0;
      /*
        We have to also write table maps for tables that have not yet been
        used, like for tables in after triggers
      */
      if (!table->file->row_logging &&
          table->query_id != query_id && table->current_lock == F_WRLCK)
      {
        if (table->file->prepare_for_row_logging())
          restore= 1;
      }
      if (table->file->row_logging)
      {
        if (binlog_write_table_map(table, with_annotate))
          DBUG_RETURN(1);
        with_annotate= 0;
      }
      if (restore)
      {
        /*
          Restore original setting so that it doesn't cause problem for the
          next statement
        */
        table->file->row_logging= table->file->row_logging_init= 0;
      }
    }
  }
  binlog_table_maps= 1;                         // Table maps written
  DBUG_RETURN(0);
}


/**
  This function writes a table map to the binary log. 
  Note that in order to keep the signature uniform with related methods,
  we use a redundant parameter to indicate whether a transactional table
  was changed or not.

  @param table             a pointer to the table.
  @param with_annotate  If true call binlog_write_annotated_row()

  @return
    nonzero if an error pops up when writing the table map event.
*/

bool THD::binlog_write_table_map(TABLE *table, bool with_annotate)
{
  int error;
  bool is_transactional= table->file->row_logging_has_trans;
  DBUG_ENTER("THD::binlog_write_table_map");
  DBUG_PRINT("enter", ("table: %p  (%s: #%lu)",
                       table, table->s->table_name.str,
                       table->s->table_map_id));

  /* Pre-conditions */
  DBUG_ASSERT(table->s->table_map_id != ULONG_MAX);

  /* Ensure that all events in a GTID group are in the same cache */
  if (variables.option_bits & OPTION_GTID_BEGIN)
    is_transactional= 1;

  Table_map_log_event
    the_event(this, table, table->s->table_map_id, is_transactional);

  binlog_cache_mngr *const cache_mngr=
    (binlog_cache_mngr*) thd_get_ha_data(this, binlog_hton);
  binlog_cache_data *cache_data= (cache_mngr->
                                  get_binlog_cache_data(is_transactional));
  IO_CACHE *file= &cache_data->cache_log;
  Log_event_writer writer(file, cache_data);

  if (with_annotate)
    if (binlog_write_annotated_row(&writer))
      DBUG_RETURN(1);

  if (unlikely((error= writer.write(&the_event))))
    DBUG_RETURN(error);

  DBUG_RETURN(0);
}


/**
  This function retrieves a pending row event from a cache which is
  specified through the parameter @c is_transactional. Respectively, when it
  is @c true, the pending event is returned from the transactional cache.
  Otherwise from the non-transactional cache.

  @param is_transactional  @c true indicates a transactional cache,
                           otherwise @c false a non-transactional.
  @return
    The row event if any. 
*/
Rows_log_event*
THD::binlog_get_pending_rows_event(bool is_transactional) const
{
  Rows_log_event* rows= NULL;
  binlog_cache_mngr *const cache_mngr=
    (binlog_cache_mngr*) thd_get_ha_data(this, binlog_hton);

  /*
    This is less than ideal, but here's the story: If there is no cache_mngr,
    prepare_pending_rows_event() has never been called (since the cache_mngr
    is set up there). In that case, we just return NULL.
   */
  if (cache_mngr)
  {
    binlog_cache_data *cache_data=
      cache_mngr->get_binlog_cache_data(use_trans_cache(this, is_transactional));

    rows= cache_data->pending();
  }
  return (rows);
}

/**
  This function stores a pending row event into a cache which is specified
  through the parameter @c is_transactional. Respectively, when it is @c
  true, the pending event is stored into the transactional cache. Otherwise
  into the non-transactional cache.

  @param evt               a pointer to the row event.
  @param is_transactional  @c true indicates a transactional cache,
                           otherwise @c false a non-transactional.
*/
void
THD::binlog_set_pending_rows_event(Rows_log_event* ev, bool is_transactional)
{
  binlog_cache_mngr *const cache_mngr= binlog_setup_trx_data();

  DBUG_ASSERT(cache_mngr);

  binlog_cache_data *cache_data=
    cache_mngr->get_binlog_cache_data(use_trans_cache(this, is_transactional));

  cache_data->set_pending(ev);
}


/**
  This function removes the pending rows event, discarding any outstanding
  rows. If there is no pending rows event available, this is effectively a
  no-op.

  @param thd               a pointer to the user thread.
  @param is_transactional  @c true indicates a transactional cache,
                           otherwise @c false a non-transactional.
*/
int
MYSQL_BIN_LOG::remove_pending_rows_event(THD *thd, bool is_transactional)
{
  DBUG_ENTER("MYSQL_BIN_LOG::remove_pending_rows_event");

  binlog_cache_mngr *const cache_mngr=
    (binlog_cache_mngr*) thd_get_ha_data(thd, binlog_hton);

  DBUG_ASSERT(cache_mngr);

  binlog_cache_data *cache_data=
    cache_mngr->get_binlog_cache_data(use_trans_cache(thd, is_transactional));

  if (Rows_log_event* pending= cache_data->pending())
  {
    delete pending;
    cache_data->set_pending(NULL);
  }

  DBUG_RETURN(0);
}

/*
  Moves the last bunch of rows from the pending Rows event to a cache (either
  transactional cache if is_transaction is @c true, or the non-transactional
  cache otherwise. Sets a new pending event.

  @param thd               a pointer to the user thread.
  @param evt               a pointer to the row event.
  @param is_transactional  @c true indicates a transactional cache,
                           otherwise @c false a non-transactional.
*/
int
MYSQL_BIN_LOG::flush_and_set_pending_rows_event(THD *thd,
                                                Rows_log_event* event,
                                                bool is_transactional)
{
  DBUG_ENTER("MYSQL_BIN_LOG::flush_and_set_pending_rows_event(event)");
  DBUG_ASSERT(WSREP_EMULATE_BINLOG(thd) || mysql_bin_log.is_open());
  DBUG_PRINT("enter", ("event: %p", event));

  binlog_cache_mngr *const cache_mngr=
    (binlog_cache_mngr*) thd_get_ha_data(thd, binlog_hton);

  DBUG_ASSERT(cache_mngr);

  binlog_cache_data *cache_data=
    cache_mngr->get_binlog_cache_data(use_trans_cache(thd, is_transactional));

  DBUG_PRINT("info", ("cache_mngr->pending(): %p", cache_data->pending()));

  if (Rows_log_event* pending= cache_data->pending())
  {
    Log_event_writer writer(&cache_data->cache_log, cache_data);

    /*
      Write pending event to the cache.
    */
    DBUG_EXECUTE_IF("simulate_disk_full_at_flush_pending",
                    {DBUG_SET("+d,simulate_file_write_error");});
    if (writer.write(pending))
    {
      set_write_error(thd, is_transactional);
      if (check_write_error(thd) && cache_data &&
          stmt_has_updated_non_trans_table(thd))
        cache_data->set_incident();
      delete pending;
      cache_data->set_pending(NULL);
      DBUG_EXECUTE_IF("simulate_disk_full_at_flush_pending",
                      {DBUG_SET("-d,simulate_file_write_error");});
      DBUG_RETURN(1);
    }

    delete pending;
  }

  thd->binlog_set_pending_rows_event(event, is_transactional);

  DBUG_RETURN(0);
}


/* Generate a new global transaction ID, and write it to the binlog */

bool
MYSQL_BIN_LOG::write_gtid_event(THD *thd, bool standalone,
                                bool is_transactional, uint64 commit_id)
{
  rpl_gtid gtid;
  uint32 domain_id;
  uint32 local_server_id;
  uint64 seq_no;
  int err;
  DBUG_ENTER("write_gtid_event");
  DBUG_PRINT("enter", ("standalone: %d", standalone));

  seq_no= thd->variables.gtid_seq_no;
  domain_id= thd->variables.gtid_domain_id;
  local_server_id= thd->variables.server_id;

  DBUG_ASSERT(local_server_id != 0);

  if (thd->variables.option_bits & OPTION_GTID_BEGIN)
  {
    DBUG_PRINT("error", ("OPTION_GTID_BEGIN is set. "
                         "Master and slave will have different GTID values"));
    /* Reset the flag, as we will write out a GTID anyway */
    thd->variables.option_bits&= ~OPTION_GTID_BEGIN;
  }

  /*
    Reset the session variable gtid_seq_no, to reduce the risk of accidentally
    producing a duplicate GTID.
  */
  thd->variables.gtid_seq_no= 0;
  if (seq_no != 0)
  {
    /* Use the specified sequence number. */
    gtid.domain_id= domain_id;
    gtid.server_id= local_server_id;
    gtid.seq_no= seq_no;
    err= rpl_global_gtid_binlog_state.update(&gtid, opt_gtid_strict_mode);
    if (err && thd->get_stmt_da()->sql_errno()==ER_GTID_STRICT_OUT_OF_ORDER)
      errno= ER_GTID_STRICT_OUT_OF_ORDER;
  }
  else
  {
    /* Allocate the next sequence number for the GTID. */
    err= rpl_global_gtid_binlog_state.update_with_next_gtid(domain_id,
                                                            local_server_id, &gtid);
    seq_no= gtid.seq_no;
  }
  if (err)
    DBUG_RETURN(true);

  thd->set_last_commit_gtid(gtid);

  Gtid_log_event gtid_event(thd, seq_no, domain_id, standalone,
                            LOG_EVENT_SUPPRESS_USE_F, is_transactional,
                            commit_id);

  /* Write the event to the binary log. */
  DBUG_ASSERT(this == &mysql_bin_log);

#ifdef WITH_WSREP
  if (wsrep_gtid_mode)
  {
    thd->variables.gtid_domain_id= global_system_variables.gtid_domain_id;
    thd->variables.server_id= global_system_variables.server_id;
  }
#endif

  if (write_event(&gtid_event))
    DBUG_RETURN(true);
  status_var_add(thd->status_var.binlog_bytes_written, gtid_event.data_written);

  DBUG_RETURN(false);
}


int
MYSQL_BIN_LOG::write_state_to_file()
{
  File file_no;
  IO_CACHE cache;
  char buf[FN_REFLEN];
  int err;
  bool opened= false;
  bool log_inited= false;

  fn_format(buf, opt_bin_logname, mysql_data_home, ".state",
            MY_UNPACK_FILENAME);
  if ((file_no= mysql_file_open(key_file_binlog_state, buf,
                                O_RDWR|O_CREAT|O_TRUNC|O_BINARY,
                                MYF(MY_WME))) < 0)
  {
    err= 1;
    goto err;
  }
  opened= true;
  if ((err= init_io_cache(&cache, file_no, IO_SIZE, WRITE_CACHE, 0, 0,
                           MYF(MY_WME|MY_WAIT_IF_FULL))))
    goto err;
  log_inited= true;
  if ((err= rpl_global_gtid_binlog_state.write_to_iocache(&cache)))
    goto err;
  log_inited= false;
  if ((err= end_io_cache(&cache)))
    goto err;
  if ((err= mysql_file_sync(file_no, MYF(MY_WME|MY_SYNC_FILESIZE))))
    goto err;
  goto end;

err:
  sql_print_error("Error writing binlog state to file '%s'.", buf);
  if (log_inited)
    end_io_cache(&cache);
end:
  if (opened)
    mysql_file_close(file_no, MYF(0));

  return err;
}


/*
  Initialize the binlog state from the master-bin.state file, at server startup.

  Returns:
    0 for success.
    2 for when .state file did not exist.
    1 for other error.
*/
int
MYSQL_BIN_LOG::read_state_from_file()
{
  File file_no;
  IO_CACHE cache;
  char buf[FN_REFLEN];
  int err;
  bool opened= false;
  bool log_inited= false;

  fn_format(buf, opt_bin_logname, mysql_data_home, ".state",
            MY_UNPACK_FILENAME);
  if ((file_no= mysql_file_open(key_file_binlog_state, buf,
                                O_RDONLY|O_BINARY, MYF(0))) < 0)
  {
    if (my_errno != ENOENT)
    {
      err= 1;
      goto err;
    }
    else
    {
      /*
        If the state file does not exist, this is the first server startup
        with GTID enabled. So initialize to empty state.
      */
      rpl_global_gtid_binlog_state.reset();
      err= 2;
      goto end;
    }
  }
  opened= true;
  if ((err= init_io_cache(&cache, file_no, IO_SIZE, READ_CACHE, 0, 0,
                          MYF(MY_WME|MY_WAIT_IF_FULL))))
    goto err;
  log_inited= true;
  if ((err= rpl_global_gtid_binlog_state.read_from_iocache(&cache)))
    goto err;
  goto end;

err:
  sql_print_error("Error reading binlog GTID state from file '%s'.", buf);
end:
  if (log_inited)
    end_io_cache(&cache);
  if (opened)
    mysql_file_close(file_no, MYF(0));

  return err;
}


int
MYSQL_BIN_LOG::get_most_recent_gtid_list(rpl_gtid **list, uint32 *size)
{
  return rpl_global_gtid_binlog_state.get_most_recent_gtid_list(list, size);
}


bool
MYSQL_BIN_LOG::append_state_pos(String *str)
{
  return rpl_global_gtid_binlog_state.append_pos(str);
}


bool
MYSQL_BIN_LOG::append_state(String *str)
{
  return rpl_global_gtid_binlog_state.append_state(str);
}


bool
MYSQL_BIN_LOG::is_empty_state()
{
  return (rpl_global_gtid_binlog_state.count() == 0);
}


bool
MYSQL_BIN_LOG::find_in_binlog_state(uint32 domain_id, uint32 server_id_arg,
                                    rpl_gtid *out_gtid)
{
  rpl_gtid *gtid;
  if ((gtid= rpl_global_gtid_binlog_state.find(domain_id, server_id_arg)))
    *out_gtid= *gtid;
  return gtid != NULL;
}


bool
MYSQL_BIN_LOG::lookup_domain_in_binlog_state(uint32 domain_id,
                                             rpl_gtid *out_gtid)
{
  rpl_gtid *found_gtid;

  if ((found_gtid= rpl_global_gtid_binlog_state.find_most_recent(domain_id)))
  {
    *out_gtid= *found_gtid;
    return true;
  }

  return false;
}


int
MYSQL_BIN_LOG::bump_seq_no_counter_if_needed(uint32 domain_id, uint64 seq_no)
{
  return rpl_global_gtid_binlog_state.bump_seq_no_if_needed(domain_id, seq_no);
}


bool
MYSQL_BIN_LOG::check_strict_gtid_sequence(uint32 domain_id,
                                          uint32 server_id_arg,
                                          uint64 seq_no)
{
  return rpl_global_gtid_binlog_state.check_strict_sequence(domain_id,
                                                            server_id_arg,
                                                            seq_no);
}


/**
  Write an event to the binary log. If with_annotate != NULL and
  *with_annotate = TRUE write also Annotate_rows before the event
  (this should happen only if the event is a Table_map).
*/

bool MYSQL_BIN_LOG::write(Log_event *event_info, my_bool *with_annotate)
{
  THD *thd= event_info->thd;
  bool error= 1;
  binlog_cache_data *cache_data= 0;
  bool is_trans_cache= FALSE;
  bool using_trans= event_info->use_trans_cache();
  bool direct= event_info->use_direct_logging();
  ulong UNINIT_VAR(prev_binlog_id);
  DBUG_ENTER("MYSQL_BIN_LOG::write(Log_event *)");

  /*
    When binary logging is not enabled (--log-bin=0), wsrep-patch partially
    enables it without opening the binlog file (MYSQL_BIN_LOG::open().
    So, avoid writing to binlog file.
  */
  if (direct &&
      (wsrep_emulate_bin_log ||
       (WSREP(thd) && !(thd->variables.option_bits & OPTION_BIN_LOG))))
    DBUG_RETURN(0);

  if (thd->variables.option_bits &
      (OPTION_GTID_BEGIN | OPTION_BIN_COMMIT_OFF))
  {
    DBUG_PRINT("info", ("OPTION_GTID_BEGIN was set"));
    /* Wait for commit from binary log before we commit */
    direct= 0;
    using_trans= 1;
    /* Set cache_type to ensure we don't get checksums for this event */
    event_info->cache_type= Log_event::EVENT_TRANSACTIONAL_CACHE;
  }

  if (thd->binlog_evt_union.do_union)
  {
    /*
      In Stored function; Remember that function call caused an update.
      We will log the function call to the binary log on function exit
    */
    thd->binlog_evt_union.unioned_events= TRUE;
    thd->binlog_evt_union.unioned_events_trans |= using_trans;
    DBUG_RETURN(0);
  }

  /*
    We only end the statement if we are in a top-level statement.  If
    we are inside a stored function, we do not end the statement since
    this will close all tables on the slave. But there can be a special case
    where we are inside a stored function/trigger and a SAVEPOINT is being
    set in side the stored function/trigger. This SAVEPOINT execution will
    force the pending event to be flushed without an STMT_END_F flag. This
    will result in a case where following DMLs will be considered as part of
    same statement and result in data loss on slave. Hence in this case we
    force the end_stmt to be true.
  */
  bool const end_stmt= (thd->in_sub_stmt && thd->lex->sql_command ==
                        SQLCOM_SAVEPOINT) ? true :
    (thd->locked_tables_mode && thd->lex->requires_prelocking());
  if (thd->binlog_flush_pending_rows_event(end_stmt, using_trans))
    DBUG_RETURN(error);

  /*
     In most cases this is only called if 'is_open()' is true; in fact this is
     mostly called if is_open() *was* true a few instructions before, but it
     could have changed since.
  */
  /* applier and replayer can skip writing binlog events */
  if ((WSREP_EMULATE_BINLOG(thd) &&
       IF_WSREP(thd->wsrep_cs().mode() == wsrep::client_state::m_local, 0)) || is_open())
  {
    my_off_t UNINIT_VAR(my_org_b_tell);
#ifdef HAVE_REPLICATION
    /*
      In the future we need to add to the following if tests like
      "do the involved tables match (to be implemented)
      binlog_[wild_]{do|ignore}_table?" (WL#1049)"
    */
    const char *local_db= event_info->get_db();

    bool option_bin_log_flag= (thd->variables.option_bits & OPTION_BIN_LOG);

    /*
      Log all updates to binlog cache so that they can get replicated to other
      nodes. A check has been added to stop them from getting logged into
      binary log files.
    */
    if (WSREP(thd))
      option_bin_log_flag= true;

    if ((!(option_bin_log_flag)) ||
	(thd->lex->sql_command != SQLCOM_ROLLBACK_TO_SAVEPOINT &&
         thd->lex->sql_command != SQLCOM_SAVEPOINT &&
         !binlog_filter->db_ok(local_db)))
      DBUG_RETURN(0);
#endif /* HAVE_REPLICATION */

    IO_CACHE *file= NULL;

    if (direct)
    {
      /* We come here only for incident events */
      int res;
      uint64 commit_id= 0;
      MDL_request mdl_request;
      DBUG_PRINT("info", ("direct is set"));
      DBUG_ASSERT(!thd->backup_commit_lock);

      MDL_REQUEST_INIT(&mdl_request, MDL_key::BACKUP, "", "", MDL_BACKUP_COMMIT,
                     MDL_EXPLICIT);
      if (thd->mdl_context.acquire_lock(&mdl_request,
                                        thd->variables.lock_wait_timeout))
        DBUG_RETURN(1);
      thd->backup_commit_lock= &mdl_request;

      if ((res= thd->wait_for_prior_commit()))
      {
        if (mdl_request.ticket)
          thd->mdl_context.release_lock(mdl_request.ticket);
        thd->backup_commit_lock= 0;
        DBUG_RETURN(res);
      }
      file= &log_file;
      my_org_b_tell= my_b_tell(file);
      mysql_mutex_lock(&LOCK_log);
      prev_binlog_id= current_binlog_id;
      DBUG_EXECUTE_IF("binlog_force_commit_id",
        {
          const LEX_CSTRING commit_name= { STRING_WITH_LEN("commit_id") };
          bool null_value;
          user_var_entry *entry=
            (user_var_entry*) my_hash_search(&thd->user_vars,
                                             (uchar*) commit_name.str,
                                             commit_name.length);
          commit_id= entry->val_int(&null_value);
        });
      res= write_gtid_event(thd, true, using_trans, commit_id);
      if (mdl_request.ticket)
        thd->mdl_context.release_lock(mdl_request.ticket);
      thd->backup_commit_lock= 0;
      if (res)
        goto err;
    }
    else
    {
      binlog_cache_mngr *const cache_mngr= thd->binlog_setup_trx_data();
      if (!cache_mngr)
        goto err;

      is_trans_cache= use_trans_cache(thd, using_trans);
      cache_data= cache_mngr->get_binlog_cache_data(is_trans_cache);
      file= &cache_data->cache_log;

      if (thd->lex->stmt_accessed_non_trans_temp_table())
        cache_data->set_changes_to_non_trans_temp_table();

      thd->binlog_start_trans_and_stmt();
    }
    DBUG_PRINT("info",("event type: %d",event_info->get_type_code()));

    /*
       No check for auto events flag here - this write method should
       never be called if auto-events are enabled.

       Write first log events which describe the 'run environment'
       of the SQL command. If row-based binlogging, Insert_id, Rand
       and other kind of "setting context" events are not needed.
    */

    if (with_annotate && *with_annotate)
    {
      DBUG_ASSERT(event_info->get_type_code() == TABLE_MAP_EVENT);
      Annotate_rows_log_event anno(thd, using_trans, direct);
      /* Annotate event should be written not more than once */
      *with_annotate= 0;
      if (write_event(&anno, cache_data, file))
        goto err;
    }

    {
      if (!thd->is_current_stmt_binlog_format_row())
      {
        if (thd->stmt_depends_on_first_successful_insert_id_in_prev_stmt)
        {
          Intvar_log_event e(thd,(uchar) LAST_INSERT_ID_EVENT,
                             thd->first_successful_insert_id_in_prev_stmt_for_binlog,
                             using_trans, direct);
          if (write_event(&e, cache_data, file))
            goto err;
        }
        if (thd->auto_inc_intervals_in_cur_stmt_for_binlog.nb_elements() > 0)
        {
          DBUG_PRINT("info",("number of auto_inc intervals: %u",
                             thd->auto_inc_intervals_in_cur_stmt_for_binlog.
                             nb_elements()));
          Intvar_log_event e(thd, (uchar) INSERT_ID_EVENT,
                             thd->auto_inc_intervals_in_cur_stmt_for_binlog.
                             minimum(), using_trans, direct);
          if (write_event(&e, cache_data, file))
            goto err;
        }
        if (thd->rand_used)
        {
          Rand_log_event e(thd,thd->rand_saved_seed1,thd->rand_saved_seed2,
                           using_trans, direct);
          if (write_event(&e, cache_data, file))
            goto err;
        }
        if (thd->user_var_events.elements)
        {
          for (uint i= 0; i < thd->user_var_events.elements; i++)
          {
            BINLOG_USER_VAR_EVENT *user_var_event;
            get_dynamic(&thd->user_var_events,(uchar*) &user_var_event, i);

            /* setting flags for user var log event */
            uchar flags= User_var_log_event::UNDEF_F;
            if (user_var_event->unsigned_flag)
              flags|= User_var_log_event::UNSIGNED_F;

            User_var_log_event e(thd, user_var_event->user_var_event->name.str,
                                 user_var_event->user_var_event->name.length,
                                 user_var_event->value,
                                 user_var_event->length,
                                 user_var_event->type,
                                 user_var_event->charset_number,
                                 flags,
                                 using_trans,
                                 direct);
            if (write_event(&e, cache_data, file))
              goto err;
          }
        }
      }
    }

    /*
      Write the event.
    */
    if (write_event(event_info, cache_data, file) ||
        DBUG_EVALUATE_IF("injecting_fault_writing", 1, 0))
      goto err;

    error= 0;
err:
    if (direct)
    {
      my_off_t offset= my_b_tell(file);
      bool check_purge= false;
      DBUG_ASSERT(!is_relay_log);

      if (likely(!error))
      {
        bool synced;

        if ((error= flush_and_sync(&synced)))
        {
        }
        else
        {
          mysql_mutex_assert_not_owner(&LOCK_prepare_ordered);
          mysql_mutex_assert_owner(&LOCK_log);
          mysql_mutex_assert_not_owner(&LOCK_after_binlog_sync);
          mysql_mutex_assert_not_owner(&LOCK_commit_ordered);
#ifdef HAVE_REPLICATION
          if (repl_semisync_master.report_binlog_update(thd, log_file_name,
                                                        file->pos_in_file))
          {
            sql_print_error("Failed to run 'after_flush' hooks");
            error= 1;
          }
          else
#endif
          {
            /*
              update binlog_end_pos so it can be read by dump thread
              note: must be _after_ the RUN_HOOK(after_flush) or else
              semi-sync might not have put the transaction into
              it's list before dump-thread tries to send it
            */
            update_binlog_end_pos(offset);
            if (unlikely((error= rotate(false, &check_purge))))
              check_purge= false;
          }
        }
      }

      status_var_add(thd->status_var.binlog_bytes_written,
                     offset - my_org_b_tell);

      mysql_mutex_lock(&LOCK_after_binlog_sync);
      mysql_mutex_unlock(&LOCK_log);

      mysql_mutex_assert_not_owner(&LOCK_prepare_ordered);
      mysql_mutex_assert_not_owner(&LOCK_log);
      mysql_mutex_assert_owner(&LOCK_after_binlog_sync);
      mysql_mutex_assert_not_owner(&LOCK_commit_ordered);
#ifdef HAVE_REPLICATION
      if (repl_semisync_master.wait_after_sync(log_file_name,
                                               file->pos_in_file))
      {
        error=1;
        /* error is already printed inside hook */
      }
#endif

      /*
        Take mutex to protect against a reader seeing partial writes of 64-bit
        offset on 32-bit CPUs.
      */
      mysql_mutex_lock(&LOCK_commit_ordered);
      mysql_mutex_unlock(&LOCK_after_binlog_sync);
      last_commit_pos_offset= offset;
      mysql_mutex_unlock(&LOCK_commit_ordered);

      if (check_purge)
        checkpoint_and_purge(prev_binlog_id);
    }

    if (unlikely(error))
    {
      set_write_error(thd, is_trans_cache);
      if (check_write_error(thd) && cache_data &&
          stmt_has_updated_non_trans_table(thd))
        cache_data->set_incident();
    }
  }

  DBUG_RETURN(error);
}


int error_log_print(enum loglevel level, const char *format,
                    va_list args)
{
  return logger.error_log_print(level, format, args);
}


bool slow_log_print(THD *thd, const char *query, uint query_length,
                    ulonglong current_utime)
{
  return logger.slow_log_print(thd, query, query_length, current_utime);
}


/**
  Decide if we should log the command to general log

  @retval
     FALSE  No logging
     TRUE   Ok to log
*/

bool LOGGER::log_command(THD *thd, enum enum_server_command command)
{
  /*
    Log command if we have at least one log event handler enabled and want
    to log this king of commands
  */
  if (!(*general_log_handler_list && (what_to_log & (1L << (uint) command))))
    return FALSE;

  /*
    If LOG_SLOW_DISABLE_SLAVE is set when slave thread starts, then
    OPTION_LOG_OFF is set.
    Only the super user can set this bit.
  */
  return !(thd->variables.option_bits & OPTION_LOG_OFF);
}


bool general_log_print(THD *thd, enum enum_server_command command,
                       const char *format, ...)
{
  va_list args;
  uint error= 0;

  /* Print the message to the buffer if we want to log this kind of commands */
  if (! logger.log_command(thd, command))
    return FALSE;

  va_start(args, format);
  error= logger.general_log_print(thd, command, format, args);
  va_end(args);

  return error;
}

bool general_log_write(THD *thd, enum enum_server_command command,
                       const char *query, size_t query_length)
{
  /* Write the message to the log if we want to log this king of commands */
  if (logger.log_command(thd, command) || mysql_audit_general_enabled())
    return logger.general_log_write(thd, command, query, query_length);

  return FALSE;
}


static void
binlog_checkpoint_callback(void *cookie)
{
  MYSQL_BIN_LOG::xid_count_per_binlog *entry=
    (MYSQL_BIN_LOG::xid_count_per_binlog *)cookie;
  /*
    For every supporting engine, we increment the xid_count and issue a
    commit_checkpoint_request(). Then we can count when all
    commit_checkpoint_notify() callbacks have occurred, and then log a new
    binlog checkpoint event.
  */
  mysql_bin_log.mark_xids_active(entry->binlog_id, 1);
}


/*
  Request a commit checkpoint from each supporting engine.
  This must be called after each binlog rotate, and after LOCK_log has been
  released. The xid_count value in the xid_count_per_binlog entry was
  incremented by 1 and will be decremented in this function; this ensures
  that the entry will not go away early despite LOCK_log not being held.
*/
void
MYSQL_BIN_LOG::do_checkpoint_request(ulong binlog_id)
{
  xid_count_per_binlog *entry;

  /*
    Find the binlog entry, and invoke commit_checkpoint_request() on it in
    each supporting storage engine.
  */
  mysql_mutex_lock(&LOCK_xid_list);
  I_List_iterator<xid_count_per_binlog> it(binlog_xid_count_list);
  do {
    entry= it++;
    DBUG_ASSERT(entry /* binlog_id is always somewhere in the list. */);
  } while (entry->binlog_id != binlog_id);
  mysql_mutex_unlock(&LOCK_xid_list);

  ha_commit_checkpoint_request(entry, binlog_checkpoint_callback);
  /*
    When we rotated the binlog, we incremented xid_count to make sure the
    entry would not go away until this point, where we have done all necessary
    commit_checkpoint_request() calls.
    So now we can (and must) decrease the count - when it reaches zero, we
    will know that both all pending unlog() and all pending
    commit_checkpoint_notify() calls are done, and we can log a new binlog
    checkpoint.
  */
  mark_xid_done(binlog_id, true);
}


/**
  The method executes rotation when LOCK_log is already acquired
  by the caller.

  @param force_rotate  caller can request the log rotation
  @param check_purge   is set to true if rotation took place

  @note
    Caller _must_ check the check_purge variable. If this is set, it means
    that the binlog was rotated, and caller _must_ ensure that
    do_checkpoint_request() is called later with the binlog_id of the rotated
    binlog file. The call to do_checkpoint_request() must happen after
    LOCK_log is released (which is why we cannot simply do it here).
    Usually, checkpoint_and_purge() is appropriate, as it will both handle
    the checkpointing and any needed purging of old logs.

  @note
    If rotation fails, for instance the server was unable 
    to create a new log file, we still try to write an 
    incident event to the current log.

  @retval
    nonzero - error in rotating routine.
*/
int MYSQL_BIN_LOG::rotate(bool force_rotate, bool* check_purge)
{
  int error= 0;
  DBUG_ENTER("MYSQL_BIN_LOG::rotate");

#ifdef WITH_WSREP
  if (WSREP_ON && wsrep_to_isolation)
  {
    *check_purge= false;
    WSREP_DEBUG("avoiding binlog rotate due to TO isolation: %d",
                wsrep_to_isolation);
    DBUG_RETURN(0);
  }
#endif /* WITH_WSREP */

  //todo: fix the macro def and restore safe_mutex_assert_owner(&LOCK_log);
  *check_purge= false;

  if (force_rotate || (my_b_tell(&log_file) >= (my_off_t) max_size))
  {
    ulong binlog_id= current_binlog_id;
    /*
      We rotate the binlog, so we need to start a commit checkpoint in all
      supporting engines - when it finishes, we can log a new binlog checkpoint
      event.

      But we cannot start the checkpoint here - there could be a group commit
      still in progress which needs to be included in the checkpoint, and
      besides we do not want to do the (possibly expensive) checkpoint while
      LOCK_log is held.

      On the other hand, we must be sure that the xid_count entry for the
      previous log does not go away until we start the checkpoint - which it
      could do as it is no longer the most recent. So we increment xid_count
      (to count the pending checkpoint request) - this will fix the entry in
      place until we decrement again in do_checkpoint_request().
    */
    mark_xids_active(binlog_id, 1);

    if (unlikely((error= new_file_without_locking())))
    {
      /** 
         Be conservative... There are possible lost events (eg, 
         failing to log the Execute_load_query_log_event
         on a LOAD DATA while using a non-transactional
         table)!

         We give it a shot and try to write an incident event anyway
         to the current log. 
      */
      if (!write_incident_already_locked(current_thd))
        flush_and_sync(0);

      /*
        We failed to rotate - so we have to decrement the xid_count back that
        we incremented before attempting the rotate.
      */
      mark_xid_done(binlog_id, false);
    }
    else
      *check_purge= true;
  }
  DBUG_RETURN(error);
}

/**
  The method executes logs purging routine.

  @retval
    nonzero - error in rotating routine.
*/
void MYSQL_BIN_LOG::purge()
{
  mysql_mutex_assert_not_owner(&LOCK_log);
#ifdef HAVE_REPLICATION
  if (expire_logs_days)
  {
    DEBUG_SYNC(current_thd, "at_purge_logs_before_date");
    time_t purge_time= my_time(0) - expire_logs_days*24*60*60;
    if (purge_time >= 0)
    {
      purge_logs_before_date(purge_time);
    }
    DEBUG_SYNC(current_thd, "after_purge_logs_before_date");
  }
#endif
}


void MYSQL_BIN_LOG::checkpoint_and_purge(ulong binlog_id)
{
  do_checkpoint_request(binlog_id);
  purge();
}


/**
  Searches for the first (oldest) binlog file name in in the binlog index.

  @param[in,out]  buf_arg  pointer to a buffer to hold found
                           the first binary log file name
  @return         NULL     on success, otherwise error message
*/
static const char* get_first_binlog(char* buf_arg)
{
  IO_CACHE *index_file;
  size_t length;
  char fname[FN_REFLEN];
  const char* errmsg= NULL;

  DBUG_ENTER("get_first_binlog");

  DBUG_ASSERT(mysql_bin_log.is_open());

  mysql_bin_log.lock_index();

  index_file=mysql_bin_log.get_index_file();
  if (reinit_io_cache(index_file, READ_CACHE, (my_off_t) 0, 0, 0))
  {
    errmsg= "failed to create a cache on binlog index";
    goto end;
  }
  /* The file ends with EOF or empty line */
  if ((length=my_b_gets(index_file, fname, sizeof(fname))) <= 1)
  {
    errmsg= "empty binlog index";
    goto end;
  }
  else
  {
    fname[length-1]= 0;                         // Remove end \n
  }
  if (normalize_binlog_name(buf_arg, fname, false))
  {
    errmsg= "could not normalize the first file name in the binlog index";
    goto end;
  }
end:
  mysql_bin_log.unlock_index();

  DBUG_RETURN(errmsg);
}

/**
  Check weather the gtid binlog state can safely remove gtid
  domains passed as the argument. A safety condition is satisfied when
  there are no events from the being deleted domains in the currently existing
  binlog files. Upon successful check the supplied domains are removed
  from @@gtid_binlog_state. The caller is supposed to rotate binlog so that
  the active latest file won't have the deleted domains in its Gtid_list header.

  @param  domain_drop_lex  gtid domain id sequence from lex.
                           Passed as a pointer to dynamic array must be not empty
                           unless pointer value NULL.
  @retval zero             on success
  @retval > 0              ineffective call none from the *non* empty
                           gtid domain sequence is deleted
  @retval < 0              on error
*/
static int do_delete_gtid_domain(DYNAMIC_ARRAY *domain_drop_lex)
{
  int rc= 0;
  Gtid_list_log_event *glev= NULL;
  char buf[FN_REFLEN];
  File file;
  IO_CACHE cache;
  const char* errmsg= NULL;
  char errbuf[MYSQL_ERRMSG_SIZE]= {0};

  if (!domain_drop_lex)
    return 0; // still "effective" having empty domain sequence to delete

  DBUG_ASSERT(domain_drop_lex->elements > 0);
  mysql_mutex_assert_owner(mysql_bin_log.get_log_lock());

  if ((errmsg= get_first_binlog(buf)) != NULL)
    goto end;
  bzero((char*) &cache, sizeof(cache));
  if ((file= open_binlog(&cache, buf, &errmsg)) == (File) -1)
    goto end;
  errmsg= get_gtid_list_event(&cache, &glev);
  end_io_cache(&cache);
  mysql_file_close(file, MYF(MY_WME));

  DBUG_EXECUTE_IF("inject_binlog_delete_domain_init_error",
                  errmsg= "injected error";);
  if (errmsg)
    goto end;
  errmsg= rpl_global_gtid_binlog_state.drop_domain(domain_drop_lex,
                                                   glev, errbuf);

end:
  if (errmsg)
  {
    if (strlen(errmsg) > 0)
    {
      my_error(ER_BINLOG_CANT_DELETE_GTID_DOMAIN, MYF(0), errmsg);
      rc= -1;
    }
    else
    {
      rc= 1;
    }
  }
  delete glev;

  return rc;
}

/**
  The method is a shortcut of @c rotate() and @c purge().
  LOCK_log is acquired prior to rotate and is released after it.

  @param force_rotate  caller can request the log rotation

  @retval
    nonzero - error in rotating routine.
*/
int MYSQL_BIN_LOG::rotate_and_purge(bool force_rotate,
                                    DYNAMIC_ARRAY *domain_drop_lex)
{
  int err_gtid=0, error= 0;
  ulong prev_binlog_id;
  DBUG_ENTER("MYSQL_BIN_LOG::rotate_and_purge");
  bool check_purge= false;

  mysql_mutex_lock(&LOCK_log);

  DEBUG_SYNC(current_thd, "rotate_after_acquire_LOCK_log");

  prev_binlog_id= current_binlog_id;

  if ((err_gtid= do_delete_gtid_domain(domain_drop_lex)))
  {
    // inffective attempt to delete merely skips rotate and purge
    if (err_gtid < 0)
      error= 1; // otherwise error is propagated the user
  }
  else if (unlikely((error= rotate(force_rotate, &check_purge))))
    check_purge= false;

  DEBUG_SYNC(current_thd, "rotate_after_rotate");

  /*
    NOTE: Run purge_logs wo/ holding LOCK_log because it does not need
          the mutex. Otherwise causes various deadlocks.
          Explicit binlog rotation must be synchronized with a concurrent
          binlog ordered commit, in particular not let binlog
          checkpoint notification request until early binlogged
          concurrent commits have has been completed.
  */
  mysql_mutex_lock(&LOCK_after_binlog_sync);
  mysql_mutex_unlock(&LOCK_log);
  mysql_mutex_lock(&LOCK_commit_ordered);
  mysql_mutex_unlock(&LOCK_after_binlog_sync);
  mysql_mutex_unlock(&LOCK_commit_ordered);

  if (check_purge)
    checkpoint_and_purge(prev_binlog_id);

  DBUG_RETURN(error);
}

uint MYSQL_BIN_LOG::next_file_id()
{
  uint res;
  mysql_mutex_lock(&LOCK_log);
  res = file_id++;
  mysql_mutex_unlock(&LOCK_log);
  return res;
}

class CacheWriter: public Log_event_writer
{
public:
  size_t remains;

  CacheWriter(THD *thd_arg, IO_CACHE *file_arg, bool do_checksum,
              Binlog_crypt_data *cr)
    : Log_event_writer(file_arg, 0, cr), remains(0), thd(thd_arg),
      first(true)
  { checksum_len= do_checksum ? BINLOG_CHECKSUM_LEN : 0; }

  ~CacheWriter()
  { status_var_add(thd->status_var.binlog_bytes_written, bytes_written); }

  int write(uchar* pos, size_t len)
  {
    DBUG_ENTER("CacheWriter::write");
    if (first)
      write_header(pos, len);
    else
      write_data(pos, len);

    remains -= len;
    if ((first= !remains))
      write_footer();
    DBUG_RETURN(0);
  }
private:
  THD *thd;
  bool first;
};

/*
  Write the contents of a cache to the binary log.

  SYNOPSIS
    write_cache()
    thd      Current_thread
    cache    Cache to write to the binary log

  DESCRIPTION
    Write the contents of the cache to the binary log. The cache will
    be reset as a READ_CACHE to be able to read the contents from it.

    Reading from the trans cache with possible (per @c binlog_checksum_options) 
    adding checksum value  and then fixing the length and the end_log_pos of 
    events prior to fill in the binlog cache.
*/

int MYSQL_BIN_LOG::write_cache(THD *thd, IO_CACHE *cache)
{
  DBUG_ENTER("MYSQL_BIN_LOG::write_cache");

  mysql_mutex_assert_owner(&LOCK_log);
  if (reinit_io_cache(cache, READ_CACHE, 0, 0, 0))
    DBUG_RETURN(ER_ERROR_ON_WRITE);
  size_t length= my_b_bytes_in_cache(cache), group, carry, hdr_offs;
  size_t val;
  size_t end_log_pos_inc= 0; // each event processed adds BINLOG_CHECKSUM_LEN 2 t
  uchar header[LOG_EVENT_HEADER_LEN];
  CacheWriter writer(thd, &log_file, binlog_checksum_options, &crypto);

  if (crypto.scheme)
  {
    writer.ctx= alloca(crypto.ctx_size);
    writer.set_encrypted_writer();
  }
  // while there is just one alg the following must hold:
  DBUG_ASSERT(binlog_checksum_options == BINLOG_CHECKSUM_ALG_OFF ||
              binlog_checksum_options == BINLOG_CHECKSUM_ALG_CRC32);

  /*
    The events in the buffer have incorrect end_log_pos data
    (relative to beginning of group rather than absolute),
    so we'll recalculate them in situ so the binlog is always
    correct, even in the middle of a group. This is possible
    because we now know the start position of the group (the
    offset of this cache in the log, if you will); all we need
    to do is to find all event-headers, and add the position of
    the group to the end_log_pos of each event.  This is pretty
    straight forward, except that we read the cache in segments,
    so an event-header might end up on the cache-border and get
    split.
  */

  group= (size_t)my_b_tell(&log_file);
  hdr_offs= carry= 0;

  do
  {
    /*
      if we only got a partial header in the last iteration,
      get the other half now and process a full header.
    */
    if (unlikely(carry > 0))
    {
      DBUG_ASSERT(carry < LOG_EVENT_HEADER_LEN);
      size_t tail= LOG_EVENT_HEADER_LEN - carry;

      /* assemble both halves */
      memcpy(&header[carry], (char *)cache->read_pos, tail);

      uint32 len= uint4korr(header + EVENT_LEN_OFFSET);
      writer.remains= len;

      /* fix end_log_pos */
      end_log_pos_inc += writer.checksum_len;
      val= uint4korr(header + LOG_POS_OFFSET) + group + end_log_pos_inc;
      int4store(header + LOG_POS_OFFSET, val);

      /* fix len */
      len+= writer.checksum_len;
      int4store(header + EVENT_LEN_OFFSET, len);

      if (writer.write(header, LOG_EVENT_HEADER_LEN))
        DBUG_RETURN(ER_ERROR_ON_WRITE);

      cache->read_pos+= tail;
      length-= tail;
      carry= 0;

      /* next event header at ... */
      hdr_offs= len - LOG_EVENT_HEADER_LEN - writer.checksum_len;
    }

    /* if there is anything to write, process it. */

    if (likely(length > 0))
    {
      DBUG_EXECUTE_IF("fail_binlog_write_1",
                      errno= 28; DBUG_RETURN(ER_ERROR_ON_WRITE););
      /*
        process all event-headers in this (partial) cache.
        if next header is beyond current read-buffer,
        we'll get it later (though not necessarily in the
        very next iteration, just "eventually").
      */

      if (hdr_offs >= length)
      {
        if (writer.write(cache->read_pos, length))
          DBUG_RETURN(ER_ERROR_ON_WRITE);
      }

      while (hdr_offs < length)
      {
        /*
          finish off with remains of the last event that crawls
          from previous into the current buffer
        */
        if (writer.remains != 0)
        {
          if (writer.write(cache->read_pos, hdr_offs))
            DBUG_RETURN(ER_ERROR_ON_WRITE);
        }

        /*
          partial header only? save what we can get, process once
          we get the rest.
        */
        if (hdr_offs + LOG_EVENT_HEADER_LEN > length)
        {
          carry= length - hdr_offs;
          memcpy(header, (char *)cache->read_pos + hdr_offs, carry);
          length= hdr_offs;
        }
        else
        {
          /* we've got a full event-header, and it came in one piece */
          uchar *ev= (uchar *)cache->read_pos + hdr_offs;
          uint ev_len= uint4korr(ev + EVENT_LEN_OFFSET); // netto len
          uchar *log_pos= ev + LOG_POS_OFFSET;

          end_log_pos_inc += writer.checksum_len;
          /* fix end_log_pos */
          val= uint4korr(log_pos) + group + end_log_pos_inc;
          int4store(log_pos, val);

          /* fix length */
          int4store(ev + EVENT_LEN_OFFSET, ev_len + writer.checksum_len);

          writer.remains= ev_len;
          if (writer.write(ev, MY_MIN(ev_len, length - hdr_offs)))
            DBUG_RETURN(ER_ERROR_ON_WRITE);

          /* next event header at ... */
          hdr_offs += ev_len; // incr by the netto len

          DBUG_ASSERT(!writer.checksum_len || writer.remains == 0 || hdr_offs >= length);
        }
      }

      /*
        Adjust hdr_offs. Note that it may still point beyond the segment
        read in the next iteration; if the current event is very long,
        it may take a couple of read-iterations (and subsequent adjustments
        of hdr_offs) for it to point into the then-current segment.
        If we have a split header (!carry), hdr_offs will be set at the
        beginning of the next iteration, overwriting the value we set here:
      */
      hdr_offs -= length;
    }
  } while ((length= my_b_fill(cache)));

  DBUG_ASSERT(carry == 0);
  DBUG_ASSERT(!writer.checksum_len || writer.remains == 0);

  DBUG_RETURN(0);                               // All OK
}

/*
  Helper function to get the error code of the query to be binlogged.
 */
int query_error_code(THD *thd, bool not_killed)
{
  int error;
  
  if (not_killed || (killed_mask_hard(thd->killed) == KILL_BAD_DATA))
  {
    error= thd->is_error() ? thd->get_stmt_da()->sql_errno() : 0;
    if (!error)
      return error;

    /* thd->get_get_stmt_da()->sql_errno() might be ER_SERVER_SHUTDOWN or
       ER_QUERY_INTERRUPTED, So here we need to make sure that error
       is not set to these errors when specified not_killed by the
       caller.
    */
    if (error == ER_SERVER_SHUTDOWN || error == ER_QUERY_INTERRUPTED ||
        error == ER_NEW_ABORTING_CONNECTION || error == ER_CONNECTION_KILLED)
      error= 0;
  }
  else
  {
    /* killed status for DELAYED INSERT thread should never be used */
    DBUG_ASSERT(!(thd->system_thread & SYSTEM_THREAD_DELAYED_INSERT));
    error= thd->killed_errno();
  }

  return error;
}


bool MYSQL_BIN_LOG::write_incident_already_locked(THD *thd)
{
  uint error= 0;
  DBUG_ENTER("MYSQL_BIN_LOG::write_incident_already_locked");
  Incident incident= INCIDENT_LOST_EVENTS;
  Incident_log_event ev(thd, incident, &write_error_msg);

  if (likely(is_open()))
  {
    error= write_event(&ev);
    status_var_add(thd->status_var.binlog_bytes_written, ev.data_written);
  }

  DBUG_RETURN(error);
}


bool MYSQL_BIN_LOG::write_incident(THD *thd)
{
  uint error= 0;
  my_off_t offset;
  bool check_purge= false;
  ulong prev_binlog_id;
  DBUG_ENTER("MYSQL_BIN_LOG::write_incident");

  mysql_mutex_lock(&LOCK_log);
  if (likely(is_open()))
  {
    prev_binlog_id= current_binlog_id;
    if (likely(!(error= write_incident_already_locked(thd))) &&
        likely(!(error= flush_and_sync(0))))
    {
      update_binlog_end_pos();
      if (unlikely((error= rotate(false, &check_purge))))
        check_purge= false;
    }

    offset= my_b_tell(&log_file);

    update_binlog_end_pos(offset);

    /*
      Take mutex to protect against a reader seeing partial writes of 64-bit
      offset on 32-bit CPUs.
    */
    mysql_mutex_lock(&LOCK_commit_ordered);
    last_commit_pos_offset= offset;
    mysql_mutex_unlock(&LOCK_commit_ordered);
    mysql_mutex_unlock(&LOCK_log);

    if (check_purge)
      checkpoint_and_purge(prev_binlog_id);
  }
  else
  {
    mysql_mutex_unlock(&LOCK_log);
  }

  DBUG_RETURN(error);
}

void
MYSQL_BIN_LOG::write_binlog_checkpoint_event_already_locked(const char *name_arg, uint len)
{
  my_off_t offset;
  Binlog_checkpoint_log_event ev(name_arg, len);
  /*
    Note that we must sync the binlog checkpoint to disk.
    Otherwise a subsequent log purge could delete binlogs that XA recovery
    thinks are needed (even though they are not really).
  */
  if (!write_event(&ev) && !flush_and_sync(0))
  {
    update_binlog_end_pos();
  }
  else
  {
    /*
      If we fail to write the checkpoint event, something is probably really
      bad with the binlog. We complain in the error log.

      Note that failure to write binlog checkpoint does not compromise the
      ability to do crash recovery - crash recovery will just have to scan a
      bit more of the binlog than strictly necessary.
    */
    sql_print_error("Failed to write binlog checkpoint event to binary log");
  }

  offset= my_b_tell(&log_file);

  update_binlog_end_pos(offset);

  /*
    Take mutex to protect against a reader seeing partial writes of 64-bit
    offset on 32-bit CPUs.
  */
  mysql_mutex_lock(&LOCK_commit_ordered);
  last_commit_pos_offset= offset;
  mysql_mutex_unlock(&LOCK_commit_ordered);
}


/**
  Write a cached log entry to the binary log.
  - To support transaction over replication, we wrap the transaction
  with BEGIN/COMMIT or BEGIN/ROLLBACK in the binary log.
  We want to write a BEGIN/ROLLBACK block when a non-transactional table
  was updated in a transaction which was rolled back. This is to ensure
  that the same updates are run on the slave.

  @param thd
  @param cache		The cache to copy to the binlog
  @param commit_event   The commit event to print after writing the
                        contents of the cache.
  @param incident       Defines if an incident event should be created to
                        notify that some non-transactional changes did
                        not get into the binlog.

  @note
    We only come here if there is something in the cache.
  @note
    The thing in the cache is always a complete transaction.
  @note
    'cache' needs to be reinitialized after this functions returns.
*/

bool
MYSQL_BIN_LOG::write_transaction_to_binlog(THD *thd,
                                           binlog_cache_mngr *cache_mngr,
                                           Log_event *end_ev, bool all,
                                           bool using_stmt_cache,
                                           bool using_trx_cache)
{
  group_commit_entry entry;
  Ha_trx_info *ha_info;
  DBUG_ENTER("MYSQL_BIN_LOG::write_transaction_to_binlog");

  /*
    Control should not be allowed beyond this point in wsrep_emulate_bin_log
    mode. Also, do not write the cached updates to binlog if binary logging is
    disabled (log-bin/sql_log_bin).
  */
  if (wsrep_emulate_bin_log)
  {
    DBUG_RETURN(0);
  }
  else if (!(thd->variables.option_bits & OPTION_BIN_LOG))
  {
    cache_mngr->need_unlog= false;
    DBUG_RETURN(0);
  }

  entry.thd= thd;
  entry.cache_mngr= cache_mngr;
  entry.error= 0;
  entry.all= all;
  entry.using_stmt_cache= using_stmt_cache;
  entry.using_trx_cache= using_trx_cache;
  entry.need_unlog= is_preparing_xa(thd);
  ha_info= all ? thd->transaction->all.ha_list : thd->transaction->stmt.ha_list;

  for (; !entry.need_unlog && ha_info; ha_info= ha_info->next())
  {
    if (ha_info->is_started() && ha_info->ht() != binlog_hton &&
        !ha_info->ht()->commit_checkpoint_request)
      entry.need_unlog= true;
    break;
  }

  entry.end_event= end_ev;
  if (cache_mngr->stmt_cache.has_incident() ||
      cache_mngr->trx_cache.has_incident())
  {
    Incident_log_event inc_ev(thd, INCIDENT_LOST_EVENTS, &write_error_msg);
    entry.incident_event= &inc_ev;
    DBUG_RETURN(write_transaction_to_binlog_events(&entry));
  }
  else
  {
    entry.incident_event= NULL;
    DBUG_RETURN(write_transaction_to_binlog_events(&entry));
  }
}


/*
  Put a transaction that is ready to commit in the group commit queue.
  The transaction is identified by the ENTRY object passed into this function.

  To facilitate group commit for the binlog, we first queue up ourselves in
  this function. Then later the first thread to enter the queue waits for
  the LOCK_log mutex, and commits for everyone in the queue once it gets the
  lock. Any other threads in the queue just wait for the first one to finish
  the commit and wake them up. This way, all transactions in the queue get
  committed in a single disk operation.

  The main work in this function is when the commit in one transaction has
  been marked to wait for the commit of another transaction to happen
  first. This is used to support in-order parallel replication, where
  transactions can execute out-of-order but need to be committed in-order with
  how they happened on the master. The waiting of one commit on another needs
  to be integrated with the group commit queue, to ensure that the waiting
  transaction can participate in the same group commit as the waited-for
  transaction.

  So when we put a transaction in the queue, we check if there were other
  transactions already prepared to commit but just waiting for the first one
  to commit. If so, we add those to the queue as well, transitively for all
  waiters.

  And if a transaction is marked to wait for a prior transaction, but that
  prior transaction is already queued for group commit, then we can queue the
  new transaction directly to participate in the group commit.

  @retval < 0   Error
  @retval  -2   WSREP error with commit ordering
  @retval  -3   WSREP return code to mark the leader
  @retval > 0   If queued as the first entry in the queue (meaning this
                is the leader)
  @retval   0   Otherwise (queued as participant, leader handles the commit)
*/

int
MYSQL_BIN_LOG::queue_for_group_commit(group_commit_entry *orig_entry)
{
  group_commit_entry *entry, *orig_queue, *last;
  wait_for_commit *cur;
  wait_for_commit *wfc;
  bool backup_lock_released= 0;
  int result= 0;
  THD *thd= orig_entry->thd;
  DBUG_ENTER("MYSQL_BIN_LOG::queue_for_group_commit");
  DBUG_ASSERT(thd == current_thd);

  /*
    Check if we need to wait for another transaction to commit before us.

    It is safe to do a quick check without lock first in the case where we do
    not have to wait. But if the quick check shows we need to wait, we must do
    another safe check under lock, to avoid the race where the other
    transaction wakes us up between the check and the wait.
  */
  wfc= orig_entry->thd->wait_for_commit_ptr;
  orig_entry->queued_by_other= false;
  if (wfc && wfc->waitee.load(std::memory_order_acquire))
  {
    wait_for_commit *loc_waitee;

    mysql_mutex_lock(&wfc->LOCK_wait_commit);
    /*
      Do an extra check here, this time safely under lock.

      If waitee->commit_started is set, it means that the transaction we need
      to wait for has already queued up for group commit. In this case it is
      safe for us to queue up immediately as well, increasing the opprtunities
      for group commit. Because waitee has taken the LOCK_prepare_ordered
      before setting the flag, so there is no risk that we can queue ahead of
      it.
    */
    if ((loc_waitee= wfc->waitee.load(std::memory_order_relaxed)) &&
        !loc_waitee->commit_started)
    {
      PSI_stage_info old_stage;

        /*
          Release MDL_BACKUP_COMMIT LOCK while waiting for other threads to
          commit.
          This is needed to avoid deadlock between the other threads (which not
          yet have the MDL_BACKUP_COMMIT_LOCK) and any threads using
          BACKUP LOCK BLOCK_COMMIT.
        */
      if (thd->backup_commit_lock && thd->backup_commit_lock->ticket &&
          !backup_lock_released)
      {
        backup_lock_released= 1;
        thd->mdl_context.release_lock(thd->backup_commit_lock->ticket);
        thd->backup_commit_lock->ticket= 0;
      }

      /*
        By setting wfc->opaque_pointer to our own entry, we mark that we are
        ready to commit, but waiting for another transaction to commit before
        us.

        This other transaction may then take over the commit process for us to
        get us included in its own group commit. If this happens, the
        queued_by_other flag is set.

        Setting this flag may or may not be seen by the other thread, but we
        are safe in any case: The other thread will set queued_by_other under
        its LOCK_wait_commit, and we will not check queued_by_other only after
        we have been woken up.
      */
      wfc->opaque_pointer= orig_entry;
      DEBUG_SYNC(orig_entry->thd, "group_commit_waiting_for_prior");
      orig_entry->thd->ENTER_COND(&wfc->COND_wait_commit,
                                  &wfc->LOCK_wait_commit,
                                  &stage_waiting_for_prior_transaction_to_commit,
                                  &old_stage);
      while ((loc_waitee= wfc->waitee.load(std::memory_order_relaxed)) &&
              !orig_entry->thd->check_killed(1))
        mysql_cond_wait(&wfc->COND_wait_commit, &wfc->LOCK_wait_commit);
      wfc->opaque_pointer= NULL;
      DBUG_PRINT("info", ("After waiting for prior commit, queued_by_other=%d",
                 orig_entry->queued_by_other));

      if (loc_waitee)
      {
        /* Wait terminated due to kill. */
        mysql_mutex_lock(&loc_waitee->LOCK_wait_commit);
        if (loc_waitee->wakeup_subsequent_commits_running ||
            orig_entry->queued_by_other)
        {
          /* Our waitee is already waking us up, so ignore the kill. */
          mysql_mutex_unlock(&loc_waitee->LOCK_wait_commit);
          do
          {
            mysql_cond_wait(&wfc->COND_wait_commit, &wfc->LOCK_wait_commit);
          } while (wfc->waitee.load(std::memory_order_relaxed));
        }
        else
        {
          /* We were killed, so remove us from the list of waitee. */
          wfc->remove_from_list(&loc_waitee->subsequent_commits_list);
          mysql_mutex_unlock(&loc_waitee->LOCK_wait_commit);
          /*
            This is the thread clearing its own status, it is no longer on
            the list of waiters. So no memory barriers are needed here.
          */
          wfc->waitee.store(NULL, std::memory_order_relaxed);

          orig_entry->thd->EXIT_COND(&old_stage);
          /* Interrupted by kill. */
          DEBUG_SYNC(orig_entry->thd, "group_commit_waiting_for_prior_killed");
          wfc->wakeup_error= orig_entry->thd->killed_errno();
          if (!wfc->wakeup_error)
            wfc->wakeup_error= ER_QUERY_INTERRUPTED;
          my_message(wfc->wakeup_error,
                     ER_THD(orig_entry->thd, wfc->wakeup_error), MYF(0));
          result= -1;
          goto end;
        }
      }
      orig_entry->thd->EXIT_COND(&old_stage);
    }
    else
      mysql_mutex_unlock(&wfc->LOCK_wait_commit);
  }
  /*
    If the transaction we were waiting for has already put us into the group
    commit queue (and possibly already done the entire binlog commit for us),
    then there is nothing else to do.
  */
  if (orig_entry->queued_by_other)
    goto end;

  if (wfc && wfc->wakeup_error)
  {
    my_error(ER_PRIOR_COMMIT_FAILED, MYF(0));
    result= -1;
    goto end;
  }

  /* Now enqueue ourselves in the group commit queue. */
  DEBUG_SYNC(orig_entry->thd, "commit_before_enqueue");
  orig_entry->thd->clear_wakeup_ready();
  mysql_mutex_lock(&LOCK_prepare_ordered);
  orig_queue= group_commit_queue;

  /*
    Iteratively process everything added to the queue, looking for waiters,
    and their waiters, and so on. If a waiter is ready to commit, we
    immediately add it to the queue, and mark it as queued_by_other.

    This would be natural to do with recursion, but we want to avoid
    potentially unbounded recursion blowing the C stack, so we use the list
    approach instead.

    We keep a list of the group_commit_entry of all the waiters that need to
    be processed. Initially this list contains only the entry passed into this
    function.

    We process entries in the list one by one. The element currently being
    processed is pointed to by `entry`, and the element at the end of the list
    is pointed to by `last` (we do not use NULL to terminate the list).

    As we process an entry, any waiters for that entry are added at the end of
    the list, to be processed in subsequent iterations. The the entry is added
    to the group_commit_queue.  This continues until the list is exhausted,
    with all entries ever added eventually processed.

    The end result is a breath-first traversal of the tree of waiters,
    re-using the `next' pointers of the group_commit_entry objects in place of
    extra stack space in a recursive traversal.

    The temporary list linked through these `next' pointers is not used by the
    caller or any other function; it only exists while doing the iterative
    tree traversal. After, all the processed entries are linked into the
    group_commit_queue.
  */

  cur= wfc;
  last= orig_entry;
  entry= orig_entry;
  for (;;)
  {
    group_commit_entry *next_entry;

    if (entry->cache_mngr->using_xa)
    {
      DEBUG_SYNC(entry->thd, "commit_before_prepare_ordered");
      run_prepare_ordered(entry->thd, entry->all);
      DEBUG_SYNC(entry->thd, "commit_after_prepare_ordered");
    }

    if (cur)
    {
      /*
        Now that we have taken LOCK_prepare_ordered and will queue up in the
        group commit queue, it is safe for following transactions to queue
        themselves. We will grab here any transaction that is now ready to
        queue up, but after that, more transactions may become ready while the
        leader is waiting to start the group commit. So set the flag
        `commit_started', so that later transactions can still participate in
        the group commit..
      */
      cur->commit_started= true;

      /*
        Check if this transaction has other transaction waiting for it to
        commit.

        If so, process the waiting transactions, and their waiters and so on,
        transitively.
      */
      if (cur->subsequent_commits_list)
      {
        wait_for_commit *waiter, **waiter_ptr;

        mysql_mutex_lock(&cur->LOCK_wait_commit);
        /*
          Grab the list, now safely under lock, and process it if still
          non-empty.
        */
        waiter= cur->subsequent_commits_list;
        waiter_ptr= &cur->subsequent_commits_list;
        while (waiter)
        {
          wait_for_commit *next_waiter= waiter->next_subsequent_commit;
          group_commit_entry *entry2=
            (group_commit_entry *)waiter->opaque_pointer;
          if (entry2)
          {
            /*
              This is another transaction ready to be written to the binary
              log. We can put it into the queue directly, without needing a
              separate context switch to the other thread. We just set a flag
              so that the other thread will know when it wakes up that it was
              already processed.

              So remove it from the list of our waiters, and instead put it at
              the end of the list to be processed in a subsequent iteration of
              the outer loop.
            */
            *waiter_ptr= next_waiter;
            entry2->queued_by_other= true;
            last->next= entry2;
            last= entry2;
            /*
              As a small optimisation, we do not actually need to set
              entry2->next to NULL, as we can use the pointer `last' to check
              for end-of-list.
            */
          }
          else
          {
            /*
              This transaction is not ready to participate in the group commit
              yet, so leave it in the waiter list. It might join the group
              commit later, if it completes soon enough to do so (it will see
              our wfc->commit_started flag set), or it might commit later in a
              later group commit.
            */
            waiter_ptr= &waiter->next_subsequent_commit;
          }
          waiter= next_waiter;
        }
        mysql_mutex_unlock(&cur->LOCK_wait_commit);
      }
    }

    /*
      Handle the heuristics that if another transaction is waiting for this
      transaction (or if it does so later), then we want to trigger group
      commit immediately, without waiting for the binlog_commit_wait_usec
      timeout to expire.
    */
    entry->thd->waiting_on_group_commit= true;

    /* Add the entry to the group commit queue. */
    next_entry= entry->next;
    entry->next= group_commit_queue;
    group_commit_queue= entry;
    if (entry == last)
      break;
    /*
      Move to the next entry in the flattened list of waiting transactions
      that still need to be processed transitively.
    */
    entry= next_entry;
    DBUG_ASSERT(entry != NULL);
    cur= entry->thd->wait_for_commit_ptr;
  }

#ifdef WITH_WSREP
  if (wsrep_is_active(entry->thd) &&
      wsrep_run_commit_hook(entry->thd, entry->all))
  {
    /*  Release commit order here */
    if (wsrep_ordered_commit(entry->thd, entry->all))
      result= -2;

    /* return -3, if this is leader */
    if (orig_queue == NULL)
      result= -3;
  }
  else
    DBUG_ASSERT(result != -2 && result != -3);
#endif /* WITH_WSREP */

  if (opt_binlog_commit_wait_count > 0 && orig_queue != NULL)
    mysql_cond_signal(&COND_prepare_ordered);
  mysql_mutex_unlock(&LOCK_prepare_ordered);
  DEBUG_SYNC(orig_entry->thd, "commit_after_release_LOCK_prepare_ordered");

  DBUG_PRINT("info", ("Queued for group commit as %s",
                      (orig_queue == NULL) ? "leader" : "participant"));
  result= orig_queue == NULL;

end:
  if (backup_lock_released)
    thd->mdl_context.acquire_lock(thd->backup_commit_lock,
                                  thd->variables.lock_wait_timeout);
  DBUG_RETURN(result);
}

bool
MYSQL_BIN_LOG::write_transaction_to_binlog_events(group_commit_entry *entry)
{
  int is_leader= queue_for_group_commit(entry);
#ifdef WITH_WSREP
  /* commit order was released in queue_for_group_commit() call,
     here we check if wsrep_commit_ordered() failed or if we are leader */
  switch (is_leader)
  {
  case -2: /* wsrep_ordered_commit() has failed */
    DBUG_ASSERT(wsrep_is_active(entry->thd));
    DBUG_ASSERT(wsrep_run_commit_hook(entry->thd, entry->all));
    entry->thd->wakeup_subsequent_commits(1);
    return true;
  case -3: /* this is leader, wait for prior commit to
              complete. This establishes total order for group leaders
           */
    DBUG_ASSERT(wsrep_is_active(entry->thd));
    DBUG_ASSERT(wsrep_run_commit_hook(entry->thd, entry->all));
    if (entry->thd->wait_for_prior_commit())
      return true;

    /* retain the correct is_leader value */
    is_leader= 1;
    break;

  default: /* native MariaDB cases */
    break;
  }
#endif /* WITH_WSREP */

  /*
    The first in the queue handles group commit for all; the others just wait
    to be signalled when group commit is done.
  */
  if (is_leader < 0)
    return true;                                /* Error */
  else if (is_leader)
    trx_group_commit_leader(entry);
  else if (!entry->queued_by_other)
  {
    DEBUG_SYNC(entry->thd, "after_semisync_queue");

    entry->thd->wait_for_wakeup_ready();
  }
  else
  {
    /*
      If we were queued by another prior commit, then we are woken up
      only when the leader has already completed the commit for us.
      So nothing to do here then.
    */
  }

  if (!opt_optimize_thread_scheduling)
  {
    /* For the leader, trx_group_commit_leader() already took the lock. */
    if (!is_leader)
      mysql_mutex_lock(&LOCK_commit_ordered);

    DEBUG_SYNC(entry->thd, "commit_loop_entry_commit_ordered");
    ++num_commits;
    if (entry->cache_mngr->using_xa && !entry->error)
      run_commit_ordered(entry->thd, entry->all);

    group_commit_entry *next= entry->next;
    if (!next)
    {
      group_commit_queue_busy= FALSE;
      mysql_cond_signal(&COND_queue_busy);
      DEBUG_SYNC(entry->thd, "commit_after_group_run_commit_ordered");
    }
    mysql_mutex_unlock(&LOCK_commit_ordered);
    entry->thd->wakeup_subsequent_commits(entry->error);

    if (next)
    {
      /*
        Wake up the next thread in the group commit.

        The next thread can be waiting in two different ways, depending on
        whether it put itself in the queue, or if it was put in queue by us
        because it had to wait for us to commit first.

        So execute the appropriate wakeup, identified by the queued_by_other
        field.
      */
      if (next->queued_by_other)
        next->thd->wait_for_commit_ptr->wakeup(entry->error);
      else
        next->thd->signal_wakeup_ready();
    }
    else
    {
      /*
        If we rotated the binlog, and if we are using the unoptimized thread
        scheduling where every thread runs its own commit_ordered(), then we
        must do the commit checkpoint and log purge here, after all
        commit_ordered() calls have finished, and locks have been released.
      */
      if (entry->check_purge)
        checkpoint_and_purge(entry->binlog_id);
    }

  }

  if (likely(!entry->error))
    return entry->thd->wait_for_prior_commit();

  switch (entry->error)
  {
  case ER_ERROR_ON_WRITE:
    my_error(ER_ERROR_ON_WRITE, MYF(ME_ERROR_LOG), name, entry->commit_errno);
    break;
  case ER_ERROR_ON_READ:
    my_error(ER_ERROR_ON_READ, MYF(ME_ERROR_LOG),
             entry->error_cache->file_name, entry->commit_errno);
    break;
  default:
    /*
      There are not (and should not be) any errors thrown not covered above.
      But just in case one is added later without updating the above switch
      statement, include a catch-all.
    */
    my_printf_error(entry->error,
                    "Error writing transaction to binary log: %d",
                    MYF(ME_ERROR_LOG), entry->error);
  }

  /*
    Since we return error, this transaction XID will not be committed, so
    we need to mark it as not needed for recovery (unlog() is not called
    for a transaction if log_xid() fails).
  */
  if (entry->cache_mngr->using_xa && entry->cache_mngr->xa_xid &&
      entry->cache_mngr->need_unlog)
    mark_xid_done(entry->cache_mngr->binlog_id, true);

  return 1;
}

/*
  Do binlog group commit as the lead thread.

  This must be called when this statement/transaction is queued at the start of
  the group_commit_queue. It will wait to obtain the LOCK_log mutex, then group
  commit all the transactions in the queue (more may have entered while waiting
  for LOCK_log). After commit is done, all other threads in the queue will be
  signalled.

 */
void
MYSQL_BIN_LOG::trx_group_commit_leader(group_commit_entry *leader)
{
  uint xid_count= 0;
  my_off_t UNINIT_VAR(commit_offset);
  group_commit_entry *current, *last_in_queue;
  group_commit_entry *queue= NULL;
  bool check_purge= false;
  ulong UNINIT_VAR(binlog_id);
  uint64 commit_id;
  DBUG_ENTER("MYSQL_BIN_LOG::trx_group_commit_leader");

  {
    DBUG_EXECUTE_IF("inject_binlog_commit_before_get_LOCK_log",
      DBUG_ASSERT(!debug_sync_set_action(leader->thd, STRING_WITH_LEN
        ("commit_before_get_LOCK_log SIGNAL waiting WAIT_FOR cont TIMEOUT 1")));
    );
    /*
      Lock the LOCK_log(), and once we get it, collect any additional writes
      that queued up while we were waiting.
    */
    DEBUG_SYNC(leader->thd, "commit_before_get_LOCK_log");
    mysql_mutex_lock(&LOCK_log);
    DEBUG_SYNC(leader->thd, "commit_after_get_LOCK_log");

    mysql_mutex_lock(&LOCK_prepare_ordered);
    if (opt_binlog_commit_wait_count)
      wait_for_sufficient_commits();
    /*
      Note that wait_for_sufficient_commits() may have released and
      re-acquired the LOCK_log and LOCK_prepare_ordered if it needed to wait.
    */
    current= group_commit_queue;
    group_commit_queue= NULL;
    mysql_mutex_unlock(&LOCK_prepare_ordered);
    binlog_id= current_binlog_id;

    /* As the queue is in reverse order of entering, reverse it. */
    last_in_queue= current;
    while (current)
    {
      group_commit_entry *next= current->next;
      /*
        Now that group commit is started, we can clear the flag; there is no
        longer any use in waiters on this commit trying to trigger it early.
      */
      current->thd->waiting_on_group_commit= false;
      current->next= queue;
      queue= current;
      current= next;
    }
    DBUG_ASSERT(leader == queue /* the leader should be first in queue */);

    /* Now we have in queue the list of transactions to be committed in order. */
  }
    
  DBUG_ASSERT(is_open());
  if (likely(is_open()))                       // Should always be true
  {
    commit_id= (last_in_queue == leader ? 0 : (uint64)leader->thd->query_id);
    DBUG_EXECUTE_IF("binlog_force_commit_id",
      {
        const LEX_CSTRING commit_name= { STRING_WITH_LEN("commit_id") };
        bool null_value;
        user_var_entry *entry=
          (user_var_entry*) my_hash_search(&leader->thd->user_vars,
                                           (uchar*) commit_name.str,
                                           commit_name.length);
        commit_id= entry->val_int(&null_value);
      });
    /*
      Commit every transaction in the queue.

      Note that we are doing this in a different thread than the one running
      the transaction! So we are limited in the operations we can do. In
      particular, we cannot call my_error() on behalf of a transaction, as
      that obtains the THD from thread local storage. Instead, we must set
      current->error and let the thread do the error reporting itself once
      we wake it up.
    */
    for (current= queue; current != NULL; current= current->next)
    {
      set_current_thd(current->thd);
      binlog_cache_mngr *cache_mngr= current->cache_mngr;

      /*
        We already checked before that at least one cache is non-empty; if both
        are empty we would have skipped calling into here.
      */
      DBUG_ASSERT(!cache_mngr->stmt_cache.empty() ||
                  !cache_mngr->trx_cache.empty()  ||
                  current->thd->transaction->xid_state.is_explicit_XA());

      if (unlikely((current->error= write_transaction_or_stmt(current,
                                                              commit_id))))
        current->commit_errno= errno;

      strmake_buf(cache_mngr->last_commit_pos_file, log_file_name);
      commit_offset= my_b_write_tell(&log_file);
      cache_mngr->last_commit_pos_offset= commit_offset;
      if ((cache_mngr->using_xa && cache_mngr->xa_xid) || current->need_unlog)
      {
        /*
          If all storage engines support commit_checkpoint_request(), then we
          do not need to keep track of when this XID is durably committed.
          Instead we will just ask the storage engine to durably commit all its
          XIDs when we rotate a binlog file.
        */
        if (current->need_unlog)
        {
          xid_count++;
          cache_mngr->need_unlog= true;
          cache_mngr->binlog_id= binlog_id;
        }
        else
          cache_mngr->need_unlog= false;

        cache_mngr->delayed_error= false;
      }
    }
    set_current_thd(leader->thd);

    bool synced= 0;
    if (unlikely(flush_and_sync(&synced)))
    {
      for (current= queue; current != NULL; current= current->next)
      {
        if (!current->error)
        {
          current->error= ER_ERROR_ON_WRITE;
          current->commit_errno= errno;
          current->error_cache= NULL;
        }
      }
    }
    else
    {
      bool any_error= false;

      mysql_mutex_assert_not_owner(&LOCK_prepare_ordered);
      mysql_mutex_assert_owner(&LOCK_log);
      mysql_mutex_assert_not_owner(&LOCK_after_binlog_sync);
      mysql_mutex_assert_not_owner(&LOCK_commit_ordered);

      for (current= queue; current != NULL; current= current->next)
      {
#ifdef HAVE_REPLICATION
        if (likely(!current->error) &&
            unlikely(repl_semisync_master.
                     report_binlog_update(current->thd,
                                          current->cache_mngr->
                                          last_commit_pos_file,
                                          current->cache_mngr->
                                          last_commit_pos_offset)))
        {
          current->error= ER_ERROR_ON_WRITE;
          current->commit_errno= -1;
          current->error_cache= NULL;
          any_error= true;
        }
#endif
      }

      /*
        update binlog_end_pos so it can be read by dump thread
        Note: must be _after_ the RUN_HOOK(after_flush) or else
        semi-sync might not have put the transaction into
        it's list before dump-thread tries to send it
      */
      update_binlog_end_pos(commit_offset);

      if (unlikely(any_error))
        sql_print_error("Failed to run 'after_flush' hooks");
    }

    /*
      If any commit_events are Xid_log_event, increase the number of pending
      XIDs in current binlog (it's decreased in ::unlog()). When the count in
      a (not active) binlog file reaches zero, we know that it is no longer
      needed in XA recovery, and we can log a new binlog checkpoint event.
    */
    if (xid_count > 0)
    {
      mark_xids_active(binlog_id, xid_count);
    }

    if (rotate(false, &check_purge))
    {
      /*
        If we fail to rotate, which thread should get the error?
        We give the error to the leader, as any my_error() thrown inside
        rotate() will have been registered for the leader THD.

        However we must not return error from here - that would cause
        ha_commit_trans() to abort and rollback the transaction, which would
        leave an inconsistent state with the transaction committed in the
        binlog but rolled back in the engine.

        Instead set a flag so that we can return error later, from unlog(),
        when the transaction has been safely committed in the engine.
      */
      leader->cache_mngr->delayed_error= true;
      my_error(ER_ERROR_ON_WRITE, MYF(ME_ERROR_LOG), name, errno);
      check_purge= false;
    }
    /* In case of binlog rotate, update the correct current binlog offset. */
    commit_offset= my_b_write_tell(&log_file);
  }

  DEBUG_SYNC(leader->thd, "commit_before_get_LOCK_after_binlog_sync");
  mysql_mutex_lock(&LOCK_after_binlog_sync);
  /*
    We cannot unlock LOCK_log until we have locked LOCK_after_binlog_sync;
    otherwise scheduling could allow the next group commit to run ahead of us,
    messing up the order of commit_ordered() calls. But as soon as
    LOCK_after_binlog_sync is obtained, we can let the next group commit start.
  */
  mysql_mutex_unlock(&LOCK_log);

  DEBUG_SYNC(leader->thd, "commit_after_release_LOCK_log");

  /*
    Loop through threads and run the binlog_sync hook
  */
  {
    mysql_mutex_assert_not_owner(&LOCK_prepare_ordered);
    mysql_mutex_assert_not_owner(&LOCK_log);
    mysql_mutex_assert_owner(&LOCK_after_binlog_sync);
    mysql_mutex_assert_not_owner(&LOCK_commit_ordered);

    bool first __attribute__((unused))= true;
    bool last __attribute__((unused));
    for (current= queue; current != NULL; current= current->next)
    {
      last= current->next == NULL;
#ifdef HAVE_REPLICATION
      if (likely(!current->error))
        current->error=
          repl_semisync_master.wait_after_sync(current->cache_mngr->
                                               last_commit_pos_file,
                                               current->cache_mngr->
                                               last_commit_pos_offset);
#endif
      first= false;
    }
  }

  DEBUG_SYNC(leader->thd, "commit_before_get_LOCK_commit_ordered");

  mysql_mutex_lock(&LOCK_commit_ordered);
  DBUG_EXECUTE_IF("crash_before_engine_commit",
      {
        DBUG_SUICIDE();
      });
  last_commit_pos_offset= commit_offset;

  /*
    Unlock LOCK_after_binlog_sync only *after* LOCK_commit_ordered has been
    acquired so that groups can not reorder for the different stages of
    the group commit procedure.
  */
  mysql_mutex_unlock(&LOCK_after_binlog_sync);
  DEBUG_SYNC(leader->thd, "commit_after_release_LOCK_after_binlog_sync");
  ++num_group_commits;

  if (!opt_optimize_thread_scheduling)
  {
    /*
      If we want to run commit_ordered() each in the transaction's own thread
      context, then we need to mark the queue reserved; we need to finish all
      threads in one group commit before the next group commit can be allowed
      to proceed, and we cannot unlock a simple pthreads mutex in a different
      thread from the one that locked it.
    */

    while (group_commit_queue_busy)
      mysql_cond_wait(&COND_queue_busy, &LOCK_commit_ordered);
    group_commit_queue_busy= TRUE;

    /*
      Set these so parent can run checkpoint_and_purge() in last thread.
      (When using optimized thread scheduling, we run checkpoint_and_purge()
      in this function, so parent does not need to and we need not set these
      values).
    */
    last_in_queue->check_purge= check_purge;
    last_in_queue->binlog_id= binlog_id;

    /* Note that we return with LOCK_commit_ordered locked! */
    DBUG_VOID_RETURN;
  }

  /*
    Wakeup each participant waiting for our group commit, first calling the
    commit_ordered() methods for any transactions doing 2-phase commit.
  */
  current= queue;
  while (current != NULL)
  {
    group_commit_entry *next;

    DEBUG_SYNC(leader->thd, "commit_loop_entry_commit_ordered");
    ++num_commits;
    if (current->cache_mngr->using_xa && likely(!current->error) &&
        DBUG_EVALUATE_IF("skip_commit_ordered", 0, 1))
      run_commit_ordered(current->thd, current->all);
    current->thd->wakeup_subsequent_commits(current->error);

    /*
      Careful not to access current->next after waking up the other thread! As
      it may change immediately after wakeup.
    */
    next= current->next;
    if (current != leader)                      // Don't wake up ourself
    {
      if (current->queued_by_other)
        current->thd->wait_for_commit_ptr->wakeup(current->error);
      else
        current->thd->signal_wakeup_ready();
    }
    current= next;
  }
  DEBUG_SYNC(leader->thd, "commit_after_group_run_commit_ordered");
  mysql_mutex_unlock(&LOCK_commit_ordered);
  DEBUG_SYNC(leader->thd, "commit_after_group_release_commit_ordered");

  if (check_purge)
    checkpoint_and_purge(binlog_id);

  DBUG_VOID_RETURN;
}


int
MYSQL_BIN_LOG::write_transaction_or_stmt(group_commit_entry *entry,
                                         uint64 commit_id)
{
  binlog_cache_mngr *mngr= entry->cache_mngr;
  DBUG_ENTER("MYSQL_BIN_LOG::write_transaction_or_stmt");

  if (write_gtid_event(entry->thd, is_prepared_xa(entry->thd),
                       entry->using_trx_cache, commit_id))
    DBUG_RETURN(ER_ERROR_ON_WRITE);

  if (entry->using_stmt_cache && !mngr->stmt_cache.empty() &&
      write_cache(entry->thd, mngr->get_binlog_cache_log(FALSE)))
  {
    entry->error_cache= &mngr->stmt_cache.cache_log;
    DBUG_RETURN(ER_ERROR_ON_WRITE);
  }

  if (entry->using_trx_cache && !mngr->trx_cache.empty())
  {
    DBUG_EXECUTE_IF("crash_before_writing_xid",
                    {
                      if ((write_cache(entry->thd,
                                       mngr->get_binlog_cache_log(TRUE))))
                        DBUG_PRINT("info", ("error writing binlog cache"));
                      else
                        flush_and_sync(0);

                      DBUG_PRINT("info", ("crashing before writing xid"));
                      DBUG_SUICIDE();
                    });

    if (write_cache(entry->thd, mngr->get_binlog_cache_log(TRUE)))
    {
      entry->error_cache= &mngr->trx_cache.cache_log;
      DBUG_RETURN(ER_ERROR_ON_WRITE);
    }
  }

  DBUG_EXECUTE_IF("inject_error_writing_xid",
                  {
                    entry->error_cache= NULL;
                    errno= 28;
                    DBUG_RETURN(ER_ERROR_ON_WRITE);
                  });

  if (write_event(entry->end_event))
  {
    entry->error_cache= NULL;
    DBUG_RETURN(ER_ERROR_ON_WRITE);
  }
  status_var_add(entry->thd->status_var.binlog_bytes_written,
                 entry->end_event->data_written);

  if (entry->incident_event)
  {
    if (write_event(entry->incident_event))
    {
      entry->error_cache= NULL;
      DBUG_RETURN(ER_ERROR_ON_WRITE);
    }
  }

  if (unlikely(mngr->get_binlog_cache_log(FALSE)->error))
  {
    entry->error_cache= &mngr->stmt_cache.cache_log;
    DBUG_RETURN(ER_ERROR_ON_WRITE);
  }
  if (unlikely(mngr->get_binlog_cache_log(TRUE)->error))  // Error on read
  {
    entry->error_cache= &mngr->trx_cache.cache_log;
    DBUG_RETURN(ER_ERROR_ON_WRITE);
  }

  DBUG_RETURN(0);
}


/*
  Wait for sufficient commits to queue up for group commit, according to the
  values of binlog_commit_wait_count and binlog_commit_wait_usec.

  Note that this function may release and re-acquire LOCK_log and
  LOCK_prepare_ordered if it needs to wait.
*/

void
MYSQL_BIN_LOG::wait_for_sufficient_commits()
{
  size_t count;
  group_commit_entry *e;
  group_commit_entry *last_head;
  struct timespec wait_until;

  mysql_mutex_assert_owner(&LOCK_log);
  mysql_mutex_assert_owner(&LOCK_prepare_ordered);

  for (e= last_head= group_commit_queue, count= 0; e; e= e->next)
  {
    if (++count >= opt_binlog_commit_wait_count)
    {
      group_commit_trigger_count++;
      return;
    }
    if (unlikely(e->thd->has_waiter))
    {
      group_commit_trigger_lock_wait++;
      return;
    }
  }

  mysql_mutex_unlock(&LOCK_log);
  set_timespec_nsec(wait_until, (ulonglong)1000*opt_binlog_commit_wait_usec);

  for (;;)
  {
    int err;
    group_commit_entry *head;

    err= mysql_cond_timedwait(&COND_prepare_ordered, &LOCK_prepare_ordered,
                              &wait_until);
    if (err == ETIMEDOUT)
    {
      group_commit_trigger_timeout++;
      break;
    }
    if (unlikely(last_head->thd->has_waiter))
    {
      group_commit_trigger_lock_wait++;
      break;
    }
    head= group_commit_queue;
    for (e= head; e && e != last_head; e= e->next)
    {
      ++count;
      if (unlikely(e->thd->has_waiter))
      {
        group_commit_trigger_lock_wait++;
        goto after_loop;
      }
    }
    if (count >= opt_binlog_commit_wait_count)
    {
      group_commit_trigger_count++;
      break;
    }
    last_head= head;
  }
after_loop:

  /*
    We must not wait for LOCK_log while holding LOCK_prepare_ordered.
    LOCK_log can be held for long periods (eg. we do I/O under it), while
    LOCK_prepare_ordered must only be held for short periods.

    In addition, waiting for LOCK_log while holding LOCK_prepare_ordered would
    violate locking order of LOCK_log-before-LOCK_prepare_ordered. This could
    cause SAFEMUTEX warnings (even if it cannot actually deadlock with current
    code, as there can be at most one group commit leader thread at a time).

    So release and re-acquire LOCK_prepare_ordered if we need to wait for the
    LOCK_log.
  */
  if (mysql_mutex_trylock(&LOCK_log))
  {
    mysql_mutex_unlock(&LOCK_prepare_ordered);
    mysql_mutex_lock(&LOCK_log);
    mysql_mutex_lock(&LOCK_prepare_ordered);
  }
}


void
MYSQL_BIN_LOG::binlog_trigger_immediate_group_commit()
{
  group_commit_entry *head;
  mysql_mutex_assert_owner(&LOCK_prepare_ordered);
  head= group_commit_queue;
  if (head)
  {
    head->thd->has_waiter= true;
    mysql_cond_signal(&COND_prepare_ordered);
  }
}


/*
  This function is called when a transaction T1 goes to wait for another
  transaction T2. It is used to cut short any binlog group commit delay from
  --binlog-commit-wait-count in the case where another transaction is stalled
  on the wait due to conflicting row locks.

  If T2 is already ready to group commit, any waiting group commit will be
  signalled to proceed immediately. Otherwise, a flag will be set in T2, and
  when T2 later becomes ready, immediate group commit will be triggered.
*/
void
binlog_report_wait_for(THD *thd1, THD *thd2)
{
  if (opt_binlog_commit_wait_count == 0)
    return;
  mysql_mutex_lock(&LOCK_prepare_ordered);
  thd2->has_waiter= true;
  if (thd2->waiting_on_group_commit)
    mysql_bin_log.binlog_trigger_immediate_group_commit();
  mysql_mutex_unlock(&LOCK_prepare_ordered);
}


/**
  Wait until we get a signal that the relay log has been updated.

  @param thd		Thread variable

  @note
    One must have a lock on LOCK_log before calling this function.
    This lock will be released before return! That's required by
    THD::enter_cond() (see NOTES in sql_class.h).
*/

void MYSQL_BIN_LOG::wait_for_update_relay_log(THD* thd)
{
  PSI_stage_info old_stage;
  DBUG_ENTER("wait_for_update_relay_log");

  mysql_mutex_assert_owner(&LOCK_log);
  thd->ENTER_COND(&COND_relay_log_updated, &LOCK_log,
                  &stage_slave_has_read_all_relay_log,
                  &old_stage);
  mysql_cond_wait(&COND_relay_log_updated, &LOCK_log);
  thd->EXIT_COND(&old_stage);
  DBUG_VOID_RETURN;
}

/**
  Wait until we get a signal that the binary log has been updated.
  Applies to master only.
     
  NOTES
  @param[in] thd        a THD struct
  @param[in] timeout    a pointer to a timespec;
                        NULL means to wait w/o timeout.
  @retval    0          if got signalled on update
  @retval    non-0      if wait timeout elapsed
  @note
    LOCK_log must be taken before calling this function.
    LOCK_log is being released while the thread is waiting.
    LOCK_log is released by the caller.
*/

int MYSQL_BIN_LOG::wait_for_update_binlog_end_pos(THD* thd,
                                                  struct timespec *timeout)
{
  int ret= 0;
  DBUG_ENTER("wait_for_update_binlog_end_pos");

  thd_wait_begin(thd, THD_WAIT_BINLOG);
  mysql_mutex_assert_owner(get_binlog_end_pos_lock());
  if (!timeout)
    mysql_cond_wait(&COND_bin_log_updated, get_binlog_end_pos_lock());
  else
    ret= mysql_cond_timedwait(&COND_bin_log_updated, get_binlog_end_pos_lock(),
                              timeout);
  thd_wait_end(thd);
  DBUG_RETURN(ret);
}


/**
  Close the log file.

  @param exiting     Bitmask for one or more of the following bits:
          - LOG_CLOSE_INDEX : if we should close the index file
          - LOG_CLOSE_TO_BE_OPENED : if we intend to call open
                                     at once after close.
          - LOG_CLOSE_STOP_EVENT : write a 'stop' event to the log
          - LOG_CLOSE_DELAYED_CLOSE : do not yet close the file and clear the
                                      LOG_EVENT_BINLOG_IN_USE_F flag

  @note
    One can do an open on the object at once after doing a close.
    The internal structures are not freed until cleanup() is called
*/

void MYSQL_BIN_LOG::close(uint exiting)
{					// One can't set log_type here!
  bool failed_to_save_state= false;
  DBUG_ENTER("MYSQL_BIN_LOG::close");
  DBUG_PRINT("enter",("exiting: %d", (int) exiting));

  mysql_mutex_assert_owner(&LOCK_log);

  if (log_state == LOG_OPENED)
  {
    DBUG_ASSERT(log_type == LOG_BIN);
#ifdef HAVE_REPLICATION
    if (exiting & LOG_CLOSE_STOP_EVENT)
    {
      Stop_log_event s;
      // the checksumming rule for relay-log case is similar to Rotate
        s.checksum_alg= is_relay_log ? relay_log_checksum_alg
                                     : (enum_binlog_checksum_alg)binlog_checksum_options;
      DBUG_ASSERT(!is_relay_log ||
                  relay_log_checksum_alg != BINLOG_CHECKSUM_ALG_UNDEF);
      write_event(&s);
      bytes_written+= s.data_written;
      flush_io_cache(&log_file);
      update_binlog_end_pos();

      /*
        When we shut down server, write out the binlog state to a separate
        file so we do not have to scan an entire binlog file to recover it
        at next server start.

        Note that this must be written and synced to disk before marking the
        last binlog file as "not crashed".
      */
      if (!is_relay_log && write_state_to_file())
      {
        sql_print_error("Failed to save binlog GTID state during shutdown. "
                        "Binlog will be marked as crashed, so that crash "
                        "recovery can recover the state at next server "
                        "startup.");
        /*
          Leave binlog file marked as crashed, so we can recover state by
          scanning it now that we failed to write out the state properly.
        */
        failed_to_save_state= true;
      }
    }
#endif /* HAVE_REPLICATION */

    /* don't pwrite in a file opened with O_APPEND - it doesn't work */
    if (log_file.type == WRITE_CACHE && !(exiting & LOG_CLOSE_DELAYED_CLOSE))
    {
      my_off_t org_position= mysql_file_tell(log_file.file, MYF(0));
      if (!failed_to_save_state)
        clear_inuse_flag_when_closing(log_file.file);
      /*
        Restore position so that anything we have in the IO_cache is written
        to the correct position.
        We need the seek here, as mysql_file_pwrite() is not guaranteed to keep the
        original position on system that doesn't support pwrite().
      */
      mysql_file_seek(log_file.file, org_position, MY_SEEK_SET, MYF(0));
    }

    /* this will cleanup IO_CACHE, sync and close the file */
    MYSQL_LOG::close(exiting);
  }

  /*
    The following test is needed even if is_open() is not set, as we may have
    called a not complete close earlier and the index file is still open.
  */

  if ((exiting & LOG_CLOSE_INDEX) && my_b_inited(&index_file))
  {
    end_io_cache(&index_file);
    if (unlikely(mysql_file_close(index_file.file, MYF(0)) < 0) &&
        ! write_error)
    {
      write_error= 1;
      sql_print_error(ER_DEFAULT(ER_ERROR_ON_WRITE), index_file_name, errno);
    }
  }
  log_state= (exiting & LOG_CLOSE_TO_BE_OPENED) ? LOG_TO_BE_OPENED : LOG_CLOSED;
  my_free(name);
  name= NULL;
  DBUG_VOID_RETURN;
}


/*
  Clear the LOG_EVENT_BINLOG_IN_USE_F; this marks the binlog file as cleanly
  closed and not needing crash recovery.
*/
void MYSQL_BIN_LOG::clear_inuse_flag_when_closing(File file)
{
  my_off_t offset= BIN_LOG_HEADER_SIZE + FLAGS_OFFSET;
  uchar flags= 0;            // clearing LOG_EVENT_BINLOG_IN_USE_F
  mysql_file_pwrite(file, &flags, 1, offset, MYF(0));
}


void MYSQL_BIN_LOG::set_max_size(ulong max_size_arg)
{
  /*
    We need to take locks, otherwise this may happen:
    new_file() is called, calls open(old_max_size), then before open() starts,
    set_max_size() sets max_size to max_size_arg, then open() starts and
    uses the old_max_size argument, so max_size_arg has been overwritten and
    it's like if the SET command was never run.
  */
  DBUG_ENTER("MYSQL_BIN_LOG::set_max_size");
  mysql_mutex_lock(&LOCK_log);
  if (is_open())
    max_size= max_size_arg;
  mysql_mutex_unlock(&LOCK_log);
  DBUG_VOID_RETURN;
}


/**
  Check if a string is a valid number.

  @param str			String to test
  @param res			Store value here
  @param allow_wildcards	Set to 1 if we should ignore '%' and '_'

  @note
    For the moment the allow_wildcards argument is not used
    Should be move to some other file.

  @retval
    1	String is a number
  @retval
    0	String is not a number
*/

static bool test_if_number(const char *str, ulong *res, bool allow_wildcards)
{
  int flag;
  const char *start;
  DBUG_ENTER("test_if_number");

  flag=0; start=str;
  while (*str++ == ' ') ;
  if (*--str == '-' || *str == '+')
    str++;
  while (my_isdigit(files_charset_info,*str) ||
	 (allow_wildcards && (*str == wild_many || *str == wild_one)))
  {
    flag=1;
    str++;
  }
  if (*str == '.')
  {
    for (str++ ;
	 my_isdigit(files_charset_info,*str) ||
	   (allow_wildcards && (*str == wild_many || *str == wild_one)) ;
	 str++, flag=1) ;
  }
  if (*str != 0 || flag == 0)
    DBUG_RETURN(0);
  if (res)
    *res=atol(start);
  DBUG_RETURN(1);			/* Number ok */
} /* test_if_number */


void sql_perror(const char *message)
{
#if defined(_WIN32)
  char* buf;
  DWORD dw= GetLastError();
  if (FormatMessage(FORMAT_MESSAGE_ALLOCATE_BUFFER |  FORMAT_MESSAGE_FROM_SYSTEM |
        FORMAT_MESSAGE_IGNORE_INSERTS,  NULL, dw,
        MAKELANGID(LANG_NEUTRAL, SUBLANG_DEFAULT), (LPSTR)&buf, 0, NULL ) > 0)
  {
    sql_print_error("%s: %s",message, buf);
    LocalFree((HLOCAL)buf);
  }
  else
  {
    sql_print_error("%s", message);
  }
#elif defined(HAVE_STRERROR)
  sql_print_error("%s: %s",message, strerror(errno));
#else 
  perror(message);
#endif
}


/*
  Change the file associated with two output streams. Used to
  redirect stdout and stderr to a file. The streams are reopened
  only for appending (writing at end of file).
*/
bool reopen_fstreams(const char *filename, FILE *outstream, FILE *errstream)
{
  if ((outstream && !my_freopen(filename, "a", outstream)) ||
      (errstream && !my_freopen(filename, "a", errstream)))
  {
    my_error(ER_CANT_CREATE_FILE, MYF(0), filename, errno);
    return TRUE;
  }

  /* The error stream must be unbuffered. */
  if (errstream)
    setbuf(errstream, NULL);

  return FALSE;
}


/*
  Unfortunately, there seems to be no good way
  to restore the original streams upon failure.
*/
static bool redirect_std_streams(const char *file)
{
  if (reopen_fstreams(file, stdout, stderr))
    return TRUE;

  setbuf(stderr, NULL);
  return FALSE;
}


bool flush_error_log()
{
  bool result= 0;
  if (opt_error_log)
  {
    mysql_mutex_lock(&LOCK_error_log);
    if (redirect_std_streams(log_error_file))
      result= 1;
    mysql_mutex_unlock(&LOCK_error_log);
  }
  return result;
}

#ifdef _WIN32
struct eventlog_source
{
  HANDLE handle;
  eventlog_source()
  {
    setup_windows_event_source();
    handle = RegisterEventSource(NULL, "MariaDB");
  }

  ~eventlog_source()
  {
    if (handle)
      DeregisterEventSource(handle);
  }
};

static eventlog_source eventlog;

static void print_buffer_to_nt_eventlog(enum loglevel level, char *buff,
                                        size_t length, size_t buffLen)
{
  HANDLE event= eventlog.handle;
  char   *buffptr= buff;
  DBUG_ENTER("print_buffer_to_nt_eventlog");

  /* Add ending CR/LF's to string, overwrite last chars if necessary */
  strmov(buffptr+MY_MIN(length, buffLen-5), "\r\n\r\n");

  if (event)
  {
    switch (level) {
      case ERROR_LEVEL:
        ReportEvent(event, EVENTLOG_ERROR_TYPE, 0, MSG_DEFAULT, NULL, 1, 0,
                    (LPCSTR*)&buffptr, NULL);
        break;
      case WARNING_LEVEL:
        ReportEvent(event, EVENTLOG_WARNING_TYPE, 0, MSG_DEFAULT, NULL, 1, 0,
                    (LPCSTR*) &buffptr, NULL);
        break;
      case INFORMATION_LEVEL:
        ReportEvent(event, EVENTLOG_INFORMATION_TYPE, 0, MSG_DEFAULT, NULL, 1,
                    0, (LPCSTR*) &buffptr, NULL);
        break;
    }
  }

  DBUG_VOID_RETURN;
}
#endif /* _WIN32 */


#ifndef EMBEDDED_LIBRARY
static void print_buffer_to_file(enum loglevel level, const char *buffer,
                                 size_t length)
{
  time_t skr;
  struct tm tm_tmp;
  struct tm *start;
  THD *thd= 0;
  size_t tag_length= 0;
  char tag[NAME_LEN];
  DBUG_ENTER("print_buffer_to_file");
  DBUG_PRINT("enter",("buffer: %s", buffer));

  if (mysqld_server_initialized && (thd= current_thd))
  {
    if (thd->connection_name.length)
    {
      /*
        Add tag for slaves so that the user can see from which connection
        the error originates.
      */
      tag_length= my_snprintf(tag, sizeof(tag),
                              ER_THD(thd, ER_MASTER_LOG_PREFIX),
                              (int) thd->connection_name.length,
                              thd->connection_name.str);
    }
  }

  mysql_mutex_lock(&LOCK_error_log);

  skr= my_time(0);
  localtime_r(&skr, &tm_tmp);
  start=&tm_tmp;

  fprintf(stderr, "%d-%02d-%02d %2d:%02d:%02d %lu [%s] %.*s%.*s\n",
          start->tm_year + 1900,
          start->tm_mon+1,
          start->tm_mday,
          start->tm_hour,
          start->tm_min,
          start->tm_sec,
          (unsigned long) (thd ? thd->thread_id : 0),
          (level == ERROR_LEVEL ? "ERROR" : level == WARNING_LEVEL ?
           "Warning" : "Note"),
          (int) tag_length, tag,
          (int) length, buffer);

  fflush(stderr);

  mysql_mutex_unlock(&LOCK_error_log);
  DBUG_VOID_RETURN;
}

/**
  Prints a printf style message to the error log and, under NT, to the
  Windows event log.

  This function prints the message into a buffer and then sends that buffer
  to other functions to write that message to other logging sources.

  @param level          The level of the msg significance
  @param format         Printf style format of message
  @param args           va_list list of arguments for the message

  @returns
    The function always returns 0. The return value is present in the
    signature to be compatible with other logging routines, which could
    return an error (e.g. logging to the log tables)
*/
int vprint_msg_to_log(enum loglevel level, const char *format, va_list args)
{
  char   buff[1024];
  size_t length;
  DBUG_ENTER("vprint_msg_to_log");

  length= my_vsnprintf(buff, sizeof(buff), format, args);
  print_buffer_to_file(level, buff, length);

#ifdef _WIN32
  print_buffer_to_nt_eventlog(level, buff, length, sizeof(buff));
#endif

  DBUG_RETURN(0);
}
#endif /* EMBEDDED_LIBRARY */


void sql_print_error(const char *format, ...) 
{
  va_list args;
  DBUG_ENTER("sql_print_error");

  va_start(args, format);
  error_log_print(ERROR_LEVEL, format, args);
  va_end(args);

  DBUG_VOID_RETURN;
}


void sql_print_warning(const char *format, ...) 
{
  va_list args;
  DBUG_ENTER("sql_print_warning");

  va_start(args, format);
  error_log_print(WARNING_LEVEL, format, args);
  va_end(args);

  DBUG_VOID_RETURN;
}


void sql_print_information(const char *format, ...) 
{
  va_list args;
  DBUG_ENTER("sql_print_information");

  va_start(args, format);
  sql_print_information_v(format, args);
  va_end(args);

  DBUG_VOID_RETURN;
}

void sql_print_information_v(const char *format, va_list ap)
{
  if (disable_log_notes)
    return;                 // Skip notes during start/shutdown

  error_log_print(INFORMATION_LEVEL, format, ap);
}

void
TC_LOG::run_prepare_ordered(THD *thd, bool all)
{
  Ha_trx_info *ha_info=
    all ? thd->transaction->all.ha_list : thd->transaction->stmt.ha_list;

  mysql_mutex_assert_owner(&LOCK_prepare_ordered);
  for (; ha_info; ha_info= ha_info->next())
  {
    handlerton *ht= ha_info->ht();
    if (!ht->prepare_ordered)
      continue;
    ht->prepare_ordered(ht, thd, all);
  }
}


void
TC_LOG::run_commit_ordered(THD *thd, bool all)
{
  Ha_trx_info *ha_info=
    all ? thd->transaction->all.ha_list : thd->transaction->stmt.ha_list;

  mysql_mutex_assert_owner(&LOCK_commit_ordered);
  for (; ha_info; ha_info= ha_info->next())
  {
    handlerton *ht= ha_info->ht();
    if (!ht->commit_ordered)
      continue;
    ht->commit_ordered(ht, thd, all);
    DEBUG_SYNC(thd, "commit_after_run_commit_ordered");
  }
}


int TC_LOG_MMAP::log_and_order(THD *thd, my_xid xid, bool all,
                               bool need_prepare_ordered,
                               bool need_commit_ordered)
{
  int cookie;
  struct commit_entry entry;
  bool UNINIT_VAR(is_group_commit_leader);

  if (need_prepare_ordered)
  {
    mysql_mutex_lock(&LOCK_prepare_ordered);
    run_prepare_ordered(thd, all);
    if (need_commit_ordered)
    {
      /*
        Must put us in queue so we can run_commit_ordered() in same sequence
        as we did run_prepare_ordered().
      */
      thd->clear_wakeup_ready();
      entry.thd= thd;
      commit_entry *previous_queue= commit_ordered_queue;
      entry.next= previous_queue;
      commit_ordered_queue= &entry;
      is_group_commit_leader= (previous_queue == NULL);
    }
    mysql_mutex_unlock(&LOCK_prepare_ordered);
  }

  if (thd->wait_for_prior_commit())
    return 0;

  cookie= 0;
  if (xid)
    cookie= log_one_transaction(xid);

  if (need_commit_ordered)
  {
    if (need_prepare_ordered)
    {
      /*
        We did the run_prepare_ordered() serialised, then ran the log_xid() in
        parallel. Now we have to do run_commit_ordered() serialised in the
        same sequence as run_prepare_ordered().

        We do this starting from the head of the queue, each thread doing
        run_commit_ordered() and signalling the next in queue.
      */
      if (is_group_commit_leader)
      {
        /* The first in queue starts the ball rolling. */
        mysql_mutex_lock(&LOCK_prepare_ordered);
        while (commit_ordered_queue_busy)
          mysql_cond_wait(&COND_queue_busy, &LOCK_prepare_ordered);
        commit_entry *queue= commit_ordered_queue;
        commit_ordered_queue= NULL;
        /*
          Mark the queue busy while we bounce it from one thread to the
          next.
        */
        commit_ordered_queue_busy= true;
        mysql_mutex_unlock(&LOCK_prepare_ordered);

        /* Reverse the queue list so we get correct order. */
        commit_entry *prev= NULL;
        while (queue)
        {
          commit_entry *next= queue->next;
          queue->next= prev;
          prev= queue;
          queue= next;
        }
        DBUG_ASSERT(prev == &entry);
        DBUG_ASSERT(prev->thd == thd);
      }
      else
      {
        /* Not first in queue; just wait until previous thread wakes us up. */
        thd->wait_for_wakeup_ready();
      }
    }

    /* Only run commit_ordered() if log_xid was successful. */
    if (cookie)
    {
      mysql_mutex_lock(&LOCK_commit_ordered);
      run_commit_ordered(thd, all);
      mysql_mutex_unlock(&LOCK_commit_ordered);
    }

    if (need_prepare_ordered)
    {
      commit_entry *next= entry.next;
      if (next)
      {
        next->thd->signal_wakeup_ready();
      }
      else
      {
        mysql_mutex_lock(&LOCK_prepare_ordered);
        commit_ordered_queue_busy= false;
        mysql_cond_signal(&COND_queue_busy);
        mysql_mutex_unlock(&LOCK_prepare_ordered);
      }
    }
  }

  return cookie;
}


/********* transaction coordinator log for 2pc - mmap() based solution *******/

/*
  the log consists of a file, mapped to memory.
  file is divided into pages of tc_log_page_size size.
  (usable size of the first page is smaller because of the log header)
  there is a PAGE control structure for each page
  each page (or rather its PAGE control structure) can be in one of
  the three states - active, syncing, pool.
  there could be only one page in the active or syncing state,
  but many in pool - pool is a fifo queue.
  the usual lifecycle of a page is pool->active->syncing->pool.
  the "active" page is a page where new xid's are logged.
  the page stays active as long as the syncing slot is taken.
  the "syncing" page is being synced to disk. no new xid can be added to it.
  when the syncing is done the page is moved to a pool and an active page
  becomes "syncing".

  the result of such an architecture is a natural "commit grouping" -
  If commits are coming faster than the system can sync, they do not
  stall. Instead, all commits that came since the last sync are
  logged to the same "active" page, and they all are synced with the next -
  one - sync. Thus, thought individual commits are delayed, throughput
  is not decreasing.

  when an xid is added to an active page, the thread of this xid waits
  for a page's condition until the page is synced. when syncing slot
  becomes vacant one of these waiters is awaken to take care of syncing.
  it syncs the page and signals all waiters that the page is synced.
  PAGE::waiters is used to count these waiters, and a page may never
  become active again until waiters==0 (that is all waiters from the
  previous sync have noticed that the sync was completed)

  note, that the page becomes "dirty" and has to be synced only when a
  new xid is added into it. Removing a xid from a page does not make it
  dirty - we don't sync xid removals to disk.
*/

ulong tc_log_page_waits= 0;

#ifdef HAVE_MMAP

#define TC_LOG_HEADER_SIZE (sizeof(tc_log_magic)+1)

static const uchar tc_log_magic[]={(uchar) 254, 0x23, 0x05, 0x74};

ulong opt_tc_log_size;
ulong tc_log_max_pages_used=0, tc_log_page_size=0, tc_log_cur_pages_used=0;

int TC_LOG_MMAP::open(const char *opt_name)
{
  uint i;
  bool crashed=FALSE;
  PAGE *pg;

  DBUG_ASSERT(total_ha_2pc > 1);
  DBUG_ASSERT(opt_name);
  DBUG_ASSERT(opt_name[0]);

  tc_log_page_size= my_getpagesize();

  fn_format(logname,opt_name,mysql_data_home,"",MY_UNPACK_FILENAME);
  if ((fd= mysql_file_open(key_file_tclog, logname, O_RDWR | O_CLOEXEC, MYF(0))) < 0)
  {
    if (my_errno != ENOENT)
      goto err;
    if (using_heuristic_recover())
      return 1;
    if ((fd= mysql_file_create(key_file_tclog, logname, CREATE_MODE,
                               O_RDWR | O_CLOEXEC, MYF(MY_WME))) < 0)
      goto err;
    inited=1;
    file_length= opt_tc_log_size;
    if (mysql_file_chsize(fd, file_length, 0, MYF(MY_WME)))
      goto err;
  }
  else
  {
    inited= 1;
    crashed= TRUE;
    sql_print_information("Recovering after a crash using %s", opt_name);
    if (tc_heuristic_recover)
    {
      sql_print_error("Cannot perform automatic crash recovery when "
                      "--tc-heuristic-recover is used");
      goto err;
    }
    file_length= mysql_file_seek(fd, 0L, MY_SEEK_END, MYF(MY_WME+MY_FAE));
    if (file_length == MY_FILEPOS_ERROR || file_length % tc_log_page_size)
      goto err;
  }

  data= (uchar *)my_mmap(0, (size_t)file_length, PROT_READ|PROT_WRITE,
                        MAP_NOSYNC|MAP_SHARED, fd, 0);
  if (data == MAP_FAILED)
  {
    my_errno=errno;
    goto err;
  }
  inited=2;

  npages=(uint)file_length/tc_log_page_size;
  if (npages < 3)             // to guarantee non-empty pool
    goto err;
  if (!(pages=(PAGE *)my_malloc(key_memory_TC_LOG_MMAP_pages,
                                npages*sizeof(PAGE), MYF(MY_WME|MY_ZEROFILL))))
    goto err;
  inited=3;
  for (pg=pages, i=0; i < npages; i++, pg++)
  {
    pg->next=pg+1;
    pg->waiters=0;
    pg->state=PS_POOL;
    mysql_mutex_init(key_PAGE_lock, &pg->lock, MY_MUTEX_INIT_FAST);
    mysql_cond_init(key_PAGE_cond, &pg->cond, 0);
    pg->ptr= pg->start=(my_xid *)(data + i*tc_log_page_size);
    pg->size=pg->free=tc_log_page_size/sizeof(my_xid);
    pg->end=pg->start + pg->size;
  }
  pages[0].size=pages[0].free=
                (tc_log_page_size-TC_LOG_HEADER_SIZE)/sizeof(my_xid);
  pages[0].start=pages[0].end-pages[0].size;
  pages[npages-1].next=0;
  inited=4;

  if (crashed && recover())
      goto err;

  memcpy(data, tc_log_magic, sizeof(tc_log_magic));
  data[sizeof(tc_log_magic)]= (uchar)total_ha_2pc;
  my_msync(fd, data, tc_log_page_size, MS_SYNC);
  inited=5;

  mysql_mutex_init(key_LOCK_sync, &LOCK_sync, MY_MUTEX_INIT_FAST);
  mysql_mutex_init(key_LOCK_active, &LOCK_active, MY_MUTEX_INIT_FAST);
  mysql_mutex_init(key_LOCK_pool, &LOCK_pool, MY_MUTEX_INIT_FAST);
  mysql_mutex_init(key_LOCK_pending_checkpoint, &LOCK_pending_checkpoint,
                   MY_MUTEX_INIT_FAST);
  mysql_cond_init(key_COND_active, &COND_active, 0);
  mysql_cond_init(key_COND_pool, &COND_pool, 0);
  mysql_cond_init(key_TC_LOG_MMAP_COND_queue_busy, &COND_queue_busy, 0);

  inited=6;

  syncing= 0;
  active=pages;
  DBUG_ASSERT(npages >= 2);
  pool=pages+1;
  pool_last_ptr= &((pages+npages-1)->next);
  commit_ordered_queue= NULL;
  commit_ordered_queue_busy= false;

  return 0;

err:
  close();
  return 1;
}

/**
  there is no active page, let's got one from the pool.

  Two strategies here:
    -# take the first from the pool
    -# if there're waiters - take the one with the most free space.

  @todo
    page merging. try to allocate adjacent page first,
    so that they can be flushed both in one sync
*/

void TC_LOG_MMAP::get_active_from_pool()
{
  PAGE **p, **best_p=0;
  int best_free;

  mysql_mutex_lock(&LOCK_pool);

  do
  {
    best_p= p= &pool;
    if ((*p)->waiters == 0 && (*p)->free > 0) // can the first page be used ?
      break;                                  // yes - take it.

    best_free=0;            // no - trying second strategy
    for (p=&(*p)->next; *p; p=&(*p)->next)
    {
      if ((*p)->waiters == 0 && (*p)->free > best_free)
      {
        best_free=(*p)->free;
        best_p=p;
      }
    }
  }
  while ((*best_p == 0 || best_free == 0) && overflow());

  mysql_mutex_assert_owner(&LOCK_active);
  active=*best_p;

  /* Unlink the page from the pool. */
  if (!(*best_p)->next)
    pool_last_ptr= best_p;
  *best_p=(*best_p)->next;
  mysql_mutex_unlock(&LOCK_pool);

  mysql_mutex_lock(&active->lock);
  if (active->free == active->size) // we've chosen an empty page
  {
    tc_log_cur_pages_used++;
    set_if_bigger(tc_log_max_pages_used, tc_log_cur_pages_used);
  }
}

/**
  @todo
  perhaps, increase log size ?
*/
int TC_LOG_MMAP::overflow()
{
  /*
    simple overflow handling - just wait
    TODO perhaps, increase log size ?
    let's check the behaviour of tc_log_page_waits first
  */
  tc_log_page_waits++;
  mysql_cond_wait(&COND_pool, &LOCK_pool);
  return 1; // always return 1
}

/**
  Record that transaction XID is committed on the persistent storage.

    This function is called in the middle of two-phase commit:
    First all resources prepare the transaction, then tc_log->log() is called,
    then all resources commit the transaction, then tc_log->unlog() is called.

    All access to active page is serialized but it's not a problem, as
    we're assuming that fsync() will be a main bottleneck.
    That is, parallelizing writes to log pages we'll decrease number of
    threads waiting for a page, but then all these threads will be waiting
    for a fsync() anyway

   If tc_log == MYSQL_LOG then tc_log writes transaction to binlog and
   records XID in a special Xid_log_event.
   If tc_log = TC_LOG_MMAP then xid is written in a special memory-mapped
   log.

  @retval
    0  - error
  @retval
    \# - otherwise, "cookie", a number that will be passed as an argument
    to unlog() call. tc_log can define it any way it wants,
    and use for whatever purposes. TC_LOG_MMAP sets it
    to the position in memory where xid was logged to.
*/

int TC_LOG_MMAP::log_one_transaction(my_xid xid)
{
  int err;
  PAGE *p;
  ulong cookie;

  mysql_mutex_lock(&LOCK_active);

  /*
    if the active page is full - just wait...
    frankly speaking, active->free here accessed outside of mutex
    protection, but it's safe, because it only means we may miss an
    unlog() for the active page, and we're not waiting for it here -
    unlog() does not signal COND_active.
  */
  while (unlikely(active && active->free == 0))
    mysql_cond_wait(&COND_active, &LOCK_active);

  /* no active page ? take one from the pool */
  if (active == 0)
    get_active_from_pool();
  else
    mysql_mutex_lock(&active->lock);

  p=active;

  /*
    p->free is always > 0 here because to decrease it one needs
    to take p->lock and before it one needs to take LOCK_active.
    But checked that active->free > 0 under LOCK_active and
    haven't release it ever since
  */

  /* searching for an empty slot */
  while (*p->ptr)
  {
    p->ptr++;
    DBUG_ASSERT(p->ptr < p->end);               // because p->free > 0
  }

  /* found! store xid there and mark the page dirty */
  cookie= (ulong)((uchar *)p->ptr - data);      // can never be zero
  *p->ptr++= xid;
  p->free--;
  p->state= PS_DIRTY;
  mysql_mutex_unlock(&p->lock);

  mysql_mutex_lock(&LOCK_sync);
  if (syncing)
  {                                          // somebody's syncing. let's wait
    mysql_mutex_unlock(&LOCK_active);
    mysql_mutex_lock(&p->lock);
    p->waiters++;
    while (p->state == PS_DIRTY && syncing)
    {
      mysql_mutex_unlock(&p->lock);
      mysql_cond_wait(&p->cond, &LOCK_sync);
      mysql_mutex_lock(&p->lock);
    }
    p->waiters--;
    err= p->state == PS_ERROR;
    if (p->state != PS_DIRTY)                   // page was synced
    {
      mysql_mutex_unlock(&LOCK_sync);
      if (p->waiters == 0)
        mysql_cond_signal(&COND_pool);     // in case somebody's waiting
      mysql_mutex_unlock(&p->lock);
      goto done;                             // we're done
    }
    DBUG_ASSERT(!syncing);
    mysql_mutex_unlock(&p->lock);
    syncing = p;
    mysql_mutex_unlock(&LOCK_sync);

    mysql_mutex_lock(&LOCK_active);
    active=0;                                  // page is not active anymore
    mysql_cond_broadcast(&COND_active);
    mysql_mutex_unlock(&LOCK_active);
  }
  else
  {
    syncing = p;                               // place is vacant - take it
    mysql_mutex_unlock(&LOCK_sync);
    active = 0;                                // page is not active anymore
    mysql_cond_broadcast(&COND_active);
    mysql_mutex_unlock(&LOCK_active);
  }
  err= sync();

done:
  return err ? 0 : cookie;
}

int TC_LOG_MMAP::sync()
{
  int err;

  DBUG_ASSERT(syncing != active);

  /*
    sit down and relax - this can take a while...
    note - no locks are held at this point
  */
  err= my_msync(fd, syncing->start, syncing->size * sizeof(my_xid), MS_SYNC);

  /* page is synced. let's move it to the pool */
  mysql_mutex_lock(&LOCK_pool);
  (*pool_last_ptr)=syncing;
  pool_last_ptr=&(syncing->next);
  syncing->next=0;
  syncing->state= err ? PS_ERROR : PS_POOL;
  mysql_cond_signal(&COND_pool);           // in case somebody's waiting
  mysql_mutex_unlock(&LOCK_pool);

  /* marking 'syncing' slot free */
  mysql_mutex_lock(&LOCK_sync);
  mysql_cond_broadcast(&syncing->cond);    // signal "sync done"
  syncing=0;
  /*
    we check the "active" pointer without LOCK_active. Still, it's safe -
    "active" can change from NULL to not NULL any time, but it
    will take LOCK_sync before waiting on active->cond. That is, it can never
    miss a signal.
    And "active" can change to NULL only by the syncing thread
    (the thread that will send a signal below)
  */
  if (active)
    mysql_cond_signal(&active->cond);      // wake up a new syncer
  mysql_mutex_unlock(&LOCK_sync);
  return err;
}

static void
mmap_do_checkpoint_callback(void *data)
{
  TC_LOG_MMAP::pending_cookies *pending=
    static_cast<TC_LOG_MMAP::pending_cookies *>(data);
  ++pending->pending_count;
}

int TC_LOG_MMAP::unlog(ulong cookie, my_xid xid)
{
  pending_cookies *full_buffer= NULL;
  uint32 ncookies= tc_log_page_size / sizeof(my_xid);
  DBUG_ASSERT(*(my_xid *)(data+cookie) == xid);

  /*
    Do not delete the entry immediately, as there may be participating storage
    engines which implement commit_checkpoint_request(), and thus have not yet
    flushed the commit durably to disk.

    Instead put it in a queue - and periodically, we will request a checkpoint
    from all engines and delete a whole batch at once.
  */
  mysql_mutex_lock(&LOCK_pending_checkpoint);
  if (pending_checkpoint == NULL)
  {
    uint32 size= sizeof(*pending_checkpoint) + sizeof(ulong) * (ncookies - 1);
    if (!(pending_checkpoint=
          (pending_cookies *)my_malloc(PSI_INSTRUMENT_ME, size,
                                       MYF(MY_ZEROFILL))))
    {
      my_error(ER_OUTOFMEMORY, MYF(0), size);
      mysql_mutex_unlock(&LOCK_pending_checkpoint);
      return 1;
    }
  }

  pending_checkpoint->cookies[pending_checkpoint->count++]= cookie;
  if (pending_checkpoint->count == ncookies)
  {
    full_buffer= pending_checkpoint;
    pending_checkpoint= NULL;
  }
  mysql_mutex_unlock(&LOCK_pending_checkpoint);

  if (full_buffer)
  {
    /*
      We do an extra increment and notify here - this ensures that
      things work also if there are no engines at all that support
      commit_checkpoint_request.
    */
    ++full_buffer->pending_count;
    ha_commit_checkpoint_request(full_buffer, mmap_do_checkpoint_callback);
    commit_checkpoint_notify(full_buffer);
  }
  return 0;
}


void
TC_LOG_MMAP::commit_checkpoint_notify(void *cookie)
{
  uint count;
  pending_cookies *pending= static_cast<pending_cookies *>(cookie);
  mysql_mutex_lock(&LOCK_pending_checkpoint);
  DBUG_ASSERT(pending->pending_count > 0);
  count= --pending->pending_count;
  mysql_mutex_unlock(&LOCK_pending_checkpoint);
  if (count == 0)
  {
    uint i;
    for (i= 0; i < tc_log_page_size / sizeof(my_xid); ++i)
      delete_entry(pending->cookies[i]);
    my_free(pending);
  }
}


/**
  erase xid from the page, update page free space counters/pointers.
  cookie points directly to the memory where xid was logged.
*/

int TC_LOG_MMAP::delete_entry(ulong cookie)
{
  PAGE *p=pages+(cookie/tc_log_page_size);
  my_xid *x=(my_xid *)(data+cookie);

  DBUG_ASSERT(x >= p->start);
  DBUG_ASSERT(x < p->end);

  mysql_mutex_lock(&p->lock);
  *x=0;
  p->free++;
  DBUG_ASSERT(p->free <= p->size);
  set_if_smaller(p->ptr, x);
  if (p->free == p->size)              // the page is completely empty
    statistic_decrement(tc_log_cur_pages_used, &LOCK_status);
  if (p->waiters == 0)                 // the page is in pool and ready to rock
    mysql_cond_signal(&COND_pool);     // ping ... for overflow()
  mysql_mutex_unlock(&p->lock);
  return 0;
}

void TC_LOG_MMAP::close()
{
  uint i;
  switch (inited) {
  case 6:
    mysql_mutex_destroy(&LOCK_sync);
    mysql_mutex_destroy(&LOCK_active);
    mysql_mutex_destroy(&LOCK_pool);
    mysql_mutex_destroy(&LOCK_pending_checkpoint);
    mysql_cond_destroy(&COND_pool);
    mysql_cond_destroy(&COND_active);
    mysql_cond_destroy(&COND_queue_busy);
    /* fall through */
  case 5:
    data[0]='A'; // garble the first (signature) byte, in case mysql_file_delete fails
    /* fall through */
  case 4:
    for (i=0; i < npages; i++)
    {
      if (pages[i].ptr == 0)
        break;
      mysql_mutex_destroy(&pages[i].lock);
      mysql_cond_destroy(&pages[i].cond);
    }
    /* fall through */
  case 3:
    my_free(pages);
    /* fall through */
  case 2:
    my_munmap((char*)data, (size_t)file_length);
    /* fall through */
  case 1:
    mysql_file_close(fd, MYF(0));
  }
  if (inited>=5) // cannot do in the switch because of Windows
    mysql_file_delete(key_file_tclog, logname, MYF(MY_WME));
  if (pending_checkpoint)
    my_free(pending_checkpoint);
  inited=0;
}


int TC_LOG_MMAP::recover()
{
  HASH xids;
  PAGE *p=pages, *end_p=pages+npages;

  if (bcmp(data, tc_log_magic, sizeof(tc_log_magic)))
  {
    sql_print_error("Bad magic header in tc log");
    goto err1;
  }

  /*
    the first byte after magic signature is set to current
    number of storage engines on startup
  */
  if (data[sizeof(tc_log_magic)] > total_ha_2pc)
  {
    sql_print_error("Recovery failed! You must enable "
                    "all engines that were enabled at the moment of the crash");
    goto err1;
  }

  if (my_hash_init(PSI_INSTRUMENT_ME, &xids, &my_charset_bin,
                   tc_log_page_size/3, 0, sizeof(my_xid), 0, 0, MYF(0)))
    goto err1;

  for ( ; p < end_p ; p++)
  {
    for (my_xid *x=p->start; x < p->end; x++)
      if (*x && my_hash_insert(&xids, (uchar *)x))
        goto err2; // OOM
  }

  if (ha_recover(&xids))
    goto err2;

  my_hash_free(&xids);
  bzero(data, (size_t)file_length);
  return 0;

err2:
  my_hash_free(&xids);
err1:
  sql_print_error("Crash recovery failed. Either correct the problem "
                  "(if it's, for example, out of memory error) and restart, "
                  "or delete tc log and start mysqld with "
                  "--tc-heuristic-recover={commit|rollback}");
  return 1;
}
#endif

TC_LOG *tc_log;
TC_LOG_DUMMY tc_log_dummy;
TC_LOG_MMAP  tc_log_mmap;

/**
  Perform heuristic recovery, if --tc-heuristic-recover was used.

  @note
    no matter whether heuristic recovery was successful or not
    mysqld must exit. So, return value is the same in both cases.

  @retval
    0	no heuristic recovery was requested
  @retval
    1   heuristic recovery was performed
*/

int TC_LOG::using_heuristic_recover()
{
  if (!tc_heuristic_recover)
    return 0;

  sql_print_information("Heuristic crash recovery mode");
  if (ha_recover(0))
    sql_print_error("Heuristic crash recovery failed");
  sql_print_information("Please restart mysqld without --tc-heuristic-recover");
  return 1;
}

/****** transaction coordinator log for 2pc - binlog() based solution ******/
#define TC_LOG_BINLOG MYSQL_BIN_LOG

int TC_LOG_BINLOG::open(const char *opt_name)
{
  int      error= 1;

  DBUG_ASSERT(total_ha_2pc > 1);
  DBUG_ASSERT(opt_name);
  DBUG_ASSERT(opt_name[0]);

  if (!my_b_inited(&index_file))
  {
    /* There was a failure to open the index file, can't open the binlog */
    cleanup();
    return 1;
  }

  if (using_heuristic_recover())
  {
    mysql_mutex_lock(&LOCK_log);
    /* generate a new binlog to mask a corrupted one */
    open(opt_name, 0, 0, WRITE_CACHE, max_binlog_size, 0, TRUE);
    mysql_mutex_unlock(&LOCK_log);
    cleanup();
    return 1;
  }

  error= do_binlog_recovery(opt_name, true);
  binlog_state_recover_done= true;
  return error;
}

/** This is called on shutdown, after ha_panic. */
void TC_LOG_BINLOG::close()
{
}

/*
  Do a binlog log_xid() for a group of transactions, linked through
  thd->next_commit_ordered.
*/
int
TC_LOG_BINLOG::log_and_order(THD *thd, my_xid xid, bool all,
                             bool need_prepare_ordered __attribute__((unused)),
                             bool need_commit_ordered __attribute__((unused)))
{
  int err;
  DBUG_ENTER("TC_LOG_BINLOG::log_and_order");

  binlog_cache_mngr *cache_mngr= thd->binlog_setup_trx_data();
  if (!cache_mngr)
  {
    WSREP_DEBUG("Skipping empty log_xid: %s", thd->query());
    DBUG_RETURN(0);
  }

  cache_mngr->using_xa= TRUE;
  cache_mngr->xa_xid= xid;
  err= binlog_commit_flush_xid_caches(thd, cache_mngr, all, xid);

  DEBUG_SYNC(thd, "binlog_after_log_and_order");

  if (err)
    DBUG_RETURN(0);

  bool need_unlog= cache_mngr->need_unlog;
  /*
    The transaction won't need the flag anymore.
    Todo/fixme: consider to move the statement into cache_mngr->reset()
                relocated to the current or later point.
  */
  cache_mngr->need_unlog= false;
  /*
    If using explicit user XA, we will not have XID. We must still return a
    non-zero cookie (as zero cookie signals error).
  */
  if (!xid || !need_unlog)
    DBUG_RETURN(BINLOG_COOKIE_DUMMY(cache_mngr->delayed_error));

  DBUG_RETURN(BINLOG_COOKIE_MAKE(cache_mngr->binlog_id,
                                 cache_mngr->delayed_error));
}

/*
  After an XID is logged, we need to hold on to the current binlog file until
  it is fully committed in the storage engine. The reason is that crash
  recovery only looks at the latest binlog, so we must make sure there are no
  outstanding prepared (but not committed) transactions before rotating the
  binlog.

  To handle this, we keep a count of outstanding XIDs. This function is used
  to increase this count when committing one or more transactions to the
  binary log.
*/
void
TC_LOG_BINLOG::mark_xids_active(ulong binlog_id, uint xid_count)
{
  xid_count_per_binlog *b;

  DBUG_ENTER("TC_LOG_BINLOG::mark_xids_active");
  DBUG_PRINT("info", ("binlog_id=%lu xid_count=%u", binlog_id, xid_count));

  mysql_mutex_lock(&LOCK_xid_list);
  I_List_iterator<xid_count_per_binlog> it(binlog_xid_count_list);
  while ((b= it++))
  {
    if (b->binlog_id == binlog_id)
    {
      b->xid_count += xid_count;
      break;
    }
  }
  /*
    As we do not delete elements until count reach zero, elements should always
    be found.
  */
  DBUG_ASSERT(b);
  mysql_mutex_unlock(&LOCK_xid_list);
  DBUG_VOID_RETURN;
}

/*
  Once an XID is committed, it can no longer be needed during crash recovery,
  as it has been durably recorded on disk as "committed".

  This function is called to mark an XID this way. It needs to decrease the
  count of pending XIDs in the corresponding binlog. When the count reaches
  zero (for an "old" binlog that is not the active one), that binlog file no
  longer need to be scanned during crash recovery, so we can log a new binlog
  checkpoint.
*/
void
TC_LOG_BINLOG::mark_xid_done(ulong binlog_id, bool write_checkpoint)
{
  xid_count_per_binlog *b;
  bool first;
  ulong current;

  DBUG_ENTER("TC_LOG_BINLOG::mark_xid_done");

  mysql_mutex_lock(&LOCK_xid_list);
  current= current_binlog_id;
  I_List_iterator<xid_count_per_binlog> it(binlog_xid_count_list);
  first= true;
  while ((b= it++))
  {
    if (b->binlog_id == binlog_id)
    {
      --b->xid_count;

      DBUG_ASSERT(b->xid_count >= 0); // catch unmatched (++) decrement

      break;
    }
    first= false;
  }
  /* Binlog is always found, as we do not remove until count reaches 0 */
  DBUG_ASSERT(b);
  /*
    If a RESET MASTER is pending, we are about to remove all log files, and
    the RESET MASTER thread is waiting for all pending unlog() calls to
    complete while holding LOCK_log. In this case we should not log a binlog
    checkpoint event (it would be deleted immediately anyway and we would
    deadlock on LOCK_log) but just signal the thread.
  */
  if (unlikely(reset_master_pending))
  {
    mysql_cond_broadcast(&COND_xid_list);
    mysql_mutex_unlock(&LOCK_xid_list);
    DBUG_VOID_RETURN;
  }

  if (likely(binlog_id == current) || b->xid_count != 0 || !first ||
      !write_checkpoint)
  {
    /* No new binlog checkpoint reached yet. */
    mysql_mutex_unlock(&LOCK_xid_list);
    DBUG_VOID_RETURN;
  }

  /*
    Now log a binlog checkpoint for the first binlog file with a non-zero count.

    Note that it is possible (though perhaps unlikely) that when count of
    binlog (N-2) drops to zero, binlog (N-1) is already at zero. So we may
    need to skip several entries before we find the one to log in the binlog
    checkpoint event.

    We chain the locking of LOCK_xid_list and LOCK_log, so that we ensure that
    Binlog_checkpoint_events are logged in order. This simplifies recovery a
    bit, as it can just take the last binlog checkpoint in the log, rather
    than compare all found against each other to find the one pointing to the
    most recent binlog.

    Note also that we need to first release LOCK_xid_list, then acquire
    LOCK_log, then re-aquire LOCK_xid_list. If we were to take LOCK_log while
    holding LOCK_xid_list, we might deadlock with other threads that take the
    locks in the opposite order.
  */

  ++mark_xid_done_waiting;
  mysql_mutex_unlock(&LOCK_xid_list);
  mysql_mutex_lock(&LOCK_log);
  mysql_mutex_lock(&LOCK_xid_list);
  --mark_xid_done_waiting;
  mysql_cond_broadcast(&COND_xid_list);
  /* We need to reload current_binlog_id due to release/re-take of lock. */
  current= current_binlog_id;

  for (;;)
  {
    /* Remove initial element(s) with zero count. */
    b= binlog_xid_count_list.head();
    /*
      We must not remove all elements in the list - the entry for the current
      binlog must be present always.
    */
    DBUG_ASSERT(b);
    if (b->binlog_id == current || b->xid_count > 0)
      break;
    WSREP_XID_LIST_ENTRY("TC_LOG_BINLOG::mark_xid_done(): Removing "
                         "xid_list_entry for %s (%lu)", b);
    delete binlog_xid_count_list.get();
  }

  mysql_mutex_unlock(&LOCK_xid_list);
  write_binlog_checkpoint_event_already_locked(b->binlog_name,
                                               b->binlog_name_len);
  mysql_mutex_unlock(&LOCK_log);
  DBUG_VOID_RETURN;
}

int TC_LOG_BINLOG::unlog(ulong cookie, my_xid xid)
{
  DBUG_ENTER("TC_LOG_BINLOG::unlog");
  if (!xid)
    DBUG_RETURN(0);

  if (!BINLOG_COOKIE_IS_DUMMY(cookie))
    mark_xid_done(BINLOG_COOKIE_GET_ID(cookie), true);
  /*
    See comment in trx_group_commit_leader() - if rotate() gave a failure,
    we delay the return of error code to here.
  */
  DBUG_RETURN(BINLOG_COOKIE_GET_ERROR_FLAG(cookie));
}

static bool write_empty_xa_prepare(THD *thd, binlog_cache_mngr *cache_mngr)
{
  return binlog_commit_flush_xa_prepare(thd, true, cache_mngr);
}

int TC_LOG_BINLOG::unlog_xa_prepare(THD *thd, bool all)
{
  DBUG_ASSERT(is_preparing_xa(thd));

  binlog_cache_mngr *cache_mngr= thd->binlog_setup_trx_data();
  int cookie= 0;

  if (!cache_mngr->need_unlog)
  {
    Ha_trx_info *ha_info;
    uint rw_count= ha_count_rw_all(thd, &ha_info);
    bool rc= false;

    /*
      This transaction has not been binlogged as indicated by need_unlog.
      Such exceptional cases include transactions with no effect to engines,
      e.g REPLACE that does not change the dat but still the Engine
      transaction branch claims to be rw, and few more.
      In all such cases an empty XA-prepare group of events is bin-logged.
    */
    if (rw_count > 0)
    {
      /* an empty XA-prepare event group is logged */
      rc= write_empty_xa_prepare(thd, cache_mngr); // normally gains need_unlog
      trans_register_ha(thd, true, binlog_hton, 0); // do it for future commmit
    }
    if (rw_count == 0 || !cache_mngr->need_unlog)
      return rc;
  }

  cookie= BINLOG_COOKIE_MAKE(cache_mngr->binlog_id, cache_mngr->delayed_error);
  cache_mngr->need_unlog= false;

  return unlog(cookie, 1);
}


void
TC_LOG_BINLOG::commit_checkpoint_notify(void *cookie)
{
  xid_count_per_binlog *entry= static_cast<xid_count_per_binlog *>(cookie);
  bool found_entry= false;
  mysql_mutex_lock(&LOCK_binlog_background_thread);
  /* count the same notification kind from different engines */
  for (xid_count_per_binlog *link= binlog_background_thread_queue;
       link && !found_entry; link= link->next_in_queue)
  {
    if ((found_entry= (entry == link)))
      entry->notify_count++;
  }
  if (!found_entry)
  {
    entry->next_in_queue= binlog_background_thread_queue;
    binlog_background_thread_queue= entry;
  }
  mysql_cond_signal(&COND_binlog_background_thread);
  mysql_mutex_unlock(&LOCK_binlog_background_thread);
}

/*
  Binlog background thread.

  This thread is used to log binlog checkpoints in the background, rather than
  in the context of random storage engine threads that happen to call
  commit_checkpoint_notify_ha() and may not like the delays while syncing
  binlog to disk or may not be setup with all my_thread_init() and other
  necessary stuff.

  In the future, this thread could also be used to do log rotation in the
  background, which could eliminate all stalls around binlog rotations.
*/
pthread_handler_t
binlog_background_thread(void *arg __attribute__((unused)))
{
  bool stop;
  MYSQL_BIN_LOG::xid_count_per_binlog *queue, *next;
  THD *thd;
  my_thread_init();
  DBUG_ENTER("binlog_background_thread");

  thd= new THD(next_thread_id());
  thd->system_thread= SYSTEM_THREAD_BINLOG_BACKGROUND;
  thd->thread_stack= (char*) &thd;           /* Set approximate stack start */
  thd->store_globals();
  thd->security_ctx->skip_grants();
  thd->set_command(COM_DAEMON);

  /*
    Load the slave replication GTID state from the mysql.gtid_slave_pos
    table.

    This is mostly so that we can start our seq_no counter from the highest
    seq_no seen by a slave. This way, we have a way to tell if a transaction
    logged by ourselves as master is newer or older than a replicated
    transaction.
  */
#ifdef HAVE_REPLICATION
  if (rpl_load_gtid_slave_state(thd))
    sql_print_warning("Failed to load slave replication state from table "
                      "%s.%s: %u: %s", "mysql",
                      rpl_gtid_slave_state_table_name.str,
                      thd->get_stmt_da()->sql_errno(),
                      thd->get_stmt_da()->message());
#endif

  mysql_mutex_lock(&mysql_bin_log.LOCK_binlog_background_thread);
  binlog_background_thread_started= true;
  mysql_cond_signal(&mysql_bin_log.COND_binlog_background_thread_end);
  mysql_mutex_unlock(&mysql_bin_log.LOCK_binlog_background_thread);

  for (;;)
  {
    /*
      Wait until there is something in the queue to process, or we are asked
      to shut down.
    */
    THD_STAGE_INFO(thd, stage_binlog_waiting_background_tasks);
    mysql_mutex_lock(&mysql_bin_log.LOCK_binlog_background_thread);
    for (;;)
    {
      stop= binlog_background_thread_stop;
      queue= binlog_background_thread_queue;
      if (stop && !mysql_bin_log.is_xidlist_idle())
      {
        /*
          Delay stop until all pending binlog checkpoints have been processed.
        */
        stop= false;
      }
      if (stop || queue)
        break;
      mysql_cond_wait(&mysql_bin_log.COND_binlog_background_thread,
                      &mysql_bin_log.LOCK_binlog_background_thread);
    }
    /* Grab the queue, if any. */
    binlog_background_thread_queue= NULL;
    mysql_mutex_unlock(&mysql_bin_log.LOCK_binlog_background_thread);

    /* Process any incoming commit_checkpoint_notify() calls. */
    DBUG_EXECUTE_IF("inject_binlog_background_thread_before_mark_xid_done",
      DBUG_ASSERT(!debug_sync_set_action(
        thd,
        STRING_WITH_LEN("binlog_background_thread_before_mark_xid_done "
                        "SIGNAL injected_binlog_background_thread "
                        "WAIT_FOR something_that_will_never_happen "
                        "TIMEOUT 2")));
      );
    while (queue)
    {
      long count= queue->notify_count;
      THD_STAGE_INFO(thd, stage_binlog_processing_checkpoint_notify);
      DEBUG_SYNC(thd, "binlog_background_thread_before_mark_xid_done");
      /* Set the thread start time */
      thd->set_time();
      /* Grab next pointer first, as mark_xid_done() may free the element. */
      next= queue->next_in_queue;
      queue->notify_count= 0;
      for (long i= 0; i <= count; i++)
        mysql_bin_log.mark_xid_done(queue->binlog_id, true);
      queue= next;

      DBUG_EXECUTE_IF("binlog_background_checkpoint_processed",
        DBUG_ASSERT(!debug_sync_set_action(
          thd,
          STRING_WITH_LEN("now SIGNAL binlog_background_checkpoint_processed")));
        );
    }

    if (stop)
      break;
  }

  THD_STAGE_INFO(thd, stage_binlog_stopping_background_thread);

  /* No need to use mutex as thd is not linked into other threads */
  delete thd;

  my_thread_end();

  /* Signal that we are (almost) stopped. */
  mysql_mutex_lock(&mysql_bin_log.LOCK_binlog_background_thread);
  binlog_background_thread_stop= false;
  mysql_cond_signal(&mysql_bin_log.COND_binlog_background_thread_end);
  mysql_mutex_unlock(&mysql_bin_log.LOCK_binlog_background_thread);

  DBUG_RETURN(0);
}

#ifdef HAVE_PSI_INTERFACE
static PSI_thread_key key_thread_binlog;

static PSI_thread_info all_binlog_threads[]=
{
  { &key_thread_binlog, "binlog_background", PSI_FLAG_GLOBAL},
};
#endif /* HAVE_PSI_INTERFACE */

static bool
start_binlog_background_thread()
{
  pthread_t th;

#ifdef HAVE_PSI_INTERFACE
  if (PSI_server)
    PSI_server->register_thread("sql", all_binlog_threads,
                                array_elements(all_binlog_threads));
#endif

  if (mysql_thread_create(key_thread_binlog, &th, &connection_attrib,
                          binlog_background_thread, NULL))
    return 1;

  /*
    Wait for the thread to have started (so we know that the slave replication
    state is loaded and we have correct global_gtid_counter).
  */
  mysql_mutex_lock(&mysql_bin_log.LOCK_binlog_background_thread);
  while (!binlog_background_thread_started)
    mysql_cond_wait(&mysql_bin_log.COND_binlog_background_thread_end,
                    &mysql_bin_log.LOCK_binlog_background_thread);
  mysql_mutex_unlock(&mysql_bin_log.LOCK_binlog_background_thread);

  return 0;
}


int TC_LOG_BINLOG::recover(LOG_INFO *linfo, const char *last_log_name,
                           IO_CACHE *first_log,
                           Format_description_log_event *fdle, bool do_xa)
{
  Log_event *ev= NULL;
  HASH xids;
  MEM_ROOT mem_root;
  char binlog_checkpoint_name[FN_REFLEN];
  bool binlog_checkpoint_found;
  bool first_round;
  IO_CACHE log;
  File file= -1;
  const char *errmsg;
#ifdef HAVE_REPLICATION
  rpl_gtid last_gtid;
  bool last_gtid_standalone= false;
  bool last_gtid_valid= false;
#endif

  if (! fdle->is_valid() ||
      (do_xa && my_hash_init(key_memory_binlog_recover_exec, &xids, &my_charset_bin, TC_LOG_PAGE_SIZE/3, 0,
                             sizeof(my_xid), 0, 0, MYF(0))))
    goto err1;

  if (do_xa)
    init_alloc_root(key_memory_binlog_recover_exec, &mem_root,
                    TC_LOG_PAGE_SIZE, TC_LOG_PAGE_SIZE, MYF(0));

  fdle->flags&= ~LOG_EVENT_BINLOG_IN_USE_F; // abort on the first error

  /*
    Scan the binlog for XIDs that need to be committed if still in the
    prepared stage.

    Start with the latest binlog file, then continue with any other binlog
    files if the last found binlog checkpoint indicates it is needed.
  */

  binlog_checkpoint_found= false;
  first_round= true;
  for (;;)
  {
    while ((ev= Log_event::read_log_event(first_round ? first_log : &log,
                                          fdle, opt_master_verify_checksum))
           && ev->is_valid())
    {
      enum Log_event_type typ= ev->get_type_code();
      switch (typ)
      {
      case XID_EVENT:
      {
        if (do_xa)
        {
          Xid_log_event *xev=(Xid_log_event *)ev;
          uchar *x= (uchar *) memdup_root(&mem_root, (uchar*) &xev->xid,
                                          sizeof(xev->xid));
          if (!x || my_hash_insert(&xids, x))
            goto err2;
        }
        break;
      }
      case BINLOG_CHECKPOINT_EVENT:
        if (first_round && do_xa)
        {
          size_t dir_len;
          Binlog_checkpoint_log_event *cev= (Binlog_checkpoint_log_event *)ev;
          if (cev->binlog_file_len >= FN_REFLEN)
            sql_print_warning("Incorrect binlog checkpoint event with too "
                              "long file name found.");
          else
          {
            /*
              Note that we cannot use make_log_name() here, as we have not yet
              initialised MYSQL_BIN_LOG::log_file_name.
            */
            dir_len= dirname_length(last_log_name);
            strmake(strnmov(binlog_checkpoint_name, last_log_name, dir_len),
                    cev->binlog_file_name, FN_REFLEN - 1 - dir_len);
            binlog_checkpoint_found= true;
          }
        }
        break;
      case GTID_LIST_EVENT:
        if (first_round)
        {
          Gtid_list_log_event *glev= (Gtid_list_log_event *)ev;

          /* Initialise the binlog state from the Gtid_list event. */
          if (rpl_global_gtid_binlog_state.load(glev->list, glev->count))
            goto err2;
        }
        break;

#ifdef HAVE_REPLICATION
      case GTID_EVENT:
        if (first_round)
        {
          Gtid_log_event *gev= (Gtid_log_event *)ev;

          /* Update the binlog state with any GTID logged after Gtid_list. */
          last_gtid.domain_id= gev->domain_id;
          last_gtid.server_id= gev->server_id;
          last_gtid.seq_no= gev->seq_no;
          last_gtid_standalone=
            ((gev->flags2 & Gtid_log_event::FL_STANDALONE) ? true : false);
          last_gtid_valid= true;
        }
        break;
#endif

      case START_ENCRYPTION_EVENT:
        {
          if (fdle->start_decryption((Start_encryption_log_event*) ev))
            goto err2;
        }
        break;

      default:
        /* Nothing. */
        break;
      }

#ifdef HAVE_REPLICATION
      if (last_gtid_valid &&
          ((last_gtid_standalone && !ev->is_part_of_group(typ)) ||
           (!last_gtid_standalone &&
            (typ == XID_EVENT ||
             typ == XA_PREPARE_LOG_EVENT ||
             (LOG_EVENT_IS_QUERY(typ) &&
              (((Query_log_event *)ev)->is_commit() ||
               ((Query_log_event *)ev)->is_rollback()))))))
      {
        if (rpl_global_gtid_binlog_state.update_nolock(&last_gtid, false))
          goto err2;
        last_gtid_valid= false;
      }
#endif

      delete ev;
      ev= NULL;
    }

    if (!do_xa)
      break;
    /*
      If the last binlog checkpoint event points to an older log, we have to
      scan all logs from there also, to get all possible XIDs to recover.

      If there was no binlog checkpoint event at all, this means the log was
      written by an older version of MariaDB (or MySQL) - these always have an
      (implicit) binlog checkpoint event at the start of the last binlog file.
    */
    if (first_round)
    {
      if (!binlog_checkpoint_found)
        break;
      first_round= false;
      DBUG_EXECUTE_IF("xa_recover_expect_master_bin_000004",
          if (0 != strcmp("./master-bin.000004", binlog_checkpoint_name) &&
              0 != strcmp(".\\master-bin.000004", binlog_checkpoint_name))
            DBUG_SUICIDE();
        );
      if (find_log_pos(linfo, binlog_checkpoint_name, 1))
      {
        sql_print_error("Binlog file '%s' not found in binlog index, needed "
                        "for recovery. Aborting.", binlog_checkpoint_name);
        goto err2;
      }
    }
    else
    {
      end_io_cache(&log);
      mysql_file_close(file, MYF(MY_WME));
      file= -1;
    }

    if (!strcmp(linfo->log_file_name, last_log_name))
      break;                                    // No more files to do
    if ((file= open_binlog(&log, linfo->log_file_name, &errmsg)) < 0)
    {
      sql_print_error("%s", errmsg);
      goto err2;
    }
    /*
      We do not need to read the Format_description_log_event of other binlog
      files. It is not possible for a binlog checkpoint to span multiple
      binlog files written by different versions of the server. So we can use
      the first one read for reading from all binlog files.
    */
    if (find_next_log(linfo, 1))
    {
      sql_print_error("Error reading binlog files during recovery. Aborting.");
      goto err2;
    }
    fdle->reset_crypto();
  }

  if (do_xa)
  {
    if (ha_recover(&xids))
      goto err2;

    free_root(&mem_root, MYF(0));
    my_hash_free(&xids);
  }
  return 0;

err2:
  delete ev;
  if (file >= 0)
  {
    end_io_cache(&log);
    mysql_file_close(file, MYF(MY_WME));
  }
  if (do_xa)
  {
    free_root(&mem_root, MYF(0));
    my_hash_free(&xids);
  }
err1:
  sql_print_error("Crash recovery failed. Either correct the problem "
                  "(if it's, for example, out of memory error) and restart, "
                  "or delete (or rename) binary log and start mysqld with "
                  "--tc-heuristic-recover={commit|rollback}");
  return 1;
}


int
MYSQL_BIN_LOG::do_binlog_recovery(const char *opt_name, bool do_xa_recovery)
{
  LOG_INFO log_info;
  const char *errmsg;
  IO_CACHE    log;
  File        file;
  Log_event  *ev= 0;
  Format_description_log_event fdle(BINLOG_VERSION);
  char        log_name[FN_REFLEN];
  int error;

  if (unlikely((error= find_log_pos(&log_info, NullS, 1))))
  {
    /*
      If there are no binlog files (LOG_INFO_EOF), then we still try to read
      the .state file to restore the binlog state. This allows to copy a server
      to provision a new one without copying the binlog files (except the
      master-bin.state file) and still preserve the correct binlog state.
    */
    if (error != LOG_INFO_EOF)
      sql_print_error("find_log_pos() failed (error: %d)", error);
    else
    {
      error= read_state_from_file();
      if (error == 2)
      {
        /*
          No binlog files and no binlog state is not an error (eg. just initial
          server start after fresh installation).
        */
        error= 0;
      }
    }
    return error;
  }

  if (! fdle.is_valid())
    return 1;

  do
  {
    strmake_buf(log_name, log_info.log_file_name);
  } while (!(error= find_next_log(&log_info, 1)));

  if (error !=  LOG_INFO_EOF)
  {
    sql_print_error("find_log_pos() failed (error: %d)", error);
    return error;
  }

  if ((file= open_binlog(&log, log_name, &errmsg)) < 0)
  {
    sql_print_error("%s", errmsg);
    return 1;
  }

  if ((ev= Log_event::read_log_event(&log, &fdle,
                                     opt_master_verify_checksum)) &&
      ev->get_type_code() == FORMAT_DESCRIPTION_EVENT)
  {
    if (ev->flags & LOG_EVENT_BINLOG_IN_USE_F)
    {
      sql_print_information("Recovering after a crash using %s", opt_name);
      error= recover(&log_info, log_name, &log,
                     (Format_description_log_event *)ev, do_xa_recovery);
    }
    else
    {
      error= read_state_from_file();
      if (unlikely(error == 2))
      {
        /*
          The binlog exists, but the .state file is missing. This is normal if
          this is the first master start after a major upgrade to 10.0 (with
          GTID support).

          However, it could also be that the .state file was lost somehow, and
          in this case it could be a serious issue, as we would set the wrong
          binlog state in the next binlog file to be created, and GTID
          processing would be corrupted. A common way would be copying files
          from an old server to a new one and forgetting the .state file.

          So in this case, we want to try to recover the binlog state by
          scanning the last binlog file (but we do not need any XA recovery).

          ToDo: We could avoid one scan at first start after major upgrade, by
          detecting that there is no GTID_LIST event at the start of the
          binlog file, and stopping the scan in that case.
        */
        error= recover(&log_info, log_name, &log,
                       (Format_description_log_event *)ev, false);
      }
    }
  }

  delete ev;
  end_io_cache(&log);
  mysql_file_close(file, MYF(MY_WME));

  return error;
}


#ifdef INNODB_COMPATIBILITY_HOOKS
/*
  Get the current position of the MySQL binlog for transaction currently being
  committed.

  This is valid to call from within storage engine commit_ordered() and
  commit() methods only.

  Since it stores the position inside THD, it is safe to call without any
  locking.
*/
void
mysql_bin_log_commit_pos(THD *thd, ulonglong *out_pos, const char **out_file)
{
  binlog_cache_mngr *cache_mngr;
  if (opt_bin_log &&
      (cache_mngr= (binlog_cache_mngr*) thd_get_ha_data(thd, binlog_hton)))
  {
    *out_file= cache_mngr->last_commit_pos_file;
    *out_pos= (ulonglong)(cache_mngr->last_commit_pos_offset);
  }
  else
  {
    *out_file= NULL;
    *out_pos= 0;
  }
}
#endif /* INNODB_COMPATIBILITY_HOOKS */


static void
binlog_checksum_update(MYSQL_THD thd, struct st_mysql_sys_var *var,
                       void *var_ptr, const void *save)
{
  ulong value=  *((ulong *)save);
  bool check_purge= false;
  ulong UNINIT_VAR(prev_binlog_id);

  mysql_mutex_lock(mysql_bin_log.get_log_lock());
  if(mysql_bin_log.is_open())
  {
    prev_binlog_id= mysql_bin_log.current_binlog_id;
    if (binlog_checksum_options != value)
      mysql_bin_log.checksum_alg_reset= (enum_binlog_checksum_alg)value;
    if (mysql_bin_log.rotate(true, &check_purge))
      check_purge= false;
  }
  else
  {
    binlog_checksum_options= value;
  }
  DBUG_ASSERT(binlog_checksum_options == value);
  mysql_bin_log.checksum_alg_reset= BINLOG_CHECKSUM_ALG_UNDEF;
  mysql_mutex_unlock(mysql_bin_log.get_log_lock());
  if (check_purge)
    mysql_bin_log.checkpoint_and_purge(prev_binlog_id);
}


static int show_binlog_vars(THD *thd, SHOW_VAR *var, void *,
                            system_status_var *status_var, enum_var_type)
{
  mysql_bin_log.set_status_variables(thd);
  var->type= SHOW_ARRAY;
  var->value= (char *)&binlog_status_vars_detail;
  return 0;
}

static SHOW_VAR binlog_status_vars_top[]= {
  {"Binlog", (char *) &show_binlog_vars, SHOW_FUNC},
  {NullS, NullS, SHOW_LONG}
};

static MYSQL_SYSVAR_BOOL(
  optimize_thread_scheduling,
  opt_optimize_thread_scheduling,
  PLUGIN_VAR_READONLY,
  "Run fast part of group commit in a single thread, to optimize kernel "
  "thread scheduling. On by default. Disable to run each transaction in group "
  "commit in its own thread, which can be slower at very high concurrency. "
  "This option is mostly for testing one algorithm versus the other, and it "
  "should not normally be necessary to change it.",
  NULL,
  NULL,
  1);

static MYSQL_SYSVAR_ENUM(
  checksum,
  binlog_checksum_options,
  PLUGIN_VAR_RQCMDARG,
  "Type of BINLOG_CHECKSUM_ALG. Include checksum for "
  "log events in the binary log",
  NULL,
  binlog_checksum_update,
  BINLOG_CHECKSUM_ALG_CRC32,
  &binlog_checksum_typelib);

static struct st_mysql_sys_var *binlog_sys_vars[]=
{
  MYSQL_SYSVAR(optimize_thread_scheduling),
  MYSQL_SYSVAR(checksum),
  NULL
};


/*
  Copy out the non-directory part of binlog position filename for the
  `binlog_snapshot_file' status variable, same way as it is done for
  SHOW BINLOG STATUS.
*/
static void
set_binlog_snapshot_file(const char *src)
{
  size_t dir_len = dirname_length(src);
  strmake_buf(binlog_snapshot_file, src + dir_len);
}

/*
  Copy out current values of status variables, for SHOW STATUS or
  information_schema.global_status.

  This is called only under LOCK_all_status_vars, so we can fill in a static array.
*/
void
TC_LOG_BINLOG::set_status_variables(THD *thd)
{
  binlog_cache_mngr *cache_mngr;

  if (thd && opt_bin_log)
    cache_mngr= (binlog_cache_mngr*) thd_get_ha_data(thd, binlog_hton);
  else
    cache_mngr= 0;

  bool have_snapshot= (cache_mngr && cache_mngr->last_commit_pos_file[0] != 0);
  mysql_mutex_lock(&LOCK_commit_ordered);
  binlog_status_var_num_commits= this->num_commits;
  binlog_status_var_num_group_commits= this->num_group_commits;
  if (!have_snapshot)
  {
    set_binlog_snapshot_file(last_commit_pos_file);
    binlog_snapshot_position= last_commit_pos_offset;
  }
  mysql_mutex_unlock(&LOCK_commit_ordered);
  mysql_mutex_lock(&LOCK_prepare_ordered);
  binlog_status_group_commit_trigger_count= this->group_commit_trigger_count;
  binlog_status_group_commit_trigger_timeout= this->group_commit_trigger_timeout;
  binlog_status_group_commit_trigger_lock_wait= this->group_commit_trigger_lock_wait;
  mysql_mutex_unlock(&LOCK_prepare_ordered);

  if (have_snapshot)
  {
    set_binlog_snapshot_file(cache_mngr->last_commit_pos_file);
    binlog_snapshot_position= cache_mngr->last_commit_pos_offset;
  }
}


/*
  Find the Gtid_list_log_event at the start of a binlog.

  NULL for ok, non-NULL error message for error.

  If ok, then the event is returned in *out_gtid_list. This can be NULL if we
  get back to binlogs written by old server version without GTID support. If
  so, it means we have reached the point to start from, as no GTID events can
  exist in earlier binlogs.
*/
const char *
get_gtid_list_event(IO_CACHE *cache, Gtid_list_log_event **out_gtid_list)
{
  Format_description_log_event init_fdle(BINLOG_VERSION);
  Format_description_log_event *fdle;
  Log_event *ev;
  const char *errormsg = NULL;

  *out_gtid_list= NULL;

  if (!(ev= Log_event::read_log_event(cache, &init_fdle,
                                      opt_master_verify_checksum)) ||
      ev->get_type_code() != FORMAT_DESCRIPTION_EVENT)
  {
    if (ev)
      delete ev;
    return "Could not read format description log event while looking for "
      "GTID position in binlog";
  }

  fdle= static_cast<Format_description_log_event *>(ev);

  for (;;)
  {
    Log_event_type typ;

    ev= Log_event::read_log_event(cache, fdle, opt_master_verify_checksum);
    if (!ev)
    {
      errormsg= "Could not read GTID list event while looking for GTID "
        "position in binlog";
      break;
    }
    typ= ev->get_type_code();
    if (typ == GTID_LIST_EVENT)
      break;                                    /* Done, found it */
    if (typ == START_ENCRYPTION_EVENT)
    {
      if (fdle->start_decryption((Start_encryption_log_event*) ev))
        errormsg= "Could not set up decryption for binlog.";
    }
    delete ev;
    if (typ == ROTATE_EVENT || typ == STOP_EVENT ||
        typ == FORMAT_DESCRIPTION_EVENT || typ == START_ENCRYPTION_EVENT)
      continue;                                 /* Continue looking */

    /* We did not find any Gtid_list_log_event, must be old binlog. */
    ev= NULL;
    break;
  }

  delete fdle;
  *out_gtid_list= static_cast<Gtid_list_log_event *>(ev);
  return errormsg;
}


struct st_mysql_storage_engine binlog_storage_engine=
{ MYSQL_HANDLERTON_INTERFACE_VERSION };

maria_declare_plugin(binlog)
{
  MYSQL_STORAGE_ENGINE_PLUGIN,
  &binlog_storage_engine,
  "binlog",
  "MySQL AB",
  "This is a pseudo storage engine to represent the binlog in a transaction",
  PLUGIN_LICENSE_GPL,
  binlog_init, /* Plugin Init */
  NULL, /* Plugin Deinit */
  0x0100 /* 1.0 */,
  binlog_status_vars_top,     /* status variables                */
  binlog_sys_vars,            /* system variables                */
  "1.0",                      /* string version */
  MariaDB_PLUGIN_MATURITY_STABLE /* maturity */
}
maria_declare_plugin_end;

#ifdef WITH_WSREP
#include "wsrep_mysqld.h"

IO_CACHE *wsrep_get_trans_cache(THD * thd)
{
  DBUG_ASSERT(binlog_hton->slot != HA_SLOT_UNDEF);
  binlog_cache_mngr *cache_mngr = (binlog_cache_mngr*)
    thd_get_ha_data(thd, binlog_hton);
  if (cache_mngr)
    return cache_mngr->get_binlog_cache_log(true);

  WSREP_DEBUG("binlog cache not initialized, conn: %llu",
	      thd->thread_id);
  return NULL;
}

void wsrep_thd_binlog_trx_reset(THD * thd)
{
  DBUG_ENTER("wsrep_thd_binlog_trx_reset");
  WSREP_DEBUG("wsrep_thd_binlog_reset");
  /*
    todo: fix autocommit select to not call the caller
  */
  binlog_cache_mngr *const cache_mngr=
    (binlog_cache_mngr*) thd_get_ha_data(thd, binlog_hton);
  if (cache_mngr)
  {
    cache_mngr->reset(false, true);
    if (!cache_mngr->stmt_cache.empty())
    {
      WSREP_DEBUG("pending events in stmt cache, sql: %s", thd->query());
      cache_mngr->stmt_cache.reset();
    }
  }
  thd->reset_binlog_for_next_statement();
  DBUG_VOID_RETURN;
}

void wsrep_thd_binlog_stmt_rollback(THD * thd)
{
  DBUG_ENTER("wsrep_thd_binlog_stmt_rollback");
  WSREP_DEBUG("wsrep_thd_binlog_stmt_rollback");
  binlog_cache_mngr *const cache_mngr=
    (binlog_cache_mngr*) thd_get_ha_data(thd, binlog_hton);
  if (cache_mngr)
  {
    thd->binlog_remove_pending_rows_event(TRUE, TRUE);
    cache_mngr->stmt_cache.reset();
  }
  DBUG_VOID_RETURN;
}

<<<<<<< HEAD
bool wsrep_stmt_rollback_is_safe(THD* thd)
{
  bool ret(true);

  DBUG_ENTER("wsrep_binlog_stmt_rollback_is_safe");

  binlog_cache_mngr *cache_mngr= 
    (binlog_cache_mngr*) thd_get_ha_data(thd, binlog_hton);

  if (binlog_hton && cache_mngr)
  {
    binlog_cache_data * trx_cache = &cache_mngr->trx_cache;
    if (thd->wsrep_sr().fragments_certified() > 0 &&
        (trx_cache->get_prev_position() == MY_OFF_T_UNDEF ||
         trx_cache->get_prev_position() < thd->wsrep_sr().log_position()))
    {
      WSREP_DEBUG("statement rollback is not safe for streaming replication"
                  " pre-stmt_pos: %llu, frag repl pos: %zu\n"
                  "Thread: %llu, SQL: %s",
                  trx_cache->get_prev_position(),
                  thd->wsrep_sr().log_position(),
                  thd->thread_id, thd->query());
       ret = false;
    }
  }
  DBUG_RETURN(ret);
}

=======
>>>>>>> 0cc811c6
void wsrep_register_binlog_handler(THD *thd, bool trx)
{
  DBUG_ENTER("register_binlog_handler");
  /*
    If this is the first call to this function while processing a statement,
    the transactional cache does not have a savepoint defined. So, in what
    follows:
      . an implicit savepoint is defined;
      . callbacks are registered;
      . binary log is set as read/write.

    The savepoint allows for truncating the trx-cache transactional changes
    fail. Callbacks are necessary to flush caches upon committing or rolling
    back a statement or a transaction. However, notifications do not happen
    if the binary log is set as read/write.
  */
  binlog_cache_mngr *cache_mngr=
    (binlog_cache_mngr*) thd_get_ha_data(thd, binlog_hton);
  /* cache_mngr may be missing e.g. in mtr test ev51914.test */
  if (cache_mngr)
  {
    /*
      Set an implicit savepoint in order to be able to truncate a trx-cache.
    */
    if (cache_mngr->trx_cache.get_prev_position() == MY_OFF_T_UNDEF)
    {
      my_off_t pos= 0;
      binlog_trans_log_savepos(thd, &pos);
      cache_mngr->trx_cache.set_prev_position(pos);
    }

    /*
      Set callbacks in order to be able to call commmit or rollback.
    */
    if (trx)
      trans_register_ha(thd, TRUE, binlog_hton, 0);
    trans_register_ha(thd, FALSE, binlog_hton, 0);

    /*
      Set the binary log as read/write otherwise callbacks are not called.
    */
    thd->ha_data[binlog_hton->slot].ha_info[0].set_trx_read_write();
  }
  DBUG_VOID_RETURN;
}

#endif /* WITH_WSREP */<|MERGE_RESOLUTION|>--- conflicted
+++ resolved
@@ -11079,37 +11079,6 @@
   DBUG_VOID_RETURN;
 }
 
-<<<<<<< HEAD
-bool wsrep_stmt_rollback_is_safe(THD* thd)
-{
-  bool ret(true);
-
-  DBUG_ENTER("wsrep_binlog_stmt_rollback_is_safe");
-
-  binlog_cache_mngr *cache_mngr= 
-    (binlog_cache_mngr*) thd_get_ha_data(thd, binlog_hton);
-
-  if (binlog_hton && cache_mngr)
-  {
-    binlog_cache_data * trx_cache = &cache_mngr->trx_cache;
-    if (thd->wsrep_sr().fragments_certified() > 0 &&
-        (trx_cache->get_prev_position() == MY_OFF_T_UNDEF ||
-         trx_cache->get_prev_position() < thd->wsrep_sr().log_position()))
-    {
-      WSREP_DEBUG("statement rollback is not safe for streaming replication"
-                  " pre-stmt_pos: %llu, frag repl pos: %zu\n"
-                  "Thread: %llu, SQL: %s",
-                  trx_cache->get_prev_position(),
-                  thd->wsrep_sr().log_position(),
-                  thd->thread_id, thd->query());
-       ret = false;
-    }
-  }
-  DBUG_RETURN(ret);
-}
-
-=======
->>>>>>> 0cc811c6
 void wsrep_register_binlog_handler(THD *thd, bool trx)
 {
   DBUG_ENTER("register_binlog_handler");
