--- conflicted
+++ resolved
@@ -2119,11 +2119,7 @@
 
   for (a= ai; a != NULL; a= a->ai_next)
   {
-<<<<<<< HEAD
     ip_sock= socket(a->ai_family, a->ai_socktype, a->ai_protocol);
-=======
-     ip_sock= socket(a->ai_family, a->ai_socktype, a->ai_protocol);
->>>>>>> 48a2f74f
     if (ip_sock != INVALID_SOCKET)
       break;
   }
