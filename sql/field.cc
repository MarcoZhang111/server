--- conflicted
+++ resolved
@@ -4279,13 +4279,8 @@
 {
   bool use_scientific_notation=TRUE;
   char buff[DOUBLE_TO_STRING_CONVERSION_BUFFER_SIZE];
-<<<<<<< HEAD
-  int length;
+  uint length;
   if (field_length < 32 && nr > 1) // TODO: negative numbers
-=======
-  uint length;
-  if (field_length < 32 && nr > 1)
->>>>>>> 068a57b1
   {
     if (ceiling == 0)
     {
@@ -4300,16 +4295,9 @@
     }
     use_scientific_notation= (ceiling < nr);
   }
-<<<<<<< HEAD
-  length= sprintf(buff, "%-.*g",
-                  use_scientific_notation ? max(0,field_length-5) : field_length,
-                  nr);
-  DBUG_ASSERT(length <= field_length);
-  return store((const char *)buff, (uint) length, charset());
-=======
   length= (uint)sprintf(buff, "%-.*g",
-                        use_scientific_notation ? max(0,(int)field_length-5) : field_length,
-                        nr);
+              use_scientific_notation ? max(0,(int)field_length-5) : field_length,
+              nr);
   /*
     +1 below is because "precision" in %g above means the
     max. number of significant digits, not the output width.
@@ -4319,8 +4307,7 @@
     like inserting 500.0 in char(1)
   */
   DBUG_ASSERT(field_length < 5 || length <= field_length+1);
-  field->store(buff, min(length, field_length));
->>>>>>> 068a57b1
+  return store((const char *)buff, min(length, field_length), charset());
 }
 
 int Field_string::store(longlong nr)
