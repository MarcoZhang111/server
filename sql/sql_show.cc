--- conflicted
+++ resolved
@@ -3444,11 +3444,7 @@
   uint derived_tables= lex->derived_tables; 
   int error= 1;
   Open_tables_backup open_tables_state_backup;
-<<<<<<< HEAD
-  bool save_view_prepare_mode= lex->view_prepare_mode;
-=======
   uint8 save_context_analysis_only= lex->context_analysis_only;
->>>>>>> 4f286ed6
   Query_tables_list query_tables_list_backup;
 #ifndef NO_EMBEDDED_ACCESS_CHECKS
   Security_context *sctx= thd->security_ctx;
@@ -3468,11 +3464,7 @@
   */
   can_deadlock= thd->mdl_context.has_locks();
 
-<<<<<<< HEAD
-  lex->view_prepare_mode= TRUE;
-=======
   lex->context_analysis_only|= CONTEXT_ANALYSIS_ONLY_VIEW;
->>>>>>> 4f286ed6
   lex->reset_n_backup_query_tables_list(&query_tables_list_backup);
   /*
     Restore Query_tables_list::sql_command value, which was reset
@@ -3702,11 +3694,7 @@
   lex->restore_backup_query_tables_list(&query_tables_list_backup);
   lex->derived_tables= derived_tables;
   lex->all_selects_list= old_all_select_lex;
-<<<<<<< HEAD
-  lex->view_prepare_mode= save_view_prepare_mode;
-=======
   lex->context_analysis_only= save_context_analysis_only;
->>>>>>> 4f286ed6
   DBUG_RETURN(error);
 }
 
@@ -3813,14 +3801,7 @@
 
   if (res)
   {
-<<<<<<< HEAD
-    /*
-      there was errors during opening tables
-    */
-    const char *error= thd->is_error() ? thd->stmt_da->message() : "";
-=======
     /* There was a table open error, so set the table type and return */
->>>>>>> 4f286ed6
     if (tables->view)
       table->field[3]->store(STRING_WITH_LEN("VIEW"), cs);
     else if (tables->schema_table)
@@ -4026,7 +4007,26 @@
       }
     }
   }
-<<<<<<< HEAD
+
+err:
+  if (res || info_error)
+  {
+    /*
+      If an error was encountered, push a warning, set the TABLE COMMENT
+      column with the error text, and clear the error so that the operation
+      can continue.
+    */
+    const char *error= thd->is_error() ? thd->stmt_da->message() : "";
+    table->field[20]->store(error, strlen(error), cs);
+
+    if (thd->is_error())
+    {
+      push_warning(thd, MYSQL_ERROR::WARN_LEVEL_WARN,
+                   thd->stmt_da->sql_errno(), thd->stmt_da->message());
+      thd->clear_error();
+    }
+  }
+
   DBUG_RETURN(schema_table_store_record(thd, table));
 }
 
@@ -4168,198 +4168,6 @@
   Field **ptr, *field, *timestamp_field;
   int count;
   DBUG_ENTER("get_schema_column_record");
-=======
->>>>>>> 4f286ed6
-
-err:
-  if (res || info_error)
-  {
-    /*
-      If an error was encountered, push a warning, set the TABLE COMMENT
-      column with the error text, and clear the error so that the operation
-      can continue.
-    */
-    const char *error= thd->is_error() ? thd->stmt_da->message() : "";
-    table->field[20]->store(error, strlen(error), cs);
-
-    if (thd->is_error())
-    {
-<<<<<<< HEAD
-      /*
-        I.e. we are in SELECT FROM INFORMATION_SCHEMA.COLUMS
-        rather than in SHOW COLUMNS
-      */
-      if (thd->is_error())
-        push_warning(thd, MYSQL_ERROR::WARN_LEVEL_WARN,
-                     thd->stmt_da->sql_errno(), thd->stmt_da->message());
-=======
-      push_warning(thd, MYSQL_ERROR::WARN_LEVEL_WARN,
-                   thd->stmt_da->sql_errno(), thd->stmt_da->message());
->>>>>>> 4f286ed6
-      thd->clear_error();
-    }
-  }
-
-<<<<<<< HEAD
-  show_table= tables->table;
-  count= 0;
-  ptr= show_table->field;
-  timestamp_field= show_table->timestamp_field;
-  show_table->use_all_columns();               // Required for default
-  restore_record(show_table, s->default_values);
-
-  for (; (field= *ptr) ; ptr++)
-  {
-    uchar *pos;
-    char tmp[MAX_FIELD_WIDTH];
-    String type(tmp,sizeof(tmp), system_charset_info);
-
-    DEBUG_SYNC(thd, "get_schema_column");
-=======
-  DBUG_RETURN(schema_table_store_record(thd, table));
-}
->>>>>>> 4f286ed6
-
-
-<<<<<<< HEAD
-=======
-/**
-  @brief    Store field characteristics into appropriate I_S table columns
-
-  @param[in]      table             I_S table
-  @param[in]      field             processed field
-  @param[in]      cs                I_S table charset
-  @param[in]      offset            offset from beginning of table
-                                    to DATE_TYPE column in I_S table
-                                    
-  @return         void
-*/
-
-void store_column_type(TABLE *table, Field *field, CHARSET_INFO *cs,
-                       uint offset)
-{
-  bool is_blob;
-  int decimals, field_length;
-  const char *tmp_buff;
-  char column_type_buff[MAX_FIELD_WIDTH];
-  String column_type(column_type_buff, sizeof(column_type_buff), cs);
-
-  field->sql_type(column_type);
-  /* DTD_IDENTIFIER column */
-  table->field[offset + 7]->store(column_type.ptr(), column_type.length(), cs);
-  table->field[offset + 7]->set_notnull();
-  /*
-    DATA_TYPE column:
-    MySQL column type has the following format:
-    base_type [(dimension)] [unsigned] [zerofill].
-    For DATA_TYPE column we extract only base type.
-  */
-  tmp_buff= strchr(column_type.ptr(), '(');
-  if (!tmp_buff)
-    /*
-      if there is no dimention part then check the presence of
-      [unsigned] [zerofill] attributes and cut them of if exist.
-    */
-    tmp_buff= strchr(column_type.ptr(), ' ');
-  table->field[offset]->store(column_type.ptr(),
-                              (tmp_buff ? tmp_buff - column_type.ptr() :
-                               column_type.length()), cs);
-
-  is_blob= (field->type() == MYSQL_TYPE_BLOB);
-  if (field->has_charset() || is_blob ||
-      field->real_type() == MYSQL_TYPE_VARCHAR ||  // For varbinary type
-      field->real_type() == MYSQL_TYPE_STRING)     // For binary type
-  {
-    uint32 octet_max_length= field->max_display_length();
-    if (is_blob && octet_max_length != (uint32) 4294967295U)
-      octet_max_length /= field->charset()->mbmaxlen;
-    longlong char_max_len= is_blob ? 
-      (longlong) octet_max_length / field->charset()->mbminlen :
-      (longlong) octet_max_length / field->charset()->mbmaxlen;
-    /* CHARACTER_MAXIMUM_LENGTH column*/
-    table->field[offset + 1]->store(char_max_len, TRUE);
-    table->field[offset + 1]->set_notnull();
-    /* CHARACTER_OCTET_LENGTH column */
-    table->field[offset + 2]->store((longlong) octet_max_length, TRUE);
-    table->field[offset + 2]->set_notnull();
-  }
-
-  /*
-    Calculate field_length and decimals.
-    They are set to -1 if they should not be set (we should return NULL)
-  */
-
-  decimals= field->decimals();
-  switch (field->type()) {
-  case MYSQL_TYPE_NEWDECIMAL:
-    field_length= ((Field_new_decimal*) field)->precision;
-    break;
-  case MYSQL_TYPE_DECIMAL:
-    field_length= field->field_length - (decimals  ? 2 : 1);
-    break;
-  case MYSQL_TYPE_TINY:
-  case MYSQL_TYPE_SHORT:
-  case MYSQL_TYPE_LONG:
-  case MYSQL_TYPE_INT24:
-    field_length= field->max_display_length() - 1;
-    break;
-  case MYSQL_TYPE_LONGLONG:
-    field_length= field->max_display_length() - 
-      ((field->flags & UNSIGNED_FLAG) ? 0 : 1);
-    break;
-  case MYSQL_TYPE_BIT:
-    field_length= field->max_display_length();
-    decimals= -1;                             // return NULL
-    break;
-  case MYSQL_TYPE_FLOAT:  
-  case MYSQL_TYPE_DOUBLE:
-    field_length= field->field_length;
-    if (decimals == NOT_FIXED_DEC)
-      decimals= -1;                           // return NULL
-    break;
-  default:
-    field_length= decimals= -1;
-    break;
-  }
-
-  /* NUMERIC_PRECISION column */
-  if (field_length >= 0)
-  {
-    table->field[offset + 3]->store((longlong) field_length, TRUE);
-    table->field[offset + 3]->set_notnull();
-  }
-  /* NUMERIC_SCALE column */
-  if (decimals >= 0)
-  {
-    table->field[offset + 4]->store((longlong) decimals, TRUE);
-    table->field[offset + 4]->set_notnull();
-  }
-  if (field->has_charset())
-  {
-    /* CHARACTER_SET_NAME column*/
-    tmp_buff= field->charset()->csname;
-    table->field[offset + 5]->store(tmp_buff, strlen(tmp_buff), cs);
-    table->field[offset + 5]->set_notnull();
-    /* COLLATION_NAME column */
-    tmp_buff= field->charset()->name;
-    table->field[offset + 6]->store(tmp_buff, strlen(tmp_buff), cs);
-    table->field[offset + 6]->set_notnull();
-  }
-}
-
-
-static int get_schema_column_record(THD *thd, TABLE_LIST *tables,
-				    TABLE *table, bool res,
-				    LEX_STRING *db_name,
-				    LEX_STRING *table_name)
-{
-  LEX *lex= thd->lex;
-  const char *wild= lex->wild ? lex->wild->ptr() : NullS;
-  CHARSET_INFO *cs= system_charset_info;
-  TABLE *show_table;
-  Field **ptr, *field, *timestamp_field;
-  int count;
-  DBUG_ENTER("get_schema_column_record");
 
   if (res)
   {
@@ -4397,7 +4205,6 @@
         wild_case_compare(system_charset_info, field->field_name,wild))
       continue;
 
->>>>>>> 4f286ed6
     count++;
     /* Get default row, with all NULL fields set to NULL */
     restore_record(table, s->default_values);
