--- conflicted
+++ resolved
@@ -3538,11 +3538,7 @@
       Field_varstring* f= (Field_varstring*)field;
       if (f->length_bytes == 1)
       {
-<<<<<<< HEAD
-        if (field->flags & BINARY_FLAG)
-=======
         if ((field->flags & BINARY_FLAG) && cs == &my_charset_bin)
->>>>>>> 005daf64
           col.setType(NDBCOL::Varbinary);
         else {
           col.setType(NDBCOL::Varchar);
@@ -3551,11 +3547,7 @@
       }
       else if (f->length_bytes == 2)
       {
-<<<<<<< HEAD
-        if (field->flags & BINARY_FLAG)
-=======
         if ((field->flags & BINARY_FLAG) && cs == &my_charset_bin)
->>>>>>> 005daf64
           col.setType(NDBCOL::Longvarbinary);
         else {
           col.setType(NDBCOL::Longvarchar);
