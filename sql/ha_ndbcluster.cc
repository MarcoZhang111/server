--- conflicted
+++ resolved
@@ -220,36 +220,8 @@
 
 static int ndb_to_mysql_error(const NdbError *ndberr)
 {
-<<<<<<< HEAD
   /* read the mysql mapped error code */
   int error= ndberr->mysql_code;
-=======
-  { 626, HA_ERR_KEY_NOT_FOUND, 0 },
-  { 630, HA_ERR_FOUND_DUPP_KEY, 1 },
-  { 893, HA_ERR_FOUND_DUPP_KEY, 1 },
-  { 721, HA_ERR_TABLE_EXIST, 1 },
-  { 4244, HA_ERR_TABLE_EXIST, 1 },
-
-  { 709, HA_ERR_NO_SUCH_TABLE, 0 },
-
-  { 266, HA_ERR_LOCK_WAIT_TIMEOUT, 1 },
-  { 274, HA_ERR_LOCK_WAIT_TIMEOUT, 1 },
-  { 296, HA_ERR_LOCK_WAIT_TIMEOUT, 1 },
-  { 297, HA_ERR_LOCK_WAIT_TIMEOUT, 1 },
-  { 237, HA_ERR_LOCK_WAIT_TIMEOUT, 1 },
-
-  { 623, HA_ERR_RECORD_FILE_FULL, 1 },
-  { 624, HA_ERR_RECORD_FILE_FULL, 1 },
-  { 625, HA_ERR_RECORD_FILE_FULL, 1 },
-  { 826, HA_ERR_RECORD_FILE_FULL, 1 },
-  { 827, HA_ERR_RECORD_FILE_FULL, 1 },
-  { 832, HA_ERR_RECORD_FILE_FULL, 1 },
-
-  { 284, HA_ERR_TABLE_DEF_CHANGED, 0 },
-
-  {4000, HA_ERR_OUT_OF_MEM, 1 },
-  {4009, HA_ERR_NO_CONNECTION, 1 },
->>>>>>> ad6defd4
 
   switch (error)
   {
@@ -257,14 +229,12 @@
     */
   case HA_ERR_NO_SUCH_TABLE:
   case HA_ERR_KEY_NOT_FOUND:
-  case HA_ERR_FOUND_DUPP_KEY:
     return error;
 
     /* Mapping missing, go with the ndb error code*/
   case -1:
     error= ndberr->code;
     break;
-
     /* Mapping exists, go with the mapped code */
   default:
     break;
@@ -276,7 +246,6 @@
     - Used by replication to see if the error was temporary
   */
   if (ndberr->status == NdbError::TemporaryError)
-    push_warning_printf(current_thd, MYSQL_ERROR::WARN_LEVEL_ERROR,
 			ER_GET_TEMPORARY_ERRMSG, ER(ER_GET_TEMPORARY_ERRMSG),
 			ndberr->code, ndberr->message, "NDB");
   else
