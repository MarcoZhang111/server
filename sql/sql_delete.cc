/*
   Copyright (c) 2000, 2010, Oracle and/or its affiliates.
   Copyright (c) 2010, 2015, MariaDB

   This program is free software; you can redistribute it and/or modify
   it under the terms of the GNU General Public License as published by
   the Free Software Foundation; version 2 of the License.

   This program is distributed in the hope that it will be useful,
   but WITHOUT ANY WARRANTY; without even the implied warranty of
   MERCHANTABILITY or FITNESS FOR A PARTICULAR PURPOSE.  See the
   GNU General Public License for more details.

   You should have received a copy of the GNU General Public License
   along with this program; if not, write to the Free Software
   Foundation, Inc., 51 Franklin St, Fifth Floor, Boston, MA 02110-1301  USA */

/*
  Delete of records tables.

  Multi-table deletes were introduced by Monty and Sinisa
*/

#include "mariadb.h"
#include "sql_priv.h"
#include "unireg.h"
#include "sql_delete.h"
#include "sql_cache.h"                          // query_cache_*
#include "sql_base.h"                           // open_temprary_table
#include "lock.h"                              // unlock_table_name
#include "sql_view.h"             // check_key_in_view, mysql_frm_type
#include "sql_parse.h"            // mysql_init_select
#include "sql_acl.h"              // *_ACL
#include "filesort.h"             // filesort
#include "sql_handler.h"          // mysql_ha_rm_tables
#include "sql_select.h"
#include "sp_head.h"
#include "sql_trigger.h"
#include "sql_statistics.h"
#include "transaction.h"
#include "records.h"                            // init_read_record,
#include "filesort.h"
#include "uniques.h"
#include "sql_derived.h"                        // mysql_handle_list_of_derived
                                                // end_read_record
#include "sql_partition.h"       // make_used_partitions_str

#define MEM_STRIP_BUF_SIZE ((size_t) thd->variables.sortbuff_size)

/*
  @brief
    Print query plan of a single-table DELETE command
  
  @detail
    This function is used by EXPLAIN DELETE and by SHOW EXPLAIN when it is
    invoked on a running DELETE statement.
*/

Explain_delete* Delete_plan::save_explain_delete_data(MEM_ROOT *mem_root, THD *thd)
{
  Explain_query *query= thd->lex->explain;
  Explain_delete *explain= 
     new (mem_root) Explain_delete(mem_root, thd->lex->analyze_stmt);
  if (!explain)
    return 0;

  if (deleting_all_rows)
  {
    explain->deleting_all_rows= true;
    explain->select_type= "SIMPLE";
    explain->rows= scanned_rows;
  }
  else
  {
    explain->deleting_all_rows= false;
    if (Update_plan::save_explain_data_intern(mem_root, explain,
                                              thd->lex->analyze_stmt))
      return 0;
  }
 
  query->add_upd_del_plan(explain);
  return explain;
}


Explain_update* 
Update_plan::save_explain_update_data(MEM_ROOT *mem_root, THD *thd)
{
  Explain_query *query= thd->lex->explain;
  Explain_update* explain= 
    new (mem_root) Explain_update(mem_root, thd->lex->analyze_stmt);
  if (!explain)
    return 0;
  if (save_explain_data_intern(mem_root, explain, thd->lex->analyze_stmt))
    return 0;
  query->add_upd_del_plan(explain);
  return explain;
}


bool Update_plan::save_explain_data_intern(MEM_ROOT *mem_root,
                                           Explain_update *explain,
                                           bool is_analyze)
{
  explain->select_type= "SIMPLE";
  explain->table_name.append(table->pos_in_table_list->alias);
  
  explain->impossible_where= false;
  explain->no_partitions= false;

  if (impossible_where)
  {
    explain->impossible_where= true;
    return 0;
  }

  if (no_partitions)
  {
    explain->no_partitions= true;
    return 0;
  }
  
  if (is_analyze)
    table->file->set_time_tracker(&explain->table_tracker);

  select_lex->set_explain_type(TRUE);
  explain->select_type= select_lex->type;
  /* Partitions */
  {
#ifdef WITH_PARTITION_STORAGE_ENGINE
    partition_info *part_info;
    if ((part_info= table->part_info))
    {          
      make_used_partitions_str(mem_root, part_info, &explain->used_partitions,
                               explain->used_partitions_list);
      explain->used_partitions_set= true;
    }
    else
      explain->used_partitions_set= false;
#else
    /* just produce empty column if partitioning is not compiled in */
    explain->used_partitions_set= false;
#endif
  }


  /* Set jtype */
  if (select && select->quick)
  {
    int quick_type= select->quick->get_type();
    if ((quick_type == QUICK_SELECT_I::QS_TYPE_INDEX_MERGE) ||
        (quick_type == QUICK_SELECT_I::QS_TYPE_INDEX_INTERSECT) ||
        (quick_type == QUICK_SELECT_I::QS_TYPE_ROR_INTERSECT) ||
        (quick_type == QUICK_SELECT_I::QS_TYPE_ROR_UNION))
      explain->jtype= JT_INDEX_MERGE;
    else
      explain->jtype= JT_RANGE;
  }
  else
  {
    if (index == MAX_KEY)
      explain->jtype= JT_ALL;
    else
      explain->jtype= JT_NEXT;
  }

  explain->using_where= MY_TEST(select && select->cond);
  explain->where_cond= select? select->cond: NULL;

  if (using_filesort)
    if (!(explain->filesort_tracker= new (mem_root) Filesort_tracker(is_analyze)))
      return 1;
  explain->using_io_buffer= using_io_buffer;

  append_possible_keys(mem_root, explain->possible_keys, table, 
                       possible_keys);

  explain->quick_info= NULL;

  /* Calculate key_len */
  if (select && select->quick)
  {
    explain->quick_info= select->quick->get_explain(mem_root);
  }
  else
  {
    if (index != MAX_KEY)
    {
      explain->key.set(mem_root, &table->key_info[index],
                       table->key_info[index].key_length);
    }
  }
  explain->rows= scanned_rows;

  if (select && select->quick && 
      select->quick->get_type() == QUICK_SELECT_I::QS_TYPE_RANGE)
  {
    explain_append_mrr_info((QUICK_RANGE_SELECT*)select->quick, 
                            &explain->mrr_type);
  }

  bool skip= updating_a_view;

  /* Save subquery children */
  for (SELECT_LEX_UNIT *unit= select_lex->first_inner_unit();
       unit;
       unit= unit->next_unit())
  {
    if (skip)
    {
      skip= false;
      continue;
    }
    /* 
      Display subqueries only if they are not parts of eliminated WHERE/ON
      clauses.
    */
    if (!(unit->item && unit->item->eliminated))
      explain->add_child(unit->first_select()->select_number);
  }
  return 0;
}


static bool record_should_be_deleted(THD *thd, TABLE *table, SQL_SELECT *sel,
                                     Explain_delete *explain)
{
  if (table->versioned())
  {
    bool row_is_alive= table->vers_end_field()->is_max();
    /* If we are doing TRUNCATE TABLE with SYSTEM_TIME condition then historical
       record is deleted and current record is kept. Otherwise alive record is
       deleted and historical record is kept. */
    if ((thd->lex->sql_command == SQLCOM_TRUNCATE && table->pos_in_table_list->vers_conditions)
      ? row_is_alive
      : !row_is_alive)
      return false;
  }

  explain->tracker.on_record_read();
  thd->inc_examined_row_count(1);
  if (table->vfield)
    (void) table->update_virtual_fields(table->file, VCOL_UPDATE_FOR_DELETE);
  if (!sel || sel->skip_record(thd) > 0)
  {
    explain->tracker.on_record_after_where();
    return true;
  }
  return false;
}


inline
int TABLE::delete_row()
{
  if (!versioned_by_sql() || !vers_end_field()->is_max())
    return file->ha_delete_row(record[0]);

  store_record(this, record[1]);
  vers_end_field()->set_time();
  return file->ha_update_row(record[1], record[0]);
}


/**
  Implement DELETE SQL word.

  @note Like implementations of other DDL/DML in MySQL, this function
  relies on the caller to close the thread tables. This is done in the
  end of dispatch_command().
*/

bool mysql_delete(THD *thd, TABLE_LIST *table_list, COND *conds,
                  SQL_I_List<ORDER> *order_list, ha_rows limit,
                  ulonglong options, select_result *result)
{
  bool          will_batch= FALSE;
  int		error, loc_error;
  TABLE		*table;
  SQL_SELECT	*select=0;
  SORT_INFO	*file_sort= 0;
  READ_RECORD	info;
  bool          using_limit=limit != HA_POS_ERROR;
  bool		transactional_table, safe_update, const_cond;
  bool          const_cond_result;
  bool		return_error= 0;
  ha_rows	deleted= 0;
  bool          reverse= FALSE;
  bool          has_triggers;
  ORDER *order= (ORDER *) ((order_list && order_list->elements) ?
                           order_list->first : NULL);
  SELECT_LEX   *select_lex= &thd->lex->select_lex;
  killed_state killed_status= NOT_KILLED;
  THD::enum_binlog_query_type query_type= THD::ROW_QUERY_TYPE;
  bool binlog_is_row;
  bool with_select= !select_lex->item_list.is_empty();
  Explain_delete *explain;
  Delete_plan query_plan(thd->mem_root);
  Unique * deltempfile= NULL;
  bool delete_record, delete_while_scanning;
  DBUG_ENTER("mysql_delete");

  query_plan.index= MAX_KEY;
  query_plan.using_filesort= FALSE;

  create_explain_query(thd->lex, thd->mem_root);
  if (open_and_lock_tables(thd, table_list, TRUE, 0))
    DBUG_RETURN(TRUE);

  THD_STAGE_INFO(thd, stage_init_update);

  bool truncate_history= table_list->vers_conditions;
  if (truncate_history)
  {
    TABLE *table= table_list->table;
    DBUG_ASSERT(table);

    DBUG_ASSERT(!conds);
    if (select_lex->vers_setup_conds(thd, table_list, &conds))
      DBUG_RETURN(TRUE);

    // trx_sees() in InnoDB reads sys_trx_start
    if (!table->versioned_by_sql()) {
      DBUG_ASSERT(table_list->vers_conditions.type == FOR_SYSTEM_TIME_BEFORE);
      bitmap_set_bit(table->read_set, table->vers_end_field()->field_index);
    }
  }

  if (mysql_handle_list_of_derived(thd->lex, table_list, DT_MERGE_FOR_INSERT))
    DBUG_RETURN(TRUE);
  if (mysql_handle_list_of_derived(thd->lex, table_list, DT_PREPARE))
    DBUG_RETURN(TRUE);

  if (!table_list->single_table_updatable())
  {
     my_error(ER_NON_UPDATABLE_TABLE, MYF(0), table_list->alias, "DELETE");
     DBUG_RETURN(TRUE);
  }
  if (!(table= table_list->table) || !table->is_created())
  {
      my_error(ER_VIEW_DELETE_MERGE_VIEW, MYF(0),
	       table_list->view_db.str, table_list->view_name.str);
    DBUG_RETURN(TRUE);
  }
  table->map=1;
  query_plan.select_lex= &thd->lex->select_lex;
  query_plan.table= table;
  query_plan.updating_a_view= MY_TEST(table_list->view);

  if (mysql_prepare_delete(thd, table_list, select_lex->with_wild,
                           select_lex->item_list, &conds,
                           &delete_while_scanning))
    DBUG_RETURN(TRUE);
  
  if (with_select)
    (void) result->prepare(select_lex->item_list, NULL);

  if (thd->lex->current_select->first_cond_optimization)
  {
    thd->lex->current_select->save_leaf_tables(thd);
    thd->lex->current_select->first_cond_optimization= 0;
  }
  /* check ORDER BY even if it can be ignored */
  if (order)
  {
    TABLE_LIST   tables;
    List<Item>   fields;
    List<Item>   all_fields;

    bzero((char*) &tables,sizeof(tables));
    tables.table = table;
    tables.alias = table_list->alias;

      if (select_lex->setup_ref_array(thd, order_list->elements) ||
	  setup_order(thd, select_lex->ref_pointer_array, &tables,
                    fields, all_fields, order))
    {
      free_underlaid_joins(thd, &thd->lex->select_lex);
      DBUG_RETURN(TRUE);
    }
  }

  /* Apply the IN=>EXISTS transformation to all subqueries and optimize them. */
  if (select_lex->optimize_unflattened_subqueries(false))
    DBUG_RETURN(TRUE);

  const_cond= (!conds || conds->const_item());
  safe_update= MY_TEST(thd->variables.option_bits & OPTION_SAFE_UPDATES);
  if (safe_update && const_cond)
  {
    my_message(ER_UPDATE_WITHOUT_KEY_IN_SAFE_MODE,
               ER_THD(thd, ER_UPDATE_WITHOUT_KEY_IN_SAFE_MODE), MYF(0));
    DBUG_RETURN(TRUE);
  }

  const_cond_result= const_cond && (!conds || conds->val_int());
  if (thd->is_error())
  {
    /* Error evaluating val_int(). */
    DBUG_RETURN(TRUE);
  }

  /*
    Test if the user wants to delete all rows and deletion doesn't have
    any side-effects (because of triggers), so we can use optimized
    handler::delete_all_rows() method.

    We can use delete_all_rows() if and only if:
    - We allow new functions (not using option --skip-new), and are
      not in safe mode (not using option --safe-mode)
    - There is no limit clause
    - The condition is constant
    - If there is a condition, then it it produces a non-zero value
    - If the current command is DELETE FROM with no where clause, then:
      - We should not be binlogging this statement in row-based, and
      - there should be no delete triggers associated with the table.
  */

  has_triggers= (table->triggers &&
                 table->triggers->has_delete_triggers());
  if (!with_select && !using_limit && const_cond_result &&
      (!thd->is_current_stmt_binlog_format_row() &&
<<<<<<< HEAD
       !(table->triggers && table->triggers->has_delete_triggers()))
      && !table->versioned_by_sql())
=======
       !has_triggers))
>>>>>>> 8f581e8b
  {
    /* Update the table->file->stats.records number */
    table->file->info(HA_STATUS_VARIABLE | HA_STATUS_NO_LOCK);
    ha_rows const maybe_deleted= table->file->stats.records;
    DBUG_PRINT("debug", ("Trying to use delete_all_rows()"));

    query_plan.set_delete_all_rows(maybe_deleted);
    if (thd->lex->describe)
      goto produce_explain_and_leave;

    if (!(error=table->file->ha_delete_all_rows()))
    {
      /*
        If delete_all_rows() is used, it is not possible to log the
        query in row format, so we have to log it in statement format.
      */
      query_type= THD::STMT_QUERY_TYPE;
      error= -1;
      deleted= maybe_deleted;
      if (!query_plan.save_explain_delete_data(thd->mem_root, thd))
        error= 1;
      goto cleanup;
    }
    if (error != HA_ERR_WRONG_COMMAND)
    {
      table->file->print_error(error,MYF(0));
      error=0;
      goto cleanup;
    }
    /* Handler didn't support fast delete; Delete rows one by one */
    query_plan.cancel_delete_all_rows();
  }
  if (conds)
  {
    Item::cond_result result;
    conds= conds->remove_eq_conds(thd, &result, true);
    if (result == Item::COND_FALSE)             // Impossible where
    {
      limit= 0;
      query_plan.set_impossible_where();
      if (thd->lex->describe || thd->lex->analyze_stmt)
        goto produce_explain_and_leave;
    }
  }

#ifdef WITH_PARTITION_STORAGE_ENGINE
  if (prune_partitions(thd, table, conds))
  {
    free_underlaid_joins(thd, select_lex);

    query_plan.set_no_partitions();
    if (thd->lex->describe || thd->lex->analyze_stmt)
      goto produce_explain_and_leave;

    my_ok(thd, 0);
    DBUG_RETURN(0);
  }
#endif
  /* Update the table->file->stats.records number */
  table->file->info(HA_STATUS_VARIABLE | HA_STATUS_NO_LOCK);
  set_statistics_for_table(thd, table);

  table->covering_keys.clear_all();
  table->quick_keys.clear_all();		// Can't use 'only index'

  select=make_select(table, 0, 0, conds, (SORT_INFO*) 0, 0, &error);
  if (error)
    DBUG_RETURN(TRUE);
  if ((select && select->check_quick(thd, safe_update, limit)) || !limit)
  {
    query_plan.set_impossible_where();
    if (thd->lex->describe || thd->lex->analyze_stmt)
      goto produce_explain_and_leave;

    delete select;
    free_underlaid_joins(thd, select_lex);
    /* 
      Error was already created by quick select evaluation (check_quick()).
      TODO: Add error code output parameter to Item::val_xxx() methods.
      Currently they rely on the user checking DA for
      errors when unwinding the stack after calling Item::val_xxx().
    */
    if (thd->is_error())
      DBUG_RETURN(TRUE);
    my_ok(thd, 0);
    DBUG_RETURN(0);				// Nothing to delete
  }

  /* If running in safe sql mode, don't allow updates without keys */
  if (table->quick_keys.is_clear_all())
  {
    thd->set_status_no_index_used();
    if (safe_update && !using_limit)
    {
      delete select;
      free_underlaid_joins(thd, select_lex);
      my_message(ER_UPDATE_WITHOUT_KEY_IN_SAFE_MODE,
                 ER_THD(thd, ER_UPDATE_WITHOUT_KEY_IN_SAFE_MODE), MYF(0));
      DBUG_RETURN(TRUE);
    }
  }
  if (options & OPTION_QUICK)
    (void) table->file->extra(HA_EXTRA_QUICK);

  query_plan.scanned_rows= select? select->records: table->file->stats.records;
  if (order)
  {
    table->update_const_key_parts(conds);
    order= simple_remove_const(order, conds);

    if (select && select->quick && select->quick->unique_key_range())
    { // Single row select (always "ordered")
      query_plan.using_filesort= FALSE;
      query_plan.index= MAX_KEY;
    }
    else
    {
      ha_rows scanned_limit= query_plan.scanned_rows;
      query_plan.index= get_index_for_order(order, table, select, limit,
                                            &scanned_limit,
                                            &query_plan.using_filesort, 
                                            &reverse);
      if (!query_plan.using_filesort)
        query_plan.scanned_rows= scanned_limit;
    }
  }

  query_plan.select= select;
  query_plan.possible_keys= select? select->possible_keys: key_map(0);
  
  /*
    Ok, we have generated a query plan for the DELETE.
     - if we're running EXPLAIN DELETE, goto produce explain output 
     - otherwise, execute the query plan
  */
  if (thd->lex->describe)
    goto produce_explain_and_leave;
  
  if (!(explain= query_plan.save_explain_delete_data(thd->mem_root, thd)))
    goto got_error;
  ANALYZE_START_TRACKING(&explain->command_tracker);

  DBUG_EXECUTE_IF("show_explain_probe_delete_exec_start", 
                  dbug_serve_apcs(thd, 1););

  if (!(select && select->quick))
    status_var_increment(thd->status_var.delete_scan_count);

  binlog_is_row= thd->is_current_stmt_binlog_format_row();
  DBUG_PRINT("info", ("binlog_is_row: %s", binlog_is_row ? "TRUE" : "FALSE"));

  /*
    We can use direct delete (delete that is done silently in the handler)
    if none of the following conditions are true:
    - There are triggers
    - There is binary logging
    - There is a virtual not stored column in the WHERE clause
    - ORDER BY or LIMIT
      - As this requires the rows to be deleted in a specific order
      - Note that Spider can handle ORDER BY and LIMIT in a cluster with
        one data node.  These conditions are therefore checked in
        direct_delete_rows_init().

    Direct delete does not require a WHERE clause

    Later we also ensure that we are only using one table (no sub queries)
  */

  if ((table->file->ha_table_flags() & HA_CAN_DIRECT_UPDATE_AND_DELETE) &&
      !has_triggers && !binlog_is_row && !with_select)
  {
    table->mark_columns_needed_for_delete();
    if (!table->check_virtual_columns_marked_for_read())
    {
      DBUG_PRINT("info", ("Trying direct delete"));
      if (select && select->cond &&
          (select->cond->used_tables() == table->map))
      {
        DBUG_ASSERT(!table->file->pushed_cond);
        if (!table->file->cond_push(select->cond))
          table->file->pushed_cond= select->cond;
      }
      if (!table->file->direct_delete_rows_init())
      {
        /* Direct deleting is supported */
        DBUG_PRINT("info", ("Using direct delete"));
        THD_STAGE_INFO(thd, stage_updating);
        if (!(error= table->file->ha_direct_delete_rows(&deleted)))
          error= -1;
        goto terminate_delete;
      }
    }
  }

  if (query_plan.using_filesort)
  {
    {
      Filesort fsort(order, HA_POS_ERROR, true, select);
      DBUG_ASSERT(query_plan.index == MAX_KEY);

      Filesort_tracker *fs_tracker=
        thd->lex->explain->get_upd_del_plan()->filesort_tracker;

      if (!(file_sort= filesort(thd, table, &fsort, fs_tracker)))
        goto got_error;

      thd->inc_examined_row_count(file_sort->examined_rows);
      /*
        Filesort has already found and selected the rows we want to delete,
        so we don't need the where clause
      */
      delete select;

      /*
        If we are not in DELETE ... RETURNING, we can free subqueries. (in
        DELETE ... RETURNING we can't, because the RETURNING part may have
        a subquery in it)
      */
      if (!with_select)
        free_underlaid_joins(thd, select_lex);
      select= 0;
    }
  }

  /* If quick select is used, initialize it before retrieving rows. */
  if (select && select->quick && select->quick->reset())
    goto got_error;

  if (query_plan.index == MAX_KEY || (select && select->quick))
    error= init_read_record(&info, thd, table, select, file_sort, 1, 1, FALSE);
  else
    error= init_read_record_idx(&info, thd, table, 1, query_plan.index,
                                reverse);
  if (error)
    goto got_error;
  
  if (init_ftfuncs(thd, select_lex, 1))
    goto got_error;

  table->mark_columns_needed_for_delete();

  if ((table->file->ha_table_flags() & HA_CAN_FORCE_BULK_DELETE) &&
      !table->prepare_triggers_for_delete_stmt_or_event())
    will_batch= !table->file->start_bulk_delete();

  if (with_select)
  {
    if (result->send_result_set_metadata(select_lex->item_list,
                                         Protocol::SEND_NUM_ROWS |
                                         Protocol::SEND_EOF))
      goto cleanup;
  }

  explain= (Explain_delete*)thd->lex->explain->get_upd_del_plan();
  explain->tracker.on_scan_init();

  if (!delete_while_scanning)
  {
    /*
      The table we are going to delete appears in subqueries in the where
      clause.  Instead of deleting the rows, first mark them deleted.
    */
    ha_rows tmplimit=limit;
    deltempfile= new (thd->mem_root) Unique (refpos_order_cmp, table->file,
                                             table->file->ref_length,
                                             MEM_STRIP_BUF_SIZE);

    THD_STAGE_INFO(thd, stage_searching_rows_for_update);
    while (!(error=info.read_record()) && !thd->killed &&
          ! thd->is_error())
    {
      if (record_should_be_deleted(thd, table, select, explain))
      {
        table->file->position(table->record[0]);
        if ((error= deltempfile->unique_add((char*) table->file->ref)))
        {
          error= 1;
          goto terminate_delete;
        }
        if (!--tmplimit && using_limit)
          break;
      }
    }
    end_read_record(&info);
    if (deltempfile->get(table) || table->file->ha_index_or_rnd_end() ||
        init_read_record(&info, thd, table, 0, &deltempfile->sort, 0, 1, false))
    {
      error= 1;
      goto terminate_delete;
    }
    delete_record= true;
  }

  THD_STAGE_INFO(thd, stage_updating);
  while (!(error=info.read_record()) && !thd->killed &&
        ! thd->is_error())
  {
    if (delete_while_scanning)
      delete_record= record_should_be_deleted(thd, table, select, explain);
    if (delete_record)
    {
      if (!truncate_history && table->triggers &&
          table->triggers->process_triggers(thd, TRG_EVENT_DELETE,
                                            TRG_ACTION_BEFORE, FALSE))
      {
        error= 1;
        break;
      }

      if (with_select && result->send_data(select_lex->item_list) < 0)
      {
        error=1;
        break;
      }

      error= table->delete_row();
      if (!error)
      {
	deleted++;
        if (!truncate_history && table->triggers &&
            table->triggers->process_triggers(thd, TRG_EVENT_DELETE,
                                              TRG_ACTION_AFTER, FALSE))
        {
          error= 1;
          break;
        }
	if (!--limit && using_limit)
	{
	  error= -1;
	  break;
	}
      }
      else
      {
	table->file->print_error(error,
                                 MYF(thd->lex->ignore ? ME_JUST_WARNING : 0));
        if (thd->is_error())
        {
          error= 1;
          break;
        }
      }
    }
    /*
      Don't try unlocking the row if skip_record reported an error since in
      this case the transaction might have been rolled back already.
    */
    else if (!thd->is_error())
      table->file->unlock_row();  // Row failed selection, release lock on it
    else
      break;
  }

terminate_delete:
  killed_status= thd->killed;
  if (killed_status != NOT_KILLED || thd->is_error())
    error= 1;					// Aborted
  if (will_batch && (loc_error= table->file->end_bulk_delete()))
  {
    if (error != 1)
      table->file->print_error(loc_error,MYF(0));
    error=1;
  }
  THD_STAGE_INFO(thd, stage_end);
  end_read_record(&info);
  if (options & OPTION_QUICK)
    (void) table->file->extra(HA_EXTRA_NORMAL);
  ANALYZE_STOP_TRACKING(&explain->command_tracker);

cleanup:
  /*
    Invalidate the table in the query cache if something changed. This must
    be before binlog writing and ha_autocommit_...
  */
  if (deleted)
  {
    query_cache_invalidate3(thd, table_list, 1);
  }

  if (thd->lex->current_select->first_cond_optimization)
  {
    thd->lex->current_select->save_leaf_tables(thd);
    thd->lex->current_select->first_cond_optimization= 0;
  }

  delete deltempfile;
  deltempfile=NULL;
  delete select;
  select= NULL;
  transactional_table= table->file->has_transactions();

  if (!transactional_table && deleted > 0)
    thd->transaction.stmt.modified_non_trans_table=
      thd->transaction.all.modified_non_trans_table= TRUE;

  /* See similar binlogging code in sql_update.cc, for comments */
  if ((error < 0) || thd->transaction.stmt.modified_non_trans_table)
  {
    if (WSREP_EMULATE_BINLOG(thd) || mysql_bin_log.is_open())
    {
      int errcode= 0;
      if (error < 0)
        thd->clear_error();
      else
        errcode= query_error_code(thd, killed_status == NOT_KILLED);

      ScopedStatementReplication scoped_stmt_rpl(
          table->versioned_by_engine() ? thd : NULL);
      /*
        [binlog]: If 'handler::delete_all_rows()' was called and the
        storage engine does not inject the rows itself, we replicate
        statement-based; otherwise, 'ha_delete_row()' was used to
        delete specific rows which we might log row-based.
      */
      int log_result= thd->binlog_query(query_type,
                                        thd->query(), thd->query_length(),
                                        transactional_table, FALSE, FALSE,
                                        errcode);

      if (log_result)
      {
	error=1;
      }
    }
  }
  DBUG_ASSERT(transactional_table || !deleted || thd->transaction.stmt.modified_non_trans_table);
  
  if (error < 0 || 
      (thd->lex->ignore && !thd->is_error() && !thd->is_fatal_error))
  {
    if (thd->lex->analyze_stmt)
      goto send_nothing_and_leave;

    if (with_select)
      result->send_eof();
    else
      my_ok(thd, deleted);
    DBUG_PRINT("info",("%ld records deleted",(long) deleted));
  }
  delete file_sort;
  free_underlaid_joins(thd, select_lex);
  if (table->file->pushed_cond)
    table->file->cond_pop();
  DBUG_RETURN(error >= 0 || thd->is_error());
  
  /* Special exits */
produce_explain_and_leave:
  /* 
    We come here for various "degenerate" query plans: impossible WHERE,
    no-partitions-used, impossible-range, etc.
  */
  if (!(query_plan.save_explain_delete_data(thd->mem_root, thd)))
    goto got_error;

send_nothing_and_leave:
  /* 
    ANALYZE DELETE jumps here. We can't send explain right here, because
    we might be using ANALYZE DELETE ...RETURNING, in which case we have 
    Protocol_discard active.
  */

  delete select;
  delete file_sort;
  free_underlaid_joins(thd, select_lex);
  if (table->file->pushed_cond)
    table->file->cond_pop();

  DBUG_ASSERT(!return_error || thd->is_error() || thd->killed);
  DBUG_RETURN((return_error || thd->is_error() || thd->killed) ? 1 : 0);

got_error:
  return_error= 1;
  goto send_nothing_and_leave;
}


/*
  Prepare items in DELETE statement

  SYNOPSIS
    mysql_prepare_delete()
    thd			- thread handler
    table_list		- global/local table list
    wild_num            - number of wildcards used in optional SELECT clause 
    field_list          - list of items in optional SELECT clause
    conds		- conditions
l
  RETURN VALUE
    FALSE OK
    TRUE  error
*/
  int mysql_prepare_delete(THD *thd, TABLE_LIST *table_list,
                           uint wild_num, List<Item> &field_list, Item **conds,
                           bool *delete_while_scanning)
{
  Item *fake_conds= 0;
  SELECT_LEX *select_lex= &thd->lex->select_lex;
  DBUG_ENTER("mysql_prepare_delete");
  List<Item> all_fields;

  *delete_while_scanning= true;
  thd->lex->allow_sum_func= 0;
  if (setup_tables_and_check_access(thd, &thd->lex->select_lex.context,
                                    &thd->lex->select_lex.top_join_list,
                                    table_list, 
                                    select_lex->leaf_tables, FALSE, 
                                    DELETE_ACL, SELECT_ACL, TRUE))
    DBUG_RETURN(TRUE);
  if ((wild_num && setup_wild(thd, table_list, field_list, NULL, wild_num)) ||
      setup_fields(thd, Ref_ptr_array(),
                   field_list, MARK_COLUMNS_READ, NULL, NULL, 0) ||
      setup_conds(thd, table_list, select_lex->leaf_tables, conds) ||
      setup_ftfuncs(select_lex))
    DBUG_RETURN(TRUE);
  if (!table_list->single_table_updatable() ||
      check_key_in_view(thd, table_list))
  {
    my_error(ER_NON_UPDATABLE_TABLE, MYF(0), table_list->alias, "DELETE");
    DBUG_RETURN(TRUE);
  }

  if (unique_table(thd, table_list, table_list->next_global, 0))
    *delete_while_scanning= false;

  if (select_lex->inner_refs_list.elements &&
    fix_inner_refs(thd, all_fields, select_lex, select_lex->ref_pointer_array))
    DBUG_RETURN(TRUE);

  select_lex->fix_prepare_information(thd, conds, &fake_conds); 
  DBUG_RETURN(FALSE);
}


/***************************************************************************
  Delete multiple tables from join 
***************************************************************************/


extern "C" int refpos_order_cmp(void* arg, const void *a,const void *b)
{
  handler *file= (handler*)arg;
  return file->cmp_ref((const uchar*)a, (const uchar*)b);
}

/*
  make delete specific preparation and checks after opening tables

  SYNOPSIS
    mysql_multi_delete_prepare()
    thd         thread handler

  RETURN
    FALSE OK
    TRUE  Error
*/

int mysql_multi_delete_prepare(THD *thd)
{
  LEX *lex= thd->lex;
  TABLE_LIST *aux_tables= lex->auxiliary_table_list.first;
  TABLE_LIST *target_tbl;
  DBUG_ENTER("mysql_multi_delete_prepare");

  if (mysql_handle_derived(lex, DT_INIT))
    DBUG_RETURN(TRUE);
  if (mysql_handle_derived(lex, DT_MERGE_FOR_INSERT))
    DBUG_RETURN(TRUE);
  if (mysql_handle_derived(lex, DT_PREPARE))
    DBUG_RETURN(TRUE);
  /*
    setup_tables() need for VIEWs. JOIN::prepare() will not do it second
    time.

    lex->query_tables also point on local list of DELETE SELECT_LEX
  */
  if (setup_tables_and_check_access(thd, &thd->lex->select_lex.context,
                                    &thd->lex->select_lex.top_join_list,
                                    lex->query_tables,
                                    lex->select_lex.leaf_tables, FALSE, 
                                    DELETE_ACL, SELECT_ACL, FALSE))
    DBUG_RETURN(TRUE);

  if (lex->select_lex.handle_derived(thd->lex, DT_MERGE))  
    DBUG_RETURN(TRUE);

  /*
    Multi-delete can't be constructed over-union => we always have
    single SELECT on top and have to check underlying SELECTs of it
  */
  lex->select_lex.exclude_from_table_unique_test= TRUE;
  /* Fix tables-to-be-deleted-from list to point at opened tables */
  for (target_tbl= (TABLE_LIST*) aux_tables;
       target_tbl;
       target_tbl= target_tbl->next_local)
  {

    target_tbl->table= target_tbl->correspondent_table->table;
    if (target_tbl->correspondent_table->is_multitable())
    {
       my_error(ER_VIEW_DELETE_MERGE_VIEW, MYF(0),
                target_tbl->correspondent_table->view_db.str,
                target_tbl->correspondent_table->view_name.str);
       DBUG_RETURN(TRUE);
    }

    if (!target_tbl->correspondent_table->single_table_updatable() ||
        check_key_in_view(thd, target_tbl->correspondent_table))
    {
      my_error(ER_NON_UPDATABLE_TABLE, MYF(0),
               target_tbl->table_name, "DELETE");
      DBUG_RETURN(TRUE);
    }
    /*
      Check that table from which we delete is not used somewhere
      inside subqueries/view.
    */
    {
      TABLE_LIST *duplicate;
      if ((duplicate= unique_table(thd, target_tbl->correspondent_table,
                                   lex->query_tables, 0)))
      {
        update_non_unique_table_error(target_tbl->correspondent_table,
                                      "DELETE", duplicate);
        DBUG_RETURN(TRUE);
      }
    }
  }
  /*
    Reset the exclude flag to false so it doesn't interfare
    with further calls to unique_table
  */
  lex->select_lex.exclude_from_table_unique_test= FALSE;
  
  if (lex->save_prep_leaf_tables())
    DBUG_RETURN(TRUE);
  
  DBUG_RETURN(FALSE);
}


multi_delete::multi_delete(THD *thd_arg, TABLE_LIST *dt, uint num_of_tables_arg):
    select_result_interceptor(thd_arg), delete_tables(dt), deleted(0), found(0),
    num_of_tables(num_of_tables_arg), error(0),
    do_delete(0), transactional_tables(0), normal_tables(0), error_handled(0)
{
  tempfiles= (Unique **) thd_arg->calloc(sizeof(Unique *) * num_of_tables);
}


int
multi_delete::prepare(List<Item> &values, SELECT_LEX_UNIT *u)
{
  DBUG_ENTER("multi_delete::prepare");
  unit= u;
  do_delete= 1;
  THD_STAGE_INFO(thd, stage_deleting_from_main_table);
  SELECT_LEX *select_lex= u->first_select();
  if (select_lex->first_cond_optimization)
  {
    if (select_lex->handle_derived(thd->lex, DT_MERGE))
      DBUG_RETURN(TRUE);
  }
  DBUG_RETURN(0);
}

void multi_delete::prepare_to_read_rows()
{
  /* see multi_update::prepare_to_read_rows() */
  for (TABLE_LIST *walk= delete_tables; walk; walk= walk->next_local)
  {
    TABLE_LIST *tbl= walk->correspondent_table->find_table_for_update();
    tbl->table->mark_columns_needed_for_delete();
  }
}

bool
multi_delete::initialize_tables(JOIN *join)
{
  TABLE_LIST *walk;
  Unique **tempfiles_ptr;
  DBUG_ENTER("initialize_tables");

  if ((thd->variables.option_bits & OPTION_SAFE_UPDATES) && error_if_full_join(join))
    DBUG_RETURN(1);

  table_map tables_to_delete_from=0;
  delete_while_scanning= true;
  for (walk= delete_tables; walk; walk= walk->next_local)
  {
    TABLE_LIST *tbl= walk->correspondent_table->find_table_for_update();
    tables_to_delete_from|= tbl->table->map;
    if (delete_while_scanning &&
        unique_table(thd, tbl, join->tables_list, false))
    {
      /*
        If the table we are going to delete from appears
        in join, we need to defer delete. So the delete
        doesn't interfers with the scaning of results.
      */
      delete_while_scanning= false;
    }
  }

  walk= delete_tables;

  for (JOIN_TAB *tab= first_linear_tab(join, WITHOUT_BUSH_ROOTS,
                                       WITH_CONST_TABLES);
       tab; 
       tab= next_linear_tab(join, tab, WITHOUT_BUSH_ROOTS))
  {
    if (!tab->bush_children && tab->table->map & tables_to_delete_from)
    {
      /* We are going to delete from this table */
      TABLE *tbl=walk->table=tab->table;
      walk= walk->next_local;
      /* Don't use KEYREAD optimization on this table */
      tbl->no_keyread=1;
      /* Don't use record cache */
      tbl->no_cache= 1;
      tbl->covering_keys.clear_all();
      if (tbl->file->has_transactions())
	transactional_tables= 1;
      else
	normal_tables= 1;
      tbl->prepare_triggers_for_delete_stmt_or_event();
      tbl->prepare_for_position();
    }
    else if ((tab->type != JT_SYSTEM && tab->type != JT_CONST) &&
             walk == delete_tables)
    {
      /*
        We are not deleting from the table we are scanning. In this
        case send_data() shouldn't delete any rows a we may touch
        the rows in the deleted table many times
      */
      delete_while_scanning= false;
    }
  }
  walk= delete_tables;
  tempfiles_ptr= tempfiles;
  if (delete_while_scanning)
  {
    table_being_deleted= delete_tables;
    walk= walk->next_local;
  }
  for (;walk ;walk= walk->next_local)
  {
    TABLE *table=walk->table;
    *tempfiles_ptr++= new (thd->mem_root) Unique (refpos_order_cmp, table->file,
                                                  table->file->ref_length,
                                                  MEM_STRIP_BUF_SIZE);
  }
  init_ftfuncs(thd, thd->lex->current_select, 1);
  DBUG_RETURN(thd->is_fatal_error);
}


multi_delete::~multi_delete()
{
  for (table_being_deleted= delete_tables;
       table_being_deleted;
       table_being_deleted= table_being_deleted->next_local)
  {
    TABLE *table= table_being_deleted->table;
    table->no_keyread=0;
  }

  for (uint counter= 0; counter < num_of_tables; counter++)
  {
    if (tempfiles[counter])
      delete tempfiles[counter];
  }
}


int multi_delete::send_data(List<Item> &values)
{
  int secure_counter= delete_while_scanning ? -1 : 0;
  TABLE_LIST *del_table;
  DBUG_ENTER("multi_delete::send_data");

  bool ignore= thd->lex->ignore;

  for (del_table= delete_tables;
       del_table;
       del_table= del_table->next_local, secure_counter++)
  {
    TABLE *table= del_table->table;

    /* Check if we are using outer join and we didn't find the row */
    if (table->status & (STATUS_NULL_ROW | STATUS_DELETED))
      continue;

    if (table->versioned() && !table->vers_end_field()->is_max())
    {
      continue;
    }

    table->file->position(table->record[0]);
    found++;

    if (secure_counter < 0)
    {
      /* We are scanning the current table */
      DBUG_ASSERT(del_table == table_being_deleted);
      if (table->triggers &&
          table->triggers->process_triggers(thd, TRG_EVENT_DELETE,
                                            TRG_ACTION_BEFORE, FALSE))
        DBUG_RETURN(1);
      table->status|= STATUS_DELETED;

      error= table->delete_row();
      if (!error)
      {
        deleted++;
        if (!table->file->has_transactions())
          thd->transaction.stmt.modified_non_trans_table= TRUE;
        if (table->triggers &&
            table->triggers->process_triggers(thd, TRG_EVENT_DELETE,
                                              TRG_ACTION_AFTER, FALSE))
          DBUG_RETURN(1);
      }
      else if (!ignore)
      {
        /*
          If the IGNORE option is used errors caused by ha_delete_row don't
          have to stop the iteration.
        */
        table->file->print_error(error,MYF(0));
        DBUG_RETURN(1);
      }
    }
    else
    {
      error=tempfiles[secure_counter]->unique_add((char*) table->file->ref);
      if (error)
      {
	error= 1;                               // Fatal error
	DBUG_RETURN(1);
      }
    }
  }
  DBUG_RETURN(0);
}


void multi_delete::abort_result_set()
{
  DBUG_ENTER("multi_delete::abort_result_set");

  /* the error was handled or nothing deleted and no side effects return */
  if (error_handled ||
      (!thd->transaction.stmt.modified_non_trans_table && !deleted))
    DBUG_VOID_RETURN;

  /* Something already deleted so we have to invalidate cache */
  if (deleted)
    query_cache_invalidate3(thd, delete_tables, 1);

  if (thd->transaction.stmt.modified_non_trans_table)
    thd->transaction.all.modified_non_trans_table= TRUE;
  thd->transaction.all.m_unsafe_rollback_flags|=
    (thd->transaction.stmt.m_unsafe_rollback_flags & THD_TRANS::DID_WAIT);

  /*
    If rows from the first table only has been deleted and it is
    transactional, just do rollback.
    The same if all tables are transactional, regardless of where we are.
    In all other cases do attempt deletes ...
  */
  if (do_delete && normal_tables &&
      (table_being_deleted != delete_tables ||
       !table_being_deleted->table->file->has_transactions()))
  {
    /*
      We have to execute the recorded do_deletes() and write info into the
      error log
    */
    error= 1;
    send_eof();
    DBUG_ASSERT(error_handled);
    DBUG_VOID_RETURN;
  }

  if (thd->transaction.stmt.modified_non_trans_table)
  {
    /*
       there is only side effects; to binlog with the error
    */
    if (WSREP_EMULATE_BINLOG(thd) || mysql_bin_log.is_open())
    {
      int errcode= query_error_code(thd, thd->killed == NOT_KILLED);
      /* possible error of writing binary log is ignored deliberately */
      (void) thd->binlog_query(THD::ROW_QUERY_TYPE,
                               thd->query(), thd->query_length(),
                               transactional_tables, FALSE, FALSE, errcode);
    }
  }
  DBUG_VOID_RETURN;
}



/**
  Do delete from other tables.

  @retval 0 ok
  @retval 1 error

  @todo Is there any reason not use the normal nested-loops join? If not, and
  there is no documentation supporting it, this method and callee should be
  removed and there should be hooks within normal execution.
*/

int multi_delete::do_deletes()
{
  DBUG_ENTER("do_deletes");
  DBUG_ASSERT(do_delete);

  do_delete= 0;                                 // Mark called
  if (!found)
    DBUG_RETURN(0);

  table_being_deleted= (delete_while_scanning ? delete_tables->next_local :
                        delete_tables);
 
  for (uint counter= 0; table_being_deleted;
       table_being_deleted= table_being_deleted->next_local, counter++)
  { 
    TABLE *table = table_being_deleted->table;
    int local_error; 
    if (tempfiles[counter]->get(table))
      DBUG_RETURN(1);

    local_error= do_table_deletes(table, &tempfiles[counter]->sort,
                                  thd->lex->ignore);

    if (thd->killed && !local_error)
      DBUG_RETURN(1);

    if (local_error == -1)				// End of file
      local_error = 0;

    if (local_error)
      DBUG_RETURN(local_error);
  }
  DBUG_RETURN(0);
}


/**
   Implements the inner loop of nested-loops join within multi-DELETE
   execution.

   @param table The table from which to delete.

   @param ignore If used, all non fatal errors will be translated
   to warnings and we should not break the row-by-row iteration.

   @return Status code

   @retval  0 All ok.
   @retval  1 Triggers or handler reported error.
   @retval -1 End of file from handler.
*/
int multi_delete::do_table_deletes(TABLE *table, SORT_INFO *sort_info,
                                   bool ignore)
{
  int local_error= 0;
  READ_RECORD info;
  ha_rows last_deleted= deleted;
  DBUG_ENTER("do_deletes_for_table");

  if (init_read_record(&info, thd, table, NULL, sort_info, 0, 1, FALSE))
    DBUG_RETURN(1);

  /*
    Ignore any rows not found in reference tables as they may already have
    been deleted by foreign key handling
  */
  info.ignore_not_found_rows= 1;
  bool will_batch= !table->file->start_bulk_delete();
  while (!(local_error= info.read_record()) && !thd->killed)
  {
    if (table->triggers &&
        table->triggers->process_triggers(thd, TRG_EVENT_DELETE,
                                          TRG_ACTION_BEFORE, FALSE))
    {
      local_error= 1;
      break;
    }

    local_error= table->delete_row();
    if (local_error && !ignore)
    {
      table->file->print_error(local_error, MYF(0));
      break;
    }
      
    /*
      Increase the reported number of deleted rows only if no error occurred
      during ha_delete_row.
      Also, don't execute the AFTER trigger if the row operation failed.
    */
    if (!local_error)
    {
      deleted++;
      if (table->triggers &&
          table->triggers->process_triggers(thd, TRG_EVENT_DELETE,
                                            TRG_ACTION_AFTER, FALSE))
      {
        local_error= 1;
        break;
      }
    }
  }
  if (will_batch)
  {
    int tmp_error= table->file->end_bulk_delete();
    if (tmp_error && !local_error)
    {
      local_error= tmp_error;
      table->file->print_error(local_error, MYF(0));
    }
  }
  if (last_deleted != deleted && !table->file->has_transactions())
    thd->transaction.stmt.modified_non_trans_table= TRUE;

  end_read_record(&info);

  DBUG_RETURN(local_error);
}

/*
  Send ok to the client

  return:  0 sucess
	   1 error
*/

bool multi_delete::send_eof()
{
  killed_state killed_status= NOT_KILLED;
  THD_STAGE_INFO(thd, stage_deleting_from_reference_tables);

  /* Does deletes for the last n - 1 tables, returns 0 if ok */
  int local_error= do_deletes();		// returns 0 if success

  /* compute a total error to know if something failed */
  local_error= local_error || error;
  killed_status= (local_error == 0)? NOT_KILLED : thd->killed;
  /* reset used flags */
  THD_STAGE_INFO(thd, stage_end);

  if (thd->transaction.stmt.modified_non_trans_table)
    thd->transaction.all.modified_non_trans_table= TRUE;
  thd->transaction.all.m_unsafe_rollback_flags|=
    (thd->transaction.stmt.m_unsafe_rollback_flags & THD_TRANS::DID_WAIT);

  /*
    We must invalidate the query cache before binlog writing and
    ha_autocommit_...
  */
  if (deleted)
  {
    query_cache_invalidate3(thd, delete_tables, 1);
  }
  if ((local_error == 0) || thd->transaction.stmt.modified_non_trans_table)
  {
    if(WSREP_EMULATE_BINLOG(thd) || mysql_bin_log.is_open())
    {
      int errcode= 0;
      if (local_error == 0)
        thd->clear_error();
      else
        errcode= query_error_code(thd, killed_status == NOT_KILLED);
      if (thd->binlog_query(THD::ROW_QUERY_TYPE,
                            thd->query(), thd->query_length(),
                            transactional_tables, FALSE, FALSE, errcode) &&
          !normal_tables)
      {
	local_error=1;  // Log write failed: roll back the SQL statement
      }
    }
  }
  if (local_error != 0)
    error_handled= TRUE; // to force early leave from ::abort_result_set()

  if (!local_error && !thd->lex->analyze_stmt)
  {
    ::my_ok(thd, deleted);
  }
  return 0;
}<|MERGE_RESOLUTION|>--- conflicted
+++ resolved
@@ -420,12 +420,8 @@
                  table->triggers->has_delete_triggers());
   if (!with_select && !using_limit && const_cond_result &&
       (!thd->is_current_stmt_binlog_format_row() &&
-<<<<<<< HEAD
-       !(table->triggers && table->triggers->has_delete_triggers()))
+       !has_triggers)
       && !table->versioned_by_sql())
-=======
-       !has_triggers))
->>>>>>> 8f581e8b
   {
     /* Update the table->file->stats.records number */
     table->file->info(HA_STATUS_VARIABLE | HA_STATUS_NO_LOCK);
