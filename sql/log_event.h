--- conflicted
+++ resolved
@@ -1,15 +1,15 @@
 /* Copyright (C) 2000 MySQL AB & MySQL Finland AB & TCX DataKonsult AB
-
+   
    This program is free software; you can redistribute it and/or modify
    it under the terms of the GNU General Public License as published by
    the Free Software Foundation; either version 2 of the License, or
    (at your option) any later version.
-
+   
    This program is distributed in the hope that it will be useful,
    but WITHOUT ANY WARRANTY; without even the implied warranty of
    MERCHANTABILITY or FITNESS FOR A PARTICULAR PURPOSE.  See the
    GNU General Public License for more details.
-
+   
    You should have received a copy of the GNU General Public License
    along with this program; if not, write to the Free Software
    Foundation, Inc., 59 Temple Place, Suite 330, Boston, MA  02111-1307  USA */
@@ -77,7 +77,7 @@
     char opt_flags; 
     char empty_flags;
     int cached_new_format;
-
+    
     // store in new format even if old is possible
     void force_new_format() { cached_new_format = 1;} 
     int data_size() { return new_format() ?
@@ -231,7 +231,7 @@
   {
     my_free((gptr) ptr, MYF(MY_WME|MY_ALLOW_ZERO_PTR));
   }
-
+  
   int write(IO_CACHE* file);
   int write_header(IO_CACHE* file);
   virtual int write_data(IO_CACHE* file)
@@ -244,31 +244,42 @@
   virtual bool is_valid() = 0;
   virtual bool get_cache_stmt() { return 0; }
   Log_event(const char* buf, bool old_format);
+#ifndef MYSQL_CLIENT  
+  Log_event(THD* thd_arg, uint16 flags_arg = 0);
+#endif  
   virtual ~Log_event() { free_temp_buf();}
   void register_temp_buf(char* buf) { temp_buf = buf; }
   void free_temp_buf()
-  {
-    if (temp_buf)
     {
-      my_free(temp_buf, MYF(0));
-      temp_buf = 0;
+      if (temp_buf)
+      {
+        my_free(temp_buf, MYF(0));
+        temp_buf = 0;
+      }
     }
-  }
   virtual int get_data_size() { return 0;}
   virtual int get_data_body_offset() { return 0; }
   int get_event_len() { return cached_event_len ? cached_event_len :
     (cached_event_len = LOG_EVENT_HEADER_LEN + get_data_size()); }
-
+#ifdef MYSQL_CLIENT  
+  virtual void print(FILE* file, bool short_form = 0, char* last_db = 0) = 0;
+  void print_timestamp(FILE* file, time_t *ts = 0);
+  void print_header(FILE* file);
+#endif
+  
+#ifndef MYSQL_CLIENT  
+  // if mutex is 0, the read will proceed without mutex
+  static Log_event* read_log_event(IO_CACHE* file,
+				   pthread_mutex_t* log_lock,
+				   bool old_format);
+#else // avoid having to link mysqlbinlog against libpthread
+  static Log_event* read_log_event(IO_CACHE* file, bool old_format);
+#endif  
   static Log_event* read_log_event(const char* buf, int event_len,
 				   const char **error, bool old_format);
   const char* get_type_str();
 
 #ifndef MYSQL_CLIENT
-  // if mutex is 0, the read will proceed without mutex
-  Log_event(THD* thd_arg, uint16 flags_arg = 0);
-  static Log_event* read_log_event(IO_CACHE* file,
-				   pthread_mutex_t* log_lock,
-				   bool old_format);
   static int read_log_event(IO_CACHE* file, String* packet,
 			    pthread_mutex_t* log_lock);
   void set_log_pos(MYSQL_LOG* log);
@@ -280,15 +291,8 @@
     {
       return thd ? thd->db : 0;
     }
-#else
-  // avoid having to link mysqlbinlog against libpthread
-  static Log_event* read_log_event(IO_CACHE* file, bool old_format);
-
-  virtual void print(FILE* file, bool short_form = 0, char* last_db = 0) = 0;
-  void print_timestamp(FILE* file, time_t *ts = 0);
-  void print_header(FILE* file);
-#endif
-
+#endif
+  
 };
 
 
@@ -299,16 +303,13 @@
 public:
   const char* query;
   const char* db;
-  /*
-    If we already know the length of the query string
-    we pass it here, so we would not have to call strlen()
-    otherwise, set it to 0, in which case, we compute it with strlen()
-  */
-  uint32 q_len;
+  uint32 q_len; // if we already know the length of the query string
+  // we pass it here, so we would not have to call strlen()
+  // otherwise, set it to 0, in which case, we compute it with strlen()
   uint32 db_len;
   uint16 error_code;
   ulong thread_id;
-#ifndef MYSQL_CLIENT
+#if !defined(MYSQL_CLIENT)
   bool cache_stmt;
 
   Query_log_event(THD* thd_arg, const char* query_arg,
@@ -317,8 +318,6 @@
   void pack_info(String* packet);
   int exec_event(struct st_relay_log_info* rli);
   bool get_cache_stmt() { return cache_stmt; }
-#else
-  void print(FILE* file, bool short_form = 0, char* last_db = 0);
 #endif
 
   Query_log_event(const char* buf, int event_len, bool old_format);
@@ -341,6 +340,9 @@
       + 2	// error_code
       ;
   }
+#ifdef MYSQL_CLIENT
+  void print(FILE* file, bool short_form = 0, char* last_db = 0);
+#endif  
 };
 
 class Slave_log_event: public Log_event
@@ -350,31 +352,24 @@
   void init_from_mem_pool(int data_size);
 public:
   char* master_host;
+  int master_host_len;
+  uint16 master_port;
   char* master_log;
+  int master_log_len;
   ulonglong master_pos;
-  int master_host_len;
-  int master_log_len;
-  uint16 master_port;
-
-<<<<<<< HEAD
-=======
+
 #ifndef MYSQL_CLIENT  
   Slave_log_event(THD* thd_arg, struct st_relay_log_info* rli);
   void pack_info(String* packet);
   int exec_event(struct st_relay_log_info* rli);
 #endif
   
->>>>>>> 56129ce6
   Slave_log_event(const char* buf, int event_len);
   ~Slave_log_event();
   int get_data_size();
   bool is_valid() { return master_host != 0; }
   Log_event_type get_type_code() { return SLAVE_EVENT; }
-#ifndef MYSQL_CLIENT  
-  Slave_log_event(THD* thd_arg, struct st_master_info* mi);
-  void pack_info(String* packet);
-  int exec_event(struct st_master_info* mi);
-#else
+#ifdef MYSQL_CLIENT  
   void print(FILE* file, bool short_form = 0, char* last_db = 0);
 #endif  
   int write_data(IO_CACHE* file );
@@ -387,45 +382,36 @@
   int copy_log_event(const char *buf, ulong event_len, bool old_format);
 
 public:
-  const char* fields;
-  const uchar* field_lens;
-  const char* table_name;
-  const char* db;
-  const char* fname;
   ulong thread_id;
   uint32 table_name_len;
   uint32 db_len;
   uint32 fname_len;
   uint32 num_fields;
+  const char* fields;
+  const uchar* field_lens;
   uint32 field_block_len;
+
+  const char* table_name;
+  const char* db;
+  const char* fname;
   uint32 skip_lines;
   sql_ex_info sql_ex;
-
-#ifndef MYSQL_CLIENT  
+  
+#if !defined(MYSQL_CLIENT)
   String field_lens_buf;
   String fields_buf;
-
+  
   Load_log_event(THD* thd, sql_exchange* ex, const char* db_arg,
 			       const char* table_name_arg,
 		 List<Item>& fields_arg, enum enum_duplicates handle_dup);
   void set_fields(List<Item> &fields_arg);
   void pack_info(String* packet);
   const char* get_db() { return db; }
-<<<<<<< HEAD
-  int exec_event(struct st_master_info* mi)
-  {
-    return exec_event(thd->slave_net,mi);
-  }
-  int exec_event(NET* net, struct st_master_info* mi);
-#else
-  void print(FILE* file, bool short_form = 0, char* last_db = 0);
-=======
   int exec_event(struct st_relay_log_info* rli)
     {
       return exec_event(thd->slave_net,rli);
     }
   int exec_event(NET* net, struct st_relay_log_info* rli);
->>>>>>> 56129ce6
 #endif
 
   Load_log_event(const char* buf, int event_len, bool old_format);
@@ -448,6 +434,9 @@
       ;
   }
   int get_data_body_offset() { return LOAD_EVENT_OVERHEAD; }
+#ifdef MYSQL_CLIENT
+  void print(FILE* file, bool short_form = 0, char* last_db = 0);
+#endif  
 };
 
 extern char server_version[SERVER_VERSION_LENGTH];
@@ -458,7 +447,13 @@
   uint32 created;
   uint16 binlog_version;
   char server_version[ST_SERVER_VER_LEN];
-
+#ifndef MYSQL_CLIENT  
+  Start_log_event() :Log_event((THD*)0),binlog_version(BINLOG_VERSION)
+  {
+    created = (uint32) when;
+    memcpy(server_version, ::server_version, ST_SERVER_VER_LEN);
+  }
+#endif  
   Start_log_event(const char* buf, bool old_format);
   ~Start_log_event() {}
   Log_event_type get_type_code() { return START_EVENT;}
@@ -469,20 +464,10 @@
     return START_HEADER_LEN;
   }
 #ifndef MYSQL_CLIENT
-  Start_log_event() :Log_event((THD*)0),binlog_version(BINLOG_VERSION)
-  {
-    created = (uint32) when;
-    memcpy(server_version, ::server_version, ST_SERVER_VER_LEN);
-  }
-  void pack_info(String* packet);
-<<<<<<< HEAD
-  int exec_event(struct st_master_info* mi);
-#else
-=======
-  int exec_event(struct st_relay_log_info* rli);
-#endif
-#ifdef MYSQL_CLIENT  
->>>>>>> 56129ce6
+  void pack_info(String* packet);
+  int exec_event(struct st_relay_log_info* rli);
+#endif
+#ifdef MYSQL_CLIENT  
   void print(FILE* file, bool short_form = 0, char* last_db = 0);
 #endif  
 };
@@ -492,7 +477,11 @@
 public:
   ulonglong val;
   uchar type;
-
+#ifndef MYSQL_CLIENT  
+  Intvar_log_event(THD* thd_arg,uchar type_arg, ulonglong val_arg)
+    :Log_event(thd_arg),val(val_arg),type(type_arg)
+  {}
+#endif
   Intvar_log_event(const char* buf, bool old_format);
   ~Intvar_log_event() {}
   Log_event_type get_type_code() { return INTVAR_EVENT;}
@@ -501,26 +490,22 @@
   int write_data(IO_CACHE* file);
   bool is_valid() { return 1; }
 #ifndef MYSQL_CLIENT
-  Intvar_log_event(THD* thd_arg,uchar type_arg, ulonglong val_arg)
-    :Log_event(thd_arg),val(val_arg),type(type_arg)
+  void pack_info(String* packet);
+  int exec_event(struct st_relay_log_info* rli);
+#endif  
+  
+#ifdef MYSQL_CLIENT  
+  void print(FILE* file, bool short_form = 0, char* last_db = 0);
+#endif  
+};
+
+class Stop_log_event: public Log_event
+{
+public:
+#ifndef MYSQL_CLIENT  
+  Stop_log_event() :Log_event((THD*)0)
   {}
-  void pack_info(String* packet);
-<<<<<<< HEAD
-  int exec_event(struct st_master_info* mi);
-#else
-=======
-  int exec_event(struct st_relay_log_info* rli);
-#endif  
-  
-#ifdef MYSQL_CLIENT  
->>>>>>> 56129ce6
-  void print(FILE* file, bool short_form = 0, char* last_db = 0);
-#endif  
-};
-
-class Stop_log_event: public Log_event
-{
-public:
+#endif  
   Stop_log_event(const char* buf, bool old_format):Log_event(buf,
 							     old_format)
   {
@@ -528,19 +513,11 @@
   ~Stop_log_event() {}
   Log_event_type get_type_code() { return STOP_EVENT;}
   bool is_valid() { return 1; }
-<<<<<<< HEAD
-#ifndef MYSQL_CLIENT  
-  Stop_log_event() :Log_event((THD*)0) {}
-  int exec_event(struct st_master_info* mi);
-#else
-  void print(FILE* file, bool short_form = 0, char* last_db = 0);
-=======
-#ifdef MYSQL_CLIENT  
-  void print(FILE* file, bool short_form = 0, char* last_db = 0);
-#endif
-#ifndef MYSQL_CLIENT
-  int exec_event(struct st_relay_log_info* rli);
->>>>>>> 56129ce6
+#ifdef MYSQL_CLIENT  
+  void print(FILE* file, bool short_form = 0, char* last_db = 0);
+#endif
+#ifndef MYSQL_CLIENT
+  int exec_event(struct st_relay_log_info* rli);
 #endif  
 };
 
@@ -548,10 +525,19 @@
 {
 public:
   const char* new_log_ident;
+  uchar ident_len;
   ulonglong pos;
-  uint8 ident_len;
   bool alloced;
-
+#ifndef MYSQL_CLIENT  
+  Rotate_log_event(THD* thd_arg, const char* new_log_ident_arg,
+		   uint ident_len_arg = 0,ulonglong pos_arg = 4) :
+    Log_event(thd_arg),
+    new_log_ident(new_log_ident_arg),
+    ident_len(ident_len_arg ? ident_len_arg :
+	      (uint) strlen(new_log_ident_arg)), pos(pos_arg),
+    alloced(0)
+  {}
+#endif  
   Rotate_log_event(const char* buf, int event_len, bool old_format);
   ~Rotate_log_event()
   {
@@ -562,88 +548,63 @@
   int get_data_size() { return  ident_len + ROTATE_HEADER_LEN;}
   bool is_valid() { return new_log_ident != 0; }
   int write_data(IO_CACHE* file);
-#ifndef MYSQL_CLIENT  
-  Rotate_log_event(THD* thd_arg, const char* new_log_ident_arg,
-		   uint8 ident_len_arg = 0,ulonglong pos_arg = 4) :
-    Log_event(thd_arg), new_log_ident(new_log_ident_arg),
-    pos(pos_arg),
-    ident_len(ident_len_arg ? ident_len_arg :
-	      (uint8) strlen(new_log_ident_arg)), 
-    alloced(0)
-  {}
-  void pack_info(String* packet);
-<<<<<<< HEAD
-  int exec_event(struct st_master_info* mi);
-#else
-  void print(FILE* file, bool short_form = 0, char* last_db = 0);
-=======
-  int exec_event(struct st_relay_log_info* rli);
->>>>>>> 56129ce6
-#endif  
-};
-
+#ifdef MYSQL_CLIENT  
+  void print(FILE* file, bool short_form = 0, char* last_db = 0);
+#endif  
+#ifndef MYSQL_CLIENT
+  void pack_info(String* packet);
+  int exec_event(struct st_relay_log_info* rli);
+#endif  
+};
 
 /* the classes below are for the new LOAD DATA INFILE logging */
 
 class Create_file_log_event: public Load_log_event
 {
 protected:
-  /*
-    Pretend we are Load event, so we can write out just
-    our Load part - used on the slave when writing event out to
-    SQL_LOAD-*.info file
-  */
+  // pretend we are Load event, so we can write out just
+  // our Load part - used on the slave when writing event out to
+  // SQL_LOAD-*.info file
   bool fake_base; 
 public:
   char* block;
   uint block_len;
   uint file_id;
-
-  Create_file_log_event(const char* buf, int event_len);
-  ~Create_file_log_event()
-  {
-  }
-  Log_event_type get_type_code()
-  {
-   return fake_base ? Load_log_event::get_type_code() : CREATE_FILE_EVENT;
-  }
-  int get_data_size()
-  {
-    return  (fake_base ? Load_log_event::get_data_size() :
-	     Load_log_event::get_data_size() +
-	     4 + 1 + block_len);
-  }
-  int get_data_body_offset()
-  { 
-    return (fake_base ? LOAD_EVENT_OVERHEAD:
-	    LOAD_EVENT_OVERHEAD + CREATE_FILE_HEADER_LEN);
-  }
-  bool is_valid() { return block != 0; }
-  int write_data_header(IO_CACHE* file);
-  int write_data_body(IO_CACHE* file);
-  /*
-    Cut out Create_file extentions and write it as Load event - used on the
-    slave.
-  */
-  int write_base(IO_CACHE* file);
-
 #ifndef MYSQL_CLIENT
   Create_file_log_event(THD* thd, sql_exchange* ex, const char* db_arg,
 			const char* table_name_arg,
 			List<Item>& fields_arg,
 			enum enum_duplicates handle_dup,
 			char* block_arg, uint block_len_arg);
-  void pack_info(String* packet);
-<<<<<<< HEAD
-  int exec_event(struct st_master_info* mi);
-#else  
-  void print(FILE* file, bool short_form = 0, char* last_db = 0);
-=======
-  int exec_event(struct st_relay_log_info* rli);
->>>>>>> 56129ce6
-#endif  
-};
-
+#endif  
+  
+  Create_file_log_event(const char* buf, int event_len);
+  ~Create_file_log_event()
+  {
+  }
+  Log_event_type get_type_code()
+    {
+     return fake_base ? Load_log_event::get_type_code() : CREATE_FILE_EVENT;
+    }
+  int get_data_size() { return  fake_base ? Load_log_event::get_data_size() :
+			  Load_log_event::get_data_size() +
+			  4 + 1 + block_len;}
+  int get_data_body_offset() { return fake_base ? LOAD_EVENT_OVERHEAD:
+    LOAD_EVENT_OVERHEAD + CREATE_FILE_HEADER_LEN; }
+  bool is_valid() { return block != 0; }
+  int write_data_header(IO_CACHE* file);
+  int write_data_body(IO_CACHE* file);
+  int write_base(IO_CACHE* file); // cut out Create_file extentions and
+  // write it as Load event - used on the slave
+
+#ifdef MYSQL_CLIENT  
+  void print(FILE* file, bool short_form = 0, char* last_db = 0);
+#endif  
+#ifndef MYSQL_CLIENT
+  void pack_info(String* packet);
+  int exec_event(struct st_relay_log_info* rli);
+#endif  
+};
 
 class Append_block_log_event: public Log_event
 {
@@ -651,9 +612,6 @@
   char* block;
   uint block_len;
   uint file_id;
-<<<<<<< HEAD
-
-=======
   
 #ifndef MYSQL_CLIENT
   Append_block_log_event(THD* thd, char* block_arg,
@@ -661,7 +619,6 @@
   int exec_event(struct st_relay_log_info* rli);
 #endif  
   
->>>>>>> 56129ce6
   Append_block_log_event(const char* buf, int event_len);
   ~Append_block_log_event()
   {
@@ -671,22 +628,23 @@
   bool is_valid() { return block != 0; }
   int write_data(IO_CACHE* file);
 
-#ifndef MYSQL_CLIENT
-  Append_block_log_event(THD* thd, char* block_arg,
-		       uint block_len_arg);
-  int exec_event(struct st_master_info* mi);
-  void pack_info(String* packet);
-#else
-  void print(FILE* file, bool short_form = 0, char* last_db = 0);
-#endif  
-};
-
+#ifdef MYSQL_CLIENT  
+  void print(FILE* file, bool short_form = 0, char* last_db = 0);
+#endif  
+#ifndef MYSQL_CLIENT
+  void pack_info(String* packet);
+#endif  
+};
 
 class Delete_file_log_event: public Log_event
 {
 public:
   uint file_id;
-
+  
+#ifndef MYSQL_CLIENT
+  Delete_file_log_event(THD* thd);
+#endif  
+  
   Delete_file_log_event(const char* buf, int event_len);
   ~Delete_file_log_event()
   {
@@ -696,16 +654,12 @@
   bool is_valid() { return file_id != 0; }
   int write_data(IO_CACHE* file);
 
-#ifndef MYSQL_CLIENT
-  Delete_file_log_event(THD* thd);
-  void pack_info(String* packet);
-<<<<<<< HEAD
-  int exec_event(struct st_master_info* mi);
-#else
-  void print(FILE* file, bool short_form = 0, char* last_db = 0);
-=======
-  int exec_event(struct st_relay_log_info* rli);
->>>>>>> 56129ce6
+#ifdef MYSQL_CLIENT  
+  void print(FILE* file, bool short_form = 0, char* last_db = 0);
+#endif  
+#ifndef MYSQL_CLIENT
+  void pack_info(String* packet);
+  int exec_event(struct st_relay_log_info* rli);
 #endif  
 };
 
@@ -713,7 +667,11 @@
 {
 public:
   uint file_id;
-
+  
+#ifndef MYSQL_CLIENT
+  Execute_load_log_event(THD* thd);
+#endif  
+  
   Execute_load_log_event(const char* buf, int event_len);
   ~Execute_load_log_event()
   {
@@ -723,17 +681,15 @@
   bool is_valid() { return file_id != 0; }
   int write_data(IO_CACHE* file);
 
-#ifndef MYSQL_CLIENT
-  Execute_load_log_event(THD* thd);
-  void pack_info(String* packet);
-<<<<<<< HEAD
-  int exec_event(struct st_master_info* mi);
-#else
-  void print(FILE* file, bool short_form = 0, char* last_db = 0);
-=======
-  int exec_event(struct st_relay_log_info* rli);
->>>>>>> 56129ce6
-#endif  
-};
-
-#endif /* _LOG_EVENT_H */+#ifdef MYSQL_CLIENT  
+  void print(FILE* file, bool short_form = 0, char* last_db = 0);
+#endif  
+#ifndef MYSQL_CLIENT
+  void pack_info(String* packet);
+  int exec_event(struct st_relay_log_info* rli);
+#endif  
+};
+
+#endif
+
+
