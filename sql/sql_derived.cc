/*
   Copyright (c) 2002, 2011, Oracle and/or its affiliates.
   Copyright (c) 2010, 2021, MariaDB

   This program is free software; you can redistribute it and/or modify
   it under the terms of the GNU General Public License as published by
   the Free Software Foundation; version 2 of the License.

   This program is distributed in the hope that it will be useful,
   but WITHOUT ANY WARRANTY; without even the implied warranty of
   MERCHANTABILITY or FITNESS FOR A PARTICULAR PURPOSE.  See the
   GNU General Public License for more details.

   You should have received a copy of the GNU General Public License
   along with this program; if not, write to the Free Software
   Foundation, Inc., 51 Franklin St, Fifth Floor, Boston, MA 02110-1335  USA */


/*
  Derived tables
  These were introduced by Sinisa <sinisa@mysql.com>
*/


#include "mariadb.h"                         /* NO_EMBEDDED_ACCESS_CHECKS */
#include "sql_priv.h"
#include "unireg.h"
#include "sql_derived.h"
#include "sql_select.h"
#include "derived_handler.h"
#include "sql_base.h"
#include "sql_view.h"                         // check_duplicate_names
#include "sql_acl.h"                          // SELECT_ACL
#include "sql_class.h"
#include "sql_cte.h"
#include "my_json_writer.h"
#include "opt_trace.h"

typedef bool (*dt_processor)(THD *thd, LEX *lex, TABLE_LIST *derived);

static bool mysql_derived_init(THD *thd, LEX *lex, TABLE_LIST *derived);
static bool mysql_derived_prepare(THD *thd, LEX *lex, TABLE_LIST *derived);
static bool mysql_derived_optimize(THD *thd, LEX *lex, TABLE_LIST *derived);
static bool mysql_derived_merge(THD *thd, LEX *lex, TABLE_LIST *derived);
static bool mysql_derived_create(THD *thd, LEX *lex, TABLE_LIST *derived);
static bool mysql_derived_fill(THD *thd, LEX *lex, TABLE_LIST *derived);
static bool mysql_derived_reinit(THD *thd, LEX *lex, TABLE_LIST *derived);
static bool mysql_derived_merge_for_insert(THD *thd, LEX *lex,
                                           TABLE_LIST *derived);

dt_processor processors[]=
{
  &mysql_derived_init,
  &mysql_derived_prepare,
  &mysql_derived_optimize,
  &mysql_derived_merge,
  &mysql_derived_merge_for_insert,
  &mysql_derived_create,
  &mysql_derived_fill,
  &mysql_derived_reinit,
};

/*
  Run specified phases on all derived tables/views in given LEX.

  @param lex              LEX for this thread
  @param phases           phases to run derived tables/views through

  @return FALSE  OK
  @return TRUE   Error
*/
bool
mysql_handle_derived(LEX *lex, uint phases)
{
  bool res= FALSE;
  THD *thd= lex->thd;
  DBUG_ENTER("mysql_handle_derived");
  DBUG_PRINT("enter", ("phases: 0x%x", phases));
  if (!lex->derived_tables)
    DBUG_RETURN(FALSE);

  lex->thd->derived_tables_processing= TRUE;

  for (uint phase= 0; phase < DT_PHASES && !res; phase++)
  {
    uint phase_flag= DT_INIT << phase;
    if (phase_flag > phases)
      break;
    if (!(phases & phase_flag))
      continue;
    if (phase_flag >= DT_CREATE && !thd->fill_derived_tables())
      break;

    for (SELECT_LEX *sl= lex->all_selects_list;
	 sl && !res;
	 sl= sl->next_select_in_list())
    {
      TABLE_LIST *cursor= sl->get_table_list();
      sl->changed_elements|= TOUCHED_SEL_DERIVED;
      /*
        DT_MERGE_FOR_INSERT is not needed for views/derived tables inside
        subqueries. Views and derived tables of subqueries should be
        processed normally.
      */
      if (phases == DT_MERGE_FOR_INSERT &&
          cursor && (cursor->top_table()->select_lex !=
                     lex->first_select_lex()))
        continue;
      for (;
	   cursor && !res;
	   cursor= cursor->next_local)
      {
        if (!cursor->is_view_or_derived() && phases == DT_MERGE_FOR_INSERT)
          continue;
        uint8 allowed_phases= (cursor->is_merged_derived() ? DT_PHASES_MERGE :
                               DT_PHASES_MATERIALIZE | DT_MERGE_FOR_INSERT);
        /*
          Skip derived tables to which the phase isn't applicable.
          TODO: mark derived at the parse time, later set it's type
          (merged or materialized)
        */
        if ((phase_flag != DT_PREPARE && !(allowed_phases & phase_flag)) ||
            (cursor->merged_for_insert && phase_flag != DT_REINIT &&
             phase_flag != DT_PREPARE))
          continue;
	res= (*processors[phase])(lex->thd, lex, cursor);
      }
      if (lex->describe)
      {
	/*
	  Force join->join_tmp creation, because we will use this JOIN
	  twice for EXPLAIN and we have to have unchanged join for EXPLAINing
	*/
	sl->uncacheable|= UNCACHEABLE_EXPLAIN;
	sl->master_unit()->uncacheable|= UNCACHEABLE_EXPLAIN;
      }
    }
  }
  lex->thd->derived_tables_processing= FALSE;
  DBUG_RETURN(res);
}

/*
  Run through phases for the given derived table/view.

  @param lex             LEX for this thread
  @param derived         the derived table to handle
  @param phase_map       phases to process tables/views through

  @details

  This function process the derived table (view) 'derived' to performs all
  actions that are to be done on the table at the phases specified by
  phase_map. The processing is carried out starting from the actions
  performed at the earlier phases (those having smaller ordinal numbers).

  @note
  This function runs specified phases of the derived tables handling on the
  given derived table/view. This function is used in the chain of calls:
    SELECT_LEX::handle_derived ->
      TABLE_LIST::handle_derived ->
        mysql_handle_single_derived
  This chain of calls implements the bottom-up handling of the derived tables:
  i.e. most inner derived tables/views are handled first. This order is
  required for the all phases except the merge and the create steps.
  For the sake of code simplicity this order is kept for all phases.

  @return FALSE ok
  @return TRUE  error
*/

bool
mysql_handle_single_derived(LEX *lex, TABLE_LIST *derived, uint phases)
{
  bool res= FALSE;
  THD *thd= lex->thd;
  uint8 allowed_phases= (derived->is_merged_derived() ? DT_PHASES_MERGE :
                         DT_PHASES_MATERIALIZE);
  DBUG_ENTER("mysql_handle_single_derived");
  DBUG_PRINT("enter", ("phases: 0x%x  allowed: 0x%x  alias: '%s'",
                       phases, allowed_phases,
                       (derived->alias.str ? derived->alias.str : "<NULL>")));
  if (!lex->derived_tables)
    DBUG_RETURN(FALSE);

  if (derived->select_lex)
    derived->select_lex->changed_elements|= TOUCHED_SEL_DERIVED;
  else
    DBUG_ASSERT(derived->prelocking_placeholder);
  lex->thd->derived_tables_processing= TRUE;

  for (uint phase= 0; phase < DT_PHASES; phase++)
  {
    uint phase_flag= DT_INIT << phase;
    if (phase_flag > phases)
      break;
    if (!(phases & phase_flag))
      continue;
    /* Skip derived tables to which the phase isn't applicable.  */
    if (phase_flag != DT_PREPARE &&
        !(allowed_phases & phase_flag))
      continue;
    if (phase_flag >= DT_CREATE && !thd->fill_derived_tables())
      break;

    if ((res= (*processors[phase])(lex->thd, lex, derived)))
      break;
  }

  lex->thd->derived_tables_processing= FALSE;
  DBUG_RETURN(res);
}


/**
  Merge a derived table/view into the embedding select

  @param thd     thread handle
  @param lex     LEX of the embedding query.
  @param derived reference to the derived table.

  @details
  This function merges the given derived table / view into the parent select
  construction. Any derived table/reference to view occurred in the FROM
  clause of the embedding select is represented by a TABLE_LIST structure a
  pointer to which is passed to the function as in the parameter 'derived'.
  This structure contains  the number/map, alias, a link to SELECT_LEX of the
  derived table and other info. If the 'derived' table is used in a nested join
  then additionally the structure contains a reference to the ON expression
  for this join.

  The merge process results in elimination of the derived table (or the
  reference to a view) such that:
    - the FROM list of the derived table/view is wrapped into a nested join
      after which the nest is added to the FROM list of the embedding select
    - the WHERE condition of the derived table (view) is ANDed with the ON
      condition attached to the table.

  @note
  Tables are merged into the leaf_tables list, original derived table is removed
  from this list also. SELECT_LEX::table_list list is left untouched.
  Where expression is merged with derived table's on_expr and can be found after
  the merge through the SELECT_LEX::table_list.

  Examples of the derived table/view merge:

  Schema:
  Tables: t1(f1), t2(f2), t3(f3)
  View v1: SELECT f1 FROM t1 WHERE f1 < 1

  Example with a view:
    Before merge:

    The query (Q1): SELECT f1,f2 FROM t2 LEFT JOIN v1 ON f1 = f2

       (LEX of the main query)
                 |
           (select_lex)
                 |
         (FROM table list)
                 |
            (join list)= t2, v1
                             / \
                            /  (on_expr)= (f1 = f2)
                            |
                    (LEX of the v1 view)
                            |
                       (select_lex)= SELECT f1 FROM t1 WHERE f1 < 1


    After merge:

    The rewritten query Q1 (Q1'):
      SELECT f1,f2 FROM t2 LEFT JOIN (t1) ON ((f1 = f2) and (f1 < 1))

        (LEX of the main query)
                   |
             (select_lex)
                   |
           (FROM table list)
                   |
               (join list)= t2, (t1)
                                    \
                                   (on_expr)= (f1 = f2) and (f1 < 1)

    In this example table numbers are assigned as follows:
      (outer select): t2 - 1, v1 - 2
      (inner select): t1 - 1
    After the merge table numbers will be:
      (outer select): t2 - 1, t1 - 2

  Example with a derived table:
    The query Q2:
      SELECT f1,f2
       FROM (SELECT f1 FROM t1, t3 WHERE f1=f3 and f1 < 1) tt, t2
       WHERE f1 = f2

    Before merge:
              (LEX of the main query)
                        |
                  (select_lex)
                  /           \
       (FROM table list)   (WHERE clause)= (f1 = f2)
                  |
           (join list)= tt, t2
                       / \
                      /  (on_expr)= (empty)
                     /
           (select_lex)= SELECT f1 FROM t1, t3 WHERE f1 = f3 and f1 < 1

    After merge:

    The rewritten query Q2 (Q2'):
      SELECT f1,f2
       FROM (t1, t3) JOIN t2 ON (f1 = f3 and f1 < 1)
       WHERE f1 = f2

              (LEX of the main query)
                        |
                  (select_lex)
                  /           \
       (FROM table list)   (WHERE clause)= (f1 = f2)
                 |
          (join list)= t2, (t1, t3)
                                   \
                                 (on_expr)= (f1 = f3 and f1 < 1)

  In this example table numbers are assigned as follows:
    (outer select): tt - 1, t2 - 2
    (inner select): t1 - 1, t3 - 2
  After the merge table numbers will be:
    (outer select): t1 - 1, t2 - 2, t3 - 3

  @return FALSE if derived table/view were successfully merged.
  @return TRUE if an error occur.
*/

static
bool mysql_derived_merge(THD *thd, LEX *lex, TABLE_LIST *derived)
{
  bool res= FALSE;
  SELECT_LEX *dt_select= derived->get_single_select();
  table_map map;
  uint tablenr;
  SELECT_LEX *parent_lex= derived->select_lex;
  Query_arena *arena, backup;
  DBUG_ENTER("mysql_derived_merge");
  DBUG_PRINT("enter", ("Alias: '%s'  Unit: %p",
                       (derived->alias.str ? derived->alias.str : "<NULL>"),
                       derived->get_unit()));
  const char *cause= NULL;

  if (derived->merged)
  {

    DBUG_PRINT("info", ("Irreversibly merged: exit"));
    DBUG_RETURN(FALSE);
  }

  if (dt_select->uncacheable & UNCACHEABLE_RAND)
  {
    /* There is random function => fall back to materialization. */
    cause= "Random function in the select";
    if (unlikely(thd->trace_started()))
    {
      OPT_TRACE_VIEWS_TRANSFORM(thd, trace_wrapper, trace_derived,
                          derived->is_derived() ? "derived" : "view",
                          derived->alias.str ? derived->alias.str : "<NULL>",
                          derived->get_unit()->first_select()->select_number,
                          "materialized");
      trace_derived.add("cause", cause);
    }
    derived->change_refs_to_fields();
    derived->set_materialized_derived();
    DBUG_RETURN(FALSE);
  }

  if (derived->dt_handler)
  {
    derived->change_refs_to_fields();
    derived->set_materialized_derived();
    DBUG_RETURN(FALSE);
  }

  if (thd->lex->sql_command == SQLCOM_UPDATE_MULTI ||
      thd->lex->sql_command == SQLCOM_DELETE_MULTI)
    thd->save_prep_leaf_list= TRUE;

  arena= thd->activate_stmt_arena_if_needed(&backup);  // For easier test

  if (!derived->merged_for_insert || 
      (derived->is_multitable() && 
       (thd->lex->sql_command == SQLCOM_UPDATE_MULTI ||
        thd->lex->sql_command == SQLCOM_DELETE_MULTI)))
  {
    /*
      Check whether there is enough free bits in table map to merge subquery.
      If not - materialize it. This check isn't cached so when there is a big
      and small subqueries, and the bigger one can't be merged it wouldn't
      block the smaller one.
    */
    if (parent_lex->get_free_table_map(&map, &tablenr) ||
       dt_select->leaf_tables.elements + tablenr > MAX_TABLES)
    {
      /* There is no enough table bits, fall back to materialization. */
      cause= "Not enough table bits to merge subquery";
      goto unconditional_materialization;
    }

    if (dt_select->options & OPTION_SCHEMA_TABLE)
      parent_lex->options |= OPTION_SCHEMA_TABLE;

    if (!derived->get_unit()->prepared)
    {
      dt_select->leaf_tables.empty();
      make_leaves_list(thd, dt_select->leaf_tables, derived, TRUE, 0);
    } 

    derived->nested_join= (NESTED_JOIN*) thd->calloc(sizeof(NESTED_JOIN));
    if (!derived->nested_join)
    {
      res= TRUE;
      goto exit_merge;
    }

    /* Merge derived table's subquery in the parent select. */
    if (parent_lex->merge_subquery(thd, derived, dt_select, tablenr, map))
    {
      res= TRUE;
      goto exit_merge;
    }

    /*
      exclude select lex so it doesn't show up in explain.
      do this only for derived table as for views this is already done.

      From sql_view.cc
        Add subqueries units to SELECT into which we merging current view.
        unit(->next)* chain starts with subqueries that are used by this
        view and continues with subqueries that are used by other views.
        We must not add any subquery twice (otherwise we'll form a loop),
        to do this we remember in end_unit the first subquery that has
        been already added.
    */
    derived->get_unit()->exclude_level();
    if (parent_lex->join) 
      parent_lex->join->table_count+= dt_select->join->table_count - 1;
  }
  derived->merged= TRUE;
  if (derived->get_unit()->prepared)
  {
    Item *expr= derived->on_expr;
    expr= and_conds(thd, expr, dt_select->join ? dt_select->join->conds : 0);
    if (expr)
      expr->top_level_item();

    if (expr && (derived->prep_on_expr || expr != derived->on_expr))
    {
      derived->on_expr= expr;
      derived->prep_on_expr= expr->copy_andor_structure(thd);
    }
    if (derived->on_expr &&
        derived->on_expr->fix_fields_if_needed_for_bool(thd, &derived->on_expr))
    {
      res= TRUE; /* purecov: inspected */
      goto exit_merge;
    }
    // Update used tables cache according to new table map
    if (derived->on_expr)
    {
      derived->on_expr->fix_after_pullout(parent_lex, &derived->on_expr,
                                          TRUE);
      fix_list_after_tbl_changes(parent_lex, &derived->nested_join->join_list);
    }
  }

exit_merge:
  if (arena)
    thd->restore_active_arena(arena, &backup);
  DBUG_RETURN(res);

unconditional_materialization:

  if (unlikely(thd->trace_started()))
  {
    OPT_TRACE_VIEWS_TRANSFORM(thd,trace_wrapper, trace_derived,
                        derived->is_derived() ? "derived" : "view",
                        derived->alias.str ? derived->alias.str : "<NULL>",
                        derived->get_unit()->first_select()->select_number,
                        "materialized");
    trace_derived.add("cause", cause);
  }

  derived->change_refs_to_fields();
  derived->set_materialized_derived();
  if (!derived->table || !derived->table->is_created())
    res= mysql_derived_create(thd, lex, derived);
  goto exit_merge;
}


/**
  Merge a view for the embedding INSERT/UPDATE/DELETE

  @param thd     thread handle
  @param lex     LEX of the embedding query.
  @param derived reference to the derived table.

  @details
  This function substitutes the derived table for the first table from
  the query of the derived table thus making it a correct target table for the
  INSERT/UPDATE/DELETE statements. As this operation is correct only for
  single table views only, for multi table views this function does nothing.
  The derived parameter isn't checked to be a view as derived tables aren't
  allowed for INSERT/UPDATE/DELETE statements.

  @return FALSE if derived table/view were successfully merged.
  @return TRUE if an error occur.
*/

static
bool mysql_derived_merge_for_insert(THD *thd, LEX *lex, TABLE_LIST *derived)
{
  DBUG_ENTER("mysql_derived_merge_for_insert");
  DBUG_PRINT("enter", ("Alias: '%s'  Unit: %p",
                       (derived->alias.str ? derived->alias.str : "<NULL>"),
                       derived->get_unit()));
  DBUG_PRINT("info", ("merged_for_insert: %d  is_materialized_derived: %d  "
                      "is_multitable: %d  single_table_updatable: %d  "
                      "merge_underlying_list: %d",
                      derived->merged_for_insert,
                      derived->is_materialized_derived(),
                      derived->is_multitable(),
                      derived->single_table_updatable(),
                      derived->merge_underlying_list != 0));
  if (derived->merged_for_insert)
    DBUG_RETURN(FALSE);
  if (derived->init_derived(thd, FALSE))
    DBUG_RETURN(TRUE);
  if (derived->is_materialized_derived())
    DBUG_RETURN(mysql_derived_prepare(thd, lex, derived));
  if ((thd->lex->sql_command == SQLCOM_UPDATE_MULTI ||
       thd->lex->sql_command == SQLCOM_DELETE_MULTI))
    DBUG_RETURN(FALSE);
  if (!derived->is_multitable())
  {
    if (!derived->single_table_updatable())
      DBUG_RETURN(derived->create_field_translation(thd));
    if (derived->merge_underlying_list)
    {
      derived->table= derived->merge_underlying_list->table;
      derived->schema_table= derived->merge_underlying_list->schema_table;
      derived->merged_for_insert= TRUE;
      DBUG_ASSERT(derived->table);
    }
  }
  DBUG_RETURN(FALSE);
}


/*
  Initialize a derived table/view

  @param thd	     Thread handle
  @param lex         LEX of the embedding query.
  @param derived     reference to the derived table.

  @detail
  Fill info about derived table/view without preparing an
  underlying select. Such as: create a field translation for views, mark it as
  a multitable if it is and so on.

  @return
    false  OK
    true   Error
*/

static
bool mysql_derived_init(THD *thd, LEX *lex, TABLE_LIST *derived)
{
  SELECT_LEX_UNIT *unit= derived->get_unit();
  DBUG_ENTER("mysql_derived_init");
  DBUG_PRINT("enter", ("Alias: '%s'  Unit: %p",
                       (derived->alias.str ? derived->alias.str : "<NULL>"),
                       derived->get_unit()));

  // Skip already prepared views/DT
  if (!unit || unit->prepared)
    DBUG_RETURN(FALSE);

  bool res= derived->init_derived(thd, TRUE);

  derived->updatable= derived->updatable && derived->is_view();

  DBUG_RETURN(res);
}


/**
  @brief
    Prevent name resolution out of context of ON expressions in derived tables

  @param
    join_list  list of tables used in from list of a derived

  @details
    The function sets the Name_resolution_context::outer_context to NULL
    for all ON expressions contexts in the given join list. It does this
    recursively for all nested joins the list contains.
*/

static void nullify_outer_context_for_on_clauses(List<TABLE_LIST>& join_list)
{
  List_iterator<TABLE_LIST> li(join_list);
  while (TABLE_LIST *table= li++)
  {
    if (table->on_context)
      table->on_context->outer_context= NULL;
    if (table->nested_join)
      nullify_outer_context_for_on_clauses(table->nested_join->join_list);
  }
}


/*
  @brief
    Reset the Name_resolution_context::outer_context for all ON expression
    contexts in the given nested join. Do this recursively for all nested joins
    it contains.
*/

static void reset_on_clauses_context(List<TABLE_LIST>& join_list)
{
  List_iterator<TABLE_LIST> li(join_list);
  while (TABLE_LIST *table= li++)
  {
    if (table->on_context)
      table->on_context->outer_context= NULL;
    if (table->nested_join)
      reset_on_clauses_context(table->nested_join->join_list);
  }
}

/*
  Create temporary table structure (but do not fill it)

  @param thd	     Thread handle
  @param lex         LEX of the embedding query.
  @param derived     reference to the derived table.

  @detail
  Prepare underlying select for a derived table/view. To properly resolve
  names in the embedding query the TABLE structure is created. Actual table
  is created later by the mysql_derived_create function.

  This function is called before any command containing derived table
  is executed. All types of derived tables are handled by this function:
  - Anonymous derived tables, or
  - Named derived tables (aka views).

  The table reference, contained in @c derived, is updated with the
  fields of a new temporary table.
  Derived tables are stored in @c thd->derived_tables and closed by
  close_thread_tables().

  This function is part of the procedure that starts in
  open_and_lock_tables(), a procedure that - among other things - introduces
  new table and table reference objects (to represent derived tables) that
  don't exist in the privilege database. This means that normal privilege
  checking cannot handle them. Hence this function does some extra tricks in
  order to bypass normal privilege checking, by exploiting the fact that the
  current state of privilege verification is attached as GRANT_INFO structures
  on the relevant TABLE and TABLE_REF objects.

  For table references, the current state of accrued access is stored inside
  TABLE_LIST::grant. Hence this function must update the state of fulfilled
  privileges for the new TABLE_LIST, an operation which is normally performed
  exclusively by the table and database access checking functions,
  check_access() and check_grant(), respectively. This modification is done
  for both views and anonymous derived tables: The @c SELECT privilege is set
  as fulfilled by the user. However, if a view is referenced and the table
  reference is queried against directly (see TABLE_LIST::referencing_view),
  the state of privilege checking (GRANT_INFO struct) is copied as-is to the
  temporary table.

  Only the TABLE structure is created here, actual table is created by the
  mysql_derived_create function.

  @note This function sets @c SELECT_ACL for @c TEMPTABLE views as well as
  anonymous derived tables, but this is ok since later access checking will
  distinguish between them.

  @see mysql_handle_derived(), mysql_derived_fill(), GRANT_INFO

  @return
    false  OK
    true   Error
*/

static
bool mysql_derived_prepare(THD *thd, LEX *lex, TABLE_LIST *derived)
{
  SELECT_LEX_UNIT *unit= derived->get_unit();
  bool res= FALSE;
  DBUG_ENTER("mysql_derived_prepare");
  DBUG_PRINT("enter", ("unit: %p  table_list: %p  alias: '%s'",
                       unit, derived, derived->alias.str));
  if (!unit)
    DBUG_RETURN(FALSE);

  SELECT_LEX *first_select= unit->first_select();

  if (derived->is_recursive_with_table() &&
      !derived->is_with_table_recursive_reference() &&
      !derived->with->rec_result && derived->with->get_sq_rec_ref())
  {
    /*
      This is a non-recursive reference to a recursive CTE whose
      specification unit has not been prepared at the regular processing of
      derived table references. This can happen  only in the case when
      the specification unit has no recursive references at the top level. 
      Force the preparation of the specification unit. Use a recursive
      table reference from a subquery for this.
    */
    DBUG_ASSERT(derived->with->get_sq_rec_ref());
    if (unlikely(mysql_derived_prepare(lex->thd, lex,
                                       derived->with->get_sq_rec_ref())))
      DBUG_RETURN(TRUE);
  }

  if (unit->prepared && derived->is_recursive_with_table() &&
      !derived->table)
  {
    /* 
      Here 'derived' is either a non-recursive table reference to a recursive
      with table or a recursive table reference to a recursvive table whose
      specification has been already prepared (a secondary recursive table
      reference.
    */ 
    if (!(derived->derived_result= new (thd->mem_root) select_unit(thd)))
      DBUG_RETURN(TRUE); // out of memory
    thd->create_tmp_table_for_derived= TRUE;
    res= derived->derived_result->create_result_table(
                                  thd, &unit->types, FALSE,
                                  (first_select->options |
                                   thd->variables.option_bits |
                                   TMP_TABLE_ALL_COLUMNS),
                                  &derived->alias, FALSE, FALSE, FALSE, 0);
    thd->create_tmp_table_for_derived= FALSE;

    if (likely(!res) && !derived->table)
    {
      derived->derived_result->set_unit(unit);
      derived->table= derived->derived_result->table;
      if (derived->is_with_table_recursive_reference())
      {
        /* Here 'derived" is a secondary recursive table reference */
         unit->with_element->rec_result->rec_table_refs.push_back(derived);
      }
    }
    DBUG_ASSERT(derived->table || res);
    goto exit;
  }

  // Skip already prepared views/DT
  if (unit->prepared ||
      (derived->merged_for_insert && 
       !(derived->is_multitable() &&
         (thd->lex->sql_command == SQLCOM_UPDATE_MULTI ||
          thd->lex->sql_command == SQLCOM_DELETE_MULTI))))
  {
    /*
       System versioned tables may still require to get versioning conditions
       when modifying view (see vers_setup_conds()). Only UPDATE and DELETE are
       affected because they use WHERE condition.
    */
    if (!unit->prepared &&
        derived->table->versioned() &&
        derived->merge_underlying_list &&
        /* choose only those merged views that do not select from other views */
        !derived->merge_underlying_list->merge_underlying_list)
    {
      switch (thd->lex->sql_command)
      {
      case SQLCOM_DELETE:
      case SQLCOM_DELETE_MULTI:
      case SQLCOM_UPDATE:
      case SQLCOM_UPDATE_MULTI:
        if ((res= first_select->vers_setup_conds(thd,
                                                 derived->merge_underlying_list)))
          goto exit;
        if (derived->merge_underlying_list->where)
        {
          Query_arena_stmt on_stmt_arena(thd);
          derived->where= and_items(thd, derived->where,
                                    derived->merge_underlying_list->where);
        }
      default:
        break;
      }
    }
    DBUG_RETURN(FALSE);
  }

  /* prevent name resolving out of derived table */
  for (SELECT_LEX *sl= first_select; sl; sl= sl->next_select())
  {
    // Prevent it for the WHERE clause
    sl->context.outer_context= 0;

    // And for ON clauses, if there are any
<<<<<<< HEAD
    reset_on_clauses_context(*sl->join_list);
=======
    nullify_outer_context_for_on_clauses(*sl->join_list);
>>>>>>> d104fe6f

    if (!derived->is_with_table_recursive_reference() ||
        (!derived->with->with_anchor && 
         !derived->with->is_with_prepared_anchor()))
    {
      /* 
        Prepare underlying views/DT first unless 'derived' is a recursive
        table reference and either the anchors from the specification of
        'derived' has been already prepared or there no anchor in this
        specification
      */  
      if ((res= sl->handle_derived(lex, DT_PREPARE)))
        goto exit;
    }
    if (derived->outer_join && sl->first_cond_optimization)
    {
      /* Mark that table is part of OUTER JOIN and fields may be NULL */
      for (TABLE_LIST *cursor= (TABLE_LIST*) sl->table_list.first;
           cursor;
           cursor= cursor->next_local)
        cursor->outer_join|= JOIN_TYPE_OUTER;
    }
  }

  if (unlikely(thd->trace_started()))
  {
    /*
      Add to optimizer trace whether a derived table/view
      is merged into the parent select or not.
    */
    OPT_TRACE_VIEWS_TRANSFORM(thd, trace_wrapper, trace_derived,
                    derived->is_derived() ? "derived" : "view",
                    derived->alias.str ? derived->alias.str : "<NULL>",
                    derived->get_unit()->first_select()->select_number,
                    derived->is_merged_derived() ? "merged" : "materialized");
  }
  /*
    Above cascade call of prepare is important for PS protocol, but after it
    is called we can check if we really need prepare for this derived
  */
  if (derived->merged)
  {
    DBUG_PRINT("info", ("Irreversibly merged: exit"));
    DBUG_RETURN(FALSE);
  }

  derived->fill_me= FALSE;

  if ((!derived->is_with_table_recursive_reference() ||
       !derived->derived_result) &&
      !(derived->derived_result= new (thd->mem_root) select_unit(thd)))
    DBUG_RETURN(TRUE); // out of memory

  // st_select_lex_unit::prepare correctly work for single select
  if ((res= unit->prepare(derived, derived->derived_result, 0)))
    goto exit;
  if (derived->with &&
      (res= derived->with->process_columns_of_derived_unit(thd, unit)))
    goto exit;
  if ((res= check_duplicate_names(thd, unit->types, 0)))
    goto exit;

  /*
    Check whether we can merge this derived table into main select.
    Depending on the result field translation will or will not
    be created.
  */
  if (!derived->is_with_table_recursive_reference() &&
      derived->init_derived(thd, FALSE))
    goto exit;

  /*
    Temp table is created so that it hounours if UNION without ALL is to be 
    processed

    As 'distinct' parameter we always pass FALSE (0), because underlying
    query will control distinct condition by itself. Correct test of
    distinct underlying query will be is_unit_op &&
    !unit->union_distinct->next_select() (i.e. it is union and last distinct
    SELECT is last SELECT of UNION).
  */
  thd->create_tmp_table_for_derived= TRUE;
  if (!(derived->table) &&
      derived->derived_result->create_result_table(thd, &unit->types, FALSE,
                                                   (first_select->options |
                                                   thd->variables.option_bits |
                                                   TMP_TABLE_ALL_COLUMNS),
                                                   &derived->alias,
                                                   FALSE, FALSE, FALSE,
                                                   0))
  { 
    thd->create_tmp_table_for_derived= FALSE;
    goto exit;
  }
  thd->create_tmp_table_for_derived= FALSE;

  if (!derived->table)
    derived->table= derived->derived_result->table;
  DBUG_ASSERT(derived->table);
  if (derived->is_derived() && derived->is_merged_derived())
    first_select->mark_as_belong_to_derived(derived);

  derived->dt_handler= derived->find_derived_handler(thd);
  if (derived->dt_handler)
  {
    char query_buff[4096];
    String derived_query(query_buff, sizeof(query_buff), thd->charset());
    derived_query.length(0);
    derived->derived->print(&derived_query,
                            enum_query_type(QT_VIEW_INTERNAL | 
                                            QT_ITEM_ORIGINAL_FUNC_NULLIF |
                                            QT_PARSABLE));
    if (!thd->make_lex_string(&derived->derived_spec,
                              derived_query.ptr(), derived_query.length()))
    {
      delete derived->dt_handler;
      derived->dt_handler= NULL;
    }
  }

exit:
  /* Hide "Unknown column" or "Unknown function" error */
  if (derived->view)
  {
    if (thd->is_error() &&
        (thd->get_stmt_da()->sql_errno() == ER_BAD_FIELD_ERROR ||
        thd->get_stmt_da()->sql_errno() == ER_FUNC_INEXISTENT_NAME_COLLISION ||
        thd->get_stmt_da()->sql_errno() == ER_SP_DOES_NOT_EXIST))
    {
      thd->clear_error();
      my_error(ER_VIEW_INVALID, MYF(0), derived->db.str,
               derived->table_name.str);
    }
  }

  /*
    if it is preparation PS only or commands that need only VIEW structure
    then we do not need real data and we can skip execution (and parameters
    is not defined, too)
  */
  if (res)
  {
    if (!derived->is_with_table_recursive_reference())
    {
      if (derived->table && derived->table->s->tmp_table)
        free_tmp_table(thd, derived->table);
      delete derived->derived_result;
    }
  }
  else
  {
    TABLE *table= derived->table;
    table->derived_select_number= first_select->select_number;
    table->s->tmp_table= INTERNAL_TMP_TABLE;
#ifndef NO_EMBEDDED_ACCESS_CHECKS
    if (derived->is_view())
      table->grant= derived->grant;
    else
    {
      DBUG_ASSERT(derived->is_derived());
      DBUG_ASSERT(derived->is_anonymous_derived_table());
      table->grant.privilege= SELECT_ACL;
      derived->grant.privilege= SELECT_ACL;
    }
#endif
    /* Add new temporary table to list of open derived tables */
    if (!derived->is_with_table_recursive_reference())
    {
      table->next= thd->derived_tables;
      thd->derived_tables= table;
    }

    /* If table is used by a left join, mark that any column may be null */
    if (derived->outer_join)
      table->maybe_null= 1;
  }
  DBUG_RETURN(res);
}


/**
  Runs optimize phase for a derived table/view.

  @param thd     thread handle
  @param lex     LEX of the embedding query.
  @param derived reference to the derived table.

  @details
  Runs optimize phase for given 'derived' derived table/view.
  If optimizer finds out that it's of the type "SELECT a_constant" then this
  functions also materializes it.

  @return FALSE ok.
  @return TRUE if an error occur.
*/

static
bool mysql_derived_optimize(THD *thd, LEX *lex, TABLE_LIST *derived)
{
  SELECT_LEX_UNIT *unit= derived->get_unit();
  SELECT_LEX *first_select= unit->first_select();
  SELECT_LEX *save_current_select= lex->current_select;
  bool res= FALSE;
  DBUG_ENTER("mysql_derived_optimize");
  DBUG_PRINT("enter", ("Alias: '%s'  Unit: %p",
                       (derived->alias.str ? derived->alias.str : "<NULL>"),
                       derived->get_unit()));
  if (derived->merged)
  {
    DBUG_PRINT("info", ("Irreversibly merged: exit"));
    DBUG_RETURN(FALSE);
  }

  if (derived->is_materialized_derived() && derived->dt_handler)
  {
    /* Create an object for execution of the query specifying the table */
    if (!(derived->pushdown_derived=
            new (thd->mem_root) Pushdown_derived(derived, derived->dt_handler)))
    {
      delete derived->dt_handler;
      derived->dt_handler= NULL;
      DBUG_RETURN(TRUE);
    }
  }

  lex->current_select= first_select;

  if (unit->is_unit_op())
  {
    if (unit->optimized)
      DBUG_RETURN(FALSE);
    // optimize union without execution
    res= unit->optimize();
  }
  else if (unit->derived)
  {
    if (!derived->is_merged_derived())
    {
      JOIN *join= first_select->join;
      unit->set_limit(unit->global_parameters());
      if (join &&
          join->optimization_state == JOIN::OPTIMIZATION_PHASE_1_DONE &&
          join->with_two_phase_optimization)
      {
        if (unit->optimized_2)
          DBUG_RETURN(FALSE);
        unit->optimized_2= TRUE;
      }
      else
      {
        if (unit->optimized)
          DBUG_RETURN(FALSE);        
	unit->optimized= TRUE;
        if (!join)
	{
          /*
            This happens when derived is used in SELECT for which
            zer_result_cause != 0.
            In this case join is already destroyed.
	  */
          DBUG_RETURN(FALSE);
        }
      }
      if ((res= join->optimize()))
        goto err;
      if (join->table_count == join->const_tables)
        derived->fill_me= TRUE;
    }
  }
  /*
    Materialize derived tables/views of the "SELECT a_constant" type.
    Such tables should be materialized at the optimization phase for
    correct constant evaluation.
  */
  if (!res && derived->fill_me && !derived->merged_for_insert)
  {
    if (derived->is_merged_derived())
    {
      derived->change_refs_to_fields();
      derived->set_materialized_derived();
    }
    if ((res= mysql_derived_create(thd, lex, derived)))
      goto err;
    if ((res= mysql_derived_fill(thd, lex, derived)))
      goto err;
  }
err:
  lex->current_select= save_current_select;
  DBUG_RETURN(res);
}


/**
  Actually create result table for a materialized derived table/view.

  @param thd     thread handle
  @param lex     LEX of the embedding query.
  @param derived reference to the derived table.

  @details
  This function actually creates the result table for given 'derived'
  table/view, but it doesn't fill it.
  'thd' and 'lex' parameters are not used  by this function.

  @return FALSE ok.
  @return TRUE if an error occur.
*/

static
bool mysql_derived_create(THD *thd, LEX *lex, TABLE_LIST *derived)
{
  DBUG_ENTER("mysql_derived_create");
  DBUG_PRINT("enter", ("Alias: '%s'  Unit: %p",
                       (derived->alias.str ? derived->alias.str : "<NULL>"),
                       derived->get_unit()));
  TABLE *table= derived->table;
  SELECT_LEX_UNIT *unit= derived->get_unit();

  if (table->is_created())
    DBUG_RETURN(FALSE);
  select_unit *result= derived->derived_result;
  if (table->s->db_type() == TMP_ENGINE_HTON)
  {
    result->tmp_table_param.keyinfo= table->s->key_info;
    if (create_internal_tmp_table(table, result->tmp_table_param.keyinfo,
                                  result->tmp_table_param.start_recinfo,
                                  &result->tmp_table_param.recinfo,
                                  (unit->first_select()->options |
                                   thd->variables.option_bits | TMP_TABLE_ALL_COLUMNS)))
      DBUG_RETURN(TRUE);
  }
  if (open_tmp_table(table))
    DBUG_RETURN(TRUE);
  table->file->extra(HA_EXTRA_WRITE_CACHE);
  table->file->extra(HA_EXTRA_IGNORE_DUP_KEY);
  DBUG_RETURN(FALSE);
}


void TABLE_LIST::register_as_derived_with_rec_ref(With_element *rec_elem)
{
  rec_elem->derived_with_rec_ref.link_in_list(this, &this->next_with_rec_ref);
  is_derived_with_recursive_reference= true;
  get_unit()->uncacheable|= UNCACHEABLE_DEPENDENT;
}


bool TABLE_LIST::is_nonrecursive_derived_with_rec_ref()
{
  return is_derived_with_recursive_reference;
}


/**
  @brief
    Fill the recursive with table 

  @param thd  The thread handle

  @details
    The method is called only for recursive with tables. 
    The method executes the recursive part of the specification
    of this with table until no more rows are added to the table
    or the number of the performed iteration reaches the allowed
    maximum. 

  @retval
    false   on success
    true    on failure 
*/

bool TABLE_LIST::fill_recursive(THD *thd)
{
  bool rc= false;
  st_select_lex_unit *unit= get_unit();
  rc= with->instantiate_tmp_tables();
  while (!rc && !with->all_are_stabilized())
  {
    if (with->level > thd->variables.max_recursive_iterations)
      break;
    with->prepare_for_next_iteration();
    rc= unit->exec_recursive();
  }
  if (!rc)
  {
    TABLE *src= with->rec_result->table;
    rc =src->insert_all_rows_into_tmp_table(thd,
                                            table,
                                            &with->rec_result->tmp_table_param,
                                            true);
  } 
  return rc;
}


/*
  Execute subquery of a materialized derived table/view and fill the result
  table.

  @param thd      Thread handle
  @param lex      LEX for this thread
  @param derived  reference to the derived table.

  @details
  Execute subquery of given 'derived' table/view and fill the result
  table. After result table is filled, if this is not the EXPLAIN statement
  and the table is not specified with a recursion the entire unit / node
  is deleted. unit is deleted if UNION is used  for derived table and node
  is deleted is it is a simple SELECT.
  'lex' is unused and 'thd' is passed as an argument to an underlying function.

  @note
  If you use this function, make sure it's not called at prepare.
  Due to evaluation of LIMIT clause it can not be used at prepared stage.

  @return FALSE  OK
  @return TRUE   Error
*/

static
bool mysql_derived_fill(THD *thd, LEX *lex, TABLE_LIST *derived)
{
  Field_iterator_table field_iterator;
  SELECT_LEX_UNIT *unit= derived->get_unit();
  bool derived_is_recursive= derived->is_recursive_with_table();
  bool res= FALSE;
  DBUG_ENTER("mysql_derived_fill");
  DBUG_PRINT("enter", ("Alias: '%s'  Unit: %p",
                       (derived->alias.str ? derived->alias.str : "<NULL>"),
                       derived->get_unit()));

  if (unit->executed && !unit->uncacheable && !unit->describe &&
      !derived_is_recursive)
    DBUG_RETURN(FALSE);
  /*check that table creation passed without problems. */
  DBUG_ASSERT(derived->table && derived->table->is_created());
  select_unit *derived_result= derived->derived_result;
  SELECT_LEX *save_current_select= lex->current_select;

  if (derived->pushdown_derived)
  {
    int res;
    if (unit->executed)
      DBUG_RETURN(FALSE);
    /* Execute the query that specifies the derived table by a foreign engine */
    res= derived->pushdown_derived->execute();
    unit->executed= true;
    delete derived->pushdown_derived;
      DBUG_RETURN(res);
  }

  if (unit->executed && !derived_is_recursive &&
      (unit->uncacheable & UNCACHEABLE_DEPENDENT))
  {
    if ((res= derived->table->file->ha_delete_all_rows()))
      goto err;
    JOIN *join= unit->first_select()->join;
    join->first_record= false;
    for (uint i= join->top_join_tab_count;
         i < join->top_join_tab_count + join->aggr_tables;
         i++)
    { 
      if ((res= join->join_tab[i].table->file->ha_delete_all_rows()))
        goto err;
    }   
  }
  
  if (derived_is_recursive)
  {
    if (derived->is_with_table_recursive_reference())
    {
      /* Here only one iteration step is performed */
      res= unit->exec_recursive();
    }
    else
    {
      /* In this case all iteration are performed */
      res= derived->fill_recursive(thd);
    }
  }
  else if (unit->is_unit_op())
  {
    // execute union without clean up
    res= unit->exec();
  }
  else
  {
    SELECT_LEX *first_select= unit->first_select();
    unit->set_limit(unit->global_parameters());
    if (unit->lim.is_unlimited())
      first_select->options&= ~OPTION_FOUND_ROWS;

    lex->current_select= first_select;
    res= mysql_select(thd,
                      first_select->table_list.first,
                      first_select->item_list, first_select->where,
                      (first_select->order_list.elements+
                       first_select->group_list.elements),
                      first_select->order_list.first,
                      first_select->group_list.first,
                      first_select->having, (ORDER*) NULL,
                      (first_select->options |thd->variables.option_bits |
                       SELECT_NO_UNLOCK),
                      derived_result, unit, first_select);
  }

  if (!res && !derived_is_recursive)
  {
    if (derived_result->flush())
      res= TRUE;
    unit->executed= TRUE;

    if (derived->field_translation)
    {
      /* reset translation table to materialized table */
      field_iterator.set_table(derived->table);
      for (uint i= 0;
           !field_iterator.end_of_fields();
           field_iterator.next(), i= i + 1)
      {
        Item *item;

        if (!(item= field_iterator.create_item(thd)))
        {
          res= TRUE;
          break;
        }
        thd->change_item_tree(&derived->field_translation[i].item, item);
      }
    }
  }
err:
  if (res || (!derived_is_recursive && !lex->describe && !unit->uncacheable))
    unit->cleanup();
  lex->current_select= save_current_select;

  DBUG_RETURN(res);
}


/**
  Re-initialize given derived table/view for the next execution.

  @param  thd         thread handle
  @param  lex         LEX for this thread
  @param  derived     reference to the derived table.

  @details
  Re-initialize given 'derived' table/view for the next execution.
  All underlying views/derived tables are recursively reinitialized prior
  to re-initialization of given derived table.
  'thd' and 'lex' are passed as arguments to called functions.

  @return FALSE  OK
  @return TRUE   Error
*/

static
bool mysql_derived_reinit(THD *thd, LEX *lex, TABLE_LIST *derived)
{
  DBUG_ENTER("mysql_derived_reinit");
  DBUG_PRINT("enter", ("Alias: '%s'  Unit: %p",
                       (derived->alias.str ? derived->alias.str : "<NULL>"),
                       derived->get_unit()));
  st_select_lex_unit *unit= derived->get_unit();

  derived->merged_for_insert= FALSE;
  unit->unclean();
  unit->types.empty();
  /* for derived tables & PS (which can't be reset by Item_subselect) */
  unit->reinit_exec_mechanism();
  unit->set_thd(thd);
  DBUG_RETURN(FALSE);
}


/**
  @brief
    Extract condition that can be pushed into a derived table/view
   
  @param thd       the thread handle
  @param cond      current condition
  @param derived   the reference to the derived table/view

  @details
    This function builds the most restrictive condition depending only on
    the derived table/view (directly or indirectly through equality) that
    can be extracted from the given condition cond and pushes it into the
    derived table/view.

    Example of the transformation:

    SELECT *
    FROM t1,
    (
      SELECT x,MAX(y) AS max_y
      FROM t2
      GROUP BY x
    ) AS d_tab
    WHERE d_tab.x>1 AND d_tab.max_y<30;

    =>

    SELECT *
    FROM t1,
    (
      SELECT x,z,MAX(y) AS max_y
      FROM t2
      WHERE x>1
      HAVING max_y<30
      GROUP BY x
    ) AS d_tab
    WHERE d_tab.x>1 AND d_tab.max_y<30;

    In details:
    1. Check what pushable formula can be extracted from cond
    2. Build a clone PC of the formula that can be extracted
       (the clone is built only if the extracted formula is a AND subformula
        of cond or conjunction of such subformulas)
    Do for every select specifying derived table/view:
    3. If there is no HAVING clause prepare PC to be conjuncted with
       WHERE clause of the select. Otherwise do 4-7.
    4. Check what formula PC_where can be extracted from PC to be pushed
       into the WHERE clause of the select
    5. Build PC_where and if PC_where is a conjunct(s) of PC remove it from PC
       getting PC_having
    6. Prepare PC_where to be conjuncted with the WHERE clause of the select
    7. Prepare PC_having to be conjuncted with the HAVING clause of the select
  @note
    This method is similar to pushdown_cond_for_in_subquery()

  @retval TRUE   if an error occurs
  @retval FALSE  otherwise
*/

bool pushdown_cond_for_derived(THD *thd, Item *cond, TABLE_LIST *derived)
{
  DBUG_ENTER("pushdown_cond_for_derived");
  if (!cond)
    DBUG_RETURN(false);

  st_select_lex_unit *unit= derived->get_unit();
  st_select_lex *first_sl= unit->first_select();
  st_select_lex *sl= first_sl;

  if (derived->prohibit_cond_pushdown)
    DBUG_RETURN(false);

  /* Do not push conditions into constant derived */
  if (unit->executed)
    DBUG_RETURN(false);

  /* Do not push conditions into recursive with tables */
  if (derived->is_recursive_with_table())
    DBUG_RETURN(false);

  /* Do not push conditions into unit with global ORDER BY ... LIMIT */
  if (unit->fake_select_lex && unit->fake_select_lex->explicit_limit)
    DBUG_RETURN(false);

  /* Check whether any select of 'unit' allows condition pushdown */
  bool some_select_allows_cond_pushdown= false;
  for (; sl; sl= sl->next_select())
  {
    if (sl->cond_pushdown_is_allowed())
    {
      some_select_allows_cond_pushdown= true;
      break;
    }
  }
  if (!some_select_allows_cond_pushdown)
    DBUG_RETURN(false);

  /* 1. Check what pushable formula can be extracted from cond */
  Item *extracted_cond;
  cond->check_pushable_cond(&Item::pushable_cond_checker_for_derived,
                            (uchar *)(&derived->table->map));
  /* 2. Build a clone PC of the formula that can be extracted */
  extracted_cond=
    cond->build_pushable_cond(thd,
                              &Item::pushable_equality_checker_for_derived,
                              ((uchar *)&derived->table->map));
  if (!extracted_cond)
  {
    /* Nothing can be pushed into the derived table */
    DBUG_RETURN(false);
  }

  st_select_lex *save_curr_select= thd->lex->current_select;
  for (; sl; sl= sl->next_select())
  {
    Item *extracted_cond_copy;
    if (!sl->cond_pushdown_is_allowed())
      continue;
    /*
      For each select of the unit except the last one
      create a clone of extracted_cond
    */
    extracted_cond_copy= !sl->next_select() ?
                         extracted_cond :
                         extracted_cond->build_clone(thd);
    if (!extracted_cond_copy)
      continue;

    /*
      Rename the columns of all non-first selects of a union to be compatible
      by names with the columns of the first select. It will allow to use copies
      of the same expression pushed into having clauses of different selects.
    */
    if (sl != first_sl)
    {
      DBUG_ASSERT(sl->item_list.elements == first_sl->item_list.elements);
      List_iterator_fast<Item> it(sl->item_list);
      List_iterator_fast<Item> nm_it(unit->types);
      while (Item *item= it++)
        item->share_name_with(nm_it++);
    }

    /* Collect fields that are used in the GROUP BY of sl */
    if (sl->have_window_funcs())
    {
      if (sl->group_list.first || sl->join->implicit_grouping)
        continue;
      ORDER *common_partition_fields=
         sl->find_common_window_func_partition_fields(thd);
      if (!common_partition_fields)
        continue;
      sl->collect_grouping_fields_for_derived(thd, common_partition_fields);
    }
    else
      sl->collect_grouping_fields_for_derived(thd, sl->group_list.first);

    Item *remaining_cond= NULL;
    /* Do 4-6 */
    sl->pushdown_cond_into_where_clause(thd, extracted_cond_copy,
                                    &remaining_cond,
                                    &Item::derived_field_transformer_for_where,
                                    (uchar *) sl);

    if (!remaining_cond)
      continue;
    /*
       7. Prepare PC_having to be conjuncted with the HAVING clause of
          the select
    */
    remaining_cond=
      remaining_cond->transform(thd,
                                &Item::derived_field_transformer_for_having,
                                (uchar *) sl);
    if (!remaining_cond)
      continue;

    if (remaining_cond->walk(&Item::cleanup_excluding_const_fields_processor,
                             0, 0))
      continue;

    mark_or_conds_to_avoid_pushdown(remaining_cond);

    sl->cond_pushed_into_having= remaining_cond;
  }
  thd->lex->current_select= save_curr_select;
  DBUG_RETURN(false);
}


/**
  @brief
    Look for provision of the derived_handler interface by a foreign engine

  @param thd   The thread handler

  @details
    The function looks through its tables of the query that specifies this
    derived table searching for a table whose handlerton owns a
    create_derived call-back function. If the call of this function returns
    a derived_handler interface object then the server will push the query
    specifying the derived table into this engine.
    This is a responsibility of the create_derived call-back function to
    check whether the engine can execute the query.

  @retval the found derived_handler if the search is successful
          0  otherwise
*/

derived_handler *TABLE_LIST::find_derived_handler(THD *thd)
{
  if (!derived || is_recursive_with_table())
    return 0;
  for (SELECT_LEX *sl= derived->first_select(); sl; sl= sl->next_select())
  {
    if (!(sl->join))
      continue;
    for (TABLE_LIST *tbl= sl->join->tables_list; tbl; tbl= tbl->next_local)
    {
      if (!tbl->table)
	continue;
      handlerton *ht= tbl->table->file->partition_ht();
      if (!ht->create_derived)
        continue;
      derived_handler *dh= ht->create_derived(thd, this);
      if (dh)
      {
        dh->set_derived(this);
        return dh;
      }
    }
  }
  return 0;
}


TABLE_LIST *TABLE_LIST::get_first_table()
{
  for (SELECT_LEX *sl= derived->first_select(); sl; sl= sl->next_select())
  {
    if (!(sl->join))
      continue;
    for (TABLE_LIST *tbl= sl->join->tables_list; tbl; tbl= tbl->next_local)
    {
      if (!tbl->table)
	continue;
      return tbl;
    }
  }
  return 0;
}<|MERGE_RESOLUTION|>--- conflicted
+++ resolved
@@ -623,25 +623,6 @@
 
 
 /*
-  @brief
-    Reset the Name_resolution_context::outer_context for all ON expression
-    contexts in the given nested join. Do this recursively for all nested joins
-    it contains.
-*/
-
-static void reset_on_clauses_context(List<TABLE_LIST>& join_list)
-{
-  List_iterator<TABLE_LIST> li(join_list);
-  while (TABLE_LIST *table= li++)
-  {
-    if (table->on_context)
-      table->on_context->outer_context= NULL;
-    if (table->nested_join)
-      reset_on_clauses_context(table->nested_join->join_list);
-  }
-}
-
-/*
   Create temporary table structure (but do not fill it)
 
   @param thd	     Thread handle
@@ -809,11 +790,7 @@
     sl->context.outer_context= 0;
 
     // And for ON clauses, if there are any
-<<<<<<< HEAD
-    reset_on_clauses_context(*sl->join_list);
-=======
     nullify_outer_context_for_on_clauses(*sl->join_list);
->>>>>>> d104fe6f
 
     if (!derived->is_with_table_recursive_reference() ||
         (!derived->with->with_anchor && 
