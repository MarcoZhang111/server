--- conflicted
+++ resolved
@@ -755,7 +755,6 @@
   void include_global(st_select_lex_node **plink);
   void exclude();
   void exclude_from_tree();
-<<<<<<< HEAD
   void exclude_from_global()
   {
     if (!link_prev)
@@ -765,10 +764,7 @@
     link_next= NULL;
     link_prev= NULL;
   }
-
-=======
   void substitute_in_tree(st_select_lex_node *subst);
->>>>>>> 3e2afcb3
 
   void set_slave(st_select_lex_node *slave_arg) { slave= slave_arg; }
   void move_node(st_select_lex_node *where_to_move)
