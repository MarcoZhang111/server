--- conflicted
+++ resolved
@@ -1293,12 +1293,8 @@
 }
 
 
-<<<<<<< HEAD
-Field *Item_sum_hybrid::create_tmp_field(MEM_ROOT *root,
-                                         bool group, TABLE *table)
-=======
-Field *Item_sum_min_max::create_tmp_field(bool group, TABLE *table)
->>>>>>> c4fd167d
+Field *Item_sum_min_max::create_tmp_field(MEM_ROOT *root,
+                                          bool group, TABLE *table)
 {
   DBUG_ENTER("Item_sum_min_max::create_tmp_field");
 
