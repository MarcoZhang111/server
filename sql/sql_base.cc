--- conflicted
+++ resolved
@@ -114,10 +114,6 @@
 TABLE *unused_tables;
 HASH table_def_cache;
 static TABLE_SHARE *oldest_unused_share, end_of_unused_share;
-<<<<<<< HEAD
-=======
-static mysql_mutex_t LOCK_table_share;
->>>>>>> a4c3bc61
 static bool table_def_inited= 0;
 static bool table_def_shutdown_in_progress= 0;
 
@@ -266,15 +262,8 @@
   if (share->prev)
   {
     /* remove from old_unused_share list */
-<<<<<<< HEAD
     *share->prev= share->next;
     share->next->prev= share->prev;
-=======
-    mysql_mutex_lock(&LOCK_table_share);
-    *share->prev= share->next;
-    share->next->prev= share->prev;
-    mysql_mutex_unlock(&LOCK_table_share);
->>>>>>> a4c3bc61
   }
   free_table_share(share);
   DBUG_VOID_RETURN;
@@ -284,10 +273,6 @@
 bool table_def_init(void)
 {
   table_def_inited= 1;
-<<<<<<< HEAD
-=======
-  mysql_mutex_init(key_LOCK_table_share, &LOCK_table_share, MY_MUTEX_INIT_FAST);
->>>>>>> a4c3bc61
   oldest_unused_share= &end_of_unused_share;
   end_of_unused_share.prev= &oldest_unused_share;
 
@@ -328,11 +313,7 @@
   if (table_def_inited)
   {
     table_def_inited= 0;
-<<<<<<< HEAD
     /* Free table definitions. */
-=======
-    mysql_mutex_destroy(&LOCK_table_share);
->>>>>>> a4c3bc61
     my_hash_free(&table_def_cache);
   }
   DBUG_VOID_RETURN;
@@ -483,7 +464,8 @@
 */
 
 TABLE_SHARE *get_table_share(THD *thd, TABLE_LIST *table_list, char *key,
-                             uint key_length, uint db_flags, int *error)
+                             uint key_length, uint db_flags, int *error,
+                             my_hash_value_type hash_value)
 {
   TABLE_SHARE *share;
   DBUG_ENTER("get_table_share");
@@ -500,8 +482,8 @@
                                              MDL_SHARED));
 
   /* Read table definition from cache */
-  if ((share= (TABLE_SHARE*) my_hash_search(&table_def_cache,(uchar*) key,
-                                            key_length)))
+  if ((share= (TABLE_SHARE*) my_hash_search_using_hash_value(&table_def_cache,
+                                                             hash_value, (uchar*) key, key_length)))
     goto found;
 
   if (!(share= alloc_table_share(table_list, key, key_length)))
@@ -510,15 +492,6 @@
   }
 
   /*
-<<<<<<< HEAD
-=======
-    Lock mutex to be able to read table definition from file without
-    conflicts
-  */
-  mysql_mutex_lock(&share->mutex);
-
-  /*
->>>>>>> a4c3bc61
     We assign a new table id under the protection of the LOCK_open and
     the share's own mutex.  We do this insted of creating a new mutex
     and using it for the sole purpose of serializing accesses to a
@@ -547,10 +520,6 @@
   share->ref_count++;				// Mark in use
   DBUG_PRINT("exit", ("share: 0x%lx  ref_count: %u",
                       (ulong) share, share->ref_count));
-<<<<<<< HEAD
-=======
-  mysql_mutex_unlock(&share->mutex);
->>>>>>> a4c3bc61
   DBUG_RETURN(share);
 
 found:
@@ -558,29 +527,15 @@
      We found an existing table definition. Return it if we didn't get
      an error when reading the table definition from file.
   */
-<<<<<<< HEAD
-=======
-
-  /* We must do a lock to ensure that the structure is initialized */
-  mysql_mutex_lock(&share->mutex);
->>>>>>> a4c3bc61
   if (share->error)
   {
     /* Table definition contained an error */
     open_table_error(share, share->error, share->open_errno, share->errarg);
-<<<<<<< HEAD
-=======
-    mysql_mutex_unlock(&share->mutex);
->>>>>>> a4c3bc61
     DBUG_RETURN(0);
   }
   if (share->is_view && !(db_flags & OPEN_VIEW))
   {
     open_table_error(share, 1, ENOENT, 0);
-<<<<<<< HEAD
-=======
-    mysql_mutex_unlock(&share->mutex);
->>>>>>> a4c3bc61
     DBUG_RETURN(0);
   }
 
@@ -591,30 +546,15 @@
       Unlink share from this list
     */
     DBUG_PRINT("info", ("Unlinking from not used list"));
-<<<<<<< HEAD
-=======
-    mysql_mutex_lock(&LOCK_table_share);
->>>>>>> a4c3bc61
     *share->prev= share->next;
     share->next->prev= share->prev;
     share->next= 0;
     share->prev= 0;
-<<<<<<< HEAD
-  }
-=======
-    mysql_mutex_unlock(&LOCK_table_share);
-  }
-  mysql_mutex_unlock(&share->mutex);
->>>>>>> a4c3bc61
+  }
 
    /* Free cache if too big */
   while (table_def_cache.records > table_def_size &&
          oldest_unused_share->next)
-<<<<<<< HEAD
-=======
-  {
-    mysql_mutex_lock(&oldest_unused_share->mutex);
->>>>>>> a4c3bc61
     my_hash_delete(&table_def_cache, (uchar*) oldest_unused_share);
 
   DBUG_PRINT("exit", ("share: 0x%lx  ref_count: %u",
@@ -632,13 +572,16 @@
 static TABLE_SHARE
 *get_table_share_with_create(THD *thd, TABLE_LIST *table_list,
                              char *key, uint key_length,
-                             uint db_flags, int *error)
+                             uint db_flags, int *error,
+                             my_hash_value_type hash_value)
+
 {
   TABLE_SHARE *share;
   int tmp;
   DBUG_ENTER("get_table_share_with_create");
 
-  share= get_table_share(thd, table_list, key, key_length, db_flags, error);
+  share= get_table_share(thd, table_list, key, key_length, db_flags, error,
+                         hash_value);
   /*
     If share is not NULL, we found an existing share.
 
@@ -708,7 +651,7 @@
   thd->warning_info->clear_warning_info(thd->query_id);
   thd->clear_error();                           // Clear error message
   DBUG_RETURN(get_table_share(thd, table_list, key, key_length,
-                              db_flags, error));
+                              db_flags, error, hash_value));
 }
 
 /**
@@ -732,11 +675,7 @@
 
   mysql_mutex_assert_owner(&LOCK_open);
 
-<<<<<<< HEAD
   DBUG_ASSERT(share->ref_count);
-=======
-  mysql_mutex_lock(&share->mutex);
->>>>>>> a4c3bc61
   if (!--share->ref_count)
   {
     if (share->version != refresh_version ||
@@ -748,18 +687,10 @@
       DBUG_PRINT("info",("moving share to unused list"));
 
       DBUG_ASSERT(share->next == 0);
-<<<<<<< HEAD
-=======
-      mysql_mutex_lock(&LOCK_table_share);
->>>>>>> a4c3bc61
       share->prev= end_of_unused_share.prev;
       *end_of_unused_share.prev= share;
       end_of_unused_share.prev= &share->next;
       share->next= &end_of_unused_share;
-<<<<<<< HEAD
-=======
-      mysql_mutex_unlock(&LOCK_table_share);
->>>>>>> a4c3bc61
 
       to_be_deleted= (table_def_cache.records > table_def_size);
     }
@@ -770,10 +701,6 @@
     DBUG_PRINT("info", ("Deleting share"));
     my_hash_delete(&table_def_cache, (uchar*) share);
   }
-<<<<<<< HEAD
-=======
-  mysql_mutex_unlock(&share->mutex);
->>>>>>> a4c3bc61
   DBUG_VOID_RETURN;
 }
 
@@ -1033,11 +960,6 @@
       free_cache_entry(unused_tables);
     /* Free table shares which were not freed implicitly by loop above. */
     while (oldest_unused_share->next)
-<<<<<<< HEAD
-=======
-    {
-      mysql_mutex_lock(&oldest_unused_share->mutex);
->>>>>>> a4c3bc61
       (void) my_hash_delete(&table_def_cache, (uchar*) oldest_unused_share);
   }
   else
@@ -2542,6 +2464,7 @@
   MDL_ticket *mdl_ticket;
   int error;
   TABLE_SHARE *share;
+  my_hash_value_type hash_value;
   DBUG_ENTER("open_table");
 
   /* an open table operation needs a lot of the stack space */
@@ -2758,6 +2681,7 @@
   */
   mdl_ticket= mdl_request->ticket;
 
+  hash_value= my_calc_hash(&table_def_cache, (uchar*) key, key_length);
   mysql_mutex_lock(&LOCK_open);
 
   /*
@@ -2805,7 +2729,8 @@
   {
     if (!(share= get_table_share_with_create(thd, table_list, key,
                                              key_length, OPEN_VIEW,
-                                             &error)))
+                                             &error,
+                                             hash_value)))
       goto err_unlock2;
 
     if (share->is_view)
@@ -2843,16 +2768,11 @@
 
       if (flags & OPEN_VIEW_NO_PARSE)
       {
-<<<<<<< HEAD
         /*
           VIEW not really opened, only frm were read.
           Set 1 as a flag here
         */
         table_list->view= (LEX*)1;
-=======
-        /* wait_for_condition will unlock LOCK_open for us */
-        wait_for_condition(thd, &LOCK_open, &COND_refresh);
->>>>>>> a4c3bc61
       }
       else
       {
@@ -3655,13 +3575,17 @@
 {
   TABLE not_used;
   int error;
+  my_hash_value_type hash_value;
   TABLE_SHARE *share;
 
+  hash_value= my_calc_hash(&table_def_cache, (uchar*) cache_key,
+                           cache_key_length);
   mysql_mutex_lock(&LOCK_open);
 
   if (!(share= get_table_share_with_create(thd, table_list, cache_key,
                                            cache_key_length, 
-                                           OPEN_VIEW, &error)))
+                                           OPEN_VIEW, &error,
+                                           hash_value)))
     goto err;
 
   if (share->is_view &&
@@ -3749,16 +3673,20 @@
   TABLE *entry;
   int not_used;
   bool result= FALSE;
+  my_hash_value_type hash_value;
 
   cache_key_length= create_table_def_key(thd, cache_key, table_list, 0);
 
   thd->clear_error();
 
+  hash_value= my_calc_hash(&table_def_cache, (uchar*) cache_key,
+                           cache_key_length);
   mysql_mutex_lock(&LOCK_open);
 
   if (!(share= get_table_share_with_create(thd, table_list, cache_key,
                                            cache_key_length,
-                                           OPEN_VIEW, &not_used)))
+                                           OPEN_VIEW, &not_used,
+                                           hash_value)))
   {
     mysql_mutex_unlock(&LOCK_open);
     return TRUE;
@@ -4012,6 +3940,7 @@
   bool log_on= mysql_bin_log.is_open() && (thd->variables.option_bits & OPTION_BIN_LOG);
   ulong binlog_format= thd->variables.binlog_format;
   if ((log_on == FALSE) || (binlog_format == BINLOG_FORMAT_ROW) ||
+      (table->s->table_category == TABLE_CATEGORY_LOG) ||
       (table->s->table_category == TABLE_CATEGORY_PERFORMANCE))
     return TL_READ;
   else
@@ -4462,20 +4391,7 @@
     }
   }
 
-<<<<<<< HEAD
   return FALSE;
-=======
-thr_lock_type read_lock_type_for_table(THD *thd, TABLE *table)
-{
-  bool log_on= mysql_bin_log.is_open() && (thd->variables.option_bits & OPTION_BIN_LOG);
-  ulong binlog_format= thd->variables.binlog_format;
-  if ((log_on == FALSE) || (binlog_format == BINLOG_FORMAT_ROW) ||
-      (table->s->table_category == TABLE_CATEGORY_LOG) ||
-      (table->s->table_category == TABLE_CATEGORY_PERFORMANCE))
-    return TL_READ;
-  else
-    return TL_READ_NO_INSERT;
->>>>>>> a4c3bc61
 }
 
 
@@ -8761,23 +8677,6 @@
   }
 }
 
-<<<<<<< HEAD
-=======
-    DBUG_PRINT("info", ("Removing table from table_def_cache"));
-    /* Remove table from table definition cache if it's not in use */
-    if ((share= (TABLE_SHARE*) my_hash_search(&table_def_cache,(uchar*) key,
-                                              key_length)))
-    {
-      DBUG_PRINT("info", ("share version: %lu  ref_count: %u",
-                          share->version, share->ref_count));
-      share->version= 0;                          // Mark for delete
-      if (share->ref_count == 0)
-      {
-        mysql_mutex_lock(&share->mutex);
-        my_hash_delete(&table_def_cache, (uchar*) share);
-      }
-    }
->>>>>>> a4c3bc61
 
 /**
    Wait until there are no old versions of tables in the table
@@ -9127,12 +9026,7 @@
   @param backup [out] Temporary storage used to save the thread context
 */
 TABLE *
-<<<<<<< HEAD
-open_performance_schema_table(THD *thd, TABLE_LIST *one_table,
-                              Open_tables_backup *backup)
-=======
-open_log_table(THD *thd, TABLE_LIST *one_table, Open_tables_state *backup)
->>>>>>> a4c3bc61
+open_log_table(THD *thd, TABLE_LIST *one_table, Open_tables_backup *backup)
 {
   uint flags= ( MYSQL_LOCK_IGNORE_GLOBAL_READ_LOCK |
                 MYSQL_LOCK_IGNORE_GLOBAL_READ_ONLY |
@@ -9181,55 +9075,9 @@
   @param thd The current thread
   @param backup [in] the context to restore.
 */
-<<<<<<< HEAD
-void close_performance_schema_table(THD *thd, Open_tables_backup *backup)
+void close_log_table(THD *thd, Open_tables_backup *backup)
 {
   close_system_tables(thd, backup);
-=======
-void close_log_table(THD *thd, Open_tables_state *backup)
-{
-  bool found_old_table;
-
-  /*
-    If open_log_table() fails,
-    this function should not be called.
-  */
-  DBUG_ASSERT(thd->lock != NULL);
-
-  /*
-    Note:
-    We do not create explicitly a separate transaction for the
-    performance table I/O, but borrow the current transaction.
-    lock + unlock will autocommit the change done in the
-    performance schema table: this is the expected result.
-    The current transaction should not be affected by this code.
-    TODO: Note that if a transactional engine is used for log tables,
-    this code will need to be revised, as a separate transaction
-    might be needed.
-  */
-  mysql_unlock_tables(thd, thd->lock);
-  thd->lock= 0;
-
-  mysql_mutex_lock(&LOCK_open);
-
-  found_old_table= false;
-  /*
-    Note that we need to hold LOCK_open while changing the
-    open_tables list. Another thread may work on it.
-    (See: remove_table_from_cache(), mysql_wait_completed_table())
-    Closing a MERGE child before the parent would be fatal if the
-    other thread tries to abort the MERGE lock in between.
-  */
-  while (thd->open_tables)
-    found_old_table|= close_thread_table(thd, &thd->open_tables);
-
-  if (found_old_table)
-    broadcast_refresh();
-
-  mysql_mutex_unlock(&LOCK_open);
-
-  thd->restore_backup_open_tables_state(backup);
->>>>>>> a4c3bc61
 }
 
 /**
