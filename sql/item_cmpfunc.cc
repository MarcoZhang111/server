--- conflicted
+++ resolved
@@ -1723,11 +1723,7 @@
     if (item->maybe_null)
       maybe_null=1;
   }
-<<<<<<< HEAD
-  thd->lex->current_select->cond_count+=list.elements;
-=======
   thd->lex->current_select->cond_count+= list.elements;
->>>>>>> 0b098472
   fix_length_and_dec();
   fixed= 1;
   return 0;
