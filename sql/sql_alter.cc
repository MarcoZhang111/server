/* Copyright (c) 2010, Oracle and/or its affiliates. All rights reserved.
   Copyright (c) 2016, 2018, MariaDB Corporation

   This program is free software; you can redistribute it and/or modify
   it under the terms of the GNU General Public License as published by
   the Free Software Foundation; version 2 of the License.

   This program is distributed in the hope that it will be useful,
   but WITHOUT ANY WARRANTY; without even the implied warranty of
   MERCHANTABILITY or FITNESS FOR A PARTICULAR PURPOSE.  See the
   GNU General Public License for more details.

   You should have received a copy of the GNU General Public License
   along with this program; if not, write to the Free Software
   Foundation, Inc., 51 Franklin St, Fifth Floor, Boston, MA 02110-1301  USA */

#include "mariadb.h"
#include "sql_parse.h"                       // check_access
#include "sql_table.h"                       // mysql_alter_table,
                                             // mysql_exchange_partition
#include "sql_alter.h"
#include "wsrep_mysqld.h"

Alter_info::Alter_info(const Alter_info &rhs, MEM_ROOT *mem_root)
  :drop_list(rhs.drop_list, mem_root),
  alter_list(rhs.alter_list, mem_root),
  key_list(rhs.key_list, mem_root),
  create_list(rhs.create_list, mem_root),
  check_constraint_list(rhs.check_constraint_list, mem_root),
  flags(rhs.flags), partition_flags(rhs.partition_flags),
  keys_onoff(rhs.keys_onoff),
  partition_names(rhs.partition_names, mem_root),
  num_parts(rhs.num_parts),
  requested_algorithm(rhs.requested_algorithm),
  requested_lock(rhs.requested_lock)
{
  /*
    Make deep copies of used objects.
    This is not a fully deep copy - clone() implementations
    of Alter_drop, Alter_column, Key, foreign_key, Key_part_spec
    do not copy string constants. At the same length the only
    reason we make a copy currently is that ALTER/CREATE TABLE
    code changes input Alter_info definitions, but string
    constants never change.
  */
  list_copy_and_replace_each_value(drop_list, mem_root);
  list_copy_and_replace_each_value(alter_list, mem_root);
  list_copy_and_replace_each_value(key_list, mem_root);
  list_copy_and_replace_each_value(create_list, mem_root);
  /* partition_names are not deeply copied currently */
}


bool Alter_info::set_requested_algorithm(const LEX_CSTRING *str)
{
  // To avoid adding new keywords to the grammar, we match strings here.
  if (lex_string_eq(str, STRING_WITH_LEN("INPLACE")))
    requested_algorithm= ALTER_TABLE_ALGORITHM_INPLACE;
  else if (lex_string_eq(str, STRING_WITH_LEN("COPY")))
    requested_algorithm= ALTER_TABLE_ALGORITHM_COPY;
  else if (lex_string_eq(str, STRING_WITH_LEN("DEFAULT")))
    requested_algorithm= ALTER_TABLE_ALGORITHM_DEFAULT;
  else if (lex_string_eq(str, STRING_WITH_LEN("NOCOPY")))
    requested_algorithm= ALTER_TABLE_ALGORITHM_NOCOPY;
  else if (lex_string_eq(str, STRING_WITH_LEN("INSTANT")))
    requested_algorithm= ALTER_TABLE_ALGORITHM_INSTANT;
  else
    return true;
  return false;
}


bool Alter_info::set_requested_lock(const LEX_CSTRING *str)
{
  // To avoid adding new keywords to the grammar, we match strings here.
  if (lex_string_eq(str, STRING_WITH_LEN("NONE")))
    requested_lock= ALTER_TABLE_LOCK_NONE;
  else if (lex_string_eq(str, STRING_WITH_LEN("SHARED")))
    requested_lock= ALTER_TABLE_LOCK_SHARED;
  else if (lex_string_eq(str, STRING_WITH_LEN("EXCLUSIVE")))
    requested_lock= ALTER_TABLE_LOCK_EXCLUSIVE;
  else if (lex_string_eq(str, STRING_WITH_LEN("DEFAULT")))
    requested_lock= ALTER_TABLE_LOCK_DEFAULT;
  else
    return true;
  return false;
}

const char* Alter_info::algorithm() const
{
  switch (requested_algorithm) {
  case ALTER_TABLE_ALGORITHM_INPLACE:
    return "ALGORITHM=INPLACE";
  case ALTER_TABLE_ALGORITHM_COPY:
    return "ALGORITHM=COPY";
  case ALTER_TABLE_ALGORITHM_DEFAULT:
    return "ALGORITHM=DEFAULT";
  case ALTER_TABLE_ALGORITHM_NOCOPY:
    return "ALGORITHM=NOCOPY";
  case ALTER_TABLE_ALGORITHM_INSTANT:
    return "ALGORITHM=INSTANT";
  }

  return NULL; /* purecov: begin deadcode */
}

const char* Alter_info::lock() const
{
  switch (requested_lock) {
  case ALTER_TABLE_LOCK_SHARED:
    return "LOCK=SHARED";
  case ALTER_TABLE_LOCK_NONE:
    return "LOCK=NONE";
  case ALTER_TABLE_LOCK_DEFAULT:
    return "LOCK=DEFAULT";
  case ALTER_TABLE_LOCK_EXCLUSIVE:
    return "LOCK=EXCLUSIVE";
  }
  return NULL; /* purecov: begin deadcode */
}


bool Alter_info::supports_algorithm(THD *thd, enum_alter_inplace_result result,
                                    const Alter_inplace_info *ha_alter_info)
{
  if (requested_algorithm == Alter_info::ALTER_TABLE_ALGORITHM_DEFAULT)
    requested_algorithm = (Alter_info::enum_alter_table_algorithm) thd->variables.alter_algorithm;

  switch (result) {
  case HA_ALTER_INPLACE_EXCLUSIVE_LOCK:
  case HA_ALTER_INPLACE_SHARED_LOCK:
  case HA_ALTER_INPLACE_NO_LOCK:
  case HA_ALTER_INPLACE_INSTANT:
     return false;
  case HA_ALTER_INPLACE_COPY_NO_LOCK:
  case HA_ALTER_INPLACE_COPY_LOCK:
    if (requested_algorithm >= Alter_info::ALTER_TABLE_ALGORITHM_NOCOPY)
    {
      ha_alter_info->report_unsupported_error(algorithm(),
                                              "ALGORITHM=INPLACE");
      return true;
    }
    return false;
  case HA_ALTER_INPLACE_NOCOPY_NO_LOCK:
  case HA_ALTER_INPLACE_NOCOPY_LOCK:
    if (requested_algorithm == Alter_info::ALTER_TABLE_ALGORITHM_INSTANT)
    {
      ha_alter_info->report_unsupported_error("ALGORITHM=INSTANT",
                                              "ALGORITHM=NOCOPY");
      return true;
    }
    return false;
  case HA_ALTER_INPLACE_NOT_SUPPORTED:
    if (requested_algorithm >= Alter_info::ALTER_TABLE_ALGORITHM_INPLACE)
    {
      ha_alter_info->report_unsupported_error(algorithm(),
					      "ALGORITHM=COPY");
      return true;
    }
    return false;
  case HA_ALTER_ERROR:
    return true;
  }
  /* purecov: begin deadcode */
  DBUG_ASSERT(0);
  return false;
}


bool Alter_info::supports_lock(THD *thd, enum_alter_inplace_result result,
                               const Alter_inplace_info *ha_alter_info)
{
  switch (result) {
  case HA_ALTER_INPLACE_EXCLUSIVE_LOCK:
    // If SHARED lock and no particular algorithm was requested, use COPY.
    if (requested_lock == Alter_info::ALTER_TABLE_LOCK_SHARED &&
        requested_algorithm == Alter_info::ALTER_TABLE_ALGORITHM_DEFAULT &&
        thd->variables.alter_algorithm ==
                Alter_info::ALTER_TABLE_ALGORITHM_DEFAULT)
         return false;

    if (requested_lock == Alter_info::ALTER_TABLE_LOCK_SHARED ||
        requested_lock == Alter_info::ALTER_TABLE_LOCK_NONE)
    {
      ha_alter_info->report_unsupported_error(lock(), "LOCK=EXCLUSIVE");
      return true;
    }
    return false;
  case HA_ALTER_INPLACE_NO_LOCK:
  case HA_ALTER_INPLACE_INSTANT:
  case HA_ALTER_INPLACE_COPY_NO_LOCK:
  case HA_ALTER_INPLACE_NOCOPY_NO_LOCK:
    return false;
  case HA_ALTER_INPLACE_COPY_LOCK:
  case HA_ALTER_INPLACE_NOCOPY_LOCK:
  case HA_ALTER_INPLACE_NOT_SUPPORTED:
  case HA_ALTER_INPLACE_SHARED_LOCK:
    if (requested_lock == Alter_info::ALTER_TABLE_LOCK_NONE)
    {
      ha_alter_info->report_unsupported_error("LOCK=NONE", "LOCK=SHARED");
      return true;
    }
    return false;
  case HA_ALTER_ERROR:
    return true;
  }
  /* purecov: begin deadcode */
  DBUG_ASSERT(0);
  return false;
}

bool Alter_info::vers_prohibited(THD *thd) const
{
  if (thd->slave_thread ||
      thd->variables.vers_alter_history != VERS_ALTER_HISTORY_ERROR)
  {
    return false;
  }
  if (flags & (
    ALTER_PARSER_ADD_COLUMN |
    ALTER_PARSER_DROP_COLUMN |
    ALTER_CHANGE_COLUMN |
    ALTER_COLUMN_ORDER))
  {
    return true;
  }
  if (flags & ALTER_ADD_INDEX)
  {
    List_iterator_fast<Key> key_it(const_cast<List<Key> &>(key_list));
    Key *key;
    while ((key= key_it++))
    {
      if (key->type == Key::PRIMARY || key->type == Key::UNIQUE)
        return true;
    }
  }
  return false;
}


Alter_table_ctx::Alter_table_ctx()
  : datetime_field(NULL), error_if_not_empty(false),
    tables_opened(0),
    db(null_clex_str), table_name(null_clex_str), alias(null_clex_str),
    new_db(null_clex_str), new_name(null_clex_str), new_alias(null_clex_str),
    fk_error_if_delete_row(false), fk_error_id(NULL),
    fk_error_table(NULL)
#ifdef DBUG_ASSERT_EXISTS
    , tmp_table(false)
#endif
{
}

/*
  TODO: new_name_arg changes if lower case table names.
  Should be copied or converted before call
*/

Alter_table_ctx::Alter_table_ctx(THD *thd, TABLE_LIST *table_list,
                                 uint tables_opened_arg,
                                 const LEX_CSTRING *new_db_arg,
                                 const LEX_CSTRING *new_name_arg)
  : datetime_field(NULL), error_if_not_empty(false),
    tables_opened(tables_opened_arg),
    new_db(*new_db_arg), new_name(*new_name_arg),
    fk_error_if_delete_row(false), fk_error_id(NULL),
    fk_error_table(NULL)
#ifdef DBUG_ASSERT_EXISTS
    , tmp_table(false)
#endif
{
  /*
    Assign members db, table_name, new_db and new_name
    to simplify further comparisions: we want to see if it's a RENAME
    later just by comparing the pointers, avoiding the need for strcmp.
  */
  db= table_list->db;
  table_name= table_list->table_name;
  alias= (lower_case_table_names == 2) ? table_list->alias : table_name;

  if (!new_db.str || !my_strcasecmp(table_alias_charset, new_db.str, db.str))
    new_db= db;

  if (new_name.str)
  {
    DBUG_PRINT("info", ("new_db.new_name: '%s'.'%s'", new_db.str, new_name.str));

    if (lower_case_table_names == 1) // Convert new_name/new_alias to lower
    {
      new_name.length= my_casedn_str(files_charset_info, (char*) new_name.str);
      new_alias= new_name;
    }
    else if (lower_case_table_names == 2) // Convert new_name to lower case
    {
      new_alias.str=    new_alias_buff;
      new_alias.length= new_name.length;
      strmov(new_alias_buff, new_name.str);
      new_name.length= my_casedn_str(files_charset_info, (char*) new_name.str);

    }
    else
      new_alias= new_name; // LCTN=0 => case sensitive + case preserving

    if (!is_database_changed() &&
        !my_strcasecmp(table_alias_charset, new_name.str, table_name.str))
    {
      /*
        Source and destination table names are equal:
        make is_table_renamed() more efficient.
      */
      new_alias= table_name;
      new_name= table_name;
    }
  }
  else
  {
    new_alias= alias;
    new_name= table_name;
  }

  tmp_name.str= tmp_name_buff;
  tmp_name.length= my_snprintf(tmp_name_buff, sizeof(tmp_name_buff), "%s-%lx_%llx",
                               tmp_file_prefix, current_pid, thd->thread_id);
  /* Safety fix for InnoDB */
  if (lower_case_table_names)
    tmp_name.length= my_casedn_str(files_charset_info, tmp_name_buff);

  if (table_list->table->s->tmp_table == NO_TMP_TABLE)
  {
    build_table_filename(path, sizeof(path) - 1, db.str, table_name.str, "", 0);

    build_table_filename(new_path, sizeof(new_path) - 1, new_db.str, new_name.str, "", 0);

    build_table_filename(new_filename, sizeof(new_filename) - 1,
                         new_db.str, new_name.str, reg_ext, 0);

    build_table_filename(tmp_path, sizeof(tmp_path) - 1, new_db.str, tmp_name.str, "",
                         FN_IS_TMP);
  }
  else
  {
    /*
      We are not filling path, new_path and new_filename members if
      we are altering temporary table as these members are not used in
      this case. This fact is enforced with assert.
    */
    build_tmptable_filename(thd, tmp_path, sizeof(tmp_path));
#ifdef DBUG_ASSERT_EXISTS
    tmp_table= true;
#endif
  }
}


bool Sql_cmd_alter_table::execute(THD *thd)
{
  LEX *lex= thd->lex;
  /* first SELECT_LEX (have special meaning for many of non-SELECTcommands) */
  SELECT_LEX *select_lex= &lex->select_lex;
  /* first table of first SELECT_LEX */
  TABLE_LIST *first_table= (TABLE_LIST*) select_lex->table_list.first;
  /*
    Code in mysql_alter_table() may modify its HA_CREATE_INFO argument,
    so we have to use a copy of this structure to make execution
    prepared statement- safe. A shallow copy is enough as no memory
    referenced from this structure will be modified.
    @todo move these into constructor...
  */
  HA_CREATE_INFO create_info(lex->create_info);
  Alter_info alter_info(lex->alter_info, thd->mem_root);
  ulong priv=0;
  ulong priv_needed= ALTER_ACL;
  bool result;

  DBUG_ENTER("Sql_cmd_alter_table::execute");

  if (unlikely(thd->is_fatal_error))
  {
    /* out of memory creating a copy of alter_info */
    DBUG_RETURN(TRUE);
  }
  /*
    We also require DROP priv for ALTER TABLE ... DROP PARTITION, as well
    as for RENAME TO, as being done by SQLCOM_RENAME_TABLE
  */
  if ((alter_info.partition_flags & ALTER_PARTITION_DROP) ||
      (alter_info.flags & ALTER_RENAME))
    priv_needed|= DROP_ACL;

  /* Must be set in the parser */
  DBUG_ASSERT(select_lex->db.str);
  DBUG_ASSERT(!(alter_info.partition_flags & ALTER_PARTITION_EXCHANGE));
  DBUG_ASSERT(!(alter_info.partition_flags & ALTER_PARTITION_ADMIN));
  if (check_access(thd, priv_needed, first_table->db.str,
                   &first_table->grant.privilege,
                   &first_table->grant.m_internal,
                   0, 0) ||
      check_access(thd, INSERT_ACL | CREATE_ACL, select_lex->db.str,
                   &priv,
                   NULL, /* Don't use first_tab->grant with sel_lex->db */
                   0, 0))
    DBUG_RETURN(TRUE);                  /* purecov: inspected */

  /* If it is a merge table, check privileges for merge children. */
  if (create_info.merge_list.first)
  {
    /*
      The user must have (SELECT_ACL | UPDATE_ACL | DELETE_ACL) on the
      underlying base tables, even if there are temporary tables with the same
      names.

      From user's point of view, it might look as if the user must have these
      privileges on temporary tables to create a merge table over them. This is
      one of two cases when a set of privileges is required for operations on
      temporary tables (see also CREATE TABLE).

      The reason for this behavior stems from the following facts:

        - For merge tables, the underlying table privileges are checked only
          at CREATE TABLE / ALTER TABLE time.

          In other words, once a merge table is created, the privileges of
          the underlying tables can be revoked, but the user will still have
          access to the merge table (provided that the user has privileges on
          the merge table itself). 

        - Temporary tables shadow base tables.

          I.e. there might be temporary and base tables with the same name, and
          the temporary table takes the precedence in all operations.

        - For temporary MERGE tables we do not track if their child tables are
          base or temporary. As result we can't guarantee that privilege check
          which was done in presence of temporary child will stay relevant
          later as this temporary table might be removed.

      If SELECT_ACL | UPDATE_ACL | DELETE_ACL privileges were not checked for
      the underlying *base* tables, it would create a security breach as in
      Bug#12771903.
    */

    if (check_table_access(thd, SELECT_ACL | UPDATE_ACL | DELETE_ACL,
                           create_info.merge_list.first, FALSE, UINT_MAX, FALSE))
      DBUG_RETURN(TRUE);
  }

  if (check_grant(thd, priv_needed, first_table, FALSE, UINT_MAX, FALSE))
    DBUG_RETURN(TRUE);                  /* purecov: inspected */

  if (lex->name.str && !test_all_bits(priv, INSERT_ACL | CREATE_ACL))
  {
    // Rename of table
    TABLE_LIST tmp_table;
    memset(&tmp_table, 0, sizeof(tmp_table));
    tmp_table.table_name= lex->name;
    tmp_table.db= select_lex->db;
    tmp_table.grant.privilege= priv;
    if (check_grant(thd, INSERT_ACL | CREATE_ACL, &tmp_table, FALSE,
                    UINT_MAX, FALSE))
      DBUG_RETURN(TRUE);                  /* purecov: inspected */
  }

  /* Don't yet allow changing of symlinks with ALTER TABLE */
  if (create_info.data_file_name)
    push_warning_printf(thd, Sql_condition::WARN_LEVEL_WARN,
                        WARN_OPTION_IGNORED, ER_THD(thd, WARN_OPTION_IGNORED),
                        "DATA DIRECTORY");
  if (create_info.index_file_name)
    push_warning_printf(thd, Sql_condition::WARN_LEVEL_WARN,
                        WARN_OPTION_IGNORED, ER_THD(thd, WARN_OPTION_IGNORED),
                        "INDEX DIRECTORY");
  create_info.data_file_name= create_info.index_file_name= NULL;

  thd->prepare_logs_for_admin_command();
#ifdef WITH_PARTITION_STORAGE_ENGINE
  thd->work_part_info= 0;
#endif

#ifdef WITH_WSREP
  if (WSREP(thd) &&
      (!thd->is_current_stmt_binlog_format_row() ||
       !thd->find_temporary_table(first_table)))
  {
<<<<<<< HEAD
    WSREP_TO_ISOLATION_BEGIN(((lex->name.str) ? select_lex->db.str : NULL),
                             ((lex->name.str) ? lex->name.str : NULL),
                             first_table);
=======
    WSREP_TO_ISOLATION_BEGIN_ALTER(((lex->name.str) ? select_lex->db : NULL),
                                    ((lex->name.str) ? lex->name.str : NULL),
                                    first_table,
                                    &alter_info);

    thd->variables.auto_increment_offset = 1;
    thd->variables.auto_increment_increment = 1;
>>>>>>> dcbd51ce
  }
#endif /* WITH_WSREP */

  result= mysql_alter_table(thd, &select_lex->db, &lex->name,
                            &create_info,
                            first_table,
                            &alter_info,
                            select_lex->order_list.elements,
                            select_lex->order_list.first,
                            lex->ignore);

  DBUG_RETURN(result);
#ifdef WITH_WSREP
error:
  {
    WSREP_WARN("ALTER TABLE isolation failure");
    DBUG_RETURN(TRUE);
  }
#endif /* WITH_WSREP */
}

bool Sql_cmd_discard_import_tablespace::execute(THD *thd)
{
  /* first SELECT_LEX (have special meaning for many of non-SELECTcommands) */
  SELECT_LEX *select_lex= &thd->lex->select_lex;
  /* first table of first SELECT_LEX */
  TABLE_LIST *table_list= (TABLE_LIST*) select_lex->table_list.first;

  if (check_access(thd, ALTER_ACL, table_list->db.str,
                   &table_list->grant.privilege,
                   &table_list->grant.m_internal,
                   0, 0))
    return true;

  if (check_grant(thd, ALTER_ACL, table_list, false, UINT_MAX, false))
    return true;

  thd->prepare_logs_for_admin_command();

  /*
    Check if we attempt to alter mysql.slow_log or
    mysql.general_log table and return an error if
    it is the case.
    TODO: this design is obsolete and will be removed.
  */
  if (check_if_log_table(table_list, TRUE, "ALTER"))
    return true;

  return
    mysql_discard_or_import_tablespace(thd, table_list,
                                       m_tablespace_op == DISCARD_TABLESPACE);
}<|MERGE_RESOLUTION|>--- conflicted
+++ resolved
@@ -476,26 +476,17 @@
   thd->work_part_info= 0;
 #endif
 
-#ifdef WITH_WSREP
   if (WSREP(thd) &&
       (!thd->is_current_stmt_binlog_format_row() ||
        !thd->find_temporary_table(first_table)))
   {
-<<<<<<< HEAD
-    WSREP_TO_ISOLATION_BEGIN(((lex->name.str) ? select_lex->db.str : NULL),
-                             ((lex->name.str) ? lex->name.str : NULL),
-                             first_table);
-=======
-    WSREP_TO_ISOLATION_BEGIN_ALTER(((lex->name.str) ? select_lex->db : NULL),
-                                    ((lex->name.str) ? lex->name.str : NULL),
-                                    first_table,
-                                    &alter_info);
+    WSREP_TO_ISOLATION_BEGIN_ALTER((lex->name.str ? select_lex->db.str : NULL),
+                                   (lex->name.str ? lex->name.str : NULL),
+                                   first_table, &alter_info);
 
     thd->variables.auto_increment_offset = 1;
     thd->variables.auto_increment_increment = 1;
->>>>>>> dcbd51ce
-  }
-#endif /* WITH_WSREP */
+  }
 
   result= mysql_alter_table(thd, &select_lex->db, &lex->name,
                             &create_info,
@@ -506,13 +497,14 @@
                             lex->ignore);
 
   DBUG_RETURN(result);
+
 #ifdef WITH_WSREP
-error:
+error: /* Used by WSREP_TO_ISOLATION_BEGIN_ALTER */
+#endif
   {
     WSREP_WARN("ALTER TABLE isolation failure");
     DBUG_RETURN(TRUE);
   }
-#endif /* WITH_WSREP */
 }
 
 bool Sql_cmd_discard_import_tablespace::execute(THD *thd)
