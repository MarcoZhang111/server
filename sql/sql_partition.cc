<<<<<<< HEAD
/* Copyright (c) 2005, 2014, Oracle and/or its affiliates.
   Copyright (c) 2009, 2014, SkySQL Ab.
=======
/* Copyright (c) 2005, 2017, Oracle and/or its affiliates. All rights reserved.
>>>>>>> 1da916c3

   This program is free software; you can redistribute it and/or modify
   it under the terms of the GNU General Public License as published by
   the Free Software Foundation; version 2 of the License.

   This program is distributed in the hope that it will be useful,
   but WITHOUT ANY WARRANTY; without even the implied warranty of
   MERCHANTABILITY or FITNESS FOR A PARTICULAR PURPOSE.  See the
   GNU General Public License for more details.

   You should have received a copy of the GNU General Public License
   along with this program; if not, write to the Free Software
   Foundation, Inc., 51 Franklin Street, Fifth Floor, Boston, MA  02110-1301, USA */

/*
  This file is a container for general functionality related
  to partitioning introduced in MySQL version 5.1. It contains functionality
  used by all handlers that support partitioning, such as
  the partitioning handler itself and the NDB handler.
  (Much of the code in this file has been split into partition_info.cc and
   the header files partition_info.h + partition_element.h + sql_partition.h)

  The first version was written by Mikael Ronstrom 2004-2006.
  Various parts of the optimizer code was written by Sergey Petrunia.
  Code have been maintained by Mattias Jonsson.
  The second version was written by Mikael Ronstrom 2006-2007 with some
  final fixes for partition pruning in 2008-2009 with assistance from Sergey
  Petrunia and Mattias Jonsson.

  The first version supports RANGE partitioning, LIST partitioning, HASH
  partitioning and composite partitioning (hereafter called subpartitioning)
  where each RANGE/LIST partitioning is HASH partitioned. The hash function
  can either be supplied by the user or by only a list of fields (also
  called KEY partitioning), where the MySQL server will use an internal
  hash function.
  There are quite a few defaults that can be used as well.

  The second version introduces a new variant of RANGE and LIST partitioning
  which is often referred to as column lists in the code variables. This
  enables a user to specify a set of columns and their concatenated value
  as the partition value. By comparing the concatenation of these values
  the proper partition can be choosen.
*/

/* Some general useful functions */

#define MYSQL_LEX 1
#include "sql_priv.h"
#include "unireg.h"                    // REQUIRED: for other includes
#include "sql_partition.h"
#include "key.h"                            // key_restore
#include "sql_parse.h"                      // parse_sql
#include "sql_cache.h"                      // query_cache_invalidate3
#include "lock.h"                           // mysql_lock_remove
#include "sql_show.h"                       // append_identifier
#include <errno.h>
#include <m_ctype.h>
#include "my_md5.h"
#include "transaction.h"

#include "sql_base.h"                   // close_all_tables_for_name
#include "sql_table.h"                  // build_table_filename,
                                        // build_table_shadow_filename,
                                        // table_to_filename
                                        // mysql_*_alter_copy_data
#include "opt_range.h"                  // store_key_image_to_rec
#include "sql_analyse.h"                // append_escaped

#ifdef WITH_PARTITION_STORAGE_ENGINE
#include "ha_partition.h"

#define ERROR_INJECT_CRASH(code) \
  DBUG_EVALUATE_IF(code, (DBUG_SUICIDE(), 0), 0)
#define ERROR_INJECT_ERROR(code) \
  DBUG_EVALUATE_IF(code, (my_error(ER_UNKNOWN_ERROR, MYF(0)), TRUE), 0)

/*
  Partition related functions declarations and some static constants;
*/
const LEX_STRING partition_keywords[]=
{
  { C_STRING_WITH_LEN("HASH") },
  { C_STRING_WITH_LEN("RANGE") },
  { C_STRING_WITH_LEN("LIST") }, 
  { C_STRING_WITH_LEN("KEY") },
  { C_STRING_WITH_LEN("MAXVALUE") },
  { C_STRING_WITH_LEN("LINEAR ") },
  { C_STRING_WITH_LEN(" COLUMNS") },
  { C_STRING_WITH_LEN("ALGORITHM") }

};
static const char *part_str= "PARTITION";
static const char *sub_str= "SUB";
static const char *by_str= "BY";
static const char *space_str= " ";
static const char *equal_str= "=";
static const char *end_paren_str= ")";
static const char *begin_paren_str= "(";
static const char *comma_str= ",";

int get_partition_id_list_col(partition_info *part_info,
                              uint32 *part_id,
                              longlong *func_value);
int get_partition_id_list(partition_info *part_info,
                          uint32 *part_id,
                          longlong *func_value);
int get_partition_id_range_col(partition_info *part_info,
                               uint32 *part_id,
                               longlong *func_value);
int get_partition_id_range(partition_info *part_info,
                           uint32 *part_id,
                           longlong *func_value);
static int get_part_id_charset_func_part(partition_info *part_info,
                                         uint32 *part_id,
                                         longlong *func_value);
static int get_part_id_charset_func_subpart(partition_info *part_info,
                                            uint32 *part_id);
int get_partition_id_hash_nosub(partition_info *part_info,
                                uint32 *part_id,
                                longlong *func_value);
int get_partition_id_key_nosub(partition_info *part_info,
                               uint32 *part_id,
                               longlong *func_value);
int get_partition_id_linear_hash_nosub(partition_info *part_info,
                                       uint32 *part_id,
                                       longlong *func_value);
int get_partition_id_linear_key_nosub(partition_info *part_info,
                                      uint32 *part_id,
                                      longlong *func_value);
int get_partition_id_with_sub(partition_info *part_info,
                              uint32 *part_id,
                              longlong *func_value);
int get_partition_id_hash_sub(partition_info *part_info,
                              uint32 *part_id); 
int get_partition_id_key_sub(partition_info *part_info,
                             uint32 *part_id); 
int get_partition_id_linear_hash_sub(partition_info *part_info,
                                     uint32 *part_id); 
int get_partition_id_linear_key_sub(partition_info *part_info,
                                    uint32 *part_id); 
static uint32 get_next_partition_via_walking(PARTITION_ITERATOR*);
static void set_up_range_analysis_info(partition_info *part_info);
static uint32 get_next_subpartition_via_walking(PARTITION_ITERATOR*);
#endif

uint32 get_next_partition_id_range(PARTITION_ITERATOR* part_iter);
uint32 get_next_partition_id_list(PARTITION_ITERATOR* part_iter);
int get_part_iter_for_interval_via_mapping(partition_info *part_info,
                                           bool is_subpart,
                                           uint32 *store_length_array,
                                           uchar *min_value, uchar *max_value,
                                           uint min_len, uint max_len,
                                           uint flags,
                                           PARTITION_ITERATOR *part_iter);
int get_part_iter_for_interval_cols_via_map(partition_info *part_info,
                                            bool is_subpart,
                                            uint32 *store_length_array,
                                            uchar *min_value, uchar *max_value,
                                            uint min_len, uint max_len,
                                            uint flags,
                                            PARTITION_ITERATOR *part_iter);
int get_part_iter_for_interval_via_walking(partition_info *part_info,
                                           bool is_subpart,
                                           uint32 *store_length_array,
                                           uchar *min_value, uchar *max_value,
                                           uint min_len, uint max_len,
                                           uint flags,
                                           PARTITION_ITERATOR *part_iter);

#ifdef WITH_PARTITION_STORAGE_ENGINE
static int cmp_rec_and_tuple(part_column_list_val *val, uint32 nvals_in_rec);
static int cmp_rec_and_tuple_prune(part_column_list_val *val,
                                   uint32 n_vals_in_rec,
                                   bool is_left_endpoint,
                                   bool include_endpoint);

/*
  Convert constants in VALUES definition to the character set the
  corresponding field uses.

  SYNOPSIS
    convert_charset_partition_constant()
    item                                Item to convert
    cs                                  Character set to convert to

  RETURN VALUE
    NULL                                Error
    item                                New converted item
*/

Item* convert_charset_partition_constant(Item *item, CHARSET_INFO *cs)
{
  THD *thd= current_thd;
  Name_resolution_context *context= &thd->lex->current_select->context;
  TABLE_LIST *save_list= context->table_list;
  const char *save_where= thd->where;

  item= item->safe_charset_converter(cs);
  context->table_list= NULL;
  thd->where= "convert character set partition constant";
  if (!item || item->fix_fields(thd, (Item**)NULL))
    item= NULL;
  thd->where= save_where;
  context->table_list= save_list;
  return item;
}


/*
  A support function to check if a name is in a list of strings

  SYNOPSIS
    is_name_in_list()
    name               String searched for
    list_names         A list of names searched in

  RETURN VALUES
    TRUE               String found
    FALSE              String not found
*/

bool is_name_in_list(char *name,
                          List<char> list_names)
{
  List_iterator<char> names_it(list_names);
  uint num_names= list_names.elements;
  uint i= 0;

  do
  {
    char *list_name= names_it++;
    if (!(my_strcasecmp(system_charset_info, name, list_name)))
      return TRUE;
  } while (++i < num_names);
  return FALSE;
}



/*
  Set-up defaults for partitions. 

  SYNOPSIS
    partition_default_handling()
    table                         Table object
    part_info                     Partition info to set up
    is_create_table_ind           Is this part of a table creation
    normalized_path               Normalized path name of table and database

  RETURN VALUES
    TRUE                          Error
    FALSE                         Success
*/

bool partition_default_handling(TABLE *table, partition_info *part_info,
                                bool is_create_table_ind,
                                const char *normalized_path)
{
  DBUG_ENTER("partition_default_handling");

  if (!is_create_table_ind)
  {
    if (part_info->use_default_num_partitions)
    {
      if (table->file->get_no_parts(normalized_path, &part_info->num_parts))
      {
        DBUG_RETURN(TRUE);
      }
    }
    else if (part_info->is_sub_partitioned() &&
             part_info->use_default_num_subpartitions)
    {
      uint num_parts;
      if (table->file->get_no_parts(normalized_path, &num_parts))
      {
        DBUG_RETURN(TRUE);
      }
      DBUG_ASSERT(part_info->num_parts > 0);
      DBUG_ASSERT((num_parts % part_info->num_parts) == 0);
      part_info->num_subparts= num_parts / part_info->num_parts;
    }
  }
  part_info->set_up_defaults_for_partitioning(table->file,
                                              (ulonglong)0, (uint)0);
  DBUG_RETURN(FALSE);
}


/*
  Check that the reorganized table will not have duplicate partitions.

  SYNOPSIS
    check_reorganise_list()
    new_part_info      New partition info
    old_part_info      Old partition info
    list_part_names    The list of partition names that will go away and
                       can be reused in the new table.

  RETURN VALUES
    TRUE               Inacceptable name conflict detected.
    FALSE              New names are OK.

  DESCRIPTION
    Can handle that the 'new_part_info' and 'old_part_info' the same
    in which case it checks that the list of names in the partitions
    doesn't contain any duplicated names.
*/

bool check_reorganise_list(partition_info *new_part_info,
                           partition_info *old_part_info,
                           List<char> list_part_names)
{
  uint new_count, old_count;
  uint num_new_parts= new_part_info->partitions.elements;
  uint num_old_parts= old_part_info->partitions.elements;
  List_iterator<partition_element> new_parts_it(new_part_info->partitions);
  bool same_part_info= (new_part_info == old_part_info);
  DBUG_ENTER("check_reorganise_list");

  new_count= 0;
  do
  {
    List_iterator<partition_element> old_parts_it(old_part_info->partitions);
    char *new_name= (new_parts_it++)->partition_name;
    new_count++;
    old_count= 0;
    do
    {
      char *old_name= (old_parts_it++)->partition_name;
      old_count++;
      if (same_part_info && old_count == new_count)
        break;
      if (!(my_strcasecmp(system_charset_info, old_name, new_name)))
      {
        if (!is_name_in_list(old_name, list_part_names))
          DBUG_RETURN(TRUE);
      }
    } while (old_count < num_old_parts);
  } while (new_count < num_new_parts);
  DBUG_RETURN(FALSE);
}


/*
  A useful routine used by update_row for partition handlers to calculate
  the partition ids of the old and the new record.

  SYNOPSIS
    get_part_for_update()
    old_data                Buffer of old record
    new_data                Buffer of new record
    rec0                    Reference to table->record[0]
    part_info               Reference to partition information
    out:old_part_id         The returned partition id of old record 
    out:new_part_id         The returned partition id of new record

  RETURN VALUE
    0                       Success
    > 0                     Error code
*/

int get_parts_for_update(const uchar *old_data, uchar *new_data,
                         const uchar *rec0, partition_info *part_info,
                         uint32 *old_part_id, uint32 *new_part_id,
                         longlong *new_func_value)
{
  Field **part_field_array= part_info->full_part_field_array;
  int error;
  longlong old_func_value;
  DBUG_ENTER("get_parts_for_update");

  DBUG_ASSERT(new_data == rec0);             // table->record[0]
  set_field_ptr(part_field_array, old_data, rec0);
  error= part_info->get_partition_id(part_info, old_part_id,
                                     &old_func_value);
  set_field_ptr(part_field_array, rec0, old_data);
  if (unlikely(error))                             // Should never happen
  {
    DBUG_ASSERT(0);
    DBUG_RETURN(error);
  }
#ifdef NOT_NEEDED
  if (new_data == rec0)
#endif
  {
    if (unlikely(error= part_info->get_partition_id(part_info,
                                                    new_part_id,
                                                    new_func_value)))
    {
      DBUG_RETURN(error);
    }
  }
#ifdef NOT_NEEDED
  else
  {
    /*
      This branch should never execute but it is written anyways for
      future use. It will be tested by ensuring that the above
      condition is false in one test situation before pushing the code.
    */
    set_field_ptr(part_field_array, new_data, rec0);
    error= part_info->get_partition_id(part_info, new_part_id,
                                       new_func_value);
    set_field_ptr(part_field_array, rec0, new_data);
    if (unlikely(error))
    {
      DBUG_RETURN(error);
    }
  }
#endif
  DBUG_RETURN(0);
}


/*
  A useful routine used by delete_row for partition handlers to calculate
  the partition id.

  SYNOPSIS
    get_part_for_delete()
    buf                     Buffer of old record
    rec0                    Reference to table->record[0]
    part_info               Reference to partition information
    out:part_id             The returned partition id to delete from

  RETURN VALUE
    0                       Success
    > 0                     Error code

  DESCRIPTION
    Dependent on whether buf is not record[0] we need to prepare the
    fields. Then we call the function pointer get_partition_id to
    calculate the partition id.
*/

int get_part_for_delete(const uchar *buf, const uchar *rec0,
                        partition_info *part_info, uint32 *part_id)
{
  int error;
  longlong func_value;
  DBUG_ENTER("get_part_for_delete");

  if (likely(buf == rec0))
  {
    if (unlikely((error= part_info->get_partition_id(part_info, part_id,
                                                     &func_value))))
    {
      DBUG_RETURN(error);
    }
    DBUG_PRINT("info", ("Delete from partition %d", *part_id));
  }
  else
  {
    Field **part_field_array= part_info->full_part_field_array;
    set_field_ptr(part_field_array, buf, rec0);
    error= part_info->get_partition_id(part_info, part_id, &func_value);
    set_field_ptr(part_field_array, rec0, buf);
    if (unlikely(error))
    {
      DBUG_RETURN(error);
    }
    DBUG_PRINT("info", ("Delete from partition %d (path2)", *part_id));
  }
  DBUG_RETURN(0);
}


/*
  This method is used to set-up both partition and subpartitioning
  field array and used for all types of partitioning.
  It is part of the logic around fix_partition_func.

  SYNOPSIS
    set_up_field_array()
    table                TABLE object for which partition fields are set-up
    sub_part             Is the table subpartitioned as well

  RETURN VALUE
    TRUE                 Error, some field didn't meet requirements
    FALSE                Ok, partition field array set-up

  DESCRIPTION

    A great number of functions below here is part of the fix_partition_func
    method. It is used to set up the partition structures for execution from
    openfrm. It is called at the end of the openfrm when the table struct has
    been set-up apart from the partition information.
    It involves:
    1) Setting arrays of fields for the partition functions.
    2) Setting up binary search array for LIST partitioning
    3) Setting up array for binary search for RANGE partitioning
    4) Setting up key_map's to assist in quick evaluation whether one
       can deduce anything from a given index of what partition to use
    5) Checking whether a set of partitions can be derived from a range on
       a field in the partition function.
    As part of doing this there is also a great number of error controls.
    This is actually the place where most of the things are checked for
    partition information when creating a table.
    Things that are checked includes
    1) All fields of partition function in Primary keys and unique indexes
       (if not supported)


    Create an array of partition fields (NULL terminated). Before this method
    is called fix_fields or find_table_in_sef has been called to set
    GET_FIXED_FIELDS_FLAG on all fields that are part of the partition
    function.
*/

static bool set_up_field_array(TABLE *table,
                              bool is_sub_part)
{
  Field **ptr, *field, **field_array;
  uint num_fields= 0;
  uint size_field_array;
  uint i= 0;
  uint inx;
  partition_info *part_info= table->part_info;
  int result= FALSE;
  DBUG_ENTER("set_up_field_array");

  ptr= table->field;
  while ((field= *(ptr++))) 
  {
    if (field->flags & GET_FIXED_FIELDS_FLAG)
      num_fields++;
  }
  if (num_fields > MAX_REF_PARTS)
  {
    char *err_str;
    if (is_sub_part)
      err_str= (char*)"subpartition function";
    else
      err_str= (char*)"partition function";
    my_error(ER_TOO_MANY_PARTITION_FUNC_FIELDS_ERROR, MYF(0), err_str);
    DBUG_RETURN(TRUE);
  }
  if (num_fields == 0)
  {
    /*
      We are using hidden key as partitioning field
    */
    DBUG_ASSERT(!is_sub_part);
    DBUG_RETURN(result);
  }
  size_field_array= (num_fields+1)*sizeof(Field*);
  field_array= (Field**)sql_calloc(size_field_array);
  if (unlikely(!field_array))
  {
    mem_alloc_error(size_field_array);
    result= TRUE;
  }
  ptr= table->field;
  while ((field= *(ptr++))) 
  {
    if (field->flags & GET_FIXED_FIELDS_FLAG)
    {
      field->flags&= ~GET_FIXED_FIELDS_FLAG;
      field->flags|= FIELD_IN_PART_FUNC_FLAG;
      if (likely(!result))
      {
        if (!is_sub_part && part_info->column_list)
        {
          List_iterator<char> it(part_info->part_field_list);
          char *field_name;

          DBUG_ASSERT(num_fields == part_info->part_field_list.elements);
          inx= 0;
          do
          {
            field_name= it++;
            if (!my_strcasecmp(system_charset_info,
                               field_name,
                               field->field_name))
              break;
          } while (++inx < num_fields);
          if (inx == num_fields)
          {
            mem_alloc_error(1);
            result= TRUE;
            continue;
          }
        }
        else
          inx= i;
        field_array[inx]= field;
        i++;

        /*
          We check that the fields are proper. It is required for each
          field in a partition function to:
          1) Not be a BLOB of any type
            A BLOB takes too long time to evaluate so we don't want it for
            performance reasons.
        */

        if (unlikely(field->flags & BLOB_FLAG))
        {
          my_error(ER_BLOB_FIELD_IN_PART_FUNC_ERROR, MYF(0));
          result= TRUE;
        }
      }
    }
  }
  field_array[num_fields]= 0;
  if (!is_sub_part)
  {
    part_info->part_field_array= field_array;
    part_info->num_part_fields= num_fields;
  }
  else
  {
    part_info->subpart_field_array= field_array;
    part_info->num_subpart_fields= num_fields;
  }
  DBUG_RETURN(result);
}



/*
  Create a field array including all fields of both the partitioning and the
  subpartitioning functions.

  SYNOPSIS
    create_full_part_field_array()
    thd                  Thread handle
    table                TABLE object for which partition fields are set-up
    part_info            Reference to partitioning data structure

  RETURN VALUE
    TRUE                 Memory allocation of field array failed
    FALSE                Ok

  DESCRIPTION
    If there is no subpartitioning then the same array is used as for the
    partitioning. Otherwise a new array is built up using the flag
    FIELD_IN_PART_FUNC in the field object.
    This function is called from fix_partition_func
*/

static bool create_full_part_field_array(THD *thd, TABLE *table,
                                         partition_info *part_info)
{
  bool result= FALSE;
  Field **ptr;
  my_bitmap_map *bitmap_buf;
  DBUG_ENTER("create_full_part_field_array");

  if (!part_info->is_sub_partitioned())
  {
    part_info->full_part_field_array= part_info->part_field_array;
    part_info->num_full_part_fields= part_info->num_part_fields;
  }
  else
  {
    Field *field, **field_array;
    uint num_part_fields=0, size_field_array;
    ptr= table->field;
    while ((field= *(ptr++)))
    {
      if (field->flags & FIELD_IN_PART_FUNC_FLAG)
        num_part_fields++;
    }
    size_field_array= (num_part_fields+1)*sizeof(Field*);
    field_array= (Field**)sql_calloc(size_field_array);
    if (unlikely(!field_array))
    {
      mem_alloc_error(size_field_array);
      result= TRUE;
      goto end;
    }
    num_part_fields= 0;
    ptr= table->field;
    while ((field= *(ptr++)))
    {
      if (field->flags & FIELD_IN_PART_FUNC_FLAG)
        field_array[num_part_fields++]= field;
    }
    field_array[num_part_fields]=0;
    part_info->full_part_field_array= field_array;
    part_info->num_full_part_fields= num_part_fields;
  }

  /*
    Initialize the set of all fields used in partition and subpartition
    expression. Required for testing of partition fields in write_set
    when updating. We need to set all bits in read_set because the row
    may need to be inserted in a different [sub]partition.
  */
  if (!(bitmap_buf= (my_bitmap_map*)
        thd->alloc(bitmap_buffer_size(table->s->fields))))
  {
    mem_alloc_error(bitmap_buffer_size(table->s->fields));
    result= TRUE;
    goto end;
  }
  if (bitmap_init(&part_info->full_part_field_set, bitmap_buf,
                  table->s->fields, FALSE))
  {
    mem_alloc_error(table->s->fields);
    result= TRUE;
    goto end;
  }
  /*
    full_part_field_array may be NULL if storage engine supports native
    partitioning.
  */
  if ((ptr= part_info->full_part_field_array))
    for (; *ptr; ptr++)
      bitmap_set_bit(&part_info->full_part_field_set, (*ptr)->field_index);

end:
  DBUG_RETURN(result);
}


/*

  Clear flag GET_FIXED_FIELDS_FLAG in all fields of a key previously set by
  set_indicator_in_key_fields (always used in pairs).

  SYNOPSIS
    clear_indicator_in_key_fields()
    key_info                  Reference to find the key fields

  RETURN VALUE
    NONE

  DESCRIPTION
    These support routines is used to set/reset an indicator of all fields
    in a certain key. It is used in conjunction with another support routine
    that traverse all fields in the PF to find if all or some fields in the
    PF is part of the key. This is used to check primary keys and unique
    keys involve all fields in PF (unless supported) and to derive the
    key_map's used to quickly decide whether the index can be used to
    derive which partitions are needed to scan.
*/

static void clear_indicator_in_key_fields(KEY *key_info)
{
  KEY_PART_INFO *key_part;
  uint key_parts= key_info->key_parts, i;
  for (i= 0, key_part=key_info->key_part; i < key_parts; i++, key_part++)
    key_part->field->flags&= (~GET_FIXED_FIELDS_FLAG);
}


/*
  Set flag GET_FIXED_FIELDS_FLAG in all fields of a key.

  SYNOPSIS
    set_indicator_in_key_fields
    key_info                  Reference to find the key fields

  RETURN VALUE
    NONE
*/

static void set_indicator_in_key_fields(KEY *key_info)
{
  KEY_PART_INFO *key_part;
  uint key_parts= key_info->key_parts, i;
  for (i= 0, key_part=key_info->key_part; i < key_parts; i++, key_part++)
    key_part->field->flags|= GET_FIXED_FIELDS_FLAG;
}


/*
  Check if all or some fields in partition field array is part of a key
  previously used to tag key fields.

  SYNOPSIS
    check_fields_in_PF()
    ptr                  Partition field array
    out:all_fields       Is all fields of partition field array used in key
    out:some_fields      Is some fields of partition field array used in key

  RETURN VALUE
    all_fields, some_fields
*/

static void check_fields_in_PF(Field **ptr, bool *all_fields,
                               bool *some_fields)
{
  DBUG_ENTER("check_fields_in_PF");

  *all_fields= TRUE;
  *some_fields= FALSE;
  if ((!ptr) || !(*ptr))
  {
    *all_fields= FALSE;
    DBUG_VOID_RETURN;
  }
  do
  {
  /* Check if the field of the PF is part of the current key investigated */
    if ((*ptr)->flags & GET_FIXED_FIELDS_FLAG)
      *some_fields= TRUE; 
    else
      *all_fields= FALSE;
  } while (*(++ptr));
  DBUG_VOID_RETURN;
}


/*
  Clear flag GET_FIXED_FIELDS_FLAG in all fields of the table.
  This routine is used for error handling purposes.

  SYNOPSIS
    clear_field_flag()
    table                TABLE object for which partition fields are set-up

  RETURN VALUE
    NONE
*/

static void clear_field_flag(TABLE *table)
{
  Field **ptr;
  DBUG_ENTER("clear_field_flag");

  for (ptr= table->field; *ptr; ptr++)
    (*ptr)->flags&= (~GET_FIXED_FIELDS_FLAG);
  DBUG_VOID_RETURN;
}


/*
  find_field_in_table_sef finds the field given its name. All fields get
  GET_FIXED_FIELDS_FLAG set.

  SYNOPSIS
    handle_list_of_fields()
    it                   A list of field names for the partition function
    table                TABLE object for which partition fields are set-up
    part_info            Reference to partitioning data structure
    sub_part             Is the table subpartitioned as well

  RETURN VALUE
    TRUE                 Fields in list of fields not part of table
    FALSE                All fields ok and array created

  DESCRIPTION
    This routine sets-up the partition field array for KEY partitioning, it
    also verifies that all fields in the list of fields is actually a part of
    the table.

*/


static bool handle_list_of_fields(List_iterator<char> it,
                                  TABLE *table,
                                  partition_info *part_info,
                                  bool is_sub_part)
{
  Field *field;
  bool result;
  char *field_name;
  bool is_list_empty= TRUE;
  DBUG_ENTER("handle_list_of_fields");

  while ((field_name= it++))
  {
    is_list_empty= FALSE;
    field= find_field_in_table_sef(table, field_name);
    if (likely(field != 0))
      field->flags|= GET_FIXED_FIELDS_FLAG;
    else
    {
      my_error(ER_FIELD_NOT_FOUND_PART_ERROR, MYF(0));
      clear_field_flag(table);
      result= TRUE;
      goto end;
    }
  }
  if (is_list_empty && part_info->part_type == HASH_PARTITION)
  {
    uint primary_key= table->s->primary_key;
    if (primary_key != MAX_KEY)
    {
      uint num_key_parts= table->key_info[primary_key].key_parts, i;
      /*
        In the case of an empty list we use primary key as partition key.
      */
      for (i= 0; i < num_key_parts; i++)
      {
        Field *field= table->key_info[primary_key].key_part[i].field;
        field->flags|= GET_FIXED_FIELDS_FLAG;
      }
    }
    else
    {
      if (table->s->db_type()->partition_flags &&
          (table->s->db_type()->partition_flags() & HA_USE_AUTO_PARTITION) &&
          (table->s->db_type()->partition_flags() & HA_CAN_PARTITION))
      {
        /*
          This engine can handle automatic partitioning and there is no
          primary key. In this case we rely on that the engine handles
          partitioning based on a hidden key. Thus we allocate no
          array for partitioning fields.
        */
        DBUG_RETURN(FALSE);
      }
      else
      {
        my_error(ER_FIELD_NOT_FOUND_PART_ERROR, MYF(0));
        DBUG_RETURN(TRUE);
      }
    }
  }
  result= set_up_field_array(table, is_sub_part);
end:
  DBUG_RETURN(result);
}


/*
  Support function to check if all VALUES * (expression) is of the
  right sign (no signed constants when unsigned partition function)

  SYNOPSIS
    check_signed_flag()
    part_info                Partition info object

  RETURN VALUES
    0                        No errors due to sign errors
    >0                       Sign error
*/

int check_signed_flag(partition_info *part_info)
{
  int error= 0;
  uint i= 0;
  if (part_info->part_type != HASH_PARTITION &&
      part_info->part_expr->unsigned_flag)
  {
    List_iterator<partition_element> part_it(part_info->partitions);
    do
    {
      partition_element *part_elem= part_it++;

      if (part_elem->signed_flag)
      {
        my_error(ER_PARTITION_CONST_DOMAIN_ERROR, MYF(0));
        error= ER_PARTITION_CONST_DOMAIN_ERROR;
        break;
      }
    } while (++i < part_info->num_parts);
  }
  return error;
}

/*
  init_lex_with_single_table and end_lex_with_single_table
  are now in sql_lex.cc
*/

/*
  The function uses a new feature in fix_fields where the flag 
  GET_FIXED_FIELDS_FLAG is set for all fields in the item tree.
  This field must always be reset before returning from the function
  since it is used for other purposes as well.

  SYNOPSIS
    fix_fields_part_func()
    thd                  The thread object
    func_expr            The item tree reference of the partition function
    table                The table object
    part_info            Reference to partitioning data structure
    is_sub_part          Is the table subpartitioned as well
    is_create_table_ind  Indicator of whether openfrm was called as part of
                         CREATE or ALTER TABLE

  RETURN VALUE
    TRUE                 An error occurred, something was wrong with the
                         partition function.
    FALSE                Ok, a partition field array was created

  DESCRIPTION
    This function is used to build an array of partition fields for the
    partitioning function and subpartitioning function. The partitioning
    function is an item tree that must reference at least one field in the
    table. This is checked first in the parser that the function doesn't
    contain non-cacheable parts (like a random function) and by checking
    here that the function isn't a constant function.

    Calculate the number of fields in the partition function.
    Use it allocate memory for array of Field pointers.
    Initialise array of field pointers. Use information set when
    calling fix_fields and reset it immediately after.
    The get_fields_in_item_tree activates setting of bit in flags
    on the field object.
*/

static bool fix_fields_part_func(THD *thd, Item* func_expr, TABLE *table,
                          bool is_sub_part, bool is_create_table_ind)
{
  partition_info *part_info= table->part_info;
  bool result= TRUE;
  int error;
  LEX *old_lex= thd->lex;
  LEX lex;
  DBUG_ENTER("fix_fields_part_func");

  if (init_lex_with_single_table(thd, table, &lex))
    goto end;

  func_expr->walk(&Item::change_context_processor, 0,
                  (uchar*) &lex.select_lex.context);
  thd->where= "partition function";
  /*
    In execution we must avoid the use of thd->change_item_tree since
    we might release memory before statement is completed. We do this
    by temporarily setting the stmt_arena->mem_root to be the mem_root
    of the table object, this also ensures that any memory allocated
    during fix_fields will not be released at end of execution of this
    statement. Thus the item tree will remain valid also in subsequent
    executions of this table object. We do however not at the moment
    support allocations during execution of val_int so any item class
    that does this during val_int must be disallowed as partition
    function.
    SEE Bug #21658

    This is a tricky call to prepare for since it can have a large number
    of interesting side effects, both desirable and undesirable.
  */
  {
    const bool save_agg_field= thd->lex->current_select->non_agg_field_used();
    const bool save_agg_func=  thd->lex->current_select->agg_func_used();
    const nesting_map saved_allow_sum_func= thd->lex->allow_sum_func;
    thd->lex->allow_sum_func= 0;

    if (!(error= func_expr->fix_fields(thd, (Item**)&func_expr)))
      func_expr->walk(&Item::vcol_in_partition_func_processor, 0, NULL);

    /*
      Restore agg_field/agg_func  and allow_sum_func,
      fix_fields should not affect mysql_select later, see Bug#46923.
    */
    thd->lex->current_select->set_non_agg_field_used(save_agg_field);
    thd->lex->current_select->set_agg_func_used(save_agg_func);
    thd->lex->allow_sum_func= saved_allow_sum_func;
  }
  if (unlikely(error))
  {
    DBUG_PRINT("info", ("Field in partition function not part of table"));
    clear_field_flag(table);
    goto end;
  }
  if (unlikely(func_expr->const_item()))
  {
    my_error(ER_WRONG_EXPR_IN_PARTITION_FUNC_ERROR, MYF(0));
    clear_field_flag(table);
    goto end;
  }

  /*
    We don't allow creating partitions with expressions with non matching
    arguments as a (sub)partitioning function,
    but we want to allow such expressions when opening existing tables for
    easier maintenance. This exception should be deprecated at some point
    in future so that we always throw an error.
  */
  if (func_expr->walk(&Item::check_valid_arguments_processor,
                      0, NULL))
  {
    if (is_create_table_ind)
    {
      my_error(ER_WRONG_EXPR_IN_PARTITION_FUNC_ERROR, MYF(0));
      goto end;
    }
    else
      push_warning(thd, MYSQL_ERROR::WARN_LEVEL_WARN,
                   ER_WRONG_EXPR_IN_PARTITION_FUNC_ERROR,
                   ER(ER_WRONG_EXPR_IN_PARTITION_FUNC_ERROR));
  }

  if ((!is_sub_part) && (error= check_signed_flag(part_info)))
    goto end;
  result= set_up_field_array(table, is_sub_part);
end:
  end_lex_with_single_table(thd, table, old_lex);
#if !defined(DBUG_OFF)
  func_expr->walk(&Item::change_context_processor, 0,
                  (uchar*) 0);
#endif
  DBUG_RETURN(result);
}


/*
  Check that the primary key contains all partition fields if defined

  SYNOPSIS
    check_primary_key()
    table                TABLE object for which partition fields are set-up

  RETURN VALUES
    TRUE                 Not all fields in partitioning function was part
                         of primary key
    FALSE                Ok, all fields of partitioning function were part
                         of primary key

  DESCRIPTION
    This function verifies that if there is a primary key that it contains
    all the fields of the partition function.
    This is a temporary limitation that will hopefully be removed after a
    while.
*/

static bool check_primary_key(TABLE *table)
{
  uint primary_key= table->s->primary_key;
  bool all_fields, some_fields;
  bool result= FALSE;
  DBUG_ENTER("check_primary_key");

  if (primary_key < MAX_KEY)
  {
    set_indicator_in_key_fields(table->key_info+primary_key);
    check_fields_in_PF(table->part_info->full_part_field_array,
                        &all_fields, &some_fields);
    clear_indicator_in_key_fields(table->key_info+primary_key);
    if (unlikely(!all_fields))
    {
      my_error(ER_UNIQUE_KEY_NEED_ALL_FIELDS_IN_PF,MYF(0),"PRIMARY KEY");
      result= TRUE;
    }
  }
  DBUG_RETURN(result);
}


/*
  Check that unique keys contains all partition fields

  SYNOPSIS
    check_unique_keys()
    table                TABLE object for which partition fields are set-up

  RETURN VALUES
    TRUE                 Not all fields in partitioning function was part
                         of all unique keys
    FALSE                Ok, all fields of partitioning function were part
                         of unique keys

  DESCRIPTION
    This function verifies that if there is a unique index that it contains
    all the fields of the partition function.
    This is a temporary limitation that will hopefully be removed after a
    while.
*/

static bool check_unique_keys(TABLE *table)
{
  bool all_fields, some_fields;
  bool result= FALSE;
  uint keys= table->s->keys;
  uint i;
  DBUG_ENTER("check_unique_keys");

  for (i= 0; i < keys; i++)
  {
    if (table->key_info[i].flags & HA_NOSAME) //Unique index
    {
      set_indicator_in_key_fields(table->key_info+i);
      check_fields_in_PF(table->part_info->full_part_field_array,
                         &all_fields, &some_fields);
      clear_indicator_in_key_fields(table->key_info+i);
      if (unlikely(!all_fields))
      {
        my_error(ER_UNIQUE_KEY_NEED_ALL_FIELDS_IN_PF,MYF(0),"UNIQUE INDEX");
        result= TRUE;
        break;
      }
    }
  }
  DBUG_RETURN(result);
}


/*
  An important optimisation is whether a range on a field can select a subset
  of the partitions.
  A prerequisite for this to happen is that the PF is a growing function OR
  a shrinking function.
  This can never happen for a multi-dimensional PF. Thus this can only happen
  with PF with at most one field involved in the PF.
  The idea is that if the function is a growing function and you know that
  the field of the PF is 4 <= A <= 6 then we can convert this to a range
  in the PF instead by setting the range to PF(4) <= PF(A) <= PF(6). In the
  case of RANGE PARTITIONING and LIST PARTITIONING this can be used to
  calculate a set of partitions rather than scanning all of them.
  Thus the following prerequisites are there to check if sets of partitions
  can be found.
  1) Only possible for RANGE and LIST partitioning (not for subpartitioning)
  2) Only possible if PF only contains 1 field
  3) Possible if PF is a growing function of the field
  4) Possible if PF is a shrinking function of the field
  OBSERVATION:
  1) IF f1(A) is a growing function AND f2(A) is a growing function THEN
     f1(A) + f2(A) is a growing function
     f1(A) * f2(A) is a growing function if f1(A) >= 0 and f2(A) >= 0
  2) IF f1(A) is a growing function and f2(A) is a shrinking function THEN
     f1(A) / f2(A) is a growing function if f1(A) >= 0 and f2(A) > 0
  3) IF A is a growing function then a function f(A) that removes the
     least significant portion of A is a growing function
     E.g. DATE(datetime) is a growing function
     MONTH(datetime) is not a growing/shrinking function
  4) IF f1(A) is a growing function and f2(A) is a growing function THEN
     f1(f2(A)) and f2(f1(A)) are also growing functions
  5) IF f1(A) is a shrinking function and f2(A) is a growing function THEN
     f1(f2(A)) is a shrinking function and f2(f1(A)) is a shrinking function
  6) f1(A) = A is a growing function
  7) f1(A) = A*a + b (where a and b are constants) is a growing function

  By analysing the item tree of the PF we can use these deducements and
  derive whether the PF is a growing function or a shrinking function or
  neither of it.

  If the PF is range capable then a flag is set on the table object
  indicating this to notify that we can use also ranges on the field
  of the PF to deduce a set of partitions if the fields of the PF were
  not all fully bound.

  SYNOPSIS
    check_range_capable_PF()
    table                TABLE object for which partition fields are set-up

  DESCRIPTION
    Support for this is not implemented yet.
*/

void check_range_capable_PF(TABLE *table)
{
  DBUG_ENTER("check_range_capable_PF");

  DBUG_VOID_RETURN;
}


/*
  Set up partition bitmap

  SYNOPSIS
    set_up_partition_bitmap()
    thd                  Thread object
    part_info            Reference to partitioning data structure

  RETURN VALUE
    TRUE                 Memory allocation failure
    FALSE                Success

  DESCRIPTION
    Allocate memory for bitmap of the partitioned table
    and initialise it.
*/

static bool set_up_partition_bitmap(THD *thd, partition_info *part_info)
{
  uint32 *bitmap_buf;
  uint bitmap_bits= part_info->num_subparts? 
                     (part_info->num_subparts* part_info->num_parts):
                      part_info->num_parts;
  uint bitmap_bytes= bitmap_buffer_size(bitmap_bits);
  DBUG_ENTER("set_up_partition_bitmap");

  if (!(bitmap_buf= (uint32*)thd->alloc(bitmap_bytes)))
  {
    mem_alloc_error(bitmap_bytes);
    DBUG_RETURN(TRUE);
  }
  bitmap_init(&part_info->used_partitions, bitmap_buf, bitmap_bytes*8, FALSE);
  bitmap_set_all(&part_info->used_partitions);
  DBUG_RETURN(FALSE);
}


/*
  Set up partition key maps

  SYNOPSIS
    set_up_partition_key_maps()
    table                TABLE object for which partition fields are set-up
    part_info            Reference to partitioning data structure

  RETURN VALUES
    None

  DESCRIPTION
    This function sets up a couple of key maps to be able to quickly check
    if an index ever can be used to deduce the partition fields or even
    a part of the fields of the  partition function.
    We set up the following key_map's.
    PF = Partition Function
    1) All fields of the PF is set even by equal on the first fields in the
       key
    2) All fields of the PF is set if all fields of the key is set
    3) At least one field in the PF is set if all fields is set
    4) At least one field in the PF is part of the key
*/

static void set_up_partition_key_maps(TABLE *table,
                                      partition_info *part_info)
{
  uint keys= table->s->keys;
  uint i;
  bool all_fields, some_fields;
  DBUG_ENTER("set_up_partition_key_maps");

  part_info->all_fields_in_PF.clear_all();
  part_info->all_fields_in_PPF.clear_all();
  part_info->all_fields_in_SPF.clear_all();
  part_info->some_fields_in_PF.clear_all();
  for (i= 0; i < keys; i++)
  {
    set_indicator_in_key_fields(table->key_info+i);
    check_fields_in_PF(part_info->full_part_field_array,
                       &all_fields, &some_fields);
    if (all_fields)
      part_info->all_fields_in_PF.set_bit(i);
    if (some_fields)
      part_info->some_fields_in_PF.set_bit(i);
    if (part_info->is_sub_partitioned())
    {
      check_fields_in_PF(part_info->part_field_array,
                         &all_fields, &some_fields);
      if (all_fields)
        part_info->all_fields_in_PPF.set_bit(i);
      check_fields_in_PF(part_info->subpart_field_array,
                         &all_fields, &some_fields);
      if (all_fields)
        part_info->all_fields_in_SPF.set_bit(i);
    }
    clear_indicator_in_key_fields(table->key_info+i);
  }
  DBUG_VOID_RETURN;
}


/*
  Set up function pointers for partition function

  SYNOPSIS
    set_up_partition_func_pointers()
    part_info            Reference to partitioning data structure

  RETURN VALUE
    NONE

  DESCRIPTION
    Set-up all function pointers for calculation of partition id,
    subpartition id and the upper part in subpartitioning. This is to speed up
    execution of get_partition_id which is executed once every record to be
    written and deleted and twice for updates.
*/

static void set_up_partition_func_pointers(partition_info *part_info)
{
  DBUG_ENTER("set_up_partition_func_pointers");

  if (part_info->is_sub_partitioned())
  {
    part_info->get_partition_id= get_partition_id_with_sub;
    if (part_info->part_type == RANGE_PARTITION)
    {
      if (part_info->column_list)
        part_info->get_part_partition_id= get_partition_id_range_col;
      else
        part_info->get_part_partition_id= get_partition_id_range;
      if (part_info->list_of_subpart_fields)
      {
        if (part_info->linear_hash_ind)
          part_info->get_subpartition_id= get_partition_id_linear_key_sub;
        else
          part_info->get_subpartition_id= get_partition_id_key_sub;
      }
      else
      {
        if (part_info->linear_hash_ind)
          part_info->get_subpartition_id= get_partition_id_linear_hash_sub;
        else
          part_info->get_subpartition_id= get_partition_id_hash_sub;
      }
    }
    else /* LIST Partitioning */
    {
      if (part_info->column_list)
        part_info->get_part_partition_id= get_partition_id_list_col;
      else
        part_info->get_part_partition_id= get_partition_id_list;
      if (part_info->list_of_subpart_fields)
      {
        if (part_info->linear_hash_ind)
          part_info->get_subpartition_id= get_partition_id_linear_key_sub;
        else
          part_info->get_subpartition_id= get_partition_id_key_sub;
      }
      else
      {
        if (part_info->linear_hash_ind)
          part_info->get_subpartition_id= get_partition_id_linear_hash_sub;
        else
          part_info->get_subpartition_id= get_partition_id_hash_sub;
      }
    }
  }
  else /* No subpartitioning */
  {
    part_info->get_part_partition_id= NULL;
    part_info->get_subpartition_id= NULL;
    if (part_info->part_type == RANGE_PARTITION)
    {
      if (part_info->column_list)
        part_info->get_partition_id= get_partition_id_range_col;
      else
        part_info->get_partition_id= get_partition_id_range;
    }
    else if (part_info->part_type == LIST_PARTITION)
    {
      if (part_info->column_list)
        part_info->get_partition_id= get_partition_id_list_col;
      else
        part_info->get_partition_id= get_partition_id_list;
    }
    else /* HASH partitioning */
    {
      if (part_info->list_of_part_fields)
      {
        if (part_info->linear_hash_ind)
          part_info->get_partition_id= get_partition_id_linear_key_nosub;
        else
          part_info->get_partition_id= get_partition_id_key_nosub;
      }
      else
      {
        if (part_info->linear_hash_ind)
          part_info->get_partition_id= get_partition_id_linear_hash_nosub;
        else
          part_info->get_partition_id= get_partition_id_hash_nosub;
      }
    }
  }
  /*
    We need special functions to handle character sets since they require copy
    of field pointers and restore afterwards. For subpartitioned tables we do
    the copy and restore individually on the part and subpart parts. For non-
    subpartitioned tables we use the same functions as used for the parts part
    of subpartioning.
    Thus for subpartitioned tables the get_partition_id is always
    get_partition_id_with_sub, even when character sets exists.
  */
  if (part_info->part_charset_field_array)
  {
    if (part_info->is_sub_partitioned())
    {
      DBUG_ASSERT(part_info->get_part_partition_id);
      if (!part_info->column_list)
      {
        part_info->get_part_partition_id_charset=
          part_info->get_part_partition_id;
        part_info->get_part_partition_id= get_part_id_charset_func_part;
      }
    }
    else
    {
      DBUG_ASSERT(part_info->get_partition_id);
      if (!part_info->column_list)
      {
        part_info->get_part_partition_id_charset= part_info->get_partition_id;
        part_info->get_part_partition_id= get_part_id_charset_func_part;
      }
    }
  }
  if (part_info->subpart_charset_field_array)
  {
    DBUG_ASSERT(part_info->get_subpartition_id);
    part_info->get_subpartition_id_charset=
          part_info->get_subpartition_id;
    part_info->get_subpartition_id= get_part_id_charset_func_subpart;
  }
  DBUG_VOID_RETURN;
}


/*
  For linear hashing we need a mask which is on the form 2**n - 1 where
  2**n >= num_parts. Thus if num_parts is 6 then mask is 2**3 - 1 = 8 - 1 = 7.

  SYNOPSIS
    set_linear_hash_mask()
    part_info            Reference to partitioning data structure
    num_parts            Number of parts in linear hash partitioning

  RETURN VALUE
    NONE
*/

void set_linear_hash_mask(partition_info *part_info, uint num_parts)
{
  uint mask;

  for (mask= 1; mask < num_parts; mask<<=1)
    ;
  part_info->linear_hash_mask= mask - 1;
}


/*
  This function calculates the partition id provided the result of the hash
  function using linear hashing parameters, mask and number of partitions.

  SYNOPSIS
    get_part_id_from_linear_hash()
    hash_value          Hash value calculated by HASH function or KEY function
    mask                Mask calculated previously by set_linear_hash_mask
    num_parts           Number of partitions in HASH partitioned part

  RETURN VALUE
    part_id             The calculated partition identity (starting at 0)

  DESCRIPTION
    The partition is calculated according to the theory of linear hashing.
    See e.g. Linear hashing: a new tool for file and table addressing,
    Reprinted from VLDB-80 in Readings Database Systems, 2nd ed, M. Stonebraker
    (ed.), Morgan Kaufmann 1994.
*/

static uint32 get_part_id_from_linear_hash(longlong hash_value, uint mask,
                                           uint num_parts)
{
  uint32 part_id= (uint32)(hash_value & mask);

  if (part_id >= num_parts)
  {
    uint new_mask= ((mask + 1) >> 1) - 1;
    part_id= (uint32)(hash_value & new_mask);
  }
  return part_id;
}


/*
  Check if a particular field is in need of character set
  handling for partition functions.

  SYNOPSIS
    field_is_partition_charset()
    field                         The field to check

  RETURN VALUES
    FALSE                        Not in need of character set handling
    TRUE                         In need of character set handling
*/

bool field_is_partition_charset(Field *field)
{
  if (!(field->type() == MYSQL_TYPE_STRING) &&
      !(field->type() == MYSQL_TYPE_VARCHAR))
    return FALSE;
  {
    CHARSET_INFO *cs= ((Field_str*)field)->charset();
    if (!(field->type() == MYSQL_TYPE_STRING) ||
        !(cs->state & MY_CS_BINSORT))
      return TRUE;
    return FALSE;
  }
}


/*
  Check that partition function doesn't contain any forbidden
  character sets and collations.

  SYNOPSIS
    check_part_func_fields()
    ptr                                 Array of Field pointers
    ok_with_charsets                    Will we report allowed charset
                                        fields as ok
  RETURN VALUES
    FALSE                               Success
    TRUE                                Error

  DESCRIPTION
    We will check in this routine that the fields of the partition functions
    do not contain unallowed parts. It can also be used to check if there
    are fields that require special care by calling my_strnxfrm before
    calling the functions to calculate partition id.
*/

bool check_part_func_fields(Field **ptr, bool ok_with_charsets)
{
  Field *field;
  DBUG_ENTER("check_part_func_fields");

  while ((field= *(ptr++)))
  {
    /*
      For CHAR/VARCHAR fields we need to take special precautions.
      Binary collation with CHAR is automatically supported. Other
      types need some kind of standardisation function handling
    */
    if (field_is_partition_charset(field))
    {
      CHARSET_INFO *cs= ((Field_str*)field)->charset();
      if (!ok_with_charsets ||
          cs->mbmaxlen > 1 ||
          cs->strxfrm_multiply > 1)
      {
        DBUG_RETURN(TRUE);
      }
    }
  }
  DBUG_RETURN(FALSE);
}


/*
  fix partition functions

  SYNOPSIS
    fix_partition_func()
    thd                  The thread object
    table                TABLE object for which partition fields are set-up
    is_create_table_ind  Indicator of whether openfrm was called as part of
                         CREATE or ALTER TABLE

  RETURN VALUE
    TRUE                 Error
    FALSE                Success

  DESCRIPTION
    The name parameter contains the full table name and is used to get the
    database name of the table which is used to set-up a correct
    TABLE_LIST object for use in fix_fields.

NOTES
    This function is called as part of opening the table by opening the .frm
    file. It is a part of CREATE TABLE to do this so it is quite permissible
    that errors due to erroneus syntax isn't found until we come here.
    If the user has used a non-existing field in the table is one such example
    of an error that is not discovered until here.
*/

bool fix_partition_func(THD *thd, TABLE *table,
                        bool is_create_table_ind)
{
  bool result= TRUE;
  partition_info *part_info= table->part_info;
  enum_mark_columns save_mark_used_columns= thd->mark_used_columns;
  DBUG_ENTER("fix_partition_func");

  if (part_info->fixed)
  {
    DBUG_RETURN(FALSE);
  }
  thd->mark_used_columns= MARK_COLUMNS_NONE;
  DBUG_PRINT("info", ("thd->mark_used_columns: %d", thd->mark_used_columns));

  if (!is_create_table_ind ||
       thd->lex->sql_command != SQLCOM_CREATE_TABLE)
  {
    if (partition_default_handling(table, part_info,
                                   is_create_table_ind,
                                   table->s->normalized_path.str))
    {
      DBUG_RETURN(TRUE);
    }
  }
  if (part_info->is_sub_partitioned())
  {
    DBUG_ASSERT(part_info->subpart_type == HASH_PARTITION);
    /*
      Subpartition is defined. We need to verify that subpartitioning
      function is correct.
    */
    if (part_info->linear_hash_ind)
      set_linear_hash_mask(part_info, part_info->num_subparts);
    if (part_info->list_of_subpart_fields)
    {
      List_iterator<char> it(part_info->subpart_field_list);
      if (unlikely(handle_list_of_fields(it, table, part_info, TRUE)))
        goto end;
    }
    else
    {
      if (unlikely(fix_fields_part_func(thd, part_info->subpart_expr,
                                        table, TRUE, is_create_table_ind)))
        goto end;
      if (unlikely(part_info->subpart_expr->result_type() != INT_RESULT))
      {
        part_info->report_part_expr_error(TRUE);
        goto end;
      }
    }
  }
  DBUG_ASSERT(part_info->part_type != NOT_A_PARTITION);
  /*
    Partition is defined. We need to verify that partitioning
    function is correct.
  */
  if (part_info->part_type == HASH_PARTITION)
  {
    if (part_info->linear_hash_ind)
      set_linear_hash_mask(part_info, part_info->num_parts);
    if (part_info->list_of_part_fields)
    {
      List_iterator<char> it(part_info->part_field_list);
      if (unlikely(handle_list_of_fields(it, table, part_info, FALSE)))
        goto end;
    }
    else
    {
      if (unlikely(fix_fields_part_func(thd, part_info->part_expr,
                                        table, FALSE, is_create_table_ind)))
        goto end;
      if (unlikely(part_info->part_expr->result_type() != INT_RESULT))
      {
        part_info->report_part_expr_error(FALSE);
        goto end;
      }
    }
    part_info->fixed= TRUE;
  }
  else
  {
    const char *error_str;
    if (part_info->column_list)
    {
      List_iterator<char> it(part_info->part_field_list);
      if (unlikely(handle_list_of_fields(it, table, part_info, FALSE)))
        goto end;
    }
    else
    {
      if (unlikely(fix_fields_part_func(thd, part_info->part_expr,
                                        table, FALSE, is_create_table_ind)))
        goto end;
    }
    part_info->fixed= TRUE;
    if (part_info->part_type == RANGE_PARTITION)
    {
      error_str= partition_keywords[PKW_RANGE].str; 
      if (unlikely(part_info->check_range_constants(thd)))
        goto end;
    }
    else if (part_info->part_type == LIST_PARTITION)
    {
      error_str= partition_keywords[PKW_LIST].str; 
      if (unlikely(part_info->check_list_constants(thd)))
        goto end;
    }
    else
    {
      DBUG_ASSERT(0);
      my_error(ER_INCONSISTENT_PARTITION_INFO_ERROR, MYF(0));
      goto end;
    }
    if (unlikely(part_info->num_parts < 1))
    {
      my_error(ER_PARTITIONS_MUST_BE_DEFINED_ERROR, MYF(0), error_str);
      goto end;
    }
    if (unlikely(!part_info->column_list &&
                  part_info->part_expr->result_type() != INT_RESULT))
    {
      part_info->report_part_expr_error(FALSE);
      goto end;
    }
  }
  if (((part_info->part_type != HASH_PARTITION ||
        part_info->list_of_part_fields == FALSE) &&
       !part_info->column_list &&
       check_part_func_fields(part_info->part_field_array, TRUE)) ||
      (part_info->list_of_subpart_fields == FALSE &&
       part_info->is_sub_partitioned() &&
       check_part_func_fields(part_info->subpart_field_array, TRUE)))
  {
    /*
      Range/List/HASH (but not KEY) and not COLUMNS or HASH subpartitioning
      with columns in the partitioning expression using unallowed charset.
    */
    my_error(ER_PARTITION_FUNCTION_IS_NOT_ALLOWED, MYF(0));
    goto end;
  }
  if (unlikely(create_full_part_field_array(thd, table, part_info)))
    goto end;
  if (unlikely(check_primary_key(table)))
    goto end;
  if (unlikely((!(table->s->db_type()->partition_flags &&
      (table->s->db_type()->partition_flags() & HA_CAN_PARTITION_UNIQUE))) &&
               check_unique_keys(table)))
    goto end;
  if (unlikely(set_up_partition_bitmap(thd, part_info)))
    goto end;
  if (unlikely(part_info->set_up_charset_field_preps()))
  {
    my_error(ER_PARTITION_FUNCTION_IS_NOT_ALLOWED, MYF(0));
    goto end;
  }
  if (unlikely(part_info->check_partition_field_length()))
  {
    my_error(ER_PARTITION_FIELDS_TOO_LONG, MYF(0));
    goto end;
  }
  check_range_capable_PF(table);
  set_up_partition_key_maps(table, part_info);
  set_up_partition_func_pointers(part_info);
  set_up_range_analysis_info(part_info);
  result= FALSE;
end:
  thd->mark_used_columns= save_mark_used_columns;
  DBUG_PRINT("info", ("thd->mark_used_columns: %d", thd->mark_used_columns));
  DBUG_RETURN(result);
}


/*
  The code below is support routines for the reverse parsing of the 
  partitioning syntax. This feature is very useful to generate syntax for
  all default values to avoid all default checking when opening the frm
  file. It is also used when altering the partitioning by use of various
  ALTER TABLE commands. Finally it is used for SHOW CREATE TABLES.
*/

static int add_write(File fptr, const char *buf, uint len)
{
  uint ret_code= mysql_file_write(fptr, (const uchar*)buf, len, MYF(MY_FNABP));

  if (likely(ret_code == 0))
    return 0;
  else
    return 1;
}

static int add_string_object(File fptr, String *string)
{
  return add_write(fptr, string->ptr(), string->length());
}

static int add_string(File fptr, const char *string)
{
  return add_write(fptr, string, strlen(string));
}

static int add_string_len(File fptr, const char *string, uint len)
{
  return add_write(fptr, string, len);
}

static int add_space(File fptr)
{
  return add_string(fptr, space_str);
}

static int add_comma(File fptr)
{
  return add_string(fptr, comma_str);
}

static int add_equal(File fptr)
{
  return add_string(fptr, equal_str);
}

static int add_end_parenthesis(File fptr)
{
  return add_string(fptr, end_paren_str);
}

static int add_begin_parenthesis(File fptr)
{
  return add_string(fptr, begin_paren_str);
}

static int add_part_key_word(File fptr, const char *key_string)
{
  int err= add_string(fptr, key_string);
  err+= add_space(fptr);
  return err;
}

static int add_partition(File fptr)
{
  char buff[22];
  strxmov(buff, part_str, space_str, NullS);
  return add_string(fptr, buff);
}

static int add_subpartition(File fptr)
{
  int err= add_string(fptr, sub_str);

  return err + add_partition(fptr);
}

static int add_partition_by(File fptr)
{
  char buff[22];
  strxmov(buff, part_str, space_str, by_str, space_str, NullS);
  return add_string(fptr, buff);
}

static int add_subpartition_by(File fptr)
{
  int err= add_string(fptr, sub_str);

  return err + add_partition_by(fptr);
}

static int add_name_string(File fptr, const char *name)
{
  int err;
  String name_string("", 0, system_charset_info);
  THD *thd= current_thd;
  ulonglong save_sql_mode= thd->variables.sql_mode;
  thd->variables.sql_mode&= ~MODE_ANSI_QUOTES;
  ulonglong save_options= thd->variables.option_bits;
  thd->variables.option_bits&= ~OPTION_QUOTE_SHOW_CREATE;
  append_identifier(thd, &name_string, name, strlen(name));
  thd->variables.sql_mode= save_sql_mode;
  thd->variables.option_bits= save_options;
  err= add_string_object(fptr, &name_string);
  return err;
}

static int add_part_field_list(File fptr, List<char> field_list)
{
  uint i, num_fields;
  int err= 0;

  List_iterator<char> part_it(field_list);
  num_fields= field_list.elements;
  i= 0;
  err+= add_begin_parenthesis(fptr);
  while (i < num_fields)
  {
    err+= add_name_string(fptr, part_it++);
    if (i != (num_fields-1))
      err+= add_comma(fptr);
    i++;
  }
  err+= add_end_parenthesis(fptr);
  return err;
}

static int add_int(File fptr, longlong number)
{
  char buff[32];
  llstr(number, buff);
  return add_string(fptr, buff);
}

static int add_uint(File fptr, ulonglong number)
{
  char buff[32];
  longlong2str(number, buff, 10);
  return add_string(fptr, buff);
}

/*
   Must escape strings in partitioned tables frm-files,
   parsing it later with mysql_unpack_partition will fail otherwise.
*/
static int add_quoted_string(File fptr, const char *quotestr)
{
  String orgstr(quotestr, system_charset_info);
  String escapedstr;
  int err= add_string(fptr, "'");
  err+= append_escaped(&escapedstr, &orgstr);
  err+= add_string(fptr, escapedstr.c_ptr_safe());
  return err + add_string(fptr, "'");
}

static int add_keyword_string(File fptr, const char *keyword,
                              bool should_use_quotes, 
                              const char *keystr)
{
  int err= add_string(fptr, keyword);

  err+= add_space(fptr);
  err+= add_equal(fptr);
  err+= add_space(fptr);
  if (should_use_quotes)
    err+= add_quoted_string(fptr, keystr);
  else
    err+= add_string(fptr, keystr);
  return err + add_space(fptr);
}

static int add_keyword_int(File fptr, const char *keyword, longlong num)
{
  int err= add_string(fptr, keyword);

  err+= add_space(fptr);
  err+= add_equal(fptr);
  err+= add_space(fptr);
  err+= add_int(fptr, num);
  return err + add_space(fptr);
}

static int add_engine(File fptr, handlerton *engine_type)
{
  const char *engine_str= ha_resolve_storage_engine_name(engine_type);
  DBUG_PRINT("info", ("ENGINE: %s", engine_str));
  int err= add_string(fptr, "ENGINE = ");
  return err + add_string(fptr, engine_str);
}

static int add_partition_options(File fptr, partition_element *p_elem)
{
  int err= 0;

  err+= add_space(fptr);
  if (p_elem->tablespace_name)
    err+= add_keyword_string(fptr,"TABLESPACE", FALSE,
                             p_elem->tablespace_name);
  if (p_elem->nodegroup_id != UNDEF_NODEGROUP)
    err+= add_keyword_int(fptr,"NODEGROUP",(longlong)p_elem->nodegroup_id);
  if (p_elem->part_max_rows)
    err+= add_keyword_int(fptr,"MAX_ROWS",(longlong)p_elem->part_max_rows);
  if (p_elem->part_min_rows)
    err+= add_keyword_int(fptr,"MIN_ROWS",(longlong)p_elem->part_min_rows);
  if (!(current_thd->variables.sql_mode & MODE_NO_DIR_IN_CREATE))
  {
    if (p_elem->data_file_name)
      err+= add_keyword_string(fptr, "DATA DIRECTORY", TRUE, 
                               p_elem->data_file_name);
    if (p_elem->index_file_name)
      err+= add_keyword_string(fptr, "INDEX DIRECTORY", TRUE, 
                               p_elem->index_file_name);
  }
  if (p_elem->part_comment)
    err+= add_keyword_string(fptr, "COMMENT", TRUE, p_elem->part_comment);
  if (p_elem->connect_string.length)
    err+= add_keyword_string(fptr, "CONNECTION", TRUE,
                             p_elem->connect_string.str);
  return err + add_engine(fptr,p_elem->engine_type);
}


/*
  Check partition fields for result type and if they need
  to check the character set.

  SYNOPSIS
    check_part_field()
    sql_type              Type provided by user
    field_name            Name of field, used for error handling
    result_type           Out value: Result type of field
    need_cs_check         Out value: Do we need character set check

  RETURN VALUES
    TRUE                  Error
    FALSE                 Ok
*/

static int check_part_field(enum_field_types sql_type,
                            const char *field_name,
                            Item_result *result_type,
                            bool *need_cs_check)
{
  if (sql_type >= MYSQL_TYPE_TINY_BLOB &&
      sql_type <= MYSQL_TYPE_BLOB)
  {
    my_error(ER_BLOB_FIELD_IN_PART_FUNC_ERROR, MYF(0));
    return TRUE;
  }
  switch (sql_type)
  {
    case MYSQL_TYPE_TINY:
    case MYSQL_TYPE_SHORT:
    case MYSQL_TYPE_LONG:
    case MYSQL_TYPE_LONGLONG:
    case MYSQL_TYPE_INT24:
      *result_type= INT_RESULT;
      *need_cs_check= FALSE;
      return FALSE;
    case MYSQL_TYPE_NEWDATE:
    case MYSQL_TYPE_DATE:
    case MYSQL_TYPE_TIME:
    case MYSQL_TYPE_DATETIME:
      *result_type= STRING_RESULT;
      *need_cs_check= TRUE;
      return FALSE;
    case MYSQL_TYPE_VARCHAR:
    case MYSQL_TYPE_STRING:
    case MYSQL_TYPE_VAR_STRING:
      *result_type= STRING_RESULT;
      *need_cs_check= TRUE;
      return FALSE;
    case MYSQL_TYPE_NEWDECIMAL:
    case MYSQL_TYPE_DECIMAL:
    case MYSQL_TYPE_TIMESTAMP:
    case MYSQL_TYPE_NULL:
    case MYSQL_TYPE_FLOAT:
    case MYSQL_TYPE_DOUBLE:
    case MYSQL_TYPE_BIT:
    case MYSQL_TYPE_ENUM:
    case MYSQL_TYPE_SET:
    case MYSQL_TYPE_GEOMETRY:
      goto error;
    default:
      goto error;
  }
error:
  my_error(ER_FIELD_TYPE_NOT_ALLOWED_AS_PARTITION_FIELD, MYF(0),
           field_name);
  return TRUE;
}


/*
  Find the given field's Create_field object using name of field

  SYNOPSIS
    get_sql_field()
    field_name                   Field name
    alter_info                   Info from ALTER TABLE/CREATE TABLE

  RETURN VALUE
    sql_field                    Object filled in by parser about field
    NULL                         No field found
*/

static Create_field* get_sql_field(char *field_name,
                                   Alter_info *alter_info)
{
  List_iterator<Create_field> it(alter_info->create_list);
  Create_field *sql_field;
  DBUG_ENTER("get_sql_field");

  while ((sql_field= it++))
  {
    if (!(my_strcasecmp(system_charset_info,
                        sql_field->field_name,
                        field_name)))
    {
      DBUG_RETURN(sql_field);
    }
  }
  DBUG_RETURN(NULL);
}


static int add_column_list_values(File fptr, partition_info *part_info,
                                  part_elem_value *list_value,
                                  HA_CREATE_INFO *create_info,
                                  Alter_info *alter_info)
{
  int err= 0;
  uint i;
  List_iterator<char> it(part_info->part_field_list);
  uint num_elements= part_info->part_field_list.elements;
  bool use_parenthesis= (part_info->part_type == LIST_PARTITION &&
                         part_info->num_columns > 1U);

  if (use_parenthesis)
    err+= add_begin_parenthesis(fptr);
  for (i= 0; i < num_elements; i++)
  {
    part_column_list_val *col_val= &list_value->col_val_array[i];
    char *field_name= it++;
    if (col_val->max_value)
      err+= add_string(fptr, partition_keywords[PKW_MAXVALUE].str);
    else if (col_val->null_value)
      err+= add_string(fptr, "NULL");
    else
    {
      char buffer[MAX_KEY_LENGTH];
      String str(buffer, sizeof(buffer), &my_charset_bin);
      Item *item_expr= col_val->item_expression;
      if (item_expr->null_value)
        err+= add_string(fptr, "NULL");
      else
      {
        String *res;
        CHARSET_INFO *field_cs;
        bool need_cs_check= FALSE;
        Item_result result_type= STRING_RESULT;

        /*
          This function is called at a very early stage, even before
          we have prepared the sql_field objects. Thus we have to
          find the proper sql_field object and get the character set
          from that object.
        */
        if (create_info)
        {
          Create_field *sql_field;

          if (!(sql_field= get_sql_field(field_name,
                                         alter_info)))
          {
            my_error(ER_FIELD_NOT_FOUND_PART_ERROR, MYF(0));
            return 1;
          }
          if (check_part_field(sql_field->sql_type,
                               sql_field->field_name,
                               &result_type,
                               &need_cs_check))
            return 1;
          if (need_cs_check)
            field_cs= get_sql_field_charset(sql_field, create_info);
          else
            field_cs= NULL;
        }
        else
        {
          Field *field= part_info->part_field_array[i];
          result_type= field->result_type();
          if (check_part_field(field->real_type(),
                               field->field_name,
                               &result_type,
                               &need_cs_check))
            return 1;
          DBUG_ASSERT(result_type == field->result_type());
          if (need_cs_check)
            field_cs= field->charset();
          else
            field_cs= NULL;
        }
        if (result_type != item_expr->result_type())
        {
          my_error(ER_WRONG_TYPE_COLUMN_VALUE_ERROR, MYF(0));
          return 1;
        }
        if (field_cs && field_cs != item_expr->collation.collation)
        {
          if (!(item_expr= convert_charset_partition_constant(item_expr,
                                                              field_cs)))
          {
            my_error(ER_PARTITION_FUNCTION_IS_NOT_ALLOWED, MYF(0));
            return 1;
          }
        }
        {
          String val_conv;
          val_conv.set_charset(system_charset_info);
          res= item_expr->val_str(&str);
          if (get_cs_converted_part_value_from_string(current_thd,
                                                      item_expr, res,
                                                      &val_conv, field_cs,
                                                   (bool)(alter_info != NULL)))
            return 1;
          err+= add_string_object(fptr, &val_conv);
        }
      }
    }
    if (i != (num_elements - 1))
      err+= add_string(fptr, comma_str);
  }
  if (use_parenthesis)
    err+= add_end_parenthesis(fptr);
  return err;
}

static int add_partition_values(File fptr, partition_info *part_info,
                                partition_element *p_elem,
                                HA_CREATE_INFO *create_info,
                                Alter_info *alter_info)
{
  int err= 0;

  if (part_info->part_type == RANGE_PARTITION)
  {
    err+= add_string(fptr, " VALUES LESS THAN ");
    if (part_info->column_list)
    {
      List_iterator<part_elem_value> list_val_it(p_elem->list_val_list);
      part_elem_value *list_value= list_val_it++;
      err+= add_begin_parenthesis(fptr);
      err+= add_column_list_values(fptr, part_info, list_value,
                                   create_info, alter_info);
      err+= add_end_parenthesis(fptr);
    }
    else
    {
      if (!p_elem->max_value)
      {
        err+= add_begin_parenthesis(fptr);
        if (p_elem->signed_flag)
          err+= add_int(fptr, p_elem->range_value);
        else
          err+= add_uint(fptr, p_elem->range_value);
        err+= add_end_parenthesis(fptr);
      }
      else
        err+= add_string(fptr, partition_keywords[PKW_MAXVALUE].str);
    }
  }
  else if (part_info->part_type == LIST_PARTITION)
  {
    uint i;
    List_iterator<part_elem_value> list_val_it(p_elem->list_val_list);
    err+= add_string(fptr, " VALUES IN ");
    uint num_items= p_elem->list_val_list.elements;

    err+= add_begin_parenthesis(fptr);
    if (p_elem->has_null_value)
    {
      err+= add_string(fptr, "NULL");
      if (num_items == 0)
      {
        err+= add_end_parenthesis(fptr);
        goto end;
      }
      err+= add_comma(fptr);
    }
    i= 0;
    do
    {
      part_elem_value *list_value= list_val_it++;

      if (part_info->column_list)
        err+= add_column_list_values(fptr, part_info, list_value,
                                     create_info, alter_info);
      else
      {
        if (!list_value->unsigned_flag)
          err+= add_int(fptr, list_value->value);
        else
          err+= add_uint(fptr, list_value->value);
      }
      if (i != (num_items-1))
        err+= add_comma(fptr);
    } while (++i < num_items);
    err+= add_end_parenthesis(fptr);
  }
end:
  return err;
}


/**
  Add 'KEY' word, with optional 'ALGORTIHM = N'.

  @param fptr                   File to write to.
  @param part_info              partition_info holding the used key_algorithm
  @param current_comment_start  NULL, or comment string encapsulating the
                                PARTITION BY clause.

  @return Operation status.
    @retval 0    Success
    @retval != 0 Failure
*/

static int add_key_with_algorithm(File fptr, partition_info *part_info,
                                  const char *current_comment_start)
{
  int err= 0;
  err+= add_part_key_word(fptr, partition_keywords[PKW_KEY].str);

  /*
    current_comment_start is given when called from SHOW CREATE TABLE,
    Then only add ALGORITHM = 1, not the default 2 or non-set 0!
    For .frm current_comment_start is NULL, then add ALGORITHM if != 0.
  */
  if (part_info->key_algorithm == partition_info::KEY_ALGORITHM_51 || // SHOW
      (!current_comment_start &&                                      // .frm
       (part_info->key_algorithm != partition_info::KEY_ALGORITHM_NONE)))
  {
    /* If we already are within a comment, end that comment first. */
    if (current_comment_start)
      err+= add_string(fptr, "*/ ");
    err+= add_string(fptr, "/*!50531 ");
    err+= add_part_key_word(fptr, partition_keywords[PKW_ALGORITHM].str);
    err+= add_equal(fptr);
    err+= add_space(fptr);
    err+= add_int(fptr, part_info->key_algorithm);
    err+= add_space(fptr);
    err+= add_string(fptr, "*/ ");
    if (current_comment_start)
    {
      /* Skip new line. */
      if (current_comment_start[0] == '\n')
        current_comment_start++;
      err+= add_string(fptr, current_comment_start);
      err+= add_space(fptr);
    }
  }
  return err;
}


/*
  Generate the partition syntax from the partition data structure.
  Useful for support of generating defaults, SHOW CREATE TABLES
  and easy partition management.

  SYNOPSIS
    generate_partition_syntax()
    part_info                  The partitioning data structure
    buf_length                 A pointer to the returned buffer length
    use_sql_alloc              Allocate buffer from sql_alloc if true
                               otherwise use my_malloc
    show_partition_options     Should we display partition options
    create_info                Info generated by parser
    alter_info                 Info generated by parser

  RETURN VALUES
    NULL error
    buf, buf_length            Buffer and its length

  DESCRIPTION
  Here we will generate the full syntax for the given command where all
  defaults have been expanded. By so doing the it is also possible to
  make lots of checks of correctness while at it.
  This could will also be reused for SHOW CREATE TABLES and also for all
  type ALTER TABLE commands focusing on changing the PARTITION structure
  in any fashion.

  The implementation writes the syntax to a temporary file (essentially
  an abstraction of a dynamic array) and if all writes goes well it
  allocates a buffer and writes the syntax into this one and returns it.

  As a security precaution the file is deleted before writing into it. This
  means that no other processes on the machine can open and read the file
  while this processing is ongoing.

  The code is optimised for minimal code size since it is not used in any
  common queries.
*/

char *generate_partition_syntax(partition_info *part_info,
                                uint *buf_length,
                                bool use_sql_alloc,
                                bool show_partition_options,
                                HA_CREATE_INFO *create_info,
                                Alter_info *alter_info,
                                const char *current_comment_start)
{
  uint i,j, tot_num_parts, num_subparts;
  partition_element *part_elem;
  ulonglong buffer_length;
  char path[FN_REFLEN];
  int err= 0;
  List_iterator<partition_element> part_it(part_info->partitions);
  File fptr;
  char *buf= NULL; //Return buffer
  DBUG_ENTER("generate_partition_syntax");

  if (unlikely(((fptr= create_temp_file(path,mysql_tmpdir,"psy", 
                                        O_RDWR | O_BINARY | O_TRUNC |  
                                        O_TEMPORARY, MYF(MY_WME)))) < 0))
    DBUG_RETURN(NULL);
#ifndef __WIN__
  unlink(path);
#endif
  err+= add_space(fptr);
  err+= add_partition_by(fptr);
  switch (part_info->part_type)
  {
    case RANGE_PARTITION:
      err+= add_part_key_word(fptr, partition_keywords[PKW_RANGE].str);
      break;
    case LIST_PARTITION:
      err+= add_part_key_word(fptr, partition_keywords[PKW_LIST].str);
      break;
    case HASH_PARTITION:
      if (part_info->linear_hash_ind)
        err+= add_string(fptr, partition_keywords[PKW_LINEAR].str);
      if (part_info->list_of_part_fields)
      {
        err+= add_key_with_algorithm(fptr, part_info,
                                     current_comment_start);
        err+= add_part_field_list(fptr, part_info->part_field_list);
      }
      else
        err+= add_part_key_word(fptr, partition_keywords[PKW_HASH].str);
      break;
    default:
      DBUG_ASSERT(0);
      /* We really shouldn't get here, no use in continuing from here */
      my_error(ER_OUT_OF_RESOURCES, MYF(ME_FATALERROR));
      DBUG_RETURN(NULL);
  }
  if (part_info->part_expr)
  {
    err+= add_begin_parenthesis(fptr);
    err+= add_string_len(fptr, part_info->part_func_string,
                         part_info->part_func_len);
    err+= add_end_parenthesis(fptr);
  }
  else if (part_info->column_list)
  {
    err+= add_string(fptr, partition_keywords[PKW_COLUMNS].str);
    err+= add_part_field_list(fptr, part_info->part_field_list);
  }
  if ((!part_info->use_default_num_partitions) &&
       part_info->use_default_partitions)
  {
    err+= add_string(fptr, "\n");
    err+= add_string(fptr, "PARTITIONS ");
    err+= add_int(fptr, part_info->num_parts);
  }
  if (part_info->is_sub_partitioned())
  {
    err+= add_string(fptr, "\n");
    err+= add_subpartition_by(fptr);
    /* Must be hash partitioning for subpartitioning */
    if (part_info->linear_hash_ind)
      err+= add_string(fptr, partition_keywords[PKW_LINEAR].str);
    if (part_info->list_of_subpart_fields)
    {
      err+= add_key_with_algorithm(fptr, part_info,
                                   current_comment_start);
      err+= add_part_field_list(fptr, part_info->subpart_field_list);
    }
    else
      err+= add_part_key_word(fptr, partition_keywords[PKW_HASH].str);
    if (part_info->subpart_expr)
    {
      err+= add_begin_parenthesis(fptr);
      err+= add_string_len(fptr, part_info->subpart_func_string,
                           part_info->subpart_func_len);
      err+= add_end_parenthesis(fptr);
    }
    if ((!part_info->use_default_num_subpartitions) && 
          part_info->use_default_subpartitions)
    {
      err+= add_string(fptr, "\n");
      err+= add_string(fptr, "SUBPARTITIONS ");
      err+= add_int(fptr, part_info->num_subparts);
    }
  }
  tot_num_parts= part_info->partitions.elements;
  num_subparts= part_info->num_subparts;

  if (!part_info->use_default_partitions)
  {
    bool first= TRUE;
    err+= add_string(fptr, "\n");
    err+= add_begin_parenthesis(fptr);
    i= 0;
    do
    {
      part_elem= part_it++;
      if (part_elem->part_state != PART_TO_BE_DROPPED &&
          part_elem->part_state != PART_REORGED_DROPPED)
      {
        if (!first)
        {
          err+= add_comma(fptr);
          err+= add_string(fptr, "\n");
          err+= add_space(fptr);
        }
        first= FALSE;
        err+= add_partition(fptr);
        err+= add_name_string(fptr, part_elem->partition_name);
        err+= add_partition_values(fptr, part_info, part_elem,
                                   create_info, alter_info);
        if (!part_info->is_sub_partitioned() ||
            part_info->use_default_subpartitions)
        {
          if (show_partition_options)
            err+= add_partition_options(fptr, part_elem);
        }
        else
        {
          err+= add_string(fptr, "\n");
          err+= add_space(fptr);
          err+= add_begin_parenthesis(fptr);
          List_iterator<partition_element> sub_it(part_elem->subpartitions);
          j= 0;
          do
          {
            part_elem= sub_it++;
            err+= add_subpartition(fptr);
            err+= add_name_string(fptr, part_elem->partition_name);
            if (show_partition_options)
              err+= add_partition_options(fptr, part_elem);
            if (j != (num_subparts-1))
            {
              err+= add_comma(fptr);
              err+= add_string(fptr, "\n");
              err+= add_space(fptr);
              err+= add_space(fptr);
            }
            else
              err+= add_end_parenthesis(fptr);
          } while (++j < num_subparts);
        }
      }
      if (i == (tot_num_parts-1))
        err+= add_end_parenthesis(fptr);
    } while (++i < tot_num_parts);
  }
  if (err)
    goto close_file;
  buffer_length= mysql_file_seek(fptr, 0L, MY_SEEK_END, MYF(0));
  if (unlikely(buffer_length == MY_FILEPOS_ERROR))
    goto close_file;
  if (unlikely(mysql_file_seek(fptr, 0L, MY_SEEK_SET, MYF(0))
               == MY_FILEPOS_ERROR))
    goto close_file;
  *buf_length= (uint)buffer_length;
  if (use_sql_alloc)
    buf= (char*) sql_alloc(*buf_length+1);
  else
    buf= (char*) my_malloc(*buf_length+1, MYF(MY_WME));
  if (!buf)
    goto close_file;

  if (unlikely(mysql_file_read(fptr, (uchar*)buf, *buf_length, MYF(MY_FNABP))))
  {
    if (!use_sql_alloc)
      my_free(buf);
    else
      buf= NULL;
  }
  else
    buf[*buf_length]= 0;

close_file:
  mysql_file_close(fptr, MYF(0));
  DBUG_RETURN(buf);
}


/*
  Check if partition key fields are modified and if it can be handled by the
  underlying storage engine.

  SYNOPSIS
    partition_key_modified
    table                TABLE object for which partition fields are set-up
    fields               Bitmap representing fields to be modified

  RETURN VALUES
    TRUE                 Need special handling of UPDATE
    FALSE                Normal UPDATE handling is ok
*/

bool partition_key_modified(TABLE *table, const MY_BITMAP *fields)
{
  Field **fld;
  partition_info *part_info= table->part_info;
  DBUG_ENTER("partition_key_modified");

  if (!part_info)
    DBUG_RETURN(FALSE);
  if (table->s->db_type()->partition_flags &&
      (table->s->db_type()->partition_flags() & HA_CAN_UPDATE_PARTITION_KEY))
    DBUG_RETURN(FALSE);
  for (fld= part_info->full_part_field_array; *fld; fld++)
    if (bitmap_is_set(fields, (*fld)->field_index))
      DBUG_RETURN(TRUE);
  DBUG_RETURN(FALSE);
}


/*
  A function to handle correct handling of NULL values in partition
  functions.
  SYNOPSIS
    part_val_int()
    item_expr                 The item expression to evaluate
    out:result                The value of the partition function,
                                LONGLONG_MIN if any null value in function
  RETURN VALUES
    TRUE      Error in val_int()
    FALSE     ok
*/

static inline int part_val_int(Item *item_expr, longlong *result)
{
  *result= item_expr->val_int();
  if (item_expr->null_value)
  {
    if (current_thd->is_error())
      return TRUE;
    else
      *result= LONGLONG_MIN;
  }
  return FALSE;
}


/*
  The next set of functions are used to calculate the partition identity.
  A handler sets up a variable that corresponds to one of these functions
  to be able to quickly call it whenever the partition id needs to calculated
  based on the record in table->record[0] (or set up to fake that).
  There are 4 functions for hash partitioning and 2 for RANGE/LIST partitions.
  In addition there are 4 variants for RANGE subpartitioning and 4 variants
  for LIST subpartitioning thus in total there are 14 variants of this
  function.

  We have a set of support functions for these 14 variants. There are 4
  variants of hash functions and there is a function for each. The KEY
  partitioning uses the function calculate_key_value to calculate the hash
  value based on an array of fields. The linear hash variants uses the
  method get_part_id_from_linear_hash to get the partition id using the
  hash value and some parameters calculated from the number of partitions.
*/

/*
  Calculate hash value for KEY partitioning using an array of fields.

  SYNOPSIS
    calculate_key_value()
    field_array             An array of the fields in KEY partitioning

  RETURN VALUE
    hash_value calculated

  DESCRIPTION
    Uses the hash function on the character set of the field. Integer and
    floating point fields use the binary character set by default.
*/

static uint32 calculate_key_value(Field **field_array)
{
  ulong nr1= 1;
  ulong nr2= 4;
  bool use_51_hash;
  use_51_hash= test((*field_array)->table->part_info->key_algorithm ==
                    partition_info::KEY_ALGORITHM_51);

  do
  {
    Field *field= *field_array;
    if (use_51_hash)
    {
      switch (field->real_type()) {
      case MYSQL_TYPE_TINY:
      case MYSQL_TYPE_SHORT:
      case MYSQL_TYPE_LONG:
      case MYSQL_TYPE_FLOAT:
      case MYSQL_TYPE_DOUBLE:
      case MYSQL_TYPE_NEWDECIMAL:
      case MYSQL_TYPE_TIMESTAMP:
      case MYSQL_TYPE_LONGLONG:
      case MYSQL_TYPE_INT24:
      case MYSQL_TYPE_TIME:
      case MYSQL_TYPE_DATETIME:
      case MYSQL_TYPE_YEAR:
      case MYSQL_TYPE_NEWDATE:
        {
          if (field->is_null())
          {
            nr1^= (nr1 << 1) | 1;
            continue;
          }
          /* Force this to my_hash_sort_bin, which was used in 5.1! */
          uint len= field->pack_length();
          my_charset_bin.coll->hash_sort(&my_charset_bin, field->ptr, len,
                                         &nr1, &nr2);
          /* Done with this field, continue with next one. */
          continue;
        }
      case MYSQL_TYPE_STRING:
      case MYSQL_TYPE_VARCHAR:
      case MYSQL_TYPE_BIT:
        /* Not affected, same in 5.1 and 5.5 */
        break;
      /*
        ENUM/SET uses my_hash_sort_simple in 5.1 (i.e. my_charset_latin1)
        and my_hash_sort_bin in 5.5!
      */
      case MYSQL_TYPE_ENUM:
      case MYSQL_TYPE_SET:
        {
          if (field->is_null())
          {
            nr1^= (nr1 << 1) | 1;
            continue;
          }
          /* Force this to my_hash_sort_bin, which was used in 5.1! */
          uint len= field->pack_length();
          my_charset_latin1.coll->hash_sort(&my_charset_latin1, field->ptr,
                                            len, &nr1, &nr2);
          continue;
        }
      /* These types should not be allowed for partitioning! */
      case MYSQL_TYPE_NULL:
      case MYSQL_TYPE_DECIMAL:
      case MYSQL_TYPE_DATE:
      case MYSQL_TYPE_TINY_BLOB:
      case MYSQL_TYPE_MEDIUM_BLOB:
      case MYSQL_TYPE_LONG_BLOB:
      case MYSQL_TYPE_BLOB:
      case MYSQL_TYPE_VAR_STRING:
      case MYSQL_TYPE_GEOMETRY:
        /* fall through. */
      default:
        DBUG_ASSERT(0);                    // New type?
        /* Fall through for default hashing (5.5). */
      }
      /* fall through, use collation based hashing. */
    }
    field->hash(&nr1, &nr2);
  } while (*(++field_array));
  return (uint32) nr1;
}


/*
  A simple support function to calculate part_id given local part and
  sub part.

  SYNOPSIS
    get_part_id_for_sub()
    loc_part_id             Local partition id
    sub_part_id             Subpartition id
    num_subparts            Number of subparts
*/

inline
static uint32 get_part_id_for_sub(uint32 loc_part_id, uint32 sub_part_id,
                                  uint num_subparts)
{
  return (uint32)((loc_part_id * num_subparts) + sub_part_id);
}


/*
  Calculate part_id for (SUB)PARTITION BY HASH

  SYNOPSIS
    get_part_id_hash()
    num_parts                Number of hash partitions
    part_expr                Item tree of hash function
    out:part_id              The returned partition id
    out:func_value           Value of hash function

  RETURN VALUE
    != 0                          Error code
    FALSE                         Success
*/

static int get_part_id_hash(uint num_parts,
                            Item *part_expr,
                            uint32 *part_id,
                            longlong *func_value)
{
  longlong int_hash_id;
  DBUG_ENTER("get_part_id_hash");

  if (part_val_int(part_expr, func_value))
    DBUG_RETURN(HA_ERR_NO_PARTITION_FOUND);

  int_hash_id= *func_value % num_parts;

  *part_id= int_hash_id < 0 ? (uint32) -int_hash_id : (uint32) int_hash_id;
  DBUG_RETURN(FALSE);
}


/*
  Calculate part_id for (SUB)PARTITION BY LINEAR HASH

  SYNOPSIS
    get_part_id_linear_hash()
    part_info           A reference to the partition_info struct where all the
                        desired information is given
    num_parts           Number of hash partitions
    part_expr           Item tree of hash function
    out:part_id         The returned partition id
    out:func_value      Value of hash function

  RETURN VALUE
    != 0     Error code
    0        OK
*/

static int get_part_id_linear_hash(partition_info *part_info,
                                   uint num_parts,
                                   Item *part_expr,
                                   uint32 *part_id,
                                   longlong *func_value)
{
  DBUG_ENTER("get_part_id_linear_hash");

  if (part_val_int(part_expr, func_value))
    DBUG_RETURN(HA_ERR_NO_PARTITION_FOUND);

  *part_id= get_part_id_from_linear_hash(*func_value,
                                         part_info->linear_hash_mask,
                                         num_parts);
  DBUG_RETURN(FALSE);
}


/*
  Calculate part_id for (SUB)PARTITION BY KEY

  SYNOPSIS
    get_part_id_key()
    field_array         Array of fields for PARTTION KEY
    num_parts           Number of KEY partitions

  RETURN VALUE
    Calculated partition id
*/

inline
static uint32 get_part_id_key(Field **field_array,
                              uint num_parts,
                              longlong *func_value)
{
  DBUG_ENTER("get_part_id_key");
  *func_value= calculate_key_value(field_array);
  DBUG_RETURN((uint32) (*func_value % num_parts));
}


/*
  Calculate part_id for (SUB)PARTITION BY LINEAR KEY

  SYNOPSIS
    get_part_id_linear_key()
    part_info           A reference to the partition_info struct where all the
                        desired information is given
    field_array         Array of fields for PARTTION KEY
    num_parts            Number of KEY partitions

  RETURN VALUE
    Calculated partition id
*/

inline
static uint32 get_part_id_linear_key(partition_info *part_info,
                                     Field **field_array,
                                     uint num_parts,
                                     longlong *func_value)
{
  DBUG_ENTER("get_part_id_linear_key");

  *func_value= calculate_key_value(field_array);
  DBUG_RETURN(get_part_id_from_linear_hash(*func_value,
                                           part_info->linear_hash_mask,
                                           num_parts));
}

/*
  Copy to field buffers and set up field pointers

  SYNOPSIS
    copy_to_part_field_buffers()
    ptr                          Array of fields to copy
    field_bufs                   Array of field buffers to copy to
    restore_ptr                  Array of pointers to restore to

  RETURN VALUES
    NONE
  DESCRIPTION
    This routine is used to take the data from field pointer, convert
    it to a standard format and store this format in a field buffer
    allocated for this purpose. Next the field pointers are moved to
    point to the field buffers. There is a separate to restore the
    field pointers after this call.
*/

static void copy_to_part_field_buffers(Field **ptr,
                                       uchar **field_bufs,
                                       uchar **restore_ptr)
{
  Field *field;
  while ((field= *(ptr++)))
  {
    *restore_ptr= field->ptr;
    restore_ptr++;
    if (!field->maybe_null() || !field->is_null())
    {
      CHARSET_INFO *cs= ((Field_str*)field)->charset();
      uint max_len= field->pack_length();
      uint data_len= field->data_length();
      uchar *field_buf= *field_bufs;
      /*
         We only use the field buffer for VARCHAR and CHAR strings
         which isn't of a binary collation. We also only use the
         field buffer for fields which are not currently NULL.
         The field buffer will store a normalised string. We use
         the strnxfrm method to normalise the string.
       */
      if (field->type() == MYSQL_TYPE_VARCHAR)
      {
        uint len_bytes= ((Field_varstring*)field)->length_bytes;
        my_strnxfrm(cs, field_buf + len_bytes, max_len,
                    field->ptr + len_bytes, data_len);
        if (len_bytes == 1)
          *field_buf= (uchar) data_len;
        else
          int2store(field_buf, data_len);
      }
      else
      {
        my_strnxfrm(cs, field_buf, max_len,
                    field->ptr, max_len);
      }
      field->ptr= field_buf;
    }
    field_bufs++;
  }
  return;
}

/*
  Restore field pointers
  SYNOPSIS
    restore_part_field_pointers()
    ptr                            Array of fields to restore
    restore_ptr                    Array of field pointers to restore to

  RETURN VALUES
*/

static void restore_part_field_pointers(Field **ptr, uchar **restore_ptr)
{
  Field *field;
  while ((field= *(ptr++)))
  {
    field->ptr= *restore_ptr;
    restore_ptr++;
  }
  return;
}

/*
  This function is used to calculate the partition id where all partition
  fields have been prepared to point to a record where the partition field
  values are bound.

  SYNOPSIS
    get_partition_id()
    part_info           A reference to the partition_info struct where all the
                        desired information is given
    out:part_id         The partition id is returned through this pointer
    out:func_value      Value of partition function (longlong)

  RETURN VALUE
    part_id                     Partition id of partition that would contain
                                row with given values of PF-fields
    HA_ERR_NO_PARTITION_FOUND   The fields of the partition function didn't
                                fit into any partition and thus the values of 
                                the PF-fields are not allowed.

  DESCRIPTION
    A routine used from write_row, update_row and delete_row from any
    handler supporting partitioning. It is also a support routine for
    get_partition_set used to find the set of partitions needed to scan
    for a certain index scan or full table scan.
    
    It is actually 9 different variants of this function which are called
    through a function pointer.

    get_partition_id_list
    get_partition_id_list_col
    get_partition_id_range
    get_partition_id_range_col
    get_partition_id_hash_nosub
    get_partition_id_key_nosub
    get_partition_id_linear_hash_nosub
    get_partition_id_linear_key_nosub
    get_partition_id_with_sub
*/

/*
  This function is used to calculate the main partition to use in the case of
  subpartitioning and we don't know enough to get the partition identity in
  total.

  SYNOPSIS
    get_part_partition_id()
    part_info           A reference to the partition_info struct where all the
                        desired information is given
    out:part_id         The partition id is returned through this pointer
    out:func_value      The value calculated by partition function

  RETURN VALUE
    HA_ERR_NO_PARTITION_FOUND   The fields of the partition function didn't
                                fit into any partition and thus the values of 
                                the PF-fields are not allowed.
    0                           OK

  DESCRIPTION
    
    It is actually 8 different variants of this function which are called
    through a function pointer.

    get_partition_id_list
    get_partition_id_list_col
    get_partition_id_range
    get_partition_id_range_col
    get_partition_id_hash_nosub
    get_partition_id_key_nosub
    get_partition_id_linear_hash_nosub
    get_partition_id_linear_key_nosub
*/

static int get_part_id_charset_func_part(partition_info *part_info,
                                         uint32 *part_id,
                                         longlong *func_value)
{
  int res;
  DBUG_ENTER("get_part_id_charset_func_part");

  copy_to_part_field_buffers(part_info->part_charset_field_array,
                             part_info->part_field_buffers,
                             part_info->restore_part_field_ptrs);
  res= part_info->get_part_partition_id_charset(part_info,
                                                part_id, func_value);
  restore_part_field_pointers(part_info->part_charset_field_array,
                              part_info->restore_part_field_ptrs);
  DBUG_RETURN(res);
}


static int get_part_id_charset_func_subpart(partition_info *part_info,
                                            uint32 *part_id)
{
  int res;
  DBUG_ENTER("get_part_id_charset_func_subpart");

  copy_to_part_field_buffers(part_info->subpart_charset_field_array,
                             part_info->subpart_field_buffers,
                             part_info->restore_subpart_field_ptrs);
  res= part_info->get_subpartition_id_charset(part_info, part_id);
  restore_part_field_pointers(part_info->subpart_charset_field_array,
                              part_info->restore_subpart_field_ptrs);
  DBUG_RETURN(res);
}

int get_partition_id_list_col(partition_info *part_info,
                              uint32 *part_id,
                              longlong *func_value)
{
  part_column_list_val *list_col_array= part_info->list_col_array;
  uint num_columns= part_info->part_field_list.elements;
  int list_index, cmp;
  int min_list_index= 0;
  int max_list_index= part_info->num_list_values - 1;
  DBUG_ENTER("get_partition_id_list_col");

  while (max_list_index >= min_list_index)
  {
    list_index= (max_list_index + min_list_index) >> 1;
    cmp= cmp_rec_and_tuple(list_col_array + list_index*num_columns,
                          num_columns);
    if (cmp > 0)
      min_list_index= list_index + 1;
    else if (cmp < 0)
    {
      if (!list_index)
        goto notfound;
      max_list_index= list_index - 1;
    }
    else
    {
      *part_id= (uint32)list_col_array[list_index*num_columns].partition_id;
      DBUG_RETURN(0);
    }
  }
notfound:
  *part_id= 0;
  DBUG_RETURN(HA_ERR_NO_PARTITION_FOUND);
}


int get_partition_id_list(partition_info *part_info,
                          uint32 *part_id,
                          longlong *func_value)
{
  LIST_PART_ENTRY *list_array= part_info->list_array;
  int list_index;
  int min_list_index= 0;
  int max_list_index= part_info->num_list_values - 1;
  longlong part_func_value;
  int error= part_val_int(part_info->part_expr, &part_func_value);
  longlong list_value;
  bool unsigned_flag= part_info->part_expr->unsigned_flag;
  DBUG_ENTER("get_partition_id_list");

  if (error)
    goto notfound;

  if (part_info->part_expr->null_value)
  {
    if (part_info->has_null_value)
    {
      *part_id= part_info->has_null_part_id;
      DBUG_RETURN(0);
    }
    goto notfound;
  }
  *func_value= part_func_value;
  if (unsigned_flag)
    part_func_value-= 0x8000000000000000ULL;
  while (max_list_index >= min_list_index)
  {
    list_index= (max_list_index + min_list_index) >> 1;
    list_value= list_array[list_index].list_value;
    if (list_value < part_func_value)
      min_list_index= list_index + 1;
    else if (list_value > part_func_value)
    {
      if (!list_index)
        goto notfound;
      max_list_index= list_index - 1;
    }
    else
    {
      *part_id= (uint32)list_array[list_index].partition_id;
      DBUG_RETURN(0);
    }
  }
notfound:
  *part_id= 0;
  DBUG_RETURN(HA_ERR_NO_PARTITION_FOUND);
}


uint32 get_partition_id_cols_list_for_endpoint(partition_info *part_info,
                                               bool left_endpoint,
                                               bool include_endpoint,
                                               uint32 nparts)
{
  part_column_list_val *list_col_array= part_info->list_col_array;
  uint num_columns= part_info->part_field_list.elements;
  uint list_index;
  uint min_list_index= 0;
  int cmp;
  /* Notice that max_list_index = last_index + 1 here! */
  uint max_list_index= part_info->num_list_values;
  DBUG_ENTER("get_partition_id_cols_list_for_endpoint");

  /* Find the matching partition (including taking endpoint into account). */
  do
  {
    /* Midpoint, adjusted down, so it can never be >= max_list_index. */
    list_index= (max_list_index + min_list_index) >> 1;
    cmp= cmp_rec_and_tuple_prune(list_col_array + list_index*num_columns,
                                 nparts, left_endpoint, include_endpoint);
    if (cmp > 0)
    {
      min_list_index= list_index + 1;
    }
    else
    {
      max_list_index= list_index;
      if (cmp == 0)
        break;
    }
  } while (max_list_index > min_list_index);
  list_index= max_list_index;

  /* Given value must be LESS THAN or EQUAL to the found partition. */
  DBUG_ASSERT(list_index == part_info->num_list_values ||
              (0 >= cmp_rec_and_tuple_prune(list_col_array +
                                              list_index*num_columns,
                                            nparts, left_endpoint,
                                            include_endpoint)));
  /* Given value must be GREATER THAN the previous partition. */
  DBUG_ASSERT(list_index == 0 ||
              (0 < cmp_rec_and_tuple_prune(list_col_array +
                                            (list_index - 1)*num_columns,
                                           nparts, left_endpoint,
                                           include_endpoint)));

  /* Include the right endpoint if not already passed end of array. */
  if (!left_endpoint && include_endpoint && cmp == 0 &&
      list_index < part_info->num_list_values)
    list_index++;

  DBUG_RETURN(list_index);
}


/**
  Find the sub-array part_info->list_array that corresponds to given interval.

  @param part_info         Partitioning info (partitioning type must be LIST)
  @param left_endpoint     TRUE  - the interval is [a; +inf) or (a; +inf)
                           FALSE - the interval is (-inf; a] or (-inf; a)
  @param include_endpoint  TRUE iff the interval includes the endpoint

  This function finds the sub-array of part_info->list_array where values of
  list_array[idx].list_value are contained within the specifed interval.
  list_array is ordered by list_value, so
  1. For [a; +inf) or (a; +inf)-type intervals (left_endpoint==TRUE), the
     sought sub-array starts at some index idx and continues till array end.
     The function returns first number idx, such that
     list_array[idx].list_value is contained within the passed interval.

  2. For (-inf; a] or (-inf; a)-type intervals (left_endpoint==FALSE), the
     sought sub-array starts at array start and continues till some last
     index idx.
     The function returns first number idx, such that
     list_array[idx].list_value is NOT contained within the passed interval.
     If all array elements are contained, part_info->num_list_values is
     returned.

  @note The caller will call this function and then will run along the
  sub-array of list_array to collect partition ids. If the number of list
  values is significantly higher then number of partitions, this could be slow
  and we could invent some other approach. The "run over list array" part is
  already wrapped in a get_next()-like function.

  @return The index of corresponding sub-array of part_info->list_array.
*/

uint32 get_list_array_idx_for_endpoint_charset(partition_info *part_info,
                                               bool left_endpoint,
                                               bool include_endpoint)
{
  uint32 res;
  copy_to_part_field_buffers(part_info->part_field_array,
                             part_info->part_field_buffers,
                             part_info->restore_part_field_ptrs);
  res= get_list_array_idx_for_endpoint(part_info, left_endpoint,
                                       include_endpoint);
  restore_part_field_pointers(part_info->part_field_array,
                              part_info->restore_part_field_ptrs);
  return res;
}

uint32 get_list_array_idx_for_endpoint(partition_info *part_info,
                                       bool left_endpoint,
                                       bool include_endpoint)
{
  LIST_PART_ENTRY *list_array= part_info->list_array;
  uint list_index;
  uint min_list_index= 0, max_list_index= part_info->num_list_values - 1;
  longlong list_value;
  /* Get the partitioning function value for the endpoint */
  longlong part_func_value= 
    part_info->part_expr->val_int_endpoint(left_endpoint, &include_endpoint);
  bool unsigned_flag= part_info->part_expr->unsigned_flag;
  DBUG_ENTER("get_list_array_idx_for_endpoint");

  if (part_info->part_expr->null_value)
  {
    /*
      Special handling for MONOTONIC functions that can return NULL for
      values that are comparable. I.e.
      '2000-00-00' can be compared to '2000-01-01' but TO_DAYS('2000-00-00')
      returns NULL which cannot be compared used <, >, <=, >= etc.

      Otherwise, just return the the first index (lowest value).
    */
    enum_monotonicity_info monotonic;
    monotonic= part_info->part_expr->get_monotonicity_info();
    if (monotonic != MONOTONIC_INCREASING_NOT_NULL && 
        monotonic != MONOTONIC_STRICT_INCREASING_NOT_NULL)
    {
      /* F(col) can not return NULL, return index with lowest value */
      DBUG_RETURN(0);
    }
  }

  if (unsigned_flag)
    part_func_value-= 0x8000000000000000ULL;
  DBUG_ASSERT(part_info->num_list_values);
  do
  {
    list_index= (max_list_index + min_list_index) >> 1;
    list_value= list_array[list_index].list_value;
    if (list_value < part_func_value)
      min_list_index= list_index + 1;
    else if (list_value > part_func_value)
    {
      if (!list_index)
        goto notfound;
      max_list_index= list_index - 1;
    }
    else 
    {
      DBUG_RETURN(list_index + test(left_endpoint ^ include_endpoint));
    }
  } while (max_list_index >= min_list_index);
notfound:
  if (list_value < part_func_value)
    list_index++;
  DBUG_RETURN(list_index);
}


int get_partition_id_range_col(partition_info *part_info,
                               uint32 *part_id,
                               longlong *func_value)
{
  part_column_list_val *range_col_array= part_info->range_col_array;
  uint num_columns= part_info->part_field_list.elements;
  uint max_partition= part_info->num_parts - 1;
  uint min_part_id= 0;
  uint max_part_id= max_partition;
  uint loc_part_id;
  DBUG_ENTER("get_partition_id_range_col");

  while (max_part_id > min_part_id)
  {
    loc_part_id= (max_part_id + min_part_id + 1) >> 1;
    if (cmp_rec_and_tuple(range_col_array + loc_part_id*num_columns,
                          num_columns) >= 0)
      min_part_id= loc_part_id + 1;
    else
      max_part_id= loc_part_id - 1;
  }
  loc_part_id= max_part_id;
  if (loc_part_id != max_partition)
    if (cmp_rec_and_tuple(range_col_array + loc_part_id*num_columns,
                          num_columns) >= 0)
      loc_part_id++;
  *part_id= (uint32)loc_part_id;
  if (loc_part_id == max_partition &&
      (cmp_rec_and_tuple(range_col_array + loc_part_id*num_columns,
                         num_columns) >= 0))
    DBUG_RETURN(HA_ERR_NO_PARTITION_FOUND);

  DBUG_PRINT("exit",("partition: %d", *part_id));
  DBUG_RETURN(0);
}


int get_partition_id_range(partition_info *part_info,
                           uint32 *part_id,
                           longlong *func_value)
{
  longlong *range_array= part_info->range_int_array;
  uint max_partition= part_info->num_parts - 1;
  uint min_part_id= 0;
  uint max_part_id= max_partition;
  uint loc_part_id;
  longlong part_func_value;
  int error= part_val_int(part_info->part_expr, &part_func_value);
  bool unsigned_flag= part_info->part_expr->unsigned_flag;
  DBUG_ENTER("get_partition_id_range");

  if (error)
    DBUG_RETURN(HA_ERR_NO_PARTITION_FOUND);

  if (part_info->part_expr->null_value)
  {
    *part_id= 0;
    DBUG_RETURN(0);
  }
  *func_value= part_func_value;
  if (unsigned_flag)
    part_func_value-= 0x8000000000000000ULL;
  /* Search for the partition containing part_func_value */
  while (max_part_id > min_part_id)
  {
    loc_part_id= (max_part_id + min_part_id) / 2;
    if (range_array[loc_part_id] <= part_func_value)
      min_part_id= loc_part_id + 1;
    else
      max_part_id= loc_part_id;
  }
  loc_part_id= max_part_id;
  *part_id= (uint32)loc_part_id;
  if (loc_part_id == max_partition &&
      part_func_value >= range_array[loc_part_id] &&
      !part_info->defined_max_value)
    DBUG_RETURN(HA_ERR_NO_PARTITION_FOUND);

  DBUG_PRINT("exit",("partition: %d", *part_id));
  DBUG_RETURN(0);
}


/*
  Find the sub-array of part_info->range_int_array that covers given interval
 
  SYNOPSIS 
    get_partition_id_range_for_endpoint()
      part_info         Partitioning info (partitioning type must be RANGE)
      left_endpoint     TRUE  - the interval is [a; +inf) or (a; +inf)
                        FALSE - the interval is (-inf; a] or (-inf; a).
      include_endpoint  TRUE <=> the endpoint itself is included in the
                        interval

  DESCRIPTION
    This function finds the sub-array of part_info->range_int_array where the
    elements have non-empty intersections with the given interval.
 
    A range_int_array element at index idx represents the interval
      
      [range_int_array[idx-1], range_int_array[idx]),

    intervals are disjoint and ordered by their right bound, so
    
    1. For [a; +inf) or (a; +inf)-type intervals (left_endpoint==TRUE), the
       sought sub-array starts at some index idx and continues till array end.
       The function returns first number idx, such that the interval
       represented by range_int_array[idx] has non empty intersection with 
       the passed interval.
       
    2. For (-inf; a] or (-inf; a)-type intervals (left_endpoint==FALSE), the
       sought sub-array starts at array start and continues till some last
       index idx.
       The function returns first number idx, such that the interval
       represented by range_int_array[idx] has EMPTY intersection with the
       passed interval.
       If the interval represented by the last array element has non-empty 
       intersection with the passed interval, part_info->num_parts is
       returned.
       
  RETURN
    The edge of corresponding part_info->range_int_array sub-array.
*/

static uint32
get_partition_id_range_for_endpoint_charset(partition_info *part_info,
                                            bool left_endpoint,
                                            bool include_endpoint)
{
  uint32 res;
  copy_to_part_field_buffers(part_info->part_field_array,
                             part_info->part_field_buffers,
                             part_info->restore_part_field_ptrs);
  res= get_partition_id_range_for_endpoint(part_info, left_endpoint,
                                           include_endpoint);
  restore_part_field_pointers(part_info->part_field_array,
                              part_info->restore_part_field_ptrs);
  return res;
}

uint32 get_partition_id_range_for_endpoint(partition_info *part_info,
                                           bool left_endpoint,
                                           bool include_endpoint)
{
  longlong *range_array= part_info->range_int_array;
  longlong part_end_val;
  uint max_partition= part_info->num_parts - 1;
  uint min_part_id= 0, max_part_id= max_partition, loc_part_id;
  /* Get the partitioning function value for the endpoint */
  longlong part_func_value= 
    part_info->part_expr->val_int_endpoint(left_endpoint, &include_endpoint);

  bool unsigned_flag= part_info->part_expr->unsigned_flag;
  DBUG_ENTER("get_partition_id_range_for_endpoint");

  if (part_info->part_expr->null_value)
  {
    /*
      Special handling for MONOTONIC functions that can return NULL for
      values that are comparable. I.e.
      '2000-00-00' can be compared to '2000-01-01' but TO_DAYS('2000-00-00')
      returns NULL which cannot be compared used <, >, <=, >= etc.

      Otherwise, just return the first partition
      (may be included if not left endpoint)
    */
    enum_monotonicity_info monotonic;
    monotonic= part_info->part_expr->get_monotonicity_info();
    if (monotonic != MONOTONIC_INCREASING_NOT_NULL &&
        monotonic != MONOTONIC_STRICT_INCREASING_NOT_NULL)
    {
      /* F(col) can not return NULL, return partition with lowest value */
      if (!left_endpoint && include_endpoint)
        DBUG_RETURN(1);
      DBUG_RETURN(0);               

    }
  }

  if (unsigned_flag)
    part_func_value-= 0x8000000000000000ULL;
  if (left_endpoint && !include_endpoint)
    part_func_value++;

  /*
    Search for the partition containing part_func_value
    (including the right endpoint).
  */
  while (max_part_id > min_part_id)
  {
    loc_part_id= (max_part_id + min_part_id) / 2;
    if (range_array[loc_part_id] < part_func_value)
      min_part_id= loc_part_id + 1;
    else
      max_part_id= loc_part_id;
  }
  loc_part_id= max_part_id;

  /* Adjust for endpoints */
  part_end_val= range_array[loc_part_id];
  if (left_endpoint)
  {
    DBUG_ASSERT(part_func_value > part_end_val ?
                (loc_part_id == max_partition &&
                 !part_info->defined_max_value) :
                1);
    /*
      In case of PARTITION p VALUES LESS THAN MAXVALUE
      the maximum value is in the current (last) partition.
      If value is equal or greater than the endpoint,
      the range starts from the next partition.
    */
    if (part_func_value >= part_end_val &&
        (loc_part_id < max_partition || !part_info->defined_max_value))
      loc_part_id++;
  }
  else 
  {
    /* if 'WHERE <= X' and partition is LESS THAN (X) include next partition */
    if (include_endpoint && loc_part_id < max_partition &&
        part_func_value == part_end_val)
      loc_part_id++;

    /* Right endpoint, set end after correct partition */
    loc_part_id++;
  }
  DBUG_RETURN(loc_part_id);
}


int get_partition_id_hash_nosub(partition_info *part_info,
                                 uint32 *part_id,
                                 longlong *func_value)
{
  return get_part_id_hash(part_info->num_parts, part_info->part_expr,
                          part_id, func_value);
}


int get_partition_id_linear_hash_nosub(partition_info *part_info,
                                        uint32 *part_id,
                                        longlong *func_value)
{
  return get_part_id_linear_hash(part_info, part_info->num_parts,
                                 part_info->part_expr, part_id, func_value);
}


int get_partition_id_key_nosub(partition_info *part_info,
                                uint32 *part_id,
                                longlong *func_value)
{
  *part_id= get_part_id_key(part_info->part_field_array,
                            part_info->num_parts, func_value);
  return 0;
}


int get_partition_id_linear_key_nosub(partition_info *part_info,
                                      uint32 *part_id,
                                      longlong *func_value)
{
  *part_id= get_part_id_linear_key(part_info,
                                   part_info->part_field_array,
                                   part_info->num_parts, func_value);
  return 0;
}


int get_partition_id_with_sub(partition_info *part_info,
                              uint32 *part_id,
                              longlong *func_value)
{
  uint32 loc_part_id, sub_part_id;
  uint num_subparts;
  int error;
  DBUG_ENTER("get_partition_id_with_sub");

  if (unlikely((error= part_info->get_part_partition_id(part_info,
                                                        &loc_part_id,
                                                        func_value))))
  {
    DBUG_RETURN(error);
  }
  num_subparts= part_info->num_subparts;
  if (unlikely((error= part_info->get_subpartition_id(part_info,
                                                      &sub_part_id))))
  {
    DBUG_RETURN(error);
  } 
  *part_id= get_part_id_for_sub(loc_part_id, sub_part_id, num_subparts);
  DBUG_RETURN(0);
}


/*
  This function is used to calculate the subpartition id

  SYNOPSIS
    get_subpartition_id()
    part_info           A reference to the partition_info struct where all the
                        desired information is given

  RETURN VALUE
    part_id             The subpartition identity

  DESCRIPTION
    A routine used in some SELECT's when only partial knowledge of the
    partitions is known.
    
    It is actually 4 different variants of this function which are called
    through a function pointer.

    get_partition_id_hash_sub
    get_partition_id_key_sub
    get_partition_id_linear_hash_sub
    get_partition_id_linear_key_sub
*/

int get_partition_id_hash_sub(partition_info *part_info,
                              uint32 *part_id)
{
  longlong func_value;
  return get_part_id_hash(part_info->num_subparts, part_info->subpart_expr,
                          part_id, &func_value);
}


int get_partition_id_linear_hash_sub(partition_info *part_info,
                                     uint32 *part_id)
{
  longlong func_value;
  return get_part_id_linear_hash(part_info, part_info->num_subparts,
                                 part_info->subpart_expr, part_id,
                                 &func_value);
}


int get_partition_id_key_sub(partition_info *part_info,
                             uint32 *part_id)
{
  longlong func_value;
  *part_id= get_part_id_key(part_info->subpart_field_array,
                            part_info->num_subparts, &func_value);
  return FALSE;
}


int get_partition_id_linear_key_sub(partition_info *part_info,
                                       uint32 *part_id)
{
  longlong func_value;
  *part_id= get_part_id_linear_key(part_info,
                                   part_info->subpart_field_array,
                                   part_info->num_subparts, &func_value);
  return FALSE;
}


/*
  Set an indicator on all partition fields that are set by the key

  SYNOPSIS
    set_PF_fields_in_key()
    key_info                   Information about the index
    key_length                 Length of key

  RETURN VALUE
    TRUE                       Found partition field set by key
    FALSE                      No partition field set by key
*/

static bool set_PF_fields_in_key(KEY *key_info, uint key_length)
{
  KEY_PART_INFO *key_part;
  bool found_part_field= FALSE;
  DBUG_ENTER("set_PF_fields_in_key");

  for (key_part= key_info->key_part; (int)key_length > 0; key_part++)
  {
    if (key_part->null_bit)
      key_length--;
    if (key_part->type == HA_KEYTYPE_BIT)
    {
      if (((Field_bit*)key_part->field)->bit_len)
        key_length--;
    }
    if (key_part->key_part_flag & (HA_BLOB_PART + HA_VAR_LENGTH_PART))
    {
      key_length-= HA_KEY_BLOB_LENGTH;
    }
    if (key_length < key_part->length)
      break;
    key_length-= key_part->length;
    if (key_part->field->flags & FIELD_IN_PART_FUNC_FLAG)
    {
      found_part_field= TRUE;
      key_part->field->flags|= GET_FIXED_FIELDS_FLAG;
    }
  }
  DBUG_RETURN(found_part_field);
}


/*
  We have found that at least one partition field was set by a key, now
  check if a partition function has all its fields bound or not.

  SYNOPSIS
    check_part_func_bound()
    ptr                     Array of fields NULL terminated (partition fields)

  RETURN VALUE
    TRUE                    All fields in partition function are set
    FALSE                   Not all fields in partition function are set
*/

static bool check_part_func_bound(Field **ptr)
{
  bool result= TRUE;
  DBUG_ENTER("check_part_func_bound");

  for (; *ptr; ptr++)
  {
    if (!((*ptr)->flags & GET_FIXED_FIELDS_FLAG))
    {
      result= FALSE;
      break;
    }
  }
  DBUG_RETURN(result);
}


/*
  Get the id of the subpartitioning part by using the key buffer of the
  index scan.

  SYNOPSIS
    get_sub_part_id_from_key()
    table         The table object
    buf           A buffer that can be used to evaluate the partition function
    key_info      The index object
    key_spec      A key_range containing key and key length
    out:part_id   The returned partition id

  RETURN VALUES
    TRUE                    All fields in partition function are set
    FALSE                   Not all fields in partition function are set

  DESCRIPTION
    Use key buffer to set-up record in buf, move field pointers and
    get the partition identity and restore field pointers afterwards.
*/

static int get_sub_part_id_from_key(const TABLE *table,uchar *buf,
                                    KEY *key_info,
                                    const key_range *key_spec,
                                    uint32 *part_id)
{
  uchar *rec0= table->record[0];
  partition_info *part_info= table->part_info;
  int res;
  DBUG_ENTER("get_sub_part_id_from_key");

  key_restore(buf, (uchar*)key_spec->key, key_info, key_spec->length);
  if (likely(rec0 == buf))
  {
    res= part_info->get_subpartition_id(part_info, part_id);
  }
  else
  {
    Field **part_field_array= part_info->subpart_field_array;
    set_field_ptr(part_field_array, buf, rec0);
    res= part_info->get_subpartition_id(part_info, part_id);
    set_field_ptr(part_field_array, rec0, buf);
  }
  DBUG_RETURN(res);
}

/*
  Get the id of the partitioning part by using the key buffer of the
  index scan.

  SYNOPSIS
    get_part_id_from_key()
    table         The table object
    buf           A buffer that can be used to evaluate the partition function
    key_info      The index object
    key_spec      A key_range containing key and key length
    out:part_id   Partition to use

  RETURN VALUES
    TRUE          Partition to use not found
    FALSE         Ok, part_id indicates partition to use

  DESCRIPTION
    Use key buffer to set-up record in buf, move field pointers and
    get the partition identity and restore field pointers afterwards.
*/

bool get_part_id_from_key(const TABLE *table, uchar *buf, KEY *key_info,
                          const key_range *key_spec, uint32 *part_id)
{
  bool result;
  uchar *rec0= table->record[0];
  partition_info *part_info= table->part_info;
  longlong func_value;
  DBUG_ENTER("get_part_id_from_key");

  key_restore(buf, (uchar*)key_spec->key, key_info, key_spec->length);
  if (likely(rec0 == buf))
  {
    result= part_info->get_part_partition_id(part_info, part_id,
                                             &func_value);
  }
  else
  {
    Field **part_field_array= part_info->part_field_array;
    set_field_ptr(part_field_array, buf, rec0);
    result= part_info->get_part_partition_id(part_info, part_id,
                                             &func_value);
    set_field_ptr(part_field_array, rec0, buf);
  }
  DBUG_RETURN(result);
}

/*
  Get the partitioning id of the full PF by using the key buffer of the
  index scan.

  SYNOPSIS
    get_full_part_id_from_key()
    table         The table object
    buf           A buffer that is used to evaluate the partition function
    key_info      The index object
    key_spec      A key_range containing key and key length
    out:part_spec A partition id containing start part and end part

  RETURN VALUES
    part_spec
    No partitions to scan is indicated by end_part > start_part when returning

  DESCRIPTION
    Use key buffer to set-up record in buf, move field pointers if needed and
    get the partition identity and restore field pointers afterwards.
*/

void get_full_part_id_from_key(const TABLE *table, uchar *buf,
                               KEY *key_info,
                               const key_range *key_spec,
                               part_id_range *part_spec)
{
  bool result;
  partition_info *part_info= table->part_info;
  uchar *rec0= table->record[0];
  longlong func_value;
  DBUG_ENTER("get_full_part_id_from_key");

  key_restore(buf, (uchar*)key_spec->key, key_info, key_spec->length);
  if (likely(rec0 == buf))
  {
    result= part_info->get_partition_id(part_info, &part_spec->start_part,
                                        &func_value);
  }
  else
  {
    Field **part_field_array= part_info->full_part_field_array;
    set_field_ptr(part_field_array, buf, rec0);
    result= part_info->get_partition_id(part_info, &part_spec->start_part,
                                        &func_value);
    set_field_ptr(part_field_array, rec0, buf);
  }
  part_spec->end_part= part_spec->start_part;
  if (unlikely(result))
    part_spec->start_part++;
  DBUG_VOID_RETURN;
}

/*
  Prune the set of partitions to use in query 

  SYNOPSIS
    prune_partition_set()
    table         The table object
    out:part_spec Contains start part, end part 

  DESCRIPTION
    This function is called to prune the range of partitions to scan by
    checking the used_partitions bitmap.
    If start_part > end_part at return it means no partition needs to be
    scanned. If start_part == end_part it always means a single partition
    needs to be scanned.

  RETURN VALUE
    part_spec
*/
void prune_partition_set(const TABLE *table, part_id_range *part_spec)
{
  int last_partition= -1;
  uint i;
  partition_info *part_info= table->part_info;

  DBUG_ENTER("prune_partition_set");
  for (i= part_spec->start_part; i <= part_spec->end_part; i++)
  {
    if (bitmap_is_set(&(part_info->used_partitions), i))
    {
      DBUG_PRINT("info", ("Partition %d is set", i));
      if (last_partition == -1)
        /* First partition found in set and pruned bitmap */
        part_spec->start_part= i;
      last_partition= i;
    }
  }
  if (last_partition == -1)
    /* No partition found in pruned bitmap */
    part_spec->start_part= part_spec->end_part + 1;  
  else //if (last_partition != -1)
    part_spec->end_part= last_partition;

  DBUG_VOID_RETURN;
}

/*
  Get the set of partitions to use in query.

  SYNOPSIS
    get_partition_set()
    table         The table object
    buf           A buffer that can be used to evaluate the partition function
    index         The index of the key used, if MAX_KEY no index used
    key_spec      A key_range containing key and key length
    out:part_spec Contains start part, end part and indicator if bitmap is
                  used for which partitions to scan

  DESCRIPTION
    This function is called to discover which partitions to use in an index
    scan or a full table scan.
    It returns a range of partitions to scan. If there are holes in this
    range with partitions that are not needed to scan a bit array is used
    to signal which partitions to use and which not to use.
    If start_part > end_part at return it means no partition needs to be
    scanned. If start_part == end_part it always means a single partition
    needs to be scanned.

  RETURN VALUE
    part_spec
*/
void get_partition_set(const TABLE *table, uchar *buf, const uint index,
                       const key_range *key_spec, part_id_range *part_spec)
{
  partition_info *part_info= table->part_info;
  uint num_parts= part_info->get_tot_partitions();
  uint i, part_id;
  uint sub_part= num_parts;
  uint32 part_part= num_parts;
  KEY *key_info= NULL;
  bool found_part_field= FALSE;
  DBUG_ENTER("get_partition_set");

  part_spec->start_part= 0;
  part_spec->end_part= num_parts - 1;
  if ((index < MAX_KEY) && 
       key_spec && key_spec->flag == (uint)HA_READ_KEY_EXACT &&
       part_info->some_fields_in_PF.is_set(index))
  {
    key_info= table->key_info+index;
    /*
      The index can potentially provide at least one PF-field (field in the
      partition function). Thus it is interesting to continue our probe.
    */
    if (key_spec->length == key_info->key_length)
    {
      /*
        The entire key is set so we can check whether we can immediately
        derive either the complete PF or if we can derive either
        the top PF or the subpartitioning PF. This can be established by
        checking precalculated bits on each index.
      */
      if (part_info->all_fields_in_PF.is_set(index))
      {
        /*
          We can derive the exact partition to use, no more than this one
          is needed.
        */
        get_full_part_id_from_key(table,buf,key_info,key_spec,part_spec);
        /*
          Check if range can be adjusted by looking in used_partitions
        */
        prune_partition_set(table, part_spec);
        DBUG_VOID_RETURN;
      }
      else if (part_info->is_sub_partitioned())
      {
        if (part_info->all_fields_in_SPF.is_set(index))
        {
          if (get_sub_part_id_from_key(table, buf, key_info, key_spec, &sub_part))
          {
            part_spec->start_part= num_parts;
            DBUG_VOID_RETURN;
          }
        }
        else if (part_info->all_fields_in_PPF.is_set(index))
        {
          if (get_part_id_from_key(table,buf,key_info,
                                   key_spec,(uint32*)&part_part))
          {
            /*
              The value of the RANGE or LIST partitioning was outside of
              allowed values. Thus it is certain that the result of this
              scan will be empty.
            */
            part_spec->start_part= num_parts;
            DBUG_VOID_RETURN;
          }
        }
      }
    }
    else
    {
      /*
        Set an indicator on all partition fields that are bound.
        If at least one PF-field was bound it pays off to check whether
        the PF or PPF or SPF has been bound.
        (PF = Partition Function, SPF = Subpartition Function and
         PPF = Partition Function part of subpartitioning)
      */
      if ((found_part_field= set_PF_fields_in_key(key_info,
                                                  key_spec->length)))
      {
        if (check_part_func_bound(part_info->full_part_field_array))
        {
          /*
            We were able to bind all fields in the partition function even
            by using only a part of the key. Calculate the partition to use.
          */
          get_full_part_id_from_key(table,buf,key_info,key_spec,part_spec);
          clear_indicator_in_key_fields(key_info);
          /*
            Check if range can be adjusted by looking in used_partitions
          */
          prune_partition_set(table, part_spec);
          DBUG_VOID_RETURN; 
        }
        else if (part_info->is_sub_partitioned())
        {
          if (check_part_func_bound(part_info->subpart_field_array))
          {
            if (get_sub_part_id_from_key(table, buf, key_info, key_spec, &sub_part))
            {
              part_spec->start_part= num_parts;
              clear_indicator_in_key_fields(key_info);
              DBUG_VOID_RETURN;
            }
          }
          else if (check_part_func_bound(part_info->part_field_array))
          {
            if (get_part_id_from_key(table,buf,key_info,key_spec,&part_part))
            {
              part_spec->start_part= num_parts;
              clear_indicator_in_key_fields(key_info);
              DBUG_VOID_RETURN;
            }
          }
        }
      }
    }
  }
  {
    /*
      The next step is to analyse the table condition to see whether any
      information about which partitions to scan can be derived from there.
      Currently not implemented.
    */
  }
  /*
    If we come here we have found a range of sorts we have either discovered
    nothing or we have discovered a range of partitions with possible holes
    in it. We need a bitvector to further the work here.
  */
  if (!(part_part == num_parts && sub_part == num_parts))
  {
    /*
      We can only arrive here if we are using subpartitioning.
    */
    if (part_part != num_parts)
    {
      /*
        We know the top partition and need to scan all underlying
        subpartitions. This is a range without holes.
      */
      DBUG_ASSERT(sub_part == num_parts);
      part_spec->start_part= part_part * part_info->num_subparts;
      part_spec->end_part= part_spec->start_part+part_info->num_subparts - 1;
    }
    else
    {
      DBUG_ASSERT(sub_part != num_parts);
      part_spec->start_part= sub_part;
      part_spec->end_part=sub_part+
                           (part_info->num_subparts*(part_info->num_parts-1));
      for (i= 0, part_id= sub_part; i < part_info->num_parts;
           i++, part_id+= part_info->num_subparts)
        ; //Set bit part_id in bit array
    }
  }
  if (found_part_field)
    clear_indicator_in_key_fields(key_info);
  /*
    Check if range can be adjusted by looking in used_partitions
  */
  prune_partition_set(table, part_spec);
  DBUG_VOID_RETURN;
}

/*
   If the table is partitioned we will read the partition info into the
   .frm file here.
   -------------------------------
   |  Fileinfo     64 bytes      |
   -------------------------------
   | Formnames     7 bytes       |
   -------------------------------
   | Not used    4021 bytes      |
   -------------------------------
   | Keyinfo + record            |
   -------------------------------
   | Padded to next multiple     |
   | of IO_SIZE                  |
   -------------------------------
   | Forminfo     288 bytes      |
   -------------------------------
   | Screen buffer, to make      |
   |field names readable        |
   -------------------------------
   | Packed field info           |
   |17 + 1 + strlen(field_name) |
   | + 1 end of file character   |
   -------------------------------
   | Partition info              |
   -------------------------------
   We provide the length of partition length in Fileinfo[55-58].

   Read the partition syntax from the frm file and parse it to get the
   data structures of the partitioning.

   SYNOPSIS
     mysql_unpack_partition()
     thd                           Thread object
     part_buf                      Partition info from frm file
     part_info_len                 Length of partition syntax
     table                         Table object of partitioned table
     create_table_ind              Is it called from CREATE TABLE
     default_db_type               What is the default engine of the table
     work_part_info_used           Flag is raised if we don't create new
                                   part_info, but used thd->work_part_info

   RETURN VALUE
     TRUE                          Error
     FALSE                         Sucess

   DESCRIPTION
     Read the partition syntax from the current position in the frm file.
     Initiate a LEX object, save the list of item tree objects to free after
     the query is done. Set-up partition info object such that parser knows
     it is called from internally. Call parser to create data structures
     (best possible recreation of item trees and so forth since there is no
     serialisation of these objects other than in parseable text format).
     We need to save the text of the partition functions since it is not
     possible to retrace this given an item tree.
*/

bool mysql_unpack_partition(THD *thd,
                            char *part_buf, uint part_info_len,
                            TABLE* table, bool is_create_table_ind,
                            handlerton *default_db_type,
                            bool *work_part_info_used)
{
  bool result= TRUE;
  partition_info *part_info;
  CHARSET_INFO *old_character_set_client= thd->variables.character_set_client;
  LEX *old_lex= thd->lex;
  LEX lex;
  DBUG_ENTER("mysql_unpack_partition");

  thd->variables.character_set_client= system_charset_info;

  Parser_state parser_state;
  if (parser_state.init(thd, part_buf, part_info_len))
    goto end;

  if (init_lex_with_single_table(thd, table, &lex))
    goto end;

  /*
    All Items created is put into a free list on the THD object. This list
    is used to free all Item objects after completing a query. We don't
    want that to happen with the Item tree created as part of the partition
    info. This should be attached to the table object and remain so until
    the table object is released.
    Thus we move away the current list temporarily and start a new list that
    we then save in the partition info structure.
  */
  *work_part_info_used= FALSE;
  lex.part_info= new partition_info();/* Indicates MYSQLparse from this place */
  if (!lex.part_info)
  {
    mem_alloc_error(sizeof(partition_info));
    goto end;
  }
  part_info= lex.part_info;
  DBUG_PRINT("info", ("Parse: %s", part_buf));
  if (parse_sql(thd, & parser_state, NULL) ||
      part_info->fix_parser_data(thd))
  {
    thd->free_items();
    goto end;
  }
  /*
    The parsed syntax residing in the frm file can still contain defaults.
    The reason is that the frm file is sometimes saved outside of this
    MySQL Server and used in backup and restore of clusters or partitioned
    tables. It is not certain that the restore will restore exactly the
    same default partitioning.
    
    The easiest manner of handling this is to simply continue using the
    part_info we already built up during mysql_create_table if we are
    in the process of creating a table. If the table already exists we
    need to discover the number of partitions for the default parts. Since
    the handler object hasn't been created here yet we need to postpone this
    to the fix_partition_func method.
  */

  DBUG_PRINT("info", ("Successful parse"));
  DBUG_PRINT("info", ("default engine = %s, default_db_type = %s",
             ha_resolve_storage_engine_name(part_info->default_engine_type),
             ha_resolve_storage_engine_name(default_db_type)));
  if (is_create_table_ind && old_lex->sql_command == SQLCOM_CREATE_TABLE)
  {
    /*
      When we come here we are doing a create table. In this case we
      have already done some preparatory work on the old part_info
      object. We don't really need this new partition_info object.
      Thus we go back to the old partition info object.
      We need to free any memory objects allocated on item_free_list
      by the parser since we are keeping the old info from the first
      parser call in CREATE TABLE.

      This table object can not be used any more. However, since
      this is CREATE TABLE, we know that it will be destroyed by the
      caller, and rely on that.
    */
    thd->free_items();
    part_info= thd->work_part_info;
    *work_part_info_used= true;
  }
  table->part_info= part_info;
  table->file->set_part_info(part_info);
  if (!part_info->default_engine_type)
    part_info->default_engine_type= default_db_type;
  DBUG_ASSERT(part_info->default_engine_type == default_db_type);
  DBUG_ASSERT(part_info->default_engine_type->db_type != DB_TYPE_UNKNOWN);
  DBUG_ASSERT(part_info->default_engine_type != partition_hton);

  {
  /*
    This code part allocates memory for the serialised item information for
    the partition functions. In most cases this is not needed but if the
    table is used for SHOW CREATE TABLES or ALTER TABLE that modifies
    partition information it is needed and the info is lost if we don't
    save it here so unfortunately we have to do it here even if in most
    cases it is not needed. This is a consequence of that item trees are
    not serialisable.
  */
    uint part_func_len= part_info->part_func_len;
    uint subpart_func_len= part_info->subpart_func_len; 
    char *part_func_string= NULL;
    char *subpart_func_string= NULL;
    if ((part_func_len &&
         !((part_func_string= (char*) thd->alloc(part_func_len)))) ||
        (subpart_func_len &&
         !((subpart_func_string= (char*) thd->alloc(subpart_func_len)))))
    {
      mem_alloc_error(part_func_len);
      thd->free_items();
      goto end;
    }
    if (part_func_len)
      memcpy(part_func_string, part_info->part_func_string, part_func_len);
    if (subpart_func_len)
      memcpy(subpart_func_string, part_info->subpart_func_string,
             subpart_func_len);
    part_info->part_func_string= part_func_string;
    part_info->subpart_func_string= subpart_func_string;
  }

  result= FALSE;
end:
  end_lex_with_single_table(thd, table, old_lex);
  thd->variables.character_set_client= old_character_set_client;
  DBUG_RETURN(result);
}


/*
  Set engine type on all partition element objects
  SYNOPSIS
    set_engine_all_partitions()
    part_info                  Partition info
    engine_type                Handlerton reference of engine
  RETURN VALUES
    NONE
*/

static
void
set_engine_all_partitions(partition_info *part_info,
                          handlerton *engine_type)
{
  uint i= 0;
  List_iterator<partition_element> part_it(part_info->partitions);
  do
  {
    partition_element *part_elem= part_it++;

    part_elem->engine_type= engine_type;
    if (part_info->is_sub_partitioned())
    {
      List_iterator<partition_element> sub_it(part_elem->subpartitions);
      uint j= 0;

      do
      {
        partition_element *sub_elem= sub_it++;

        sub_elem->engine_type= engine_type;
      } while (++j < part_info->num_subparts);
    }
  } while (++i < part_info->num_parts);
}


/**
  Support routine to handle the successful cases for partition management.

  @param thd               Thread object
  @param copied            Number of records copied
  @param deleted           Number of records deleted
  @param table_list        Table list with the one table in it

  @return Operation status
    @retval FALSE          Success
    @retval TRUE           Failure
*/

static int fast_end_partition(THD *thd, ulonglong copied,
                              ulonglong deleted,
                              TABLE_LIST *table_list)
{
  char tmp_name[80];
  DBUG_ENTER("fast_end_partition");

  thd->proc_info="end";

  query_cache_invalidate3(thd, table_list, 0);

  my_snprintf(tmp_name, sizeof(tmp_name), ER(ER_INSERT_INFO),
              (ulong) (copied + deleted),
              (ulong) deleted,
              (ulong) 0);
  my_ok(thd, (ha_rows) (copied+deleted),0L, tmp_name);
  DBUG_RETURN(FALSE);
}


/*
  We need to check if engine used by all partitions can handle
  partitioning natively.

  SYNOPSIS
    check_native_partitioned()
    create_info            Create info in CREATE TABLE
    out:ret_val            Return value
    part_info              Partition info
    thd                    Thread object

  RETURN VALUES
  Value returned in bool ret_value
    TRUE                   Native partitioning supported by engine
    FALSE                  Need to use partition handler

  Return value from function
    TRUE                   Error
    FALSE                  Success
*/

static bool check_native_partitioned(HA_CREATE_INFO *create_info,bool *ret_val,
                                     partition_info *part_info, THD *thd)
{
  bool table_engine_set;
  handlerton *engine_type= part_info->default_engine_type;
  handlerton *old_engine_type= engine_type;
  DBUG_ENTER("check_native_partitioned");

  if (create_info->used_fields & HA_CREATE_USED_ENGINE)
  {
    table_engine_set= TRUE;
    engine_type= create_info->db_type;
  }
  else
  {
    table_engine_set= FALSE;
    if (thd->lex->sql_command != SQLCOM_CREATE_TABLE)
    {
      table_engine_set= TRUE;
      DBUG_ASSERT(engine_type && engine_type != partition_hton);
    }
  }
  DBUG_PRINT("info", ("engine_type = %s, table_engine_set = %u",
                       ha_resolve_storage_engine_name(engine_type),
                       table_engine_set));
  if (part_info->check_engine_mix(engine_type, table_engine_set))
    goto error;

  /*
    All engines are of the same type. Check if this engine supports
    native partitioning.
  */

  if (!engine_type)
    engine_type= old_engine_type;
  DBUG_PRINT("info", ("engine_type = %s",
              ha_resolve_storage_engine_name(engine_type)));
  if (engine_type->partition_flags &&
      (engine_type->partition_flags() & HA_CAN_PARTITION))
  {
    create_info->db_type= engine_type;
    DBUG_PRINT("info", ("Changed to native partitioning"));
    *ret_val= TRUE;
  }
  DBUG_RETURN(FALSE);
error:
  /*
    Mixed engines not yet supported but when supported it will need
    the partition handler
  */
  my_error(ER_MIX_HANDLER_ERROR, MYF(0));
  *ret_val= FALSE;
  DBUG_RETURN(TRUE);
}


/**
  Sets which partitions to be used in the command.

  @param alter_info     Alter_info pointer holding partition names and flags.
  @param tab_part_info  partition_info holding all partitions.
  @param part_state     Which state to set for the named partitions.

  @return Operation status
    @retval false  Success
    @retval true   Failure
*/

bool set_part_state(Alter_info *alter_info, partition_info *tab_part_info,
                    enum partition_state part_state)
{
  uint part_count= 0;
  uint num_parts_found= 0;
  List_iterator<partition_element> part_it(tab_part_info->partitions);

  do
  {
    partition_element *part_elem= part_it++;
    if ((alter_info->flags & ALTER_ALL_PARTITION) ||
         (is_name_in_list(part_elem->partition_name,
          alter_info->partition_names)))
    {
      /*
        Mark the partition.
        I.e mark the partition as a partition to be "changed" by
        analyzing/optimizing/rebuilding/checking/repairing/...
      */
      num_parts_found++;
      part_elem->part_state= part_state;
      DBUG_PRINT("info", ("Setting part_state to %u for partition %s",
                          part_state, part_elem->partition_name));
    }
    else
      part_elem->part_state= PART_NORMAL;
  } while (++part_count < tab_part_info->num_parts);

  if (num_parts_found != alter_info->partition_names.elements &&
      !(alter_info->flags & ALTER_ALL_PARTITION))
  {
    /* Not all given partitions found, revert and return failure */
    part_it.rewind();
    part_count= 0;
    do
    {
      partition_element *part_elem= part_it++;
      part_elem->part_state= PART_NORMAL;
    } while (++part_count < tab_part_info->num_parts);
    return true;
  }
  return false;
}


/**
  Prepare for ALTER TABLE of partition structure

  @param[in] thd                 Thread object
  @param[in] table               Table object
  @param[in,out] alter_info      Alter information
  @param[in,out] create_info     Create info for CREATE TABLE
  @param[in] old_db_type         Old engine type
  @param[out] partition_changed  Boolean indicating whether partition changed
  @param[out] fast_alter_table   Internal temporary table allowing fast
                                 partition change or NULL if not possible

  @return Operation status
    @retval TRUE                 Error
    @retval FALSE                Success

  @note 
    This method handles all preparations for ALTER TABLE for partitioned
    tables.
    We need to handle both partition management command such as Add Partition
    and others here as well as an ALTER TABLE that completely changes the
    partitioning and yet others that don't change anything at all. We start
    by checking the partition management variants and then check the general
    change patterns.
*/

uint prep_alter_part_table(THD *thd, TABLE *table, Alter_info *alter_info,
                           HA_CREATE_INFO *create_info,
                           handlerton *old_db_type,
                           bool *partition_changed,
                           char *db,
                           const char *table_name,
                           const char *path,
                           TABLE **fast_alter_table)
{
  TABLE *new_table= NULL;
  DBUG_ENTER("prep_alter_part_table");

  /* Foreign keys on partitioned tables are not supported, waits for WL#148 */
  if (table->part_info && (alter_info->flags & ALTER_FOREIGN_KEY))
  {
    my_error(ER_FOREIGN_KEY_ON_PARTITIONED, MYF(0));
    DBUG_RETURN(TRUE);
  }

  thd->work_part_info= thd->lex->part_info;

  if (thd->work_part_info &&
      !(thd->work_part_info= thd->work_part_info->get_clone()))
    DBUG_RETURN(TRUE);

  /* ALTER_ADMIN_PARTITION is handled in mysql_admin_table */
  DBUG_ASSERT(!(alter_info->flags & ALTER_ADMIN_PARTITION));

  if (alter_info->flags &
      (ALTER_ADD_PARTITION | ALTER_DROP_PARTITION |
       ALTER_COALESCE_PARTITION | ALTER_REORGANIZE_PARTITION |
       ALTER_TABLE_REORG | ALTER_REBUILD_PARTITION))
  {
    partition_info *tab_part_info;
    partition_info *alt_part_info= thd->work_part_info;
    uint flags= 0;
    bool is_last_partition_reorged= FALSE;
    part_elem_value *tab_max_elem_val= NULL;
    part_elem_value *alt_max_elem_val= NULL;
    longlong tab_max_range= 0, alt_max_range= 0;

    if (!table->part_info)
    {
      my_error(ER_PARTITION_MGMT_ON_NONPARTITIONED, MYF(0));
      DBUG_RETURN(TRUE);
    }

    /*
      Open our intermediate table, we will operate on a temporary instance
      of the original table, to be able to skip copying all partitions.
      Open it as a copy of the original table, and modify its partition_info
      object to allow fast_alter_partition_table to perform the changes.
    */
    DBUG_ASSERT(thd->mdl_context.is_lock_owner(MDL_key::TABLE, db, table_name,
                                               MDL_INTENTION_EXCLUSIVE));
    new_table= open_table_uncached(thd, path, db, table_name, 0);
    if (!new_table)
      DBUG_RETURN(TRUE);

    /*
      This table may be used for copy rows between partitions
      and also read/write columns when fixing the partition_info struct.
    */
    new_table->use_all_columns();
 
    tab_part_info= new_table->part_info;

    if (alter_info->flags & ALTER_TABLE_REORG)
    {
      uint new_part_no, curr_part_no;
      if (tab_part_info->part_type != HASH_PARTITION ||
          tab_part_info->use_default_num_partitions)
      {
        my_error(ER_REORG_NO_PARAM_ERROR, MYF(0));
        goto err;
      }
      new_part_no= new_table->file->get_default_no_partitions(create_info);
      curr_part_no= tab_part_info->num_parts;
      if (new_part_no == curr_part_no)
      {
        /*
          No change is needed, we will have the same number of partitions
          after the change as before. Thus we can reply ok immediately
          without any changes at all.
        */
        *fast_alter_table= new_table;
        thd->work_part_info= tab_part_info;
        DBUG_RETURN(FALSE);
      }
      else if (new_part_no > curr_part_no)
      {
        /*
          We will add more partitions, we use the ADD PARTITION without
          setting the flag for no default number of partitions
        */
        alter_info->flags|= ALTER_ADD_PARTITION;
        thd->work_part_info->num_parts= new_part_no - curr_part_no;
      }
      else
      {
        /*
          We will remove hash partitions, we use the COALESCE PARTITION
          without setting the flag for no default number of partitions
        */
        alter_info->flags|= ALTER_COALESCE_PARTITION;
        alter_info->num_parts= curr_part_no - new_part_no;
      }
    }
    if (!(flags= new_table->file->alter_table_flags(alter_info->flags)))
    {
      my_error(ER_PARTITION_FUNCTION_FAILURE, MYF(0));
      goto err;
    }
    if ((flags & (HA_FAST_CHANGE_PARTITION | HA_PARTITION_ONE_PHASE)) != 0)
      *fast_alter_table= new_table;
    DBUG_PRINT("info", ("*fast_alter_table: %p  flags: 0x%x",
                        *fast_alter_table, flags));
    if ((alter_info->flags & ALTER_ADD_PARTITION) ||
         (alter_info->flags & ALTER_REORGANIZE_PARTITION))
    {
      if (thd->work_part_info->part_type != tab_part_info->part_type)
      {
        if (thd->work_part_info->part_type == NOT_A_PARTITION)
        {
          if (tab_part_info->part_type == RANGE_PARTITION)
          {
            my_error(ER_PARTITIONS_MUST_BE_DEFINED_ERROR, MYF(0), "RANGE");
            goto err;
          }
          else if (tab_part_info->part_type == LIST_PARTITION)
          {
            my_error(ER_PARTITIONS_MUST_BE_DEFINED_ERROR, MYF(0), "LIST");
            goto err;
          }
          /*
            Hash partitions can be altered without parser finds out about
            that it is HASH partitioned. So no error here.
          */
        }
        else
        {
          if (thd->work_part_info->part_type == RANGE_PARTITION)
          {
            my_error(ER_PARTITION_WRONG_VALUES_ERROR, MYF(0),
                     "RANGE", "LESS THAN");
          }
          else if (thd->work_part_info->part_type == LIST_PARTITION)
          {
            DBUG_ASSERT(thd->work_part_info->part_type == LIST_PARTITION);
            my_error(ER_PARTITION_WRONG_VALUES_ERROR, MYF(0),
                     "LIST", "IN");
          }
          else if (tab_part_info->part_type == RANGE_PARTITION)
          {
            my_error(ER_PARTITION_REQUIRES_VALUES_ERROR, MYF(0),
                     "RANGE", "LESS THAN");
          }
          else
          {
            DBUG_ASSERT(tab_part_info->part_type == LIST_PARTITION);
            my_error(ER_PARTITION_REQUIRES_VALUES_ERROR, MYF(0),
                     "LIST", "IN");
          }
          goto err;
        }
      }
      if ((tab_part_info->column_list &&
          alt_part_info->num_columns != tab_part_info->num_columns) ||
          (!tab_part_info->column_list &&
            (tab_part_info->part_type == RANGE_PARTITION ||
             tab_part_info->part_type == LIST_PARTITION) &&
            alt_part_info->num_columns != 1U) ||
          (!tab_part_info->column_list &&
            tab_part_info->part_type == HASH_PARTITION &&
            alt_part_info->num_columns != 0))
      {
        my_error(ER_PARTITION_COLUMN_LIST_ERROR, MYF(0));
        goto err;
      }
      alt_part_info->column_list= tab_part_info->column_list;
      if (alt_part_info->fix_parser_data(thd))
      {
        goto err;
      }
    }
    if (alter_info->flags & ALTER_ADD_PARTITION)
    {
      /*
        We start by moving the new partitions to the list of temporary
        partitions. We will then check that the new partitions fit in the
        partitioning scheme as currently set-up.
        Partitions are always added at the end in ADD PARTITION.
      */
      uint num_new_partitions= alt_part_info->num_parts;
      uint num_orig_partitions= tab_part_info->num_parts;
      uint check_total_partitions= num_new_partitions + num_orig_partitions;
      uint new_total_partitions= check_total_partitions;
      /*
        We allow quite a lot of values to be supplied by defaults, however we
        must know the number of new partitions in this case.
      */
      if (thd->lex->no_write_to_binlog &&
          tab_part_info->part_type != HASH_PARTITION)
      {
        my_error(ER_NO_BINLOG_ERROR, MYF(0));
        goto err;
      }
      if (tab_part_info->defined_max_value)
      {
        my_error(ER_PARTITION_MAXVALUE_ERROR, MYF(0));
        goto err;
      }
      if (num_new_partitions == 0)
      {
        my_error(ER_ADD_PARTITION_NO_NEW_PARTITION, MYF(0));
        goto err;
      }
      if (tab_part_info->is_sub_partitioned())
      {
        if (alt_part_info->num_subparts == 0)
          alt_part_info->num_subparts= tab_part_info->num_subparts;
        else if (alt_part_info->num_subparts != tab_part_info->num_subparts)
        {
          my_error(ER_ADD_PARTITION_SUBPART_ERROR, MYF(0));
          goto err;
        }
        check_total_partitions= new_total_partitions*
                                alt_part_info->num_subparts;
      }
      if (check_total_partitions > MAX_PARTITIONS)
      {
        my_error(ER_TOO_MANY_PARTITIONS_ERROR, MYF(0));
        goto err;
      }
      alt_part_info->part_type= tab_part_info->part_type;
      alt_part_info->subpart_type= tab_part_info->subpart_type;
      if (alt_part_info->set_up_defaults_for_partitioning(new_table->file,
                                                    ULL(0), 
                                                    tab_part_info->num_parts))
      {
        goto err;
      }
/*
Handling of on-line cases:

ADD PARTITION for RANGE/LIST PARTITIONING:
------------------------------------------
For range and list partitions add partition is simply adding a
new empty partition to the table. If the handler support this we
will use the simple method of doing this. The figure below shows
an example of this and the states involved in making this change.
            
Existing partitions                                     New added partitions
------       ------        ------        ------      |  ------    ------
|    |       |    |        |    |        |    |      |  |    |    |    |
| p0 |       | p1 |        | p2 |        | p3 |      |  | p4 |    | p5 |
------       ------        ------        ------      |  ------    ------
PART_NORMAL  PART_NORMAL   PART_NORMAL   PART_NORMAL    PART_TO_BE_ADDED*2
PART_NORMAL  PART_NORMAL   PART_NORMAL   PART_NORMAL    PART_IS_ADDED*2

The first line is the states before adding the new partitions and the 
second line is after the new partitions are added. All the partitions are
in the partitions list, no partitions are placed in the temp_partitions
list.

ADD PARTITION for HASH PARTITIONING
-----------------------------------
This little figure tries to show the various partitions involved when
adding two new partitions to a linear hash based partitioned table with
four partitions to start with, which lists are used and the states they
pass through. Adding partitions to a normal hash based is similar except
that it is always all the existing partitions that are reorganised not
only a subset of them.

Existing partitions                                     New added partitions
------       ------        ------        ------      |  ------    ------
|    |       |    |        |    |        |    |      |  |    |    |    |
| p0 |       | p1 |        | p2 |        | p3 |      |  | p4 |    | p5 |
------       ------        ------        ------      |  ------    ------
PART_CHANGED PART_CHANGED  PART_NORMAL   PART_NORMAL    PART_TO_BE_ADDED
PART_IS_CHANGED*2          PART_NORMAL   PART_NORMAL    PART_IS_ADDED
PART_NORMAL  PART_NORMAL   PART_NORMAL   PART_NORMAL    PART_IS_ADDED

Reorganised existing partitions
------      ------
|    |      |    |
| p0'|      | p1'|
------      ------

p0 - p5 will be in the partitions list of partitions.
p0' and p1' will actually not exist as separate objects, there presence can
be deduced from the state of the partition and also the names of those
partitions can be deduced this way.

After adding the partitions and copying the partition data to p0', p1',
p4 and p5 from p0 and p1 the states change to adapt for the new situation
where p0 and p1 is dropped and replaced by p0' and p1' and the new p4 and
p5 are in the table again.

The first line above shows the states of the partitions before we start
adding and copying partitions, the second after completing the adding
and copying and finally the third line after also dropping the partitions
that are reorganised.
*/
      if (*fast_alter_table &&
          tab_part_info->part_type == HASH_PARTITION)
      {
        uint part_no= 0, start_part= 1, start_sec_part= 1;
        uint end_part= 0, end_sec_part= 0;
        uint upper_2n= tab_part_info->linear_hash_mask + 1;
        uint lower_2n= upper_2n >> 1;
        bool all_parts= TRUE;
        if (tab_part_info->linear_hash_ind &&
            num_new_partitions < upper_2n)
        {
          /*
            An analysis of which parts needs reorganisation shows that it is
            divided into two intervals. The first interval is those parts
            that are reorganised up until upper_2n - 1. From upper_2n and
            onwards it starts again from partition 0 and goes on until
            it reaches p(upper_2n - 1). If the last new partition reaches
            beyond upper_2n - 1 then the first interval will end with
            p(lower_2n - 1) and start with p(num_orig_partitions - lower_2n).
            If lower_2n partitions are added then p0 to p(lower_2n - 1) will
            be reorganised which means that the two interval becomes one
            interval at this point. Thus only when adding less than
            lower_2n partitions and going beyond a total of upper_2n we
            actually get two intervals.

            To exemplify this assume we have 6 partitions to start with and
            add 1, 2, 3, 5, 6, 7, 8, 9 partitions.
            The first to add after p5 is p6 = 110 in bit numbers. Thus we
            can see that 10 = p2 will be partition to reorganise if only one
            partition.
            If 2 partitions are added we reorganise [p2, p3]. Those two
            cases are covered by the second if part below.
            If 3 partitions are added we reorganise [p2, p3] U [p0,p0]. This
            part is covered by the else part below.
            If 5 partitions are added we get [p2,p3] U [p0, p2] = [p0, p3].
            This is covered by the first if part where we need the max check
            to here use lower_2n - 1.
            If 7 partitions are added we get [p2,p3] U [p0, p4] = [p0, p4].
            This is covered by the first if part but here we use the first
            calculated end_part.
            Finally with 9 new partitions we would also reorganise p6 if we
            used the method below but we cannot reorganise more partitions
            than what we had from the start and thus we simply set all_parts
            to TRUE. In this case we don't get into this if-part at all.
          */
          all_parts= FALSE;
          if (num_new_partitions >= lower_2n)
          {
            /*
              In this case there is only one interval since the two intervals
              overlap and this starts from zero to last_part_no - upper_2n
            */
            start_part= 0;
            end_part= new_total_partitions - (upper_2n + 1);
            end_part= max(lower_2n - 1, end_part);
          }
          else if (new_total_partitions <= upper_2n)
          {
            /*
              Also in this case there is only one interval since we are not
              going over a 2**n boundary
            */
            start_part= num_orig_partitions - lower_2n;
            end_part= start_part + (num_new_partitions - 1);
          }
          else
          {
            /* We have two non-overlapping intervals since we are not
               passing a 2**n border and we have not at least lower_2n
               new parts that would ensure that the intervals become
               overlapping.
            */
            start_part= num_orig_partitions - lower_2n;
            end_part= upper_2n - 1;
            start_sec_part= 0;
            end_sec_part= new_total_partitions - (upper_2n + 1);
          }
        }
        List_iterator<partition_element> tab_it(tab_part_info->partitions);
        part_no= 0;
        do
        {
          partition_element *p_elem= tab_it++;
          if (all_parts ||
              (part_no >= start_part && part_no <= end_part) ||
              (part_no >= start_sec_part && part_no <= end_sec_part))
          {
            p_elem->part_state= PART_CHANGED;
          }
        } while (++part_no < num_orig_partitions);
      }
      /*
        Need to concatenate the lists here to make it possible to check the
        partition info for correctness using check_partition_info.
        For on-line add partition we set the state of this partition to
        PART_TO_BE_ADDED to ensure that it is known that it is not yet
        usable (becomes usable when partition is created and the switch of
        partition configuration is made.
      */
      {
        List_iterator<partition_element> alt_it(alt_part_info->partitions);
        uint part_count= 0;
        do
        {
          partition_element *part_elem= alt_it++;
          if (*fast_alter_table)
            part_elem->part_state= PART_TO_BE_ADDED;
          if (tab_part_info->partitions.push_back(part_elem))
          {
            mem_alloc_error(1);
            goto err;
          }
        } while (++part_count < num_new_partitions);
        tab_part_info->num_parts+= num_new_partitions;
      }
      /*
        If we specify partitions explicitly we don't use defaults anymore.
        Using ADD PARTITION also means that we don't have the default number
        of partitions anymore. We use this code also for Table reorganisations
        and here we don't set any default flags to FALSE.
      */
      if (!(alter_info->flags & ALTER_TABLE_REORG))
      {
        if (!alt_part_info->use_default_partitions)
        {
          DBUG_PRINT("info", ("part_info: 0x%lx", (long) tab_part_info));
          tab_part_info->use_default_partitions= FALSE;
        }
        tab_part_info->use_default_num_partitions= FALSE;
        tab_part_info->is_auto_partitioned= FALSE;
      }
    }
    else if (alter_info->flags & ALTER_DROP_PARTITION)
    {
      /*
        Drop a partition from a range partition and list partitioning is
        always safe and can be made more or less immediate. It is necessary
        however to ensure that the partition to be removed is safely removed
        and that REPAIR TABLE can remove the partition if for some reason the
        command to drop the partition failed in the middle.
      */
      uint part_count= 0;
      uint num_parts_dropped= alter_info->partition_names.elements;
      uint num_parts_found= 0;
      List_iterator<partition_element> part_it(tab_part_info->partitions);

      tab_part_info->is_auto_partitioned= FALSE;
      if (!(tab_part_info->part_type == RANGE_PARTITION ||
            tab_part_info->part_type == LIST_PARTITION))
      {
        my_error(ER_ONLY_ON_RANGE_LIST_PARTITION, MYF(0), "DROP");
        goto err;
      }
      if (num_parts_dropped >= tab_part_info->num_parts)
      {
        my_error(ER_DROP_LAST_PARTITION, MYF(0));
        goto err;
      }
      do
      {
        partition_element *part_elem= part_it++;
        if (is_name_in_list(part_elem->partition_name,
                            alter_info->partition_names))
        {
          /*
            Set state to indicate that the partition is to be dropped.
          */
          num_parts_found++;
          part_elem->part_state= PART_TO_BE_DROPPED;
        }
      } while (++part_count < tab_part_info->num_parts);
      if (num_parts_found != num_parts_dropped)
      {
        my_error(ER_DROP_PARTITION_NON_EXISTENT, MYF(0), "DROP");
        goto err;
      }
      if (new_table->file->is_fk_defined_on_table_or_index(MAX_KEY))
      {
        my_error(ER_ROW_IS_REFERENCED, MYF(0));
        goto err;
      }
      tab_part_info->num_parts-= num_parts_dropped;
    }
    else if (alter_info->flags & ALTER_REBUILD_PARTITION)
    {
      set_engine_all_partitions(tab_part_info,
                                tab_part_info->default_engine_type);
      if (set_part_state(alter_info, tab_part_info, PART_CHANGED))
      {
        my_error(ER_DROP_PARTITION_NON_EXISTENT, MYF(0), "REBUILD");
        goto err;
      }
      if (!(*fast_alter_table))
      {
        new_table->file->print_error(HA_ERR_WRONG_COMMAND, MYF(0));
        goto err;
      }
    }
    else if (alter_info->flags & ALTER_COALESCE_PARTITION)
    {
      uint num_parts_coalesced= alter_info->num_parts;
      uint num_parts_remain= tab_part_info->num_parts - num_parts_coalesced;
      List_iterator<partition_element> part_it(tab_part_info->partitions);
      if (tab_part_info->part_type != HASH_PARTITION)
      {
        my_error(ER_COALESCE_ONLY_ON_HASH_PARTITION, MYF(0));
        goto err;
      }
      if (num_parts_coalesced == 0)
      {
        my_error(ER_COALESCE_PARTITION_NO_PARTITION, MYF(0));
        goto err;
      }
      if (num_parts_coalesced >= tab_part_info->num_parts)
      {
        my_error(ER_DROP_LAST_PARTITION, MYF(0));
        goto err;
      }
/*
Online handling:
COALESCE PARTITION:
-------------------
The figure below shows the manner in which partitions are handled when
performing an on-line coalesce partition and which states they go through
at start, after adding and copying partitions and finally after dropping
the partitions to drop. The figure shows an example using four partitions
to start with, using linear hash and coalescing one partition (always the
last partition).

Using linear hash then all remaining partitions will have a new reorganised
part.

Existing partitions                     Coalesced partition 
------       ------              ------   |      ------
|    |       |    |              |    |   |      |    |
| p0 |       | p1 |              | p2 |   |      | p3 |
------       ------              ------   |      ------
PART_NORMAL  PART_CHANGED        PART_NORMAL     PART_REORGED_DROPPED
PART_NORMAL  PART_IS_CHANGED     PART_NORMAL     PART_TO_BE_DROPPED
PART_NORMAL  PART_NORMAL         PART_NORMAL     PART_IS_DROPPED

Reorganised existing partitions
            ------
            |    |
            | p1'|
            ------

p0 - p3 is in the partitions list.
The p1' partition will actually not be in any list it is deduced from the
state of p1.
*/
      {
        uint part_count= 0, start_part= 1, start_sec_part= 1;
        uint end_part= 0, end_sec_part= 0;
        bool all_parts= TRUE;
        if (*fast_alter_table &&
            tab_part_info->linear_hash_ind)
        {
          uint upper_2n= tab_part_info->linear_hash_mask + 1;
          uint lower_2n= upper_2n >> 1;
          all_parts= FALSE;
          if (num_parts_coalesced >= lower_2n)
          {
            all_parts= TRUE;
          }
          else if (num_parts_remain >= lower_2n)
          {
            end_part= tab_part_info->num_parts - (lower_2n + 1);
            start_part= num_parts_remain - lower_2n;
          }
          else
          {
            start_part= 0;
            end_part= tab_part_info->num_parts - (lower_2n + 1);
            end_sec_part= (lower_2n >> 1) - 1;
            start_sec_part= end_sec_part - (lower_2n - (num_parts_remain + 1));
          }
        }
        do
        {
          partition_element *p_elem= part_it++;
          if (*fast_alter_table &&
              (all_parts ||
              (part_count >= start_part && part_count <= end_part) ||
              (part_count >= start_sec_part && part_count <= end_sec_part)))
            p_elem->part_state= PART_CHANGED;
          if (++part_count > num_parts_remain)
          {
            if (*fast_alter_table)
              p_elem->part_state= PART_REORGED_DROPPED;
            else
              part_it.remove();
          }
        } while (part_count < tab_part_info->num_parts);
        tab_part_info->num_parts= num_parts_remain;
      }
      if (!(alter_info->flags & ALTER_TABLE_REORG))
      {
        tab_part_info->use_default_num_partitions= FALSE;
        tab_part_info->is_auto_partitioned= FALSE;
      }
    }
    else if (alter_info->flags & ALTER_REORGANIZE_PARTITION)
    {
      /*
        Reorganise partitions takes a number of partitions that are next
        to each other (at least for RANGE PARTITIONS) and then uses those
        to create a set of new partitions. So data is copied from those
        partitions into the new set of partitions. Those new partitions
        can have more values in the LIST value specifications or less both
        are allowed. The ranges can be different but since they are 
        changing a set of consecutive partitions they must cover the same
        range as those changed from.
        This command can be used on RANGE and LIST partitions.
      */
      uint num_parts_reorged= alter_info->partition_names.elements;
      uint num_parts_new= thd->work_part_info->partitions.elements;
      uint check_total_partitions;

      tab_part_info->is_auto_partitioned= FALSE;
      if (num_parts_reorged > tab_part_info->num_parts)
      {
        my_error(ER_REORG_PARTITION_NOT_EXIST, MYF(0));
        goto err;
      }
      if (!(tab_part_info->part_type == RANGE_PARTITION ||
            tab_part_info->part_type == LIST_PARTITION) &&
           (num_parts_new != num_parts_reorged))
      {
        my_error(ER_REORG_HASH_ONLY_ON_SAME_NO, MYF(0));
        goto err;
      }
      if (tab_part_info->is_sub_partitioned() &&
          alt_part_info->num_subparts &&
          alt_part_info->num_subparts != tab_part_info->num_subparts)
      {
        my_error(ER_PARTITION_WRONG_NO_SUBPART_ERROR, MYF(0));
        goto err;
      }
      check_total_partitions= tab_part_info->num_parts + num_parts_new;
      check_total_partitions-= num_parts_reorged;
      if (check_total_partitions > MAX_PARTITIONS)
      {
        my_error(ER_TOO_MANY_PARTITIONS_ERROR, MYF(0));
        goto err;
      }
      alt_part_info->part_type= tab_part_info->part_type;
      alt_part_info->subpart_type= tab_part_info->subpart_type;
      alt_part_info->num_subparts= tab_part_info->num_subparts;
      DBUG_ASSERT(!alt_part_info->use_default_partitions);
      if (alt_part_info->set_up_defaults_for_partitioning(new_table->file,
                                                          ULL(0), 
                                                          0))
      {
        goto err;
      }
/*
Online handling:
REORGANIZE PARTITION:
---------------------
The figure exemplifies the handling of partitions, their state changes and
how they are organised. It exemplifies four partitions where two of the
partitions are reorganised (p1 and p2) into two new partitions (p4 and p5).
The reason of this change could be to change range limits, change list
values or for hash partitions simply reorganise the partition which could
also involve moving them to new disks or new node groups (MySQL Cluster).

Existing partitions                                  
------       ------        ------        ------
|    |       |    |        |    |        |    |
| p0 |       | p1 |        | p2 |        | p3 |
------       ------        ------        ------
PART_NORMAL  PART_TO_BE_REORGED          PART_NORMAL
PART_NORMAL  PART_TO_BE_DROPPED          PART_NORMAL
PART_NORMAL  PART_IS_DROPPED             PART_NORMAL

Reorganised new partitions (replacing p1 and p2)
------      ------
|    |      |    |
| p4 |      | p5 |
------      ------
PART_TO_BE_ADDED
PART_IS_ADDED
PART_IS_ADDED

All unchanged partitions and the new partitions are in the partitions list
in the order they will have when the change is completed. The reorganised
partitions are placed in the temp_partitions list. PART_IS_ADDED is only a
temporary state not written in the frm file. It is used to ensure we write
the generated partition syntax in a correct manner.
*/
      {
        List_iterator<partition_element> tab_it(tab_part_info->partitions);
        uint part_count= 0;
        bool found_first= FALSE;
        bool found_last= FALSE;
        uint drop_count= 0;
        do
        {
          partition_element *part_elem= tab_it++;
          is_last_partition_reorged= FALSE;
          if (is_name_in_list(part_elem->partition_name,
                              alter_info->partition_names))
          {
            is_last_partition_reorged= TRUE;
            drop_count++;
            if (tab_part_info->column_list)
            {
              List_iterator<part_elem_value> p(part_elem->list_val_list);
              tab_max_elem_val= p++;
            }
            else
              tab_max_range= part_elem->range_value;
            if (*fast_alter_table &&
                tab_part_info->temp_partitions.push_back(part_elem))
            {
              mem_alloc_error(1);
              goto err;
            }
            if (*fast_alter_table)
              part_elem->part_state= PART_TO_BE_REORGED;
            if (!found_first)
            {
              uint alt_part_count= 0;
              partition_element *alt_part_elem;
              List_iterator<partition_element>
                                 alt_it(alt_part_info->partitions);
              found_first= TRUE;
              do
              {
                alt_part_elem= alt_it++;
                if (tab_part_info->column_list)
                {
                  List_iterator<part_elem_value> p(alt_part_elem->list_val_list);
                  alt_max_elem_val= p++;
                }
                else
                  alt_max_range= alt_part_elem->range_value;

                if (*fast_alter_table)
                  alt_part_elem->part_state= PART_TO_BE_ADDED;
                if (alt_part_count == 0)
                  tab_it.replace(alt_part_elem);
                else
                  tab_it.after(alt_part_elem);
              } while (++alt_part_count < num_parts_new);
            }
            else if (found_last)
            {
              my_error(ER_CONSECUTIVE_REORG_PARTITIONS, MYF(0));
              goto err;
            }
            else
              tab_it.remove();
          }
          else
          {
            if (found_first)
              found_last= TRUE;
          }
        } while (++part_count < tab_part_info->num_parts);
        if (drop_count != num_parts_reorged)
        {
          my_error(ER_DROP_PARTITION_NON_EXISTENT, MYF(0), "REORGANIZE");
          goto err;
        }
        tab_part_info->num_parts= check_total_partitions;
      }
    }
    else
    {
      DBUG_ASSERT(FALSE);
    }
    *partition_changed= TRUE;
    thd->work_part_info= tab_part_info;
    if (alter_info->flags & ALTER_ADD_PARTITION ||
        alter_info->flags & ALTER_REORGANIZE_PARTITION)
    {
      if (tab_part_info->use_default_subpartitions &&
          !alt_part_info->use_default_subpartitions)
      {
        tab_part_info->use_default_subpartitions= FALSE;
        tab_part_info->use_default_num_subpartitions= FALSE;
      }
      if (tab_part_info->check_partition_info(thd, (handlerton**)NULL,
                                              new_table->file, ULL(0), TRUE))
      {
        goto err;
      }
      /*
        The check below needs to be performed after check_partition_info
        since this function "fixes" the item trees of the new partitions
        to reorganize into
      */
      if (alter_info->flags == ALTER_REORGANIZE_PARTITION &&
          tab_part_info->part_type == RANGE_PARTITION &&
          ((is_last_partition_reorged &&
            (tab_part_info->column_list ?
             (tab_part_info->compare_column_values(
                              alt_max_elem_val->col_val_array,
                              tab_max_elem_val->col_val_array) < 0) :
             alt_max_range < tab_max_range)) ||
            (!is_last_partition_reorged &&
             (tab_part_info->column_list ?
              (tab_part_info->compare_column_values(
                              alt_max_elem_val->col_val_array,
                              tab_max_elem_val->col_val_array) != 0) :
              alt_max_range != tab_max_range))))
      {
        /*
          For range partitioning the total resulting range before and
          after the change must be the same except in one case. This is
          when the last partition is reorganised, in this case it is
          acceptable to increase the total range.
          The reason is that it is not allowed to have "holes" in the
          middle of the ranges and thus we should not allow to reorganise
          to create "holes".
        */
        my_error(ER_REORG_OUTSIDE_RANGE, MYF(0));
        goto err;
      }
    }
  }
  else
  {
    /*
     When thd->lex->part_info has a reference to a partition_info the
     ALTER TABLE contained a definition of a partitioning.

     Case I:
       If there was a partition before and there is a new one defined.
       We use the new partitioning. The new partitioning is already
       defined in the correct variable so no work is needed to
       accomplish this.
       We do however need to update partition_changed to ensure that not
       only the frm file is changed in the ALTER TABLE command.

     Case IIa:
       There was a partitioning before and there is no new one defined.
       Also the user has not specified to remove partitioning explicitly.

       We use the old partitioning also for the new table. We do this
       by assigning the partition_info from the table loaded in
       open_table to the partition_info struct used by mysql_create_table
       later in this method.

     Case IIb:
       There was a partitioning before and there is no new one defined.
       The user has specified explicitly to remove partitioning

       Since the user has specified explicitly to remove partitioning
       we override the old partitioning info and create a new table using
       the specified engine.
       In this case the partition also is changed.

     Case III:
       There was no partitioning before altering the table, there is
       partitioning defined in the altered table. Use the new partitioning.
       No work needed since the partitioning info is already in the
       correct variable.

       In this case we discover one case where the new partitioning is using
       the same partition function as the default (PARTITION BY KEY or
       PARTITION BY LINEAR KEY with the list of fields equal to the primary
       key fields OR PARTITION BY [LINEAR] KEY() for tables without primary
       key)
       Also here partition has changed and thus a new table must be
       created.

     Case IV:
       There was no partitioning before and no partitioning defined.
       Obviously no work needed.
    */
    partition_info *tab_part_info= table->part_info;

    if (tab_part_info)
    {
      if (alter_info->flags & ALTER_REMOVE_PARTITIONING)
      {
        DBUG_PRINT("info", ("Remove partitioning"));
        if (!(create_info->used_fields & HA_CREATE_USED_ENGINE))
        {
          DBUG_PRINT("info", ("No explicit engine used"));
          create_info->db_type= tab_part_info->default_engine_type;
        }
        DBUG_PRINT("info", ("New engine type: %s",
                   ha_resolve_storage_engine_name(create_info->db_type)));
        thd->work_part_info= NULL;
        *partition_changed= TRUE;
      }
      else if (!thd->work_part_info)
      {
        /*
          Retain partitioning but possibly with a new storage engine
          beneath.

          Create a copy of TABLE::part_info to be able to modify it freely.
        */
        if (!(tab_part_info= tab_part_info->get_clone()))
          DBUG_RETURN(TRUE);
        thd->work_part_info= tab_part_info;
        if (create_info->used_fields & HA_CREATE_USED_ENGINE &&
            create_info->db_type != tab_part_info->default_engine_type)
        {
          /*
            Make sure change of engine happens to all partitions.
          */
          DBUG_PRINT("info", ("partition changed"));
          if (tab_part_info->is_auto_partitioned)
          {
            /*
              If the user originally didn't specify partitioning to be
              used we can remove it now.
            */
            thd->work_part_info= NULL;
          }
          else
          {
            /*
              Ensure that all partitions have the proper engine set-up
            */
            set_engine_all_partitions(thd->work_part_info,
                                      create_info->db_type);
          }
          *partition_changed= TRUE;
        }
      }
    }
    if (thd->work_part_info)
    {
      partition_info *part_info= thd->work_part_info;
      bool is_native_partitioned= FALSE;
      /*
        Need to cater for engine types that can handle partition without
        using the partition handler.
      */
      if (part_info != tab_part_info)
      {
        if (part_info->fix_parser_data(thd))
        {
          goto err;
        }
        /*
          Compare the old and new part_info. If only key_algorithm
          change is done, don't consider it as changed partitioning (to avoid
          rebuild). This is to handle KEY (numeric_cols) partitioned tables
          created in 5.1. For more info, see bug#14521864.
        */
        if (alter_info->flags != ALTER_PARTITION ||
            !table->part_info ||
            !table->part_info->has_same_partitioning(part_info))
        {
          DBUG_PRINT("info", ("partition changed"));
          *partition_changed= true;
        }
      }
      /*
        Set up partition default_engine_type either from the create_info
        or from the previus table
      */
      if (create_info->used_fields & HA_CREATE_USED_ENGINE)
        part_info->default_engine_type= create_info->db_type;
      else
      {
        if (tab_part_info)
          part_info->default_engine_type= tab_part_info->default_engine_type;
        else
          part_info->default_engine_type= create_info->db_type;
      }
      DBUG_ASSERT(part_info->default_engine_type &&
                  part_info->default_engine_type != partition_hton);
      if (check_native_partitioned(create_info, &is_native_partitioned,
                                   part_info, thd))
      {
        goto err;
      }
      if (!is_native_partitioned)
      {
        DBUG_ASSERT(create_info->db_type);
        create_info->db_type= partition_hton;
      }
    }
  }
  DBUG_RETURN(FALSE);
err:
  if (new_table)
  {
    /*
      Only remove the intermediate table object and its share object,
      do not remove the .frm file, since it is the original one.
    */
    close_temporary(new_table, 1, 0);
  }
  *fast_alter_table= NULL;
  DBUG_RETURN(TRUE);
}


/*
  Change partitions, used to implement ALTER TABLE ADD/REORGANIZE/COALESCE
  partitions. This method is used to implement both single-phase and multi-
  phase implementations of ADD/REORGANIZE/COALESCE partitions.

  SYNOPSIS
    mysql_change_partitions()
    lpt                        Struct containing parameters

  RETURN VALUES
    TRUE                          Failure
    FALSE                         Success

  DESCRIPTION
    Request handler to add partitions as set in states of the partition

    Elements of the lpt parameters used:
    create_info                Create information used to create partitions
    db                         Database name
    table_name                 Table name
    copied                     Output parameter where number of copied
                               records are added
    deleted                    Output parameter where number of deleted
                               records are added
*/

static bool mysql_change_partitions(ALTER_PARTITION_PARAM_TYPE *lpt)
{
  char path[FN_REFLEN+1];
  int error;
  handler *file= lpt->table->file;
  THD *thd= lpt->thd;
  DBUG_ENTER("mysql_change_partitions");

  build_table_filename(path, sizeof(path) - 1, lpt->db, lpt->table_name, "", 0);

  /* First lock the original tables */
  if (file->ha_external_lock(thd, F_WRLCK))
    DBUG_RETURN(TRUE);

  /* Disable transactions for all new tables */
  if (mysql_trans_prepare_alter_copy_data(thd))
    DBUG_RETURN(TRUE);

  /* TODO: test if bulk_insert would increase the performance */

  if ((error= file->ha_change_partitions(lpt->create_info, path, &lpt->copied,
                                         &lpt->deleted, lpt->pack_frm_data,
                                         lpt->pack_frm_len)))
  {
    file->print_error(error, MYF(error != ER_OUTOFMEMORY ? 0 : ME_FATALERROR));
  }

  if (mysql_trans_commit_alter_copy_data(thd))
    error= 1;                                /* The error has been reported */

  if (file->ha_external_lock(thd, F_UNLCK))
    error= 1;

  DBUG_RETURN(test(error));
}


/*
  Rename partitions in an ALTER TABLE of partitions

  SYNOPSIS
    mysql_rename_partitions()
    lpt                        Struct containing parameters

  RETURN VALUES
    TRUE                          Failure
    FALSE                         Success

  DESCRIPTION
    Request handler to rename partitions as set in states of the partition

    Parameters used:
    db                         Database name
    table_name                 Table name
*/

static bool mysql_rename_partitions(ALTER_PARTITION_PARAM_TYPE *lpt)
{
  char path[FN_REFLEN+1];
  int error;
  DBUG_ENTER("mysql_rename_partitions");

  build_table_filename(path, sizeof(path) - 1, lpt->db, lpt->table_name, "", 0);
  if ((error= lpt->table->file->ha_rename_partitions(path)))
  {
    if (error != 1)
      lpt->table->file->print_error(error, MYF(0));
    DBUG_RETURN(TRUE);
  }
  DBUG_RETURN(FALSE);
}


/*
  Drop partitions in an ALTER TABLE of partitions

  SYNOPSIS
    mysql_drop_partitions()
    lpt                        Struct containing parameters

  RETURN VALUES
    TRUE                          Failure
    FALSE                         Success
  DESCRIPTION
    Drop the partitions marked with PART_TO_BE_DROPPED state and remove
    those partitions from the list.

    Parameters used:
    table                       Table object
    db                          Database name
    table_name                  Table name
*/

static bool mysql_drop_partitions(ALTER_PARTITION_PARAM_TYPE *lpt)
{
  char path[FN_REFLEN+1];
  partition_info *part_info= lpt->table->part_info;
  List_iterator<partition_element> part_it(part_info->partitions);
  uint i= 0;
  uint remove_count= 0;
  int error;
  DBUG_ENTER("mysql_drop_partitions");

  build_table_filename(path, sizeof(path) - 1, lpt->db, lpt->table_name, "", 0);
  if ((error= lpt->table->file->ha_drop_partitions(path)))
  {
    lpt->table->file->print_error(error, MYF(0));
    DBUG_RETURN(TRUE);
  }
  do
  {
    partition_element *part_elem= part_it++;
    if (part_elem->part_state == PART_IS_DROPPED)
    {
      part_it.remove();
      remove_count++;
    }
  } while (++i < part_info->num_parts);
  part_info->num_parts-= remove_count;
  DBUG_RETURN(FALSE);
}


/*
  Insert log entry into list
  SYNOPSIS
    insert_part_info_log_entry_list()
    log_entry
  RETURN VALUES
    NONE
*/

static void insert_part_info_log_entry_list(partition_info *part_info,
                                            DDL_LOG_MEMORY_ENTRY *log_entry)
{
  log_entry->next_active_log_entry= part_info->first_log_entry;
  part_info->first_log_entry= log_entry;
}


/*
  Release all log entries for this partition info struct
  SYNOPSIS
    release_part_info_log_entries()
    first_log_entry                 First log entry in list to release
  RETURN VALUES
    NONE
*/

static void release_part_info_log_entries(DDL_LOG_MEMORY_ENTRY *log_entry)
{
  DBUG_ENTER("release_part_info_log_entries");

  while (log_entry)
  {
    release_ddl_log_memory_entry(log_entry);
    log_entry= log_entry->next_active_log_entry;
  }
  DBUG_VOID_RETURN;
}


/*
  Log an delete/rename frm file
  SYNOPSIS
    write_log_replace_delete_frm()
    lpt                            Struct for parameters
    next_entry                     Next reference to use in log record
    from_path                      Name to rename from
    to_path                        Name to rename to
    replace_flag                   TRUE if replace, else delete
  RETURN VALUES
    TRUE                           Error
    FALSE                          Success
  DESCRIPTION
    Support routine that writes a replace or delete of an frm file into the
    ddl log. It also inserts an entry that keeps track of used space into
    the partition info object
*/

static bool write_log_replace_delete_frm(ALTER_PARTITION_PARAM_TYPE *lpt,
                                         uint next_entry,
                                         const char *from_path,
                                         const char *to_path,
                                         bool replace_flag)
{
  DDL_LOG_ENTRY ddl_log_entry;
  DDL_LOG_MEMORY_ENTRY *log_entry;
  DBUG_ENTER("write_log_replace_delete_frm");

  if (replace_flag)
    ddl_log_entry.action_type= DDL_LOG_REPLACE_ACTION;
  else
    ddl_log_entry.action_type= DDL_LOG_DELETE_ACTION;
  ddl_log_entry.next_entry= next_entry;
  ddl_log_entry.handler_name= reg_ext;
  ddl_log_entry.name= to_path;
  if (replace_flag)
    ddl_log_entry.from_name= from_path;
  if (write_ddl_log_entry(&ddl_log_entry, &log_entry))
  {
    DBUG_RETURN(TRUE);
  }
  insert_part_info_log_entry_list(lpt->part_info, log_entry);
  DBUG_RETURN(FALSE);
}


/*
  Log final partition changes in change partition
  SYNOPSIS
    write_log_changed_partitions()
    lpt                      Struct containing parameters
  RETURN VALUES
    TRUE                     Error
    FALSE                    Success
  DESCRIPTION
    This code is used to perform safe ADD PARTITION for HASH partitions
    and COALESCE for HASH partitions and REORGANIZE for any type of
    partitions.
    We prepare entries for all partitions except the reorganised partitions
    in REORGANIZE partition, those are handled by
    write_log_dropped_partitions. For those partitions that are replaced
    special care is needed to ensure that this is performed correctly and
    this requires a two-phased approach with this log as a helper for this.

    This code is closely intertwined with the code in rename_partitions in
    the partition handler.
*/

static bool write_log_changed_partitions(ALTER_PARTITION_PARAM_TYPE *lpt,
                                         uint *next_entry, const char *path)
{
  DDL_LOG_ENTRY ddl_log_entry;
  partition_info *part_info= lpt->part_info;
  DDL_LOG_MEMORY_ENTRY *log_entry;
  char tmp_path[FN_REFLEN + 1];
  char normal_path[FN_REFLEN + 1];
  List_iterator<partition_element> part_it(part_info->partitions);
  uint temp_partitions= part_info->temp_partitions.elements;
  uint num_elements= part_info->partitions.elements;
  uint i= 0;
  DBUG_ENTER("write_log_changed_partitions");

  do
  {
    partition_element *part_elem= part_it++;
    if (part_elem->part_state == PART_IS_CHANGED ||
        (part_elem->part_state == PART_IS_ADDED && temp_partitions))
    {
      if (part_info->is_sub_partitioned())
      {
        List_iterator<partition_element> sub_it(part_elem->subpartitions);
        uint num_subparts= part_info->num_subparts;
        uint j= 0;
        do
        {
          partition_element *sub_elem= sub_it++;
          ddl_log_entry.next_entry= *next_entry;
          ddl_log_entry.handler_name=
               ha_resolve_storage_engine_name(sub_elem->engine_type);
<<<<<<< HEAD
          if (create_subpartition_name(tmp_path, sizeof(tmp_path), path,
                                       part_elem->partition_name,
                                       sub_elem->partition_name,
                                       TEMP_PART_NAME) ||
              create_subpartition_name(normal_path, sizeof(normal_path), path,
=======
          if (create_subpartition_name(tmp_path, path,
                                       part_elem->partition_name,
                                       sub_elem->partition_name,
                                       TEMP_PART_NAME))
            DBUG_RETURN(TRUE);

          if (create_subpartition_name(normal_path, path,
>>>>>>> 1da916c3
                                       part_elem->partition_name,
                                       sub_elem->partition_name,
                                       NORMAL_PART_NAME))
            DBUG_RETURN(TRUE);
<<<<<<< HEAD
=======

>>>>>>> 1da916c3
          ddl_log_entry.name= normal_path;
          ddl_log_entry.from_name= tmp_path;
          if (part_elem->part_state == PART_IS_CHANGED)
            ddl_log_entry.action_type= DDL_LOG_REPLACE_ACTION;
          else
            ddl_log_entry.action_type= DDL_LOG_RENAME_ACTION;
          if (write_ddl_log_entry(&ddl_log_entry, &log_entry))
          {
            DBUG_RETURN(TRUE);
          }
          *next_entry= log_entry->entry_pos;
          sub_elem->log_entry= log_entry;
          insert_part_info_log_entry_list(part_info, log_entry);
        } while (++j < num_subparts);
      }
      else
      {
        ddl_log_entry.next_entry= *next_entry;
        ddl_log_entry.handler_name=
               ha_resolve_storage_engine_name(part_elem->engine_type);
<<<<<<< HEAD
        if (create_partition_name(tmp_path, sizeof(tmp_path), path,
                                  part_elem->partition_name, TEMP_PART_NAME,
                                  TRUE) ||
            create_partition_name(normal_path, sizeof(normal_path), path,
                                  part_elem->partition_name, NORMAL_PART_NAME,
                                  TRUE))
          DBUG_RETURN(TRUE);
=======
        if ((create_partition_name(tmp_path, path, part_elem->partition_name,
                                   TEMP_PART_NAME, TRUE)) ||
            (create_partition_name(normal_path, path,
                                   part_elem->partition_name,
                                   NORMAL_PART_NAME, TRUE)))
          DBUG_RETURN(TRUE);

>>>>>>> 1da916c3
        ddl_log_entry.name= normal_path;
        ddl_log_entry.from_name= tmp_path;
        if (part_elem->part_state == PART_IS_CHANGED)
          ddl_log_entry.action_type= DDL_LOG_REPLACE_ACTION;
        else
          ddl_log_entry.action_type= DDL_LOG_RENAME_ACTION;
        if (write_ddl_log_entry(&ddl_log_entry, &log_entry))
        {
          DBUG_RETURN(TRUE);
        }
        *next_entry= log_entry->entry_pos;
        part_elem->log_entry= log_entry;
        insert_part_info_log_entry_list(part_info, log_entry);
      }
    }
  } while (++i < num_elements);
  DBUG_RETURN(FALSE);
}


/*
  Log dropped partitions
  SYNOPSIS
    write_log_dropped_partitions()
    lpt                      Struct containing parameters
  RETURN VALUES
    TRUE                     Error
    FALSE                    Success
*/

static bool write_log_dropped_partitions(ALTER_PARTITION_PARAM_TYPE *lpt,
                                         uint *next_entry,
                                         const char *path,
                                         bool temp_list)
{
  DDL_LOG_ENTRY ddl_log_entry;
  partition_info *part_info= lpt->part_info;
  DDL_LOG_MEMORY_ENTRY *log_entry;
  char tmp_path[FN_REFLEN + 1];
  List_iterator<partition_element> part_it(part_info->partitions);
  List_iterator<partition_element> temp_it(part_info->temp_partitions);
  uint num_temp_partitions= part_info->temp_partitions.elements;
  uint num_elements= part_info->partitions.elements;
  DBUG_ENTER("write_log_dropped_partitions");

  ddl_log_entry.action_type= DDL_LOG_DELETE_ACTION;
  if (temp_list)
    num_elements= num_temp_partitions;
  while (num_elements--)
  {
    partition_element *part_elem;
    if (temp_list)
      part_elem= temp_it++;
    else
      part_elem= part_it++;
    if (part_elem->part_state == PART_TO_BE_DROPPED ||
        part_elem->part_state == PART_TO_BE_ADDED ||
        part_elem->part_state == PART_CHANGED)
    {
      uint name_variant;
      if (part_elem->part_state == PART_CHANGED ||
          (part_elem->part_state == PART_TO_BE_ADDED &&
           num_temp_partitions))
        name_variant= TEMP_PART_NAME;
      else
        name_variant= NORMAL_PART_NAME;
      if (part_info->is_sub_partitioned())
      {
        List_iterator<partition_element> sub_it(part_elem->subpartitions);
        uint num_subparts= part_info->num_subparts;
        uint j= 0;
        do
        {
          partition_element *sub_elem= sub_it++;
          ddl_log_entry.next_entry= *next_entry;
          ddl_log_entry.handler_name=
               ha_resolve_storage_engine_name(sub_elem->engine_type);
<<<<<<< HEAD
          if (create_subpartition_name(tmp_path, sizeof(tmp_path), path,
                                       part_elem->partition_name,
                                       sub_elem->partition_name, name_variant))
            DBUG_RETURN(TRUE);
=======
          if (create_subpartition_name(tmp_path, path,
                                       part_elem->partition_name,
                                       sub_elem->partition_name,
                                       name_variant))
            DBUG_RETURN(TRUE);

>>>>>>> 1da916c3
          ddl_log_entry.name= tmp_path;
          if (write_ddl_log_entry(&ddl_log_entry, &log_entry))
          {
            DBUG_RETURN(TRUE);
          }
          *next_entry= log_entry->entry_pos;
          sub_elem->log_entry= log_entry;
          insert_part_info_log_entry_list(part_info, log_entry);
        } while (++j < num_subparts);
      }
      else
      {
        ddl_log_entry.next_entry= *next_entry;
        ddl_log_entry.handler_name=
               ha_resolve_storage_engine_name(part_elem->engine_type);
<<<<<<< HEAD
        if (create_partition_name(tmp_path, sizeof(tmp_path), path,
                                  part_elem->partition_name, name_variant,
                                  TRUE))
          DBUG_RETURN(TRUE);
=======
        if ((create_partition_name(tmp_path, path, part_elem->partition_name,
                                   name_variant, TRUE)))
          DBUG_RETURN(TRUE);

>>>>>>> 1da916c3
        ddl_log_entry.name= tmp_path;
        if (write_ddl_log_entry(&ddl_log_entry, &log_entry))
        {
          DBUG_RETURN(TRUE);
        }
        *next_entry= log_entry->entry_pos;
        part_elem->log_entry= log_entry;
        insert_part_info_log_entry_list(part_info, log_entry);
      }
    }
  }
  DBUG_RETURN(FALSE);
}


/*
  Set execute log entry in ddl log for this partitioned table
  SYNOPSIS
    set_part_info_exec_log_entry()
    part_info                      Partition info object
    exec_log_entry                 Log entry
  RETURN VALUES
    NONE
*/

static void set_part_info_exec_log_entry(partition_info *part_info,
                                         DDL_LOG_MEMORY_ENTRY *exec_log_entry)
{
  part_info->exec_log_entry= exec_log_entry;
  exec_log_entry->next_active_log_entry= NULL;
}


/*
  Write the log entry to ensure that the shadow frm file is removed at
  crash.
  SYNOPSIS
    write_log_drop_shadow_frm()
    lpt                      Struct containing parameters
    install_frm              Should we log action to install shadow frm or should
                             the action be to remove the shadow frm file.
  RETURN VALUES
    TRUE                     Error
    FALSE                    Success
  DESCRIPTION
    Prepare an entry to the ddl log indicating a drop/install of the shadow frm
    file and its corresponding handler file.
*/

static bool write_log_drop_shadow_frm(ALTER_PARTITION_PARAM_TYPE *lpt)
{
  partition_info *part_info= lpt->part_info;
  DDL_LOG_MEMORY_ENTRY *log_entry;
  DDL_LOG_MEMORY_ENTRY *exec_log_entry= NULL;
  char shadow_path[FN_REFLEN + 1];
  DBUG_ENTER("write_log_drop_shadow_frm");

  build_table_shadow_filename(shadow_path, sizeof(shadow_path) - 1, lpt);
  mysql_mutex_lock(&LOCK_gdl);
  if (write_log_replace_delete_frm(lpt, 0UL, NULL,
                                  (const char*)shadow_path, FALSE))
    goto error;
  log_entry= part_info->first_log_entry;
  if (write_execute_ddl_log_entry(log_entry->entry_pos,
                                    FALSE, &exec_log_entry))
    goto error;
  mysql_mutex_unlock(&LOCK_gdl);
  set_part_info_exec_log_entry(part_info, exec_log_entry);
  DBUG_RETURN(FALSE);

error:
  release_part_info_log_entries(part_info->first_log_entry);
  mysql_mutex_unlock(&LOCK_gdl);
  part_info->first_log_entry= NULL;
  my_error(ER_DDL_LOG_ERROR, MYF(0));
  DBUG_RETURN(TRUE);
}


/*
  Log renaming of shadow frm to real frm name and dropping of old frm
  SYNOPSIS
    write_log_rename_frm()
    lpt                      Struct containing parameters
  RETURN VALUES
    TRUE                     Error
    FALSE                    Success
  DESCRIPTION
    Prepare an entry to ensure that we complete the renaming of the frm
    file if failure occurs in the middle of the rename process.
*/

static bool write_log_rename_frm(ALTER_PARTITION_PARAM_TYPE *lpt)
{
  partition_info *part_info= lpt->part_info;
  DDL_LOG_MEMORY_ENTRY *log_entry;
  DDL_LOG_MEMORY_ENTRY *exec_log_entry= part_info->exec_log_entry;
  char path[FN_REFLEN + 1];
  char shadow_path[FN_REFLEN + 1];
  DDL_LOG_MEMORY_ENTRY *old_first_log_entry= part_info->first_log_entry;
  DBUG_ENTER("write_log_rename_frm");

  part_info->first_log_entry= NULL;
  build_table_filename(path, sizeof(path) - 1, lpt->db,
                       lpt->table_name, "", 0);
  build_table_shadow_filename(shadow_path, sizeof(shadow_path) - 1, lpt);
  mysql_mutex_lock(&LOCK_gdl);
  if (write_log_replace_delete_frm(lpt, 0UL, shadow_path, path, TRUE))
    goto error;
  log_entry= part_info->first_log_entry;
  part_info->frm_log_entry= log_entry;
  if (write_execute_ddl_log_entry(log_entry->entry_pos,
                                    FALSE, &exec_log_entry))
    goto error;
  release_part_info_log_entries(old_first_log_entry);
  mysql_mutex_unlock(&LOCK_gdl);
  DBUG_RETURN(FALSE);

error:
  release_part_info_log_entries(part_info->first_log_entry);
  mysql_mutex_unlock(&LOCK_gdl);
  part_info->first_log_entry= old_first_log_entry;
  part_info->frm_log_entry= NULL;
  my_error(ER_DDL_LOG_ERROR, MYF(0));
  DBUG_RETURN(TRUE);
}


/*
  Write the log entries to ensure that the drop partition command is completed
  even in the presence of a crash.

  SYNOPSIS
    write_log_drop_partition()
    lpt                      Struct containing parameters
  RETURN VALUES
    TRUE                     Error
    FALSE                    Success
  DESCRIPTION
    Prepare entries to the ddl log indicating all partitions to drop and to
    install the shadow frm file and remove the old frm file.
*/

static bool write_log_drop_partition(ALTER_PARTITION_PARAM_TYPE *lpt)
{
  partition_info *part_info= lpt->part_info;
  DDL_LOG_MEMORY_ENTRY *log_entry;
  DDL_LOG_MEMORY_ENTRY *exec_log_entry= part_info->exec_log_entry;
  char tmp_path[FN_REFLEN + 1];
  char path[FN_REFLEN + 1];
  uint next_entry= 0;
  DDL_LOG_MEMORY_ENTRY *old_first_log_entry= part_info->first_log_entry;
  DBUG_ENTER("write_log_drop_partition");

  part_info->first_log_entry= NULL;
  build_table_filename(path, sizeof(path) - 1, lpt->db,
                       lpt->table_name, "", 0);
  build_table_shadow_filename(tmp_path, sizeof(tmp_path) - 1, lpt);
  mysql_mutex_lock(&LOCK_gdl);
  if (write_log_dropped_partitions(lpt, &next_entry, (const char*)path,
                                   FALSE))
    goto error;
  if (write_log_replace_delete_frm(lpt, next_entry, (const char*)tmp_path,
                                  (const char*)path, TRUE))
    goto error;
  log_entry= part_info->first_log_entry;
  part_info->frm_log_entry= log_entry;
  if (write_execute_ddl_log_entry(log_entry->entry_pos,
                                    FALSE, &exec_log_entry))
    goto error;
  release_part_info_log_entries(old_first_log_entry);
  mysql_mutex_unlock(&LOCK_gdl);
  DBUG_RETURN(FALSE);

error:
  release_part_info_log_entries(part_info->first_log_entry);
  mysql_mutex_unlock(&LOCK_gdl);
  part_info->first_log_entry= old_first_log_entry;
  part_info->frm_log_entry= NULL;
  my_error(ER_DDL_LOG_ERROR, MYF(0));
  DBUG_RETURN(TRUE);
}


/*
  Write the log entries to ensure that the add partition command is not
  executed at all if a crash before it has completed

  SYNOPSIS
    write_log_add_change_partition()
    lpt                      Struct containing parameters
  RETURN VALUES
    TRUE                     Error
    FALSE                    Success
  DESCRIPTION
    Prepare entries to the ddl log indicating all partitions to drop and to
    remove the shadow frm file.
    We always inject entries backwards in the list in the ddl log since we
    don't know the entry position until we have written it.
*/

static bool write_log_add_change_partition(ALTER_PARTITION_PARAM_TYPE *lpt)
{
  partition_info *part_info= lpt->part_info;
  DDL_LOG_MEMORY_ENTRY *log_entry;
  DDL_LOG_MEMORY_ENTRY *exec_log_entry= part_info->exec_log_entry;
  char tmp_path[FN_REFLEN + 1];
  char path[FN_REFLEN + 1];
  uint next_entry= 0;
  DDL_LOG_MEMORY_ENTRY *old_first_log_entry= part_info->first_log_entry;
  /* write_log_drop_shadow_frm(lpt) must have been run first */
  DBUG_ASSERT(old_first_log_entry);
  DBUG_ENTER("write_log_add_change_partition");

  build_table_filename(path, sizeof(path) - 1, lpt->db,
                       lpt->table_name, "", 0);
  build_table_shadow_filename(tmp_path, sizeof(tmp_path) - 1, lpt);
  mysql_mutex_lock(&LOCK_gdl);

  /* Relink the previous drop shadow frm entry */
  if (old_first_log_entry)
    next_entry= old_first_log_entry->entry_pos;
  if (write_log_dropped_partitions(lpt, &next_entry, (const char*)path,
                                   FALSE))
    goto error;
  log_entry= part_info->first_log_entry;

  if (write_execute_ddl_log_entry(log_entry->entry_pos,
                                  FALSE,
                                  /* Reuse the old execute ddl_log_entry */
                                  &exec_log_entry))
    goto error;
  mysql_mutex_unlock(&LOCK_gdl);
  set_part_info_exec_log_entry(part_info, exec_log_entry);
  DBUG_RETURN(FALSE);

error:
  release_part_info_log_entries(part_info->first_log_entry);
  mysql_mutex_unlock(&LOCK_gdl);
  part_info->first_log_entry= old_first_log_entry;
  my_error(ER_DDL_LOG_ERROR, MYF(0));
  DBUG_RETURN(TRUE);
}


/*
  Write description of how to complete the operation after first phase of
  change partitions.

  SYNOPSIS
    write_log_final_change_partition()
    lpt                      Struct containing parameters
  RETURN VALUES
    TRUE                     Error
    FALSE                    Success
  DESCRIPTION
    We will write log entries that specify to
    1) Install the shadow frm file.
    2) Remove all partitions reorganized. (To be able to reorganize a partition
       to the same name. Like in REORGANIZE p0 INTO (p0, p1),
       so that the later rename from the new p0-temporary name to p0 don't
       fail because the partition already exists.
    3) Rename others to reflect the new naming scheme.

    Note that it is written in the ddl log in reverse.
*/

static bool write_log_final_change_partition(ALTER_PARTITION_PARAM_TYPE *lpt)
{
  partition_info *part_info= lpt->part_info;
  DDL_LOG_MEMORY_ENTRY *log_entry;
  DDL_LOG_MEMORY_ENTRY *exec_log_entry= part_info->exec_log_entry;
  char path[FN_REFLEN + 1];
  char shadow_path[FN_REFLEN + 1];
  DDL_LOG_MEMORY_ENTRY *old_first_log_entry= part_info->first_log_entry;
  uint next_entry= 0;
  DBUG_ENTER("write_log_final_change_partition");

  /*
    Do not link any previous log entry.
    Replace the revert operations with forced retry operations.
  */
  part_info->first_log_entry= NULL;
  build_table_filename(path, sizeof(path) - 1, lpt->db,
                       lpt->table_name, "", 0);
  build_table_shadow_filename(shadow_path, sizeof(shadow_path) - 1, lpt);
  mysql_mutex_lock(&LOCK_gdl);
  if (write_log_changed_partitions(lpt, &next_entry, (const char*)path))
    goto error;
  if (write_log_dropped_partitions(lpt, &next_entry, (const char*)path,
                      lpt->alter_info->flags & ALTER_REORGANIZE_PARTITION))
    goto error;
  if (write_log_replace_delete_frm(lpt, next_entry, shadow_path, path, TRUE))
    goto error;
  log_entry= part_info->first_log_entry;
  part_info->frm_log_entry= log_entry;
  /* Overwrite the revert execute log entry with this retry execute entry */
  if (write_execute_ddl_log_entry(log_entry->entry_pos,
                                    FALSE, &exec_log_entry))
    goto error;
  release_part_info_log_entries(old_first_log_entry);
  mysql_mutex_unlock(&LOCK_gdl);
  DBUG_RETURN(FALSE);

error:
  release_part_info_log_entries(part_info->first_log_entry);
  mysql_mutex_unlock(&LOCK_gdl);
  part_info->first_log_entry= old_first_log_entry;
  part_info->frm_log_entry= NULL;
  my_error(ER_DDL_LOG_ERROR, MYF(0));
  DBUG_RETURN(TRUE);
}


/*
  Remove entry from ddl log and release resources for others to use

  SYNOPSIS
    write_log_completed()
    lpt                      Struct containing parameters
  RETURN VALUES
    TRUE                     Error
    FALSE                    Success
*/

static void write_log_completed(ALTER_PARTITION_PARAM_TYPE *lpt,
                                bool dont_crash)
{
  partition_info *part_info= lpt->part_info;
  DDL_LOG_MEMORY_ENTRY *log_entry= part_info->exec_log_entry;
  DBUG_ENTER("write_log_completed");

  DBUG_ASSERT(log_entry);
  mysql_mutex_lock(&LOCK_gdl);
  if (write_execute_ddl_log_entry(0UL, TRUE, &log_entry))
  {
    /*
      Failed to write, Bad...
      We have completed the operation but have log records to REMOVE
      stuff that shouldn't be removed. What clever things could one do
      here? An error output was written to the error output by the
      above method so we don't do anything here.
    */
    ;
  }
  release_part_info_log_entries(part_info->first_log_entry);
  release_part_info_log_entries(part_info->exec_log_entry);
  mysql_mutex_unlock(&LOCK_gdl);
  part_info->exec_log_entry= NULL;
  part_info->first_log_entry= NULL;
  DBUG_VOID_RETURN;
}


/*
   Release all log entries
   SYNOPSIS
     release_log_entries()
     part_info                  Partition info struct
   RETURN VALUES
     NONE
*/

static void release_log_entries(partition_info *part_info)
{
  mysql_mutex_lock(&LOCK_gdl);
  release_part_info_log_entries(part_info->first_log_entry);
  release_part_info_log_entries(part_info->exec_log_entry);
  mysql_mutex_unlock(&LOCK_gdl);
  part_info->first_log_entry= NULL;
  part_info->exec_log_entry= NULL;
}


/*
  Final part of partition changes to handle things when under
  LOCK TABLES.
  SYNPOSIS
    alter_partition_lock_handling()
    lpt                        Struct carrying parameters
  RETURN VALUES
    NONE
*/
static void alter_partition_lock_handling(ALTER_PARTITION_PARAM_TYPE *lpt)
{
  THD *thd= lpt->thd;

  if (lpt->old_table)
    close_all_tables_for_name(thd, lpt->old_table->s, HA_EXTRA_NOT_USED);
  if (lpt->table)
  {
    /*
      Only remove the intermediate table object and its share object,
      do not remove the .frm file, since it is the original one.
    */
    close_temporary(lpt->table, 1, 0);
  }
  lpt->table= 0;
  lpt->old_table= 0;
  lpt->table_list->table= 0;
  if (thd->locked_tables_list.reopen_tables(thd))
    sql_print_warning("We failed to reacquire LOCKs in ALTER TABLE");
}


/*
  Unlock and close table before renaming and dropping partitions
  SYNOPSIS
    alter_close_tables()
    lpt                        Struct carrying parameters
    close_old                  Close original table too
  RETURN VALUES
    0
*/

static int alter_close_tables(ALTER_PARTITION_PARAM_TYPE *lpt, bool close_old)
{
  DBUG_ENTER("alter_close_tables");
  if (lpt->table->db_stat)
  {
    lpt->table->file->ha_close();
    lpt->table->db_stat= 0;                        // Mark file closed
  }
  if (close_old && lpt->old_table)
  {
    close_all_tables_for_name(lpt->thd, lpt->old_table->s, HA_EXTRA_NOT_USED);
    lpt->old_table= 0;
  }
  DBUG_RETURN(0);
}


/**
  Handle errors for ALTER TABLE for partitioning.

  @param lpt                Struct carrying parameters
  @param action_completed   The action must be completed, NOT reverted
  @param drop_partition     Partitions has not been dropped yet
  @param frm_install        The shadow frm-file has not yet been installed
  @param close_table        Table is still open, close it before reverting
*/

void handle_alter_part_error(ALTER_PARTITION_PARAM_TYPE *lpt,
                             bool action_completed,
                             bool drop_partition,
                             bool frm_install,
                             bool close_table)
{
  partition_info *part_info= lpt->part_info;
  DBUG_ENTER("handle_alter_part_error");

  if (close_table)
  {
    /*
      Since the error handling (ddl_log) needs to drop newly created
      partitions they must be closed first to not issue errors.
      But we still need some information from the part_info object,
      so we clone it first to have a copy.
    */
    part_info= lpt->part_info->get_clone();
    alter_close_tables(lpt, action_completed);
  }

  if (part_info->first_log_entry &&
      execute_ddl_log_entry(lpt->thd,
                            part_info->first_log_entry->entry_pos))
  {
    /*
      We couldn't recover from error, most likely manual interaction
      is required.
    */
    write_log_completed(lpt, FALSE);
    release_log_entries(part_info);
    if (!action_completed)
    {
      if (drop_partition)
      {
        /* Table is still ok, but we left a shadow frm file behind. */
        push_warning_printf(lpt->thd, MYSQL_ERROR::WARN_LEVEL_WARN, 1,
                            "%s %s",
           "Operation was unsuccessful, table is still intact,",
           "but it is possible that a shadow frm file was left behind");
      }
      else
      {
        push_warning_printf(lpt->thd, MYSQL_ERROR::WARN_LEVEL_WARN, 1,
                            "%s %s %s %s",
           "Operation was unsuccessful, table is still intact,",
           "but it is possible that a shadow frm file was left behind.",
           "It is also possible that temporary partitions are left behind,",
           "these could be empty or more or less filled with records");
      }
    }
    else
    {
      if (frm_install)
      {
        /*
           Failed during install of shadow frm file, table isn't intact
           and dropped partitions are still there
        */
        push_warning_printf(lpt->thd, MYSQL_ERROR::WARN_LEVEL_WARN, 1,
                            "%s %s %s",
          "Failed during alter of partitions, table is no longer intact.",
          "The frm file is in an unknown state, and a backup",
          "is required.");
      }
      else if (drop_partition)
      {
        /*
          Table is ok, we have switched to new table but left dropped
          partitions still in their places. We remove the log records and
          ask the user to perform the action manually. We remove the log
          records and ask the user to perform the action manually.
        */
        push_warning_printf(lpt->thd, MYSQL_ERROR::WARN_LEVEL_WARN, 1,
                            "%s %s",
              "Failed during drop of partitions, table is intact.",
              "Manual drop of remaining partitions is required");
      }
      else
      {
        /*
          We failed during renaming of partitions. The table is most
          certainly in a very bad state so we give user warning and disable
          the table by writing an ancient frm version into it.
        */
        push_warning_printf(lpt->thd, MYSQL_ERROR::WARN_LEVEL_WARN, 1,
                            "%s %s %s",
           "Failed during renaming of partitions. We are now in a position",
           "where table is not reusable",
           "Table is disabled by writing ancient frm file version into it");
      }
    }
  }
  else
  {
    release_log_entries(part_info);
    if (!action_completed)
    {
      /*
        We hit an error before things were completed but managed
        to recover from the error. An error occurred and we have
        restored things to original so no need for further action.
      */
      ;
    }
    else
    {
      /*
        We hit an error after we had completed most of the operation
        and were successful in a second attempt so the operation
        actually is successful now. We need to issue a warning that
        even though we reported an error the operation was successfully
        completed.
      */
      push_warning_printf(lpt->thd, MYSQL_ERROR::WARN_LEVEL_WARN, 1,"%s %s",
         "Operation was successfully completed by failure handling,",
         "after failure of normal operation");
    }
  }
  DBUG_VOID_RETURN;
}


/**
  Downgrade an exclusive MDL lock if under LOCK TABLE.

  If we don't downgrade the lock, it will not be downgraded or released
  until the table is unlocked, resulting in blocking other threads using
  the table.
*/

static void downgrade_mdl_if_lock_tables_mode(THD *thd, MDL_ticket *ticket,
                                              enum_mdl_type type)
{
  if (thd->locked_tables_mode)
    ticket->downgrade_exclusive_lock(type);
}


/**
  Actually perform the change requested by ALTER TABLE of partitions
  previously prepared.

  @param thd                           Thread object
  @param table                         Original table object
  @param alter_info                    ALTER TABLE info
  @param create_info                   Create info for CREATE TABLE
  @param table_list                    List of the table involved
  @param db                            Database name of new table
  @param table_name                    Table name of new table
  @param fast_alter_table              Prepared table object

  @return Operation status
    @retval TRUE                          Error
    @retval FALSE                         Success

  @note
    Perform all ALTER TABLE operations for partitioned tables that can be
    performed fast without a full copy of the original table.
*/

uint fast_alter_partition_table(THD *thd, TABLE *table,
                                Alter_info *alter_info,
                                HA_CREATE_INFO *create_info,
                                TABLE_LIST *table_list,
                                char *db,
                                const char *table_name,
                                TABLE *fast_alter_table)
{
  /* Set-up struct used to write frm files */
  partition_info *part_info;
  ALTER_PARTITION_PARAM_TYPE lpt_obj;
  ALTER_PARTITION_PARAM_TYPE *lpt= &lpt_obj;
  bool action_completed= FALSE;
  bool close_table_on_failure= FALSE;
  bool frm_install= FALSE;
  MDL_ticket *mdl_ticket= table->mdl_ticket;
  DBUG_ASSERT(fast_alter_table);
  DBUG_ENTER("fast_alter_partition_table");

  part_info= fast_alter_table->part_info;
  lpt->thd= thd;
  lpt->table_list= table_list;
  lpt->part_info= part_info;
  lpt->alter_info= alter_info;
  lpt->create_info= create_info;
  lpt->db_options= create_info->table_options;
  if (create_info->row_type != ROW_TYPE_FIXED &&
      create_info->row_type != ROW_TYPE_DEFAULT)
    lpt->db_options|= HA_OPTION_PACK_RECORD;
  lpt->table= fast_alter_table;
  lpt->old_table= table;
  lpt->key_info_buffer= 0;
  lpt->key_count= 0;
  lpt->db= db;
  lpt->table_name= table_name;
  lpt->copied= 0;
  lpt->deleted= 0;
  lpt->pack_frm_data= NULL;
  lpt->pack_frm_len= 0;

  /* Never update timestamp columns when alter */
  lpt->table->timestamp_field_type= TIMESTAMP_NO_AUTO_SET;

  if (table->file->alter_table_flags(alter_info->flags) &
        HA_PARTITION_ONE_PHASE)
  {
    /*
      In the case where the engine supports one phase online partition
      changes it is not necessary to have any exclusive locks. The
      correctness is upheld instead by transactions being aborted if they
      access the table after its partition definition has changed (if they
      are still using the old partition definition).

      The handler is in this case responsible to ensure that all users
      start using the new frm file after it has changed. To implement
      one phase it is necessary for the handler to have the master copy
      of the frm file and use discovery mechanisms to renew it. Thus
      write frm will write the frm, pack the new frm and finally
      the frm is deleted and the discovery mechanisms will either restore
      back to the old or installing the new after the change is activated.

      Thus all open tables will be discovered that they are old, if not
      earlier as soon as they try an operation using the old table. One
      should ensure that this is checked already when opening a table,
      even if it is found in the cache of open tables.

      change_partitions will perform all operations and it is the duty of
      the handler to ensure that the frm files in the system gets updated
      in synch with the changes made and if an error occurs that a proper
      error handling is done.

      If the MySQL Server crashes at this moment but the handler succeeds
      in performing the change then the binlog is not written for the
      change. There is no way to solve this as long as the binlog is not
      transactional and even then it is hard to solve it completely.
 
      The first approach here was to downgrade locks. Now a different approach
      is decided upon. The idea is that the handler will have access to the
      Alter_info when store_lock arrives with TL_WRITE_ALLOW_READ. So if the
      handler knows that this functionality can be handled with a lower lock
      level it will set the lock level to TL_WRITE_ALLOW_WRITE immediately.
      Thus the need to downgrade the lock disappears.
      1) Write the new frm, pack it and then delete it
      2) Perform the change within the handler
    */
    if (mysql_write_frm(lpt, WFRM_WRITE_SHADOW | WFRM_PACK_FRM) ||
        mysql_change_partitions(lpt))
    {
      goto err;
    }
  }
  else if (alter_info->flags & ALTER_DROP_PARTITION)
  {
    /*
      Now after all checks and setting state on dropped partitions we can
      start the actual dropping of the partitions.

      Drop partition is actually two things happening. The first is that
      a lot of records are deleted. The second is that the behaviour of
      subsequent updates and writes and deletes will change. The delete
      part can be handled without any particular high lock level by
      transactional engines whereas non-transactional engines need to
      ensure that this change is done with an exclusive lock on the table.
      The second part, the change of partitioning does however require
      an exclusive lock to install the new partitioning as one atomic
      operation. If this is not the case, it is possible for two
      transactions to see the change in a different order than their
      serialisation order. Thus we need an exclusive lock for both
      transactional and non-transactional engines.

      For LIST partitions it could be possible to avoid the exclusive lock
      (and for RANGE partitions if they didn't rearrange range definitions
      after a DROP PARTITION) if one ensured that failed accesses to the
      dropped partitions was aborted for sure (thus only possible for
      transactional engines).

      0) Write an entry that removes the shadow frm file if crash occurs 
      1) Write the new frm file as a shadow frm
      2) Get an exclusive metadata lock on the table (waits for all active
         transactions using this table). This ensures that we
         can release all other locks on the table and since no one can open
         the table, there can be no new threads accessing the table. They
         will be hanging on this exclusive lock.
      3) Write the ddl log to ensure that the operation is completed
         even in the presence of a MySQL Server crash (the log is executed
         before any other threads are started, so there are no locking issues).
      4) Close all tables that have already been opened but didn't stumble on
         the abort locked previously. This is done as part of the
         alter_close_tables call.
      5) Write the bin log
         Unfortunately the writing of the binlog is not synchronised with
         other logging activities. So no matter in which order the binlog
         is written compared to other activities there will always be cases
         where crashes make strange things occur. In this placement it can
         happen that the ALTER TABLE DROP PARTITION gets performed in the
         master but not in the slaves if we have a crash, after writing the
         ddl log but before writing the binlog. A solution to this would
         require writing the statement first in the ddl log and then
         when recovering from the crash read the binlog and insert it into
         the binlog if not written already.
      6) Install the previously written shadow frm file
      7) Prepare handlers for drop of partitions
      8) Drop the partitions
      9) Remove entries from ddl log
      10) Reopen table if under lock tables
      11) Complete query

      We insert Error injections at all places where it could be interesting
      to test if recovery is properly done.
    */
    if (write_log_drop_shadow_frm(lpt) ||
        ERROR_INJECT_CRASH("crash_drop_partition_1") ||
        ERROR_INJECT_ERROR("fail_drop_partition_1") ||
        mysql_write_frm(lpt, WFRM_WRITE_SHADOW) ||
        ERROR_INJECT_CRASH("crash_drop_partition_2") ||
        ERROR_INJECT_ERROR("fail_drop_partition_2") ||
        wait_while_table_is_used(thd, table, HA_EXTRA_NOT_USED) ||
        ERROR_INJECT_CRASH("crash_drop_partition_3") ||
        ERROR_INJECT_ERROR("fail_drop_partition_3") ||
        (close_table_on_failure= TRUE, FALSE) ||
        write_log_drop_partition(lpt) ||
        (action_completed= TRUE, FALSE) ||
        ERROR_INJECT_CRASH("crash_drop_partition_4") ||
        ERROR_INJECT_ERROR("fail_drop_partition_4") ||
        alter_close_tables(lpt, action_completed) ||
        (close_table_on_failure= FALSE, FALSE) ||
        ERROR_INJECT_CRASH("crash_drop_partition_5") ||
        ERROR_INJECT_ERROR("fail_drop_partition_5") ||
        ((!thd->lex->no_write_to_binlog) &&
         (write_bin_log(thd, FALSE,
                        thd->query(), thd->query_length()), FALSE)) ||
        ERROR_INJECT_CRASH("crash_drop_partition_6") ||
        ERROR_INJECT_ERROR("fail_drop_partition_6") ||
        (frm_install= TRUE, FALSE) ||
        mysql_write_frm(lpt, WFRM_INSTALL_SHADOW) ||
        (frm_install= FALSE, FALSE) ||
        ERROR_INJECT_CRASH("crash_drop_partition_7") ||
        ERROR_INJECT_ERROR("fail_drop_partition_7") ||
        mysql_drop_partitions(lpt) ||
        ERROR_INJECT_CRASH("crash_drop_partition_8") ||
        ERROR_INJECT_ERROR("fail_drop_partition_8") ||
        (write_log_completed(lpt, FALSE), FALSE) ||
        ERROR_INJECT_CRASH("crash_drop_partition_9") ||
        ERROR_INJECT_ERROR("fail_drop_partition_9") ||
        (alter_partition_lock_handling(lpt), FALSE)) 
    {
      handle_alter_part_error(lpt, action_completed, TRUE, frm_install,
                              close_table_on_failure);
      goto err;
    }
  }
  else if ((alter_info->flags & ALTER_ADD_PARTITION) &&
           (part_info->part_type == RANGE_PARTITION ||
            part_info->part_type == LIST_PARTITION))
  {
    /*
      ADD RANGE/LIST PARTITIONS
      In this case there are no tuples removed and no tuples are added.
      Thus the operation is merely adding a new partition. Thus it is
      necessary to perform the change as an atomic operation. Otherwise
      someone reading without seeing the new partition could potentially
      miss updates made by a transaction serialised before it that are
      inserted into the new partition.

      0) Write an entry that removes the shadow frm file if crash occurs 
      1) Write the new frm file as a shadow frm file
      2) Get an exclusive metadata lock on the table (waits for all active
         transactions using this table). This ensures that we
         can release all other locks on the table and since no one can open
         the table, there can be no new threads accessing the table. They
         will be hanging on this exclusive lock.
      3) Write an entry to remove the new parttions if crash occurs
      4) Add the new partitions.
      5) Close all instances of the table and remove them from the table cache.
      6) Write binlog
      7) Now the change is completed except for the installation of the
         new frm file. We thus write an action in the log to change to
         the shadow frm file
      8) Install the new frm file of the table where the partitions are
         added to the table.
      9) Remove entries from ddl log
      10)Reopen tables if under lock tables
      11)Complete query
    */
    if (write_log_drop_shadow_frm(lpt) ||
        ERROR_INJECT_CRASH("crash_add_partition_1") ||
        ERROR_INJECT_ERROR("fail_add_partition_1") ||
        mysql_write_frm(lpt, WFRM_WRITE_SHADOW) ||
        ERROR_INJECT_CRASH("crash_add_partition_2") ||
        ERROR_INJECT_ERROR("fail_add_partition_2") ||
        wait_while_table_is_used(thd, table, HA_EXTRA_NOT_USED) ||
        ERROR_INJECT_CRASH("crash_add_partition_3") ||
        ERROR_INJECT_ERROR("fail_add_partition_3") ||
        (close_table_on_failure= TRUE, FALSE) ||
        write_log_add_change_partition(lpt) ||
        ERROR_INJECT_CRASH("crash_add_partition_4") ||
        ERROR_INJECT_ERROR("fail_add_partition_4") ||
        mysql_change_partitions(lpt) ||
        ERROR_INJECT_CRASH("crash_add_partition_5") ||
        ERROR_INJECT_ERROR("fail_add_partition_5") ||
        (close_table_on_failure= FALSE, FALSE) ||
        alter_close_tables(lpt, action_completed) ||
        ERROR_INJECT_CRASH("crash_add_partition_6") ||
        ERROR_INJECT_ERROR("fail_add_partition_6") ||
        ((!thd->lex->no_write_to_binlog) &&
         (write_bin_log(thd, FALSE,
                        thd->query(), thd->query_length()), FALSE)) ||
        ERROR_INJECT_CRASH("crash_add_partition_7") ||
        ERROR_INJECT_ERROR("fail_add_partition_7") ||
        write_log_rename_frm(lpt) ||
        (action_completed= TRUE, FALSE) ||
        ERROR_INJECT_CRASH("crash_add_partition_8") ||
        ERROR_INJECT_ERROR("fail_add_partition_8") ||
        (frm_install= TRUE, FALSE) ||
        mysql_write_frm(lpt, WFRM_INSTALL_SHADOW) ||
        (frm_install= FALSE, FALSE) ||
        ERROR_INJECT_CRASH("crash_add_partition_9") ||
        ERROR_INJECT_ERROR("fail_add_partition_9") ||
        (write_log_completed(lpt, FALSE), FALSE) ||
        ERROR_INJECT_CRASH("crash_add_partition_10") ||
        ERROR_INJECT_ERROR("fail_add_partition_10") ||
        (alter_partition_lock_handling(lpt), FALSE))
    {
      handle_alter_part_error(lpt, action_completed, FALSE, frm_install,
                              close_table_on_failure);
      goto err;
    }
  }
  else
  {
    /*
      ADD HASH PARTITION/
      COALESCE PARTITION/
      REBUILD PARTITION/
      REORGANIZE PARTITION
 
      In this case all records are still around after the change although
      possibly organised into new partitions, thus by ensuring that all
      updates go to both the old and the new partitioning scheme we can
      actually perform this operation lock-free. The only exception to
      this is when REORGANIZE PARTITION adds/drops ranges. In this case
      there needs to be an exclusive lock during the time when the range
      changes occur.
      This is only possible if the handler can ensure double-write for a
      period. The double write will ensure that it doesn't matter where the
      data is read from since both places are updated for writes. If such
      double writing is not performed then it is necessary to perform the
      change with the usual exclusive lock. With double writes it is even
      possible to perform writes in parallel with the reorganisation of
      partitions.

      Without double write procedure we get the following procedure.
      The only difference with using double write is that we can downgrade
      the lock to TL_WRITE_ALLOW_WRITE. Double write in this case only
      double writes from old to new. If we had double writing in both
      directions we could perform the change completely without exclusive
      lock for HASH partitions.
      Handlers that perform double writing during the copy phase can actually
      use a lower lock level. This can be handled inside store_lock in the
      respective handler.

      0) Write an entry that removes the shadow frm file if crash occurs 
      1) Write the shadow frm file of new partitioning
      2) Log such that temporary partitions added in change phase are
         removed in a crash situation
      3) Add the new partitions
         Copy from the reorganised partitions to the new partitions
      4) Get an exclusive metadata lock on the table (waits for all active
         transactions using this table). This ensures that we
         can release all other locks on the table and since no one can open
         the table, there can be no new threads accessing the table. They
         will be hanging on this exclusive lock.
      5) Log that operation is completed and log all complete actions
         needed to complete operation from here
      6) Write bin log
      7) Close all instances of the table and remove them from the table cache.
      8) Prepare handlers for rename and delete of partitions
      9) Rename and drop the reorged partitions such that they are no
         longer used and rename those added to their real new names.
      10) Install the shadow frm file
      11) Reopen the table if under lock tables
      12) Complete query
    */
    if (write_log_drop_shadow_frm(lpt) ||
        ERROR_INJECT_CRASH("crash_change_partition_1") ||
        ERROR_INJECT_ERROR("fail_change_partition_1") ||
        mysql_write_frm(lpt, WFRM_WRITE_SHADOW) ||
        ERROR_INJECT_CRASH("crash_change_partition_2") ||
        ERROR_INJECT_ERROR("fail_change_partition_2") ||
        (close_table_on_failure= TRUE, FALSE) ||
        write_log_add_change_partition(lpt) ||
        ERROR_INJECT_CRASH("crash_change_partition_3") ||
        ERROR_INJECT_ERROR("fail_change_partition_3") ||
        mysql_change_partitions(lpt) ||
        ERROR_INJECT_CRASH("crash_change_partition_4") ||
        ERROR_INJECT_ERROR("fail_change_partition_4") ||
        wait_while_table_is_used(thd, table, HA_EXTRA_NOT_USED) ||
        ERROR_INJECT_CRASH("crash_change_partition_5") ||
        ERROR_INJECT_ERROR("fail_change_partition_5") ||
        write_log_final_change_partition(lpt) ||
        (action_completed= TRUE, FALSE) ||
        ERROR_INJECT_CRASH("crash_change_partition_6") ||
        ERROR_INJECT_ERROR("fail_change_partition_6") ||
        ((!thd->lex->no_write_to_binlog) &&
         (write_bin_log(thd, FALSE,
                        thd->query(), thd->query_length()), FALSE)) ||
        ERROR_INJECT_CRASH("crash_change_partition_7") ||
        ERROR_INJECT_ERROR("fail_change_partition_7") ||
        ((frm_install= TRUE), FALSE) ||
        mysql_write_frm(lpt, WFRM_INSTALL_SHADOW) ||
        (frm_install= FALSE, FALSE) ||
        ERROR_INJECT_CRASH("crash_change_partition_8") ||
        ERROR_INJECT_ERROR("fail_change_partition_8") ||
        alter_close_tables(lpt, action_completed) ||
        (close_table_on_failure= FALSE, FALSE) ||
        ERROR_INJECT_CRASH("crash_change_partition_9") ||
        ERROR_INJECT_ERROR("fail_change_partition_9") ||
        mysql_drop_partitions(lpt) ||
        ERROR_INJECT_CRASH("crash_change_partition_10") ||
        ERROR_INJECT_ERROR("fail_change_partition_10") ||
        mysql_rename_partitions(lpt) ||
        ERROR_INJECT_CRASH("crash_change_partition_11") ||
        ERROR_INJECT_ERROR("fail_change_partition_11") ||
        (write_log_completed(lpt, FALSE), FALSE) ||
        ERROR_INJECT_CRASH("crash_change_partition_12") ||
        ERROR_INJECT_ERROR("fail_change_partition_12") ||
        (alter_partition_lock_handling(lpt), FALSE))
    {
      handle_alter_part_error(lpt, action_completed, FALSE, frm_install,
                              close_table_on_failure);
      goto err;
    }
  }
  downgrade_mdl_if_lock_tables_mode(thd, mdl_ticket, MDL_SHARED_NO_READ_WRITE);
  /*
    A final step is to write the query to the binlog and send ok to the
    user
  */
  DBUG_RETURN(fast_end_partition(thd, lpt->copied, lpt->deleted, table_list));
err:
  if (action_completed)
  {
    /*
      Although error occurred, the action was forced to retry for completion.
      Therefore we must close+reopen all instances of the table.
    */
    (void) alter_partition_lock_handling(lpt);
  }
  else
  {
    /*
      The failed action was reverted, leave the original table as is and
      close/destroy the intermediate table object and its share.
    */
    close_temporary(lpt->table, 1, 0);
  }
  downgrade_mdl_if_lock_tables_mode(thd, mdl_ticket, MDL_SHARED_NO_READ_WRITE);
  DBUG_RETURN(TRUE);
}
#endif


/*
  Prepare for calling val_int on partition function by setting fields to
  point to the record where the values of the PF-fields are stored.

  SYNOPSIS
    set_field_ptr()
    ptr                 Array of fields to change ptr
    new_buf             New record pointer
    old_buf             Old record pointer

  DESCRIPTION
    Set ptr in field objects of field array to refer to new_buf record
    instead of previously old_buf. Used before calling val_int and after
    it is used to restore pointers to table->record[0].
    This routine is placed outside of partition code since it can be useful
    also for other programs.
*/

void set_field_ptr(Field **ptr, const uchar *new_buf,
                   const uchar *old_buf)
{
  my_ptrdiff_t diff= (new_buf - old_buf);
  DBUG_ENTER("set_field_ptr");

  do
  {
    (*ptr)->move_field_offset(diff);
  } while (*(++ptr));
  DBUG_VOID_RETURN;
}


/*
  Prepare for calling val_int on partition function by setting fields to
  point to the record where the values of the PF-fields are stored.
  This variant works on a key_part reference.
  It is not required that all fields are NOT NULL fields.

  SYNOPSIS
    set_key_field_ptr()
    key_info            key info with a set of fields to change ptr
    new_buf             New record pointer
    old_buf             Old record pointer

  DESCRIPTION
    Set ptr in field objects of field array to refer to new_buf record
    instead of previously old_buf. Used before calling val_int and after
    it is used to restore pointers to table->record[0].
    This routine is placed outside of partition code since it can be useful
    also for other programs.
*/

void set_key_field_ptr(KEY *key_info, const uchar *new_buf,
                       const uchar *old_buf)
{
  KEY_PART_INFO *key_part= key_info->key_part;
  uint key_parts= key_info->key_parts;
  uint i= 0;
  my_ptrdiff_t diff= (new_buf - old_buf);
  DBUG_ENTER("set_key_field_ptr");

  do
  {
    key_part->field->move_field_offset(diff);
    key_part++;
  } while (++i < key_parts);
  DBUG_VOID_RETURN;
}


/*
  SYNOPSIS
    mem_alloc_error()
    size                Size of memory attempted to allocate
    None

  RETURN VALUES
    None

  DESCRIPTION
    A routine to use for all the many places in the code where memory
    allocation error can happen, a tremendous amount of them, needs
    simple routine that signals this error.
*/

void mem_alloc_error(size_t size)
{
  my_error(ER_OUTOFMEMORY, MYF(ME_FATALERROR), 
           static_cast<int>(size));
}

#ifdef WITH_PARTITION_STORAGE_ENGINE
/*
  Return comma-separated list of used partitions in the provided given string

  SYNOPSIS
    make_used_partitions_str()
      part_info  IN  Partitioning info
      parts_str  OUT The string to fill

  DESCRIPTION
    Generate a list of used partitions (from bits in part_info->used_partitions
    bitmap), asd store it into the provided String object.
    
  NOTE
    The produced string must not be longer then MAX_PARTITIONS * (1 + FN_LEN).
*/

void make_used_partitions_str(partition_info *part_info, String *parts_str)
{
  parts_str->length(0);
  partition_element *pe;
  uint partition_id= 0;
  List_iterator<partition_element> it(part_info->partitions);
  
  if (part_info->is_sub_partitioned())
  {
    partition_element *head_pe;
    while ((head_pe= it++))
    {
      List_iterator<partition_element> it2(head_pe->subpartitions);
      while ((pe= it2++))
      {
        if (bitmap_is_set(&part_info->used_partitions, partition_id))
        {
          if (parts_str->length())
            parts_str->append(',');
          parts_str->append(head_pe->partition_name,
                           strlen(head_pe->partition_name),
                           system_charset_info);
          parts_str->append('_');
          parts_str->append(pe->partition_name,
                           strlen(pe->partition_name),
                           system_charset_info);
        }
        partition_id++;
      }
    }
  }
  else
  {
    while ((pe= it++))
    {
      if (bitmap_is_set(&part_info->used_partitions, partition_id))
      {
        if (parts_str->length())
          parts_str->append(',');
        parts_str->append(pe->partition_name, strlen(pe->partition_name),
                         system_charset_info);
      }
      partition_id++;
    }
  }
}
#endif

/****************************************************************************
 * Partition interval analysis support
 ***************************************************************************/

/*
  Setup partition_info::* members related to partitioning range analysis

  SYNOPSIS
    set_up_partition_func_pointers()
      part_info  Partitioning info structure

  DESCRIPTION
    Assuming that passed partition_info structure already has correct values
    for members that specify [sub]partitioning type, table fields, and
    functions, set up partition_info::* members that are related to
    Partitioning Interval Analysis (see get_partitions_in_range_iter for its
    definition)

  IMPLEMENTATION
    There are three available interval analyzer functions:
    (1) get_part_iter_for_interval_via_mapping
    (2) get_part_iter_for_interval_cols_via_map 
    (3) get_part_iter_for_interval_via_walking

    They all have limited applicability:
    (1) is applicable for "PARTITION BY <RANGE|LIST>(func(t.field))", where
    func is a monotonic function.

    (2) is applicable for "PARTITION BY <RANGE|LIST> COLUMNS (field_list)

    (3) is applicable for 
      "[SUB]PARTITION BY <any-partitioning-type>(any_func(t.integer_field))"
      
    If both (1) and (3) are applicable, (1) is preferred over (3).
    
    This function sets part_info::get_part_iter_for_interval according to
    this criteria, and also sets some auxilary fields that the function
    uses.
*/
#ifdef WITH_PARTITION_STORAGE_ENGINE
static void set_up_range_analysis_info(partition_info *part_info)
{
  /* Set the catch-all default */
  part_info->get_part_iter_for_interval= NULL;
  part_info->get_subpart_iter_for_interval= NULL;

  /* 
    Check if get_part_iter_for_interval_via_mapping() can be used for 
    partitioning
  */
  switch (part_info->part_type) {
  case RANGE_PARTITION:
  case LIST_PARTITION:
    if (!part_info->column_list)
    {
      if (part_info->part_expr->get_monotonicity_info() != NON_MONOTONIC)
      {
        part_info->get_part_iter_for_interval=
          get_part_iter_for_interval_via_mapping;
        goto setup_subparts;
      }
    }
    else
    {
      part_info->get_part_iter_for_interval=
        get_part_iter_for_interval_cols_via_map;
      goto setup_subparts;
    }
  default:
    ;
  }
   
  /*
    Check if get_part_iter_for_interval_via_walking() can be used for
    partitioning
  */
  if (part_info->num_part_fields == 1)
  {
    Field *field= part_info->part_field_array[0];
    switch (field->type()) {
    case MYSQL_TYPE_TINY:
    case MYSQL_TYPE_SHORT:
    case MYSQL_TYPE_INT24:
    case MYSQL_TYPE_LONG:
    case MYSQL_TYPE_LONGLONG:
      part_info->get_part_iter_for_interval=
        get_part_iter_for_interval_via_walking;
      break;
    default:
      ;
    }
  }

setup_subparts:
  /*
    Check if get_part_iter_for_interval_via_walking() can be used for
    subpartitioning
  */
  if (part_info->num_subpart_fields == 1)
  {
    Field *field= part_info->subpart_field_array[0];
    switch (field->type()) {
    case MYSQL_TYPE_TINY:
    case MYSQL_TYPE_SHORT:
    case MYSQL_TYPE_LONG:
    case MYSQL_TYPE_LONGLONG:
      part_info->get_subpart_iter_for_interval=
        get_part_iter_for_interval_via_walking;
      break;
    default:
      ;
    }
  }
}


/*
  This function takes a memory of packed fields in opt-range format
  and stores it in record format. To avoid having to worry about how
  the length of fields are calculated in opt-range format we send
  an array of lengths used for each field in store_length_array.

  SYNOPSIS
  store_tuple_to_record()
  pfield                         Field array
  store_length_array             Array of field lengths
  value                          Memory where fields are stored
  value_end                      End of memory

  RETURN VALUE
  nparts                         Number of fields assigned
*/
uint32 store_tuple_to_record(Field **pfield,
                             uint32 *store_length_array,
                             uchar *value,
                             uchar *value_end)
{
  /* This function is inspired by store_key_image_rec. */
  uint32 nparts= 0;
  uchar *loc_value;
  while (value < value_end)
  {
    loc_value= value;
    if ((*pfield)->real_maybe_null())
    {
      if (*loc_value)
        (*pfield)->set_null();
      else
        (*pfield)->set_notnull();
      loc_value++;
    }
    uint len= (*pfield)->pack_length();
    (*pfield)->set_key_image(loc_value, len);
    value+= *store_length_array;
    store_length_array++;
    nparts++;
    pfield++;
  }
  return nparts;
}

/**
  RANGE(columns) partitioning: compare partition value bound and probe tuple.

  @param val           Partition column values.
  @param nvals_in_rec  Number of (prefix) fields to compare.

  @return Less than/Equal to/Greater than 0 if the record is L/E/G than val.

  @note The partition value bound is always a full tuple (but may include the
  MAXVALUE special value). The probe tuple may be a prefix of partitioning
  tuple.
*/

static int cmp_rec_and_tuple(part_column_list_val *val, uint32 nvals_in_rec)
{
  partition_info *part_info= val->part_info;
  Field **field= part_info->part_field_array;
  Field **fields_end= field + nvals_in_rec;
  int res;

  for (; field != fields_end; field++, val++)
  {
    if (val->max_value)
      return -1;
    if ((*field)->is_null())
    {
      if (val->null_value)
        continue;
      return -1;
    }
    if (val->null_value)
      return +1;
    res= (*field)->cmp((const uchar*)val->column_value);
    if (res)
      return res;
  }
  return 0;
}


/**
  Compare record and columns partition tuple including endpoint handling.

  @param  val               Columns partition tuple
  @param  n_vals_in_rec     Number of columns to compare
  @param  is_left_endpoint  True if left endpoint (part_tuple < rec or
                            part_tuple <= rec)
  @param  include_endpoint  If endpoint is included (part_tuple <= rec or
                            rec <= part_tuple)

  @return Less than/Equal to/Greater than 0 if the record is L/E/G than
  the partition tuple.

  @see get_list_array_idx_for_endpoint() and
  get_partition_id_range_for_endpoint().
*/

static int cmp_rec_and_tuple_prune(part_column_list_val *val,
                                   uint32 n_vals_in_rec,
                                   bool is_left_endpoint,
                                   bool include_endpoint)
{
  int cmp;
  Field **field;
  if ((cmp= cmp_rec_and_tuple(val, n_vals_in_rec)))
    return cmp;
  field= val->part_info->part_field_array + n_vals_in_rec;
  if (!(*field))
  {
    /* Full match. Only equal if including endpoint. */
    if (include_endpoint)
      return 0;

    if (is_left_endpoint)
      return +4;     /* Start of range, part_tuple < rec, return higher. */
    return -4;     /* End of range, rec < part_tupe, return lesser. */
  }
  /*
    The prefix is equal and there are more partition columns to compare.

    If including left endpoint or not including right endpoint
    then the record is considered lesser compared to the partition.

    i.e:
    part(10, x) <= rec(10, unknown) and rec(10, unknown) < part(10, x)
    part <= rec -> lesser (i.e. this or previous partitions)
    rec < part -> lesser (i.e. this or previous partitions)
  */
  if (is_left_endpoint == include_endpoint)
    return -2;

  /*
    If right endpoint and the first additional partition value
    is MAXVALUE, then the record is lesser.
  */
  if (!is_left_endpoint && (val + n_vals_in_rec)->max_value)
    return -3;

  /*
    Otherwise the record is considered greater.

    rec <= part -> greater (i.e. does not match this partition, seek higher).
    part < rec -> greater (i.e. does not match this partition, seek higher).
  */
  return 2;
}


typedef uint32 (*get_endpoint_func)(partition_info*, bool left_endpoint,
                                    bool include_endpoint);

typedef uint32 (*get_col_endpoint_func)(partition_info*, bool left_endpoint,
                                        bool include_endpoint,
                                        uint32 num_parts);

/**
  Get partition for RANGE COLUMNS endpoint.

  @param part_info         Partitioning metadata.
  @param is_left_endpoint     True if left endpoint (const <=/< cols)
  @param include_endpoint  True if range includes the endpoint (<=/>=)
  @param nparts            Total number of partitions

  @return Partition id of matching partition.

  @see get_partition_id_cols_list_for_endpoint and
  get_partition_id_range_for_endpoint.
*/

uint32 get_partition_id_cols_range_for_endpoint(partition_info *part_info,
                                                bool is_left_endpoint,
                                                bool include_endpoint,
                                                uint32 nparts)
{
  uint min_part_id= 0, max_part_id= part_info->num_parts, loc_part_id;
  part_column_list_val *range_col_array= part_info->range_col_array;
  uint num_columns= part_info->part_field_list.elements;
  DBUG_ENTER("get_partition_id_cols_range_for_endpoint");

  /* Find the matching partition (including taking endpoint into account). */
  do
  {
    /* Midpoint, adjusted down, so it can never be > last partition. */
    loc_part_id= (max_part_id + min_part_id) >> 1;
    if (0 <= cmp_rec_and_tuple_prune(range_col_array +
                                       loc_part_id * num_columns,
                                     nparts,
                                     is_left_endpoint,
                                     include_endpoint))
      min_part_id= loc_part_id + 1;
    else
      max_part_id= loc_part_id;
  } while (max_part_id > min_part_id);
  loc_part_id= max_part_id;

  /* Given value must be LESS THAN the found partition. */
  DBUG_ASSERT(loc_part_id == part_info->num_parts ||
              (0 > cmp_rec_and_tuple_prune(range_col_array +
                                             loc_part_id * num_columns,
                                           nparts, is_left_endpoint,
                                           include_endpoint)));
  /* Given value must be GREATER THAN or EQUAL to the previous partition. */
  DBUG_ASSERT(loc_part_id == 0 ||
              (0 <= cmp_rec_and_tuple_prune(range_col_array +
                                              (loc_part_id - 1) * num_columns,
                                            nparts, is_left_endpoint,
                                            include_endpoint)));

  if (!is_left_endpoint)
  {
    /* Set the end after this partition if not already after the last. */
    if (loc_part_id < part_info->num_parts)
      loc_part_id++;
  }
  DBUG_RETURN(loc_part_id);
}


int get_part_iter_for_interval_cols_via_map(partition_info *part_info,
                                            bool is_subpart,
                                            uint32 *store_length_array,
                                            uchar *min_value, uchar *max_value,
                                            uint min_len, uint max_len, 
                                            uint flags,
                                            PARTITION_ITERATOR *part_iter)
{
  uint32 nparts;
  get_col_endpoint_func  UNINIT_VAR(get_col_endpoint);
  DBUG_ENTER("get_part_iter_for_interval_cols_via_map");

  if (part_info->part_type == RANGE_PARTITION)
  {
    get_col_endpoint= get_partition_id_cols_range_for_endpoint;
    part_iter->get_next= get_next_partition_id_range;
  }
  else if (part_info->part_type == LIST_PARTITION)
  {
    get_col_endpoint= get_partition_id_cols_list_for_endpoint;
    part_iter->get_next= get_next_partition_id_list;
    part_iter->part_info= part_info;
    DBUG_ASSERT(part_info->num_list_values);
  }
  else
    assert(0);

  if (flags & NO_MIN_RANGE)
    part_iter->part_nums.start= part_iter->part_nums.cur= 0;
  else
  {
    // Copy from min_value to record
    nparts= store_tuple_to_record(part_info->part_field_array,
                                  store_length_array,
                                  min_value,
                                  min_value + min_len);
    part_iter->part_nums.start= part_iter->part_nums.cur=
      get_col_endpoint(part_info, TRUE, !(flags & NEAR_MIN),
                       nparts);
  }
  if (flags & NO_MAX_RANGE)
  {
    if (part_info->part_type == RANGE_PARTITION)
      part_iter->part_nums.end= part_info->num_parts;
    else /* LIST_PARTITION */
    {
      DBUG_ASSERT(part_info->part_type == LIST_PARTITION);
      part_iter->part_nums.end= part_info->num_list_values;
    }
  }
  else
  {
    // Copy from max_value to record
    nparts= store_tuple_to_record(part_info->part_field_array,
                                  store_length_array,
                                  max_value,
                                  max_value + max_len);
    part_iter->part_nums.end= get_col_endpoint(part_info, FALSE,
                                               !(flags & NEAR_MAX),
                                               nparts);
  }
  if (part_iter->part_nums.start == part_iter->part_nums.end)
    DBUG_RETURN(0);
  DBUG_RETURN(1);
}


/**
  Partitioning Interval Analysis: Initialize the iterator for "mapping" case

  @param part_info   Partition info
  @param is_subpart  TRUE  - act for subpartitioning
                     FALSE - act for partitioning
  @param store_length_array  Ignored.
  @param min_value   minimum field value, in opt_range key format.
  @param max_value   minimum field value, in opt_range key format.
  @param min_len     Ignored.
  @param max_len     Ignored.
  @param flags       Some combination of NEAR_MIN, NEAR_MAX, NO_MIN_RANGE,
                     NO_MAX_RANGE.
  @param part_iter   Iterator structure to be initialized

  @details Initialize partition set iterator to walk over the interval in
  ordered-array-of-partitions (for RANGE partitioning) or
  ordered-array-of-list-constants (for LIST partitioning) space.

  This function is used when partitioning is done by
  <RANGE|LIST>(ascending_func(t.field)), and we can map an interval in
  t.field space into a sub-array of partition_info::range_int_array or
  partition_info::list_array (see get_partition_id_range_for_endpoint,
  get_list_array_idx_for_endpoint for details).

  The function performs this interval mapping, and sets the iterator to
  traverse the sub-array and return appropriate partitions.

  @return Status of iterator
    @retval 0   No matching partitions (iterator not initialized)
    @retval 1   Ok, iterator intialized for traversal of matching partitions.
    @retval -1  All partitions would match (iterator not initialized)
*/

int get_part_iter_for_interval_via_mapping(partition_info *part_info,
                                           bool is_subpart,
                                           uint32 *store_length_array, /* ignored */
                                           uchar *min_value, uchar *max_value,
                                           uint min_len, uint max_len, /* ignored */
                                           uint flags,
                                           PARTITION_ITERATOR *part_iter)
{
  Field *field= part_info->part_field_array[0];
  uint32             UNINIT_VAR(max_endpoint_val);
  get_endpoint_func  UNINIT_VAR(get_endpoint);
  bool               can_match_multiple_values;  /* is not '=' */
  uint field_len= field->pack_length_in_rec();
  MYSQL_TIME start_date;
  bool check_zero_dates= false;
  bool zero_in_start_date= true;
  DBUG_ENTER("get_part_iter_for_interval_via_mapping");
  DBUG_ASSERT(!is_subpart);
  (void) store_length_array;
  (void)min_len;
  (void)max_len;
  part_iter->ret_null_part= part_iter->ret_null_part_orig= FALSE;

  if (part_info->part_type == RANGE_PARTITION)
  {
    if (part_info->part_charset_field_array)
      get_endpoint=        get_partition_id_range_for_endpoint_charset;
    else
      get_endpoint=        get_partition_id_range_for_endpoint;
    max_endpoint_val=    part_info->num_parts;
    part_iter->get_next= get_next_partition_id_range;
  }
  else if (part_info->part_type == LIST_PARTITION)
  {

    if (part_info->part_charset_field_array)
      get_endpoint=        get_list_array_idx_for_endpoint_charset;
    else
      get_endpoint=        get_list_array_idx_for_endpoint;
    max_endpoint_val=    part_info->num_list_values;
    part_iter->get_next= get_next_partition_id_list;
    part_iter->part_info= part_info;
    if (max_endpoint_val == 0)
    {
      /*
        We handle this special case without optimisations since it is
        of little practical value but causes a great number of complex
        checks later in the code.
      */
      part_iter->part_nums.start= part_iter->part_nums.end= 0;
      part_iter->part_nums.cur= 0;
      part_iter->ret_null_part= part_iter->ret_null_part_orig= TRUE;
      DBUG_RETURN(-1);
    }
  }
  else
    MY_ASSERT_UNREACHABLE();

  can_match_multiple_values= (flags || !min_value || !max_value ||
                              memcmp(min_value, max_value, field_len));
  if (can_match_multiple_values &&
      (part_info->part_type == RANGE_PARTITION ||
       part_info->has_null_value))
  {
    /* Range scan on RANGE or LIST partitioned table */
    enum_monotonicity_info monotonic;
    monotonic= part_info->part_expr->get_monotonicity_info();
    if (monotonic == MONOTONIC_INCREASING_NOT_NULL ||
        monotonic == MONOTONIC_STRICT_INCREASING_NOT_NULL)
    {
      /* col is NOT NULL, but F(col) can return NULL, add NULL partition */
      part_iter->ret_null_part= part_iter->ret_null_part_orig= TRUE;
      check_zero_dates= true;
    }
  }

  /* 
    Find minimum: Do special handling if the interval has left bound in form
     " NULL <= X ":
  */
  if (field->real_maybe_null() && part_info->has_null_value && 
      !(flags & (NO_MIN_RANGE | NEAR_MIN)) && *min_value)
  {
    part_iter->ret_null_part= part_iter->ret_null_part_orig= TRUE;
    part_iter->part_nums.start= part_iter->part_nums.cur= 0;
    if (!(flags & NO_MAX_RANGE) && *max_value)
    {
      /* The right bound is X <= NULL, i.e. it is a "X IS NULL" interval */
      part_iter->part_nums.end= 0;
      DBUG_RETURN(1);
    }
  }
  else
  {
    if (flags & NO_MIN_RANGE)
      part_iter->part_nums.start= part_iter->part_nums.cur= 0;
    else
    {
      /*
        Store the interval edge in the record buffer, and call the
        function that maps the edge in table-field space to an edge
        in ordered-set-of-partitions (for RANGE partitioning) or 
        index-in-ordered-array-of-list-constants (for LIST) space.
      */
      store_key_image_to_rec(field, min_value, field_len);
      bool include_endp= !test(flags & NEAR_MIN);
      part_iter->part_nums.start= get_endpoint(part_info, 1, include_endp);
      if (!can_match_multiple_values && part_info->part_expr->null_value)
      {
        /* col = x and F(x) = NULL -> only search NULL partition */
        part_iter->part_nums.cur= part_iter->part_nums.start= 0;
        part_iter->part_nums.end= 0;
        part_iter->ret_null_part= part_iter->ret_null_part_orig= TRUE;
        DBUG_RETURN(1);
      }
      part_iter->part_nums.cur= part_iter->part_nums.start;
      if (check_zero_dates && !part_info->part_expr->null_value)
      {
        if (!(flags & NO_MAX_RANGE) &&
            (field->type() == MYSQL_TYPE_DATE ||
             field->type() == MYSQL_TYPE_DATETIME))
        {
          /* Monotonic, but return NULL for dates with zeros in month/day. */
          zero_in_start_date= field->get_date(&start_date, 0);
          DBUG_PRINT("info", ("zero start %u %04d-%02d-%02d",
                              zero_in_start_date, start_date.year,
                              start_date.month, start_date.day));
        }
      }
      if (part_iter->part_nums.start == max_endpoint_val)
        DBUG_RETURN(0); /* No partitions */
    }
  }

  /* Find maximum, do the same as above but for right interval bound */
  if (flags & NO_MAX_RANGE)
    part_iter->part_nums.end= max_endpoint_val;
  else
  {
    store_key_image_to_rec(field, max_value, field_len);
    bool include_endp= !test(flags & NEAR_MAX);
    part_iter->part_nums.end= get_endpoint(part_info, 0, include_endp);
    if (check_zero_dates &&
        !zero_in_start_date &&
        !part_info->part_expr->null_value)
    {
      MYSQL_TIME end_date;
      bool zero_in_end_date= field->get_date(&end_date, 0);
      /*
        This is an optimization for TO_DAYS()/TO_SECONDS() to avoid scanning
        the NULL partition for ranges that cannot include a date with 0 as
        month/day.
      */
      DBUG_PRINT("info", ("zero end %u %04d-%02d-%02d",
                          zero_in_end_date,
                          end_date.year, end_date.month, end_date.day));
      DBUG_ASSERT(!memcmp(((Item_func*) part_info->part_expr)->func_name(),
                          "to_days", 7) ||
                  !memcmp(((Item_func*) part_info->part_expr)->func_name(),
                          "to_seconds", 10));
      if (!zero_in_end_date &&
          start_date.month == end_date.month &&
          start_date.year == end_date.year)
        part_iter->ret_null_part= part_iter->ret_null_part_orig= false;
    }
    if (part_iter->part_nums.start >= part_iter->part_nums.end &&
        !part_iter->ret_null_part)
      DBUG_RETURN(0); /* No partitions */
  }
  DBUG_RETURN(1); /* Ok, iterator initialized */
}


/* See get_part_iter_for_interval_via_walking for definition of what this is */
#define MAX_RANGE_TO_WALK 32


/*
  Partitioning Interval Analysis: Initialize iterator to walk field interval

  SYNOPSIS
    get_part_iter_for_interval_via_walking()
      part_info   Partition info
      is_subpart  TRUE  - act for subpartitioning
                  FALSE - act for partitioning
      min_value   minimum field value, in opt_range key format.
      max_value   minimum field value, in opt_range key format.
      flags       Some combination of NEAR_MIN, NEAR_MAX, NO_MIN_RANGE,
                  NO_MAX_RANGE.
      part_iter   Iterator structure to be initialized

  DESCRIPTION
    Initialize partition set iterator to walk over interval in integer field
    space. That is, for "const1 <=? t.field <=? const2" interval, initialize 
    the iterator to return a set of [sub]partitions obtained with the
    following procedure:
      get partition id for t.field = const1,   return it
      get partition id for t.field = const1+1, return it
       ...                 t.field = const1+2, ...
       ...                           ...       ...
       ...                 t.field = const2    ...

  IMPLEMENTATION
    See get_partitions_in_range_iter for general description of interval
    analysis. We support walking over the following intervals: 
      "t.field IS NULL" 
      "c1 <=? t.field <=? c2", where c1 and c2 are finite. 
    Intervals with +inf/-inf, and [NULL, c1] interval can be processed but
    that is more tricky and I don't have time to do it right now.

  RETURN
    0 - No matching partitions, iterator not initialized
    1 - Some partitions would match, iterator intialized for traversing them
   -1 - All partitions would match, iterator not initialized
*/

int get_part_iter_for_interval_via_walking(partition_info *part_info,
                                      bool is_subpart,
                                      uint32 *store_length_array, /* ignored */
                                      uchar *min_value, uchar *max_value,
                                      uint min_len, uint max_len, /* ignored */
                                      uint flags,
                                      PARTITION_ITERATOR *part_iter)
{
  Field *field;
  uint total_parts;
  partition_iter_func get_next_func;
  DBUG_ENTER("get_part_iter_for_interval_via_walking");
  (void)store_length_array;
  (void)min_len;
  (void)max_len;

  part_iter->ret_null_part= part_iter->ret_null_part_orig= FALSE;
  if (is_subpart)
  {
    field= part_info->subpart_field_array[0];
    total_parts= part_info->num_subparts;
    get_next_func=  get_next_subpartition_via_walking;
  }
  else
  {
    field= part_info->part_field_array[0];
    total_parts= part_info->num_parts;
    get_next_func=  get_next_partition_via_walking;
  }

  /* Handle the "t.field IS NULL" interval, it is a special case */
  if (field->real_maybe_null() && !(flags & (NO_MIN_RANGE | NO_MAX_RANGE)) &&
      *min_value && *max_value)
  {
    /* 
      We don't have a part_iter->get_next() function that would find which
      partition "t.field IS NULL" belongs to, so find partition that contains 
      NULL right here, and return an iterator over singleton set.
    */
    uint32 part_id;
    field->set_null();
    if (is_subpart)
    {
      if (!part_info->get_subpartition_id(part_info, &part_id))
      {
        init_single_partition_iterator(part_id, part_iter);
        DBUG_RETURN(1); /* Ok, iterator initialized */
      }
    }
    else
    {
      longlong dummy;
      int res= part_info->is_sub_partitioned() ?
                  part_info->get_part_partition_id(part_info, &part_id,
                                                   &dummy):
                  part_info->get_partition_id(part_info, &part_id, &dummy);
      if (!res)
      {
        init_single_partition_iterator(part_id, part_iter);
        DBUG_RETURN(1); /* Ok, iterator initialized */
      }
    }
    DBUG_RETURN(0); /* No partitions match */
  }

  if ((field->real_maybe_null() && 
       ((!(flags & NO_MIN_RANGE) && *min_value) ||  // NULL <? X
        (!(flags & NO_MAX_RANGE) && *max_value))) ||  // X <? NULL
      (flags & (NO_MIN_RANGE | NO_MAX_RANGE)))    // -inf at any bound
  {
    DBUG_RETURN(-1); /* Can't handle this interval, have to use all partitions */
  }
  
  /* Get integers for left and right interval bound */
  longlong a, b;
  uint len= field->pack_length_in_rec();
  store_key_image_to_rec(field, min_value, len);
  a= field->val_int();
  
  store_key_image_to_rec(field, max_value, len);
  b= field->val_int();
  
  /* 
    Handle a special case where the distance between interval bounds is 
    exactly 4G-1. This interval is too big for range walking, and if it is an
    (x,y]-type interval then the following "b +=..." code will convert it to 
    an empty interval by "wrapping around" a + 4G-1 + 1 = a. 
  */
  if ((ulonglong)b - (ulonglong)a == ~0ULL)
    DBUG_RETURN(-1);

  a += test(flags & NEAR_MIN);
  b += test(!(flags & NEAR_MAX));
  ulonglong n_values= b - a;

  /*
    Will it pay off to enumerate all values in the [a..b] range and evaluate
    the partitioning function for every value? It depends on 
     1. whether we'll be able to infer that some partitions are not used 
     2. if time savings from not scanning these partitions will be greater
        than time spent in enumeration.
    We will assume that the cost of accessing one extra partition is greater
    than the cost of evaluating the partitioning function O(#partitions).
    This means we should jump at any chance to eliminate a partition, which
    gives us this logic:

    Do the enumeration if
     - the number of values to enumerate is comparable to the number of
       partitions, or
     - there are not many values to enumerate.
  */
  if ((n_values > 2*total_parts) && n_values > MAX_RANGE_TO_WALK)
    DBUG_RETURN(-1);

  part_iter->field_vals.start= part_iter->field_vals.cur= a;
  part_iter->field_vals.end=   b;
  part_iter->part_info= part_info;
  part_iter->get_next=  get_next_func;
  DBUG_RETURN(1);
}


/*
  PARTITION_ITERATOR::get_next implementation: enumerate partitions in range

  SYNOPSIS
    get_next_partition_id_range()
      part_iter  Partition set iterator structure

  DESCRIPTION
    This is implementation of PARTITION_ITERATOR::get_next() that returns
    [sub]partition ids in [min_partition_id, max_partition_id] range.
    The function conforms to partition_iter_func type.

  RETURN
    partition id
    NOT_A_PARTITION_ID if there are no more partitions
*/

uint32 get_next_partition_id_range(PARTITION_ITERATOR* part_iter)
{
  if (part_iter->part_nums.cur >= part_iter->part_nums.end)
  {
    if (part_iter->ret_null_part)
    {
      part_iter->ret_null_part= FALSE;
      return 0;                    /* NULL always in first range partition */
    }
    part_iter->part_nums.cur= part_iter->part_nums.start;
    part_iter->ret_null_part= part_iter->ret_null_part_orig;
    return NOT_A_PARTITION_ID;
  }
  else
    return part_iter->part_nums.cur++;
}


/*
  PARTITION_ITERATOR::get_next implementation for LIST partitioning

  SYNOPSIS
    get_next_partition_id_list()
      part_iter  Partition set iterator structure

  DESCRIPTION
    This implementation of PARTITION_ITERATOR::get_next() is special for 
    LIST partitioning: it enumerates partition ids in
    part_info->list_array[i] (list_col_array[i*cols] for COLUMNS LIST
    partitioning) where i runs over [min_idx, max_idx] interval.
    The function conforms to partition_iter_func type.

  RETURN 
    partition id
    NOT_A_PARTITION_ID if there are no more partitions
*/

uint32 get_next_partition_id_list(PARTITION_ITERATOR *part_iter)
{
  if (part_iter->part_nums.cur >= part_iter->part_nums.end)
  {
    if (part_iter->ret_null_part)
    {
      part_iter->ret_null_part= FALSE;
      return part_iter->part_info->has_null_part_id;
    }
    part_iter->part_nums.cur= part_iter->part_nums.start;
    part_iter->ret_null_part= part_iter->ret_null_part_orig;
    return NOT_A_PARTITION_ID;
  }
  else
  {
    partition_info *part_info= part_iter->part_info;
    uint32 num_part= part_iter->part_nums.cur++;
    if (part_info->column_list)
    {
      uint num_columns= part_info->part_field_list.elements;
      return part_info->list_col_array[num_part*num_columns].partition_id;
    }
    return part_info->list_array[num_part].partition_id;
  }
}


/*
  PARTITION_ITERATOR::get_next implementation: walk over field-space interval

  SYNOPSIS
    get_next_partition_via_walking()
      part_iter  Partitioning iterator

  DESCRIPTION
    This implementation of PARTITION_ITERATOR::get_next() returns ids of
    partitions that contain records with partitioning field value within
    [start_val, end_val] interval.
    The function conforms to partition_iter_func type.

  RETURN 
    partition id
    NOT_A_PARTITION_ID if there are no more partitioning.
*/

static uint32 get_next_partition_via_walking(PARTITION_ITERATOR *part_iter)
{
  uint32 part_id;
  Field *field= part_iter->part_info->part_field_array[0];
  while (part_iter->field_vals.cur != part_iter->field_vals.end)
  {
    longlong dummy;
    field->store(part_iter->field_vals.cur++,
                 ((Field_num*)field)->unsigned_flag);
    if ((part_iter->part_info->is_sub_partitioned() &&
         !part_iter->part_info->get_part_partition_id(part_iter->part_info,
                                                      &part_id, &dummy)) ||
        !part_iter->part_info->get_partition_id(part_iter->part_info,
                                                &part_id, &dummy))
      return part_id;
  }
  part_iter->field_vals.cur= part_iter->field_vals.start;
  return NOT_A_PARTITION_ID;
}


/* Same as get_next_partition_via_walking, but for subpartitions */

static uint32 get_next_subpartition_via_walking(PARTITION_ITERATOR *part_iter)
{
  Field *field= part_iter->part_info->subpart_field_array[0];
  uint32 res;
  if (part_iter->field_vals.cur == part_iter->field_vals.end)
  {
    part_iter->field_vals.cur= part_iter->field_vals.start;
    return NOT_A_PARTITION_ID;
  }
  field->store(part_iter->field_vals.cur++, FALSE);
  if (part_iter->part_info->get_subpartition_id(part_iter->part_info,
                                                &res))
    return NOT_A_PARTITION_ID;
  return res;

}

/* used in error messages below */
static const char *longest_str(const char *s1, const char *s2,
                               const char *s3=0)
{
  if (strlen(s2) > strlen(s1)) s1= s2;
  if (s3 && strlen(s3) > strlen(s1)) s1= s3;
  return s1;
}


<<<<<<< HEAD
/*
  Create partition names

  SYNOPSIS
    create_partition_name()
    out:out                   The buffer for the created partition name string
                              must be *at least* of FN_REFLEN+1 bytes
    in1                       First part
    in2                       Second part
    name_variant              Normal, temporary or renamed partition name

  RETURN VALUE
    0 if ok, error if name too long

  DESCRIPTION
    This method is used to calculate the partition name, service routine to
    the del_ren_cre_table method.
*/

int create_partition_name(char *out, size_t outlen, const char *in1,
                          const char *in2, uint name_variant, bool translate)
{
  char transl_part_name[FN_REFLEN];
  const char *transl_part, *end;
  DBUG_ASSERT(outlen >= FN_REFLEN + 1); // consistency! same limit everywhere
=======
/**
  Create partition names.  This method is used to calculate the
  partition name, service routine to the del_ren_cre_table method.
  The output buffer size should be FN_REFLEN + 1(terminating '\0').

    @param [out] out          Created partition name string
    @param in1                First part
    @param in2                Second part
    @param in3                Third part
    @param name_variant       Normal, temporary or renamed partition name
    @param translate          Flag to determine whether to convert a table name
                              to it its corresponding filename.

    @retval true              Error.
    @retval false             Success.
*/

bool create_partition_name(char *out, const char *in1,
                           const char *in2, uint name_variant,
                           bool translate)
{
  char transl_part_name[FN_REFLEN + 1];
  const char *transl_part;
>>>>>>> 1da916c3

  if (translate)
  {
    tablename_to_filename(in2, transl_part_name, FN_REFLEN);
    transl_part= transl_part_name;
  }
  else
    transl_part= in2;

  // Check if the path name for partition exceeds maximum path length.
  if (name_variant == NORMAL_PART_NAME)
<<<<<<< HEAD
    end= strxnmov(out, outlen-1, in1, "#P#", transl_part, NullS);
  else if (name_variant == TEMP_PART_NAME)
    end= strxnmov(out, outlen-1, in1, "#P#", transl_part, "#TMP#", NullS);
  else if (name_variant == RENAMED_PART_NAME)
    end= strxnmov(out, outlen-1, in1, "#P#", transl_part, "#REN#", NullS);
  if (end - out == static_cast<ptrdiff_t>(outlen-1))
  {
    my_error(ER_PATH_LENGTH, MYF(0), longest_str(in1, transl_part));
    return HA_WRONG_CREATE_OPTION;
  }
  return 0;
}
=======
  {
    if ((strlen(in1) + strlen(transl_part) + 3) > FN_REFLEN)
    {
      my_error(ER_PATH_LENGTH, MYF(0), in2);
      return true;
    }
  }
  else
    if ((strlen(in1) + strlen(transl_part) + 8) > FN_REFLEN)
    {
      my_error(ER_PATH_LENGTH, MYF(0), in2);
      return true;
    }

  if (name_variant == NORMAL_PART_NAME)
    strxnmov(out, FN_REFLEN, in1, "#P#", transl_part, NullS);
  else if (name_variant == TEMP_PART_NAME)
    strxnmov(out, FN_REFLEN, in1, "#P#", transl_part, "#TMP#", NullS);
  else if (name_variant == RENAMED_PART_NAME)
    strxnmov(out, FN_REFLEN, in1, "#P#", transl_part, "#REN#", NullS);
>>>>>>> 1da916c3

   return false;
}

<<<<<<< HEAD
/*
  Create subpartition name

  SYNOPSIS
    create_subpartition_name()
    out:out                   The buffer for the created partition name string
                              must be *at least* of FN_REFLEN+1 bytes
    in1                       First part
    in2                       Second part
    in3                       Third part
    name_variant              Normal, temporary or renamed partition name

  RETURN VALUE
    0 if ok, error if name too long
=======
>>>>>>> 1da916c3

/**
  Create subpartition name. This method is used to calculate the
  subpartition name, service routine to the del_ren_cre_table method.
  The output buffer size should be FN_REFLEN + 1(terminating '\0').

    @param [out] out          Created partition name string
    @param in1                First part
    @param in2                Second part
    @param in3                Third part
    @param name_variant       Normal, temporary or renamed partition name

    @retval true              Error.
    @retval false             Success.
*/

<<<<<<< HEAD
int create_subpartition_name(char *out, size_t outlen,
                             const char *in1, const char *in2,
                             const char *in3, uint name_variant)
=======
bool create_subpartition_name(char *out, const char *in1,
                              const char *in2, const char *in3,
                              uint name_variant)
>>>>>>> 1da916c3
{
  char transl_part_name[FN_REFLEN], transl_subpart_name[FN_REFLEN], *end;
  DBUG_ASSERT(outlen >= FN_REFLEN + 1); // consistency! same limit everywhere

  tablename_to_filename(in2, transl_part_name, FN_REFLEN);
  tablename_to_filename(in3, transl_subpart_name, FN_REFLEN);

  // Check if the path name for subpartition exceeds maximum path length.
  if (name_variant == NORMAL_PART_NAME)
  {
    if ((strlen(in1) + strlen(transl_part_name) +
         strlen(transl_subpart_name) + 7) > FN_REFLEN)
    {
      my_error(ER_PATH_LENGTH, MYF(0), in3);
      return true;
    }
  }
  else
    if ((strlen(in1) + strlen(transl_part_name) +
         strlen(transl_subpart_name) + 12) > FN_REFLEN)
    {
      my_error(ER_PATH_LENGTH, MYF(0), in3);
      return true;
    }

  if (name_variant == NORMAL_PART_NAME)
<<<<<<< HEAD
    end= strxnmov(out, outlen-1, in1, "#P#", transl_part_name,
                  "#SP#", transl_subpart_name, NullS);
  else if (name_variant == TEMP_PART_NAME)
    end= strxnmov(out, outlen-1, in1, "#P#", transl_part_name,
                  "#SP#", transl_subpart_name, "#TMP#", NullS);
  else if (name_variant == RENAMED_PART_NAME)
    end= strxnmov(out, outlen-1, in1, "#P#", transl_part_name,
                  "#SP#", transl_subpart_name, "#REN#", NullS);
  if (end - out == static_cast<ptrdiff_t>(outlen-1))
  {
    my_error(ER_PATH_LENGTH, MYF(0),
             longest_str(in1, transl_part_name, transl_subpart_name));
    return HA_WRONG_CREATE_OPTION;
  }
  return 0;
=======
    strxnmov(out, FN_REFLEN, in1, "#P#", transl_part_name,
            "#SP#", transl_subpart_name, NullS);
  else if (name_variant == TEMP_PART_NAME)
    strxnmov(out, FN_REFLEN, in1, "#P#", transl_part_name,
            "#SP#", transl_subpart_name, "#TMP#", NullS);
  else if (name_variant == RENAMED_PART_NAME)
    strxnmov(out, FN_REFLEN, in1, "#P#", transl_part_name,
            "#SP#", transl_subpart_name, "#REN#", NullS);

  return false;
>>>>>>> 1da916c3
}

uint get_partition_field_store_length(Field *field)
{
  uint store_length;

  store_length= field->key_length();
  if (field->real_maybe_null())
    store_length+= HA_KEY_NULL_LENGTH;
  if (field->real_type() == MYSQL_TYPE_VARCHAR)
    store_length+= HA_KEY_BLOB_LENGTH;
  return store_length;
}
#endif<|MERGE_RESOLUTION|>--- conflicted
+++ resolved
@@ -1,9 +1,5 @@
-<<<<<<< HEAD
-/* Copyright (c) 2005, 2014, Oracle and/or its affiliates.
-   Copyright (c) 2009, 2014, SkySQL Ab.
-=======
-/* Copyright (c) 2005, 2017, Oracle and/or its affiliates. All rights reserved.
->>>>>>> 1da916c3
+/* Copyright (c) 2005, 2017, Oracle and/or its affiliates.
+   Copyright (c) 2009, 2017, SkySQL Ab.
 
    This program is free software; you can redistribute it and/or modify
    it under the terms of the GNU General Public License as published by
@@ -5911,29 +5907,15 @@
           ddl_log_entry.next_entry= *next_entry;
           ddl_log_entry.handler_name=
                ha_resolve_storage_engine_name(sub_elem->engine_type);
-<<<<<<< HEAD
           if (create_subpartition_name(tmp_path, sizeof(tmp_path), path,
                                        part_elem->partition_name,
                                        sub_elem->partition_name,
                                        TEMP_PART_NAME) ||
               create_subpartition_name(normal_path, sizeof(normal_path), path,
-=======
-          if (create_subpartition_name(tmp_path, path,
-                                       part_elem->partition_name,
-                                       sub_elem->partition_name,
-                                       TEMP_PART_NAME))
-            DBUG_RETURN(TRUE);
-
-          if (create_subpartition_name(normal_path, path,
->>>>>>> 1da916c3
                                        part_elem->partition_name,
                                        sub_elem->partition_name,
                                        NORMAL_PART_NAME))
             DBUG_RETURN(TRUE);
-<<<<<<< HEAD
-=======
-
->>>>>>> 1da916c3
           ddl_log_entry.name= normal_path;
           ddl_log_entry.from_name= tmp_path;
           if (part_elem->part_state == PART_IS_CHANGED)
@@ -5954,7 +5936,6 @@
         ddl_log_entry.next_entry= *next_entry;
         ddl_log_entry.handler_name=
                ha_resolve_storage_engine_name(part_elem->engine_type);
-<<<<<<< HEAD
         if (create_partition_name(tmp_path, sizeof(tmp_path), path,
                                   part_elem->partition_name, TEMP_PART_NAME,
                                   TRUE) ||
@@ -5962,15 +5943,6 @@
                                   part_elem->partition_name, NORMAL_PART_NAME,
                                   TRUE))
           DBUG_RETURN(TRUE);
-=======
-        if ((create_partition_name(tmp_path, path, part_elem->partition_name,
-                                   TEMP_PART_NAME, TRUE)) ||
-            (create_partition_name(normal_path, path,
-                                   part_elem->partition_name,
-                                   NORMAL_PART_NAME, TRUE)))
-          DBUG_RETURN(TRUE);
-
->>>>>>> 1da916c3
         ddl_log_entry.name= normal_path;
         ddl_log_entry.from_name= tmp_path;
         if (part_elem->part_state == PART_IS_CHANGED)
@@ -6048,19 +6020,10 @@
           ddl_log_entry.next_entry= *next_entry;
           ddl_log_entry.handler_name=
                ha_resolve_storage_engine_name(sub_elem->engine_type);
-<<<<<<< HEAD
           if (create_subpartition_name(tmp_path, sizeof(tmp_path), path,
                                        part_elem->partition_name,
                                        sub_elem->partition_name, name_variant))
             DBUG_RETURN(TRUE);
-=======
-          if (create_subpartition_name(tmp_path, path,
-                                       part_elem->partition_name,
-                                       sub_elem->partition_name,
-                                       name_variant))
-            DBUG_RETURN(TRUE);
-
->>>>>>> 1da916c3
           ddl_log_entry.name= tmp_path;
           if (write_ddl_log_entry(&ddl_log_entry, &log_entry))
           {
@@ -6076,17 +6039,10 @@
         ddl_log_entry.next_entry= *next_entry;
         ddl_log_entry.handler_name=
                ha_resolve_storage_engine_name(part_elem->engine_type);
-<<<<<<< HEAD
         if (create_partition_name(tmp_path, sizeof(tmp_path), path,
                                   part_elem->partition_name, name_variant,
                                   TRUE))
           DBUG_RETURN(TRUE);
-=======
-        if ((create_partition_name(tmp_path, path, part_elem->partition_name,
-                                   name_variant, TRUE)))
-          DBUG_RETURN(TRUE);
-
->>>>>>> 1da916c3
         ddl_log_entry.name= tmp_path;
         if (write_ddl_log_entry(&ddl_log_entry, &log_entry))
         {
@@ -8175,7 +8131,6 @@
 }
 
 
-<<<<<<< HEAD
 /*
   Create partition names
 
@@ -8201,31 +8156,6 @@
   char transl_part_name[FN_REFLEN];
   const char *transl_part, *end;
   DBUG_ASSERT(outlen >= FN_REFLEN + 1); // consistency! same limit everywhere
-=======
-/**
-  Create partition names.  This method is used to calculate the
-  partition name, service routine to the del_ren_cre_table method.
-  The output buffer size should be FN_REFLEN + 1(terminating '\0').
-
-    @param [out] out          Created partition name string
-    @param in1                First part
-    @param in2                Second part
-    @param in3                Third part
-    @param name_variant       Normal, temporary or renamed partition name
-    @param translate          Flag to determine whether to convert a table name
-                              to it its corresponding filename.
-
-    @retval true              Error.
-    @retval false             Success.
-*/
-
-bool create_partition_name(char *out, const char *in1,
-                           const char *in2, uint name_variant,
-                           bool translate)
-{
-  char transl_part_name[FN_REFLEN + 1];
-  const char *transl_part;
->>>>>>> 1da916c3
 
   if (translate)
   {
@@ -8235,9 +8165,7 @@
   else
     transl_part= in2;
 
-  // Check if the path name for partition exceeds maximum path length.
   if (name_variant == NORMAL_PART_NAME)
-<<<<<<< HEAD
     end= strxnmov(out, outlen-1, in1, "#P#", transl_part, NullS);
   else if (name_variant == TEMP_PART_NAME)
     end= strxnmov(out, outlen-1, in1, "#P#", transl_part, "#TMP#", NullS);
@@ -8250,49 +8178,6 @@
   }
   return 0;
 }
-=======
-  {
-    if ((strlen(in1) + strlen(transl_part) + 3) > FN_REFLEN)
-    {
-      my_error(ER_PATH_LENGTH, MYF(0), in2);
-      return true;
-    }
-  }
-  else
-    if ((strlen(in1) + strlen(transl_part) + 8) > FN_REFLEN)
-    {
-      my_error(ER_PATH_LENGTH, MYF(0), in2);
-      return true;
-    }
-
-  if (name_variant == NORMAL_PART_NAME)
-    strxnmov(out, FN_REFLEN, in1, "#P#", transl_part, NullS);
-  else if (name_variant == TEMP_PART_NAME)
-    strxnmov(out, FN_REFLEN, in1, "#P#", transl_part, "#TMP#", NullS);
-  else if (name_variant == RENAMED_PART_NAME)
-    strxnmov(out, FN_REFLEN, in1, "#P#", transl_part, "#REN#", NullS);
->>>>>>> 1da916c3
-
-   return false;
-}
-
-<<<<<<< HEAD
-/*
-  Create subpartition name
-
-  SYNOPSIS
-    create_subpartition_name()
-    out:out                   The buffer for the created partition name string
-                              must be *at least* of FN_REFLEN+1 bytes
-    in1                       First part
-    in2                       Second part
-    in3                       Third part
-    name_variant              Normal, temporary or renamed partition name
-
-  RETURN VALUE
-    0 if ok, error if name too long
-=======
->>>>>>> 1da916c3
 
 /**
   Create subpartition name. This method is used to calculate the
@@ -8309,15 +8194,9 @@
     @retval false             Success.
 */
 
-<<<<<<< HEAD
 int create_subpartition_name(char *out, size_t outlen,
                              const char *in1, const char *in2,
                              const char *in3, uint name_variant)
-=======
-bool create_subpartition_name(char *out, const char *in1,
-                              const char *in2, const char *in3,
-                              uint name_variant)
->>>>>>> 1da916c3
 {
   char transl_part_name[FN_REFLEN], transl_subpart_name[FN_REFLEN], *end;
   DBUG_ASSERT(outlen >= FN_REFLEN + 1); // consistency! same limit everywhere
@@ -8325,26 +8204,7 @@
   tablename_to_filename(in2, transl_part_name, FN_REFLEN);
   tablename_to_filename(in3, transl_subpart_name, FN_REFLEN);
 
-  // Check if the path name for subpartition exceeds maximum path length.
   if (name_variant == NORMAL_PART_NAME)
-  {
-    if ((strlen(in1) + strlen(transl_part_name) +
-         strlen(transl_subpart_name) + 7) > FN_REFLEN)
-    {
-      my_error(ER_PATH_LENGTH, MYF(0), in3);
-      return true;
-    }
-  }
-  else
-    if ((strlen(in1) + strlen(transl_part_name) +
-         strlen(transl_subpart_name) + 12) > FN_REFLEN)
-    {
-      my_error(ER_PATH_LENGTH, MYF(0), in3);
-      return true;
-    }
-
-  if (name_variant == NORMAL_PART_NAME)
-<<<<<<< HEAD
     end= strxnmov(out, outlen-1, in1, "#P#", transl_part_name,
                   "#SP#", transl_subpart_name, NullS);
   else if (name_variant == TEMP_PART_NAME)
@@ -8360,18 +8220,6 @@
     return HA_WRONG_CREATE_OPTION;
   }
   return 0;
-=======
-    strxnmov(out, FN_REFLEN, in1, "#P#", transl_part_name,
-            "#SP#", transl_subpart_name, NullS);
-  else if (name_variant == TEMP_PART_NAME)
-    strxnmov(out, FN_REFLEN, in1, "#P#", transl_part_name,
-            "#SP#", transl_subpart_name, "#TMP#", NullS);
-  else if (name_variant == RENAMED_PART_NAME)
-    strxnmov(out, FN_REFLEN, in1, "#P#", transl_part_name,
-            "#SP#", transl_subpart_name, "#REN#", NullS);
-
-  return false;
->>>>>>> 1da916c3
 }
 
 uint get_partition_field_store_length(Field *field)
