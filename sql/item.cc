--- conflicted
+++ resolved
@@ -10498,395 +10498,6 @@
 };
 
 
-<<<<<<< HEAD
-=======
-Item_type_holder::Item_type_holder(THD *thd, Item *item)
-  :Item(thd, item),
-   Type_handler_hybrid_real_field_type(get_real_type(item)),
-   enum_set_typelib(0),
-   geometry_type(Field::GEOM_GEOMETRY)
-{
-  DBUG_ASSERT(item->fixed);
-  maybe_null= item->maybe_null;
-  collation.set(item->collation);
-  get_full_info(item);
-  /**
-    Field::result_merge_type(real_field_type()) should be equal to
-    result_type(), with one exception when "this" is a Item_field for
-    a BIT field:
-    - Field_bit::result_type() returns INT_RESULT, so does its Item_field.
-    - Field::result_merge_type(MYSQL_TYPE_BIT) returns STRING_RESULT.
-    Perhaps we need a new method in Type_handler to cover these type
-    merging rules for UNION.
-  */
-  DBUG_ASSERT(real_field_type() == MYSQL_TYPE_BIT ||
-              Item_type_holder::result_type()  ==
-              Field::result_merge_type(Item_type_holder::real_field_type()));
-  /* fix variable decimals which always is NOT_FIXED_DEC */
-  if (Field::result_merge_type(real_field_type()) == INT_RESULT)
-    decimals= 0;
-  prev_decimal_int_part= item->decimal_int_part();
-#ifdef HAVE_SPATIAL
-  if (item->field_type() == MYSQL_TYPE_GEOMETRY)
-    geometry_type= item->get_geometry_type();
-#endif /* HAVE_SPATIAL */
-}
-
-
-/**
-  Find real field type of item.
-
-  @return
-    type of field which should be created to store item value
-*/
-
-enum_field_types Item_type_holder::get_real_type(Item *item)
-{
-  if (item->type() == REF_ITEM)
-    item= item->real_item();
-  switch(item->type())
-  {
-  case FIELD_ITEM:
-  {
-    /*
-      Item_field::field_type ask Field_type() but sometimes field return
-      a different type, like for enum/set, so we need to ask real type.
-    */
-    Field *field= ((Item_field *) item)->field;
-    enum_field_types type= field->real_type();
-    if (field->is_created_from_null_item)
-      return MYSQL_TYPE_NULL;
-    /* work around about varchar type field detection */
-    if (type == MYSQL_TYPE_STRING && field->type() == MYSQL_TYPE_VAR_STRING)
-      return MYSQL_TYPE_VAR_STRING;
-    return type;
-  }
-  case SUM_FUNC_ITEM:
-  {
-    /*
-      Argument of aggregate function sometimes should be asked about field
-      type
-    */
-    Item_sum *item_sum= (Item_sum *) item;
-    if (item_sum->keep_field_type())
-      return get_real_type(item_sum->get_arg(0));
-    break;
-  }
-  case FUNC_ITEM:
-    if (((Item_func *) item)->functype() == Item_func::GUSERVAR_FUNC)
-    {
-      /*
-        There are work around of problem with changing variable type on the
-        fly and variable always report "string" as field type to get
-        acceptable information for client in send_field, so we make field
-        type from expression type.
-      */
-      switch (item->result_type()) {
-      case STRING_RESULT:
-        return MYSQL_TYPE_VARCHAR;
-      case INT_RESULT:
-        return MYSQL_TYPE_LONGLONG;
-      case REAL_RESULT:
-        return MYSQL_TYPE_DOUBLE;
-      case DECIMAL_RESULT:
-        return MYSQL_TYPE_NEWDECIMAL;
-      case ROW_RESULT:
-      case TIME_RESULT:
-        DBUG_ASSERT(0);
-        return MYSQL_TYPE_VARCHAR;
-      }
-    }
-    break;
-  case TYPE_HOLDER:
-    /*
-      Item_type_holder and Item_blob should not appear in this context.
-      In case they for some reasons do, returning field_type() is wrong anyway.
-      They must return Item_type_holder::real_field_type() instead, to make
-      the code in sql_type.cc and sql_type.h happy, as it expectes
-      Field::real_type()-compatible rather than Field::field_type()-compatible
-      valies in some places, and may in the future add some asserts preventing
-      use of field_type() instead of real_type() and the other way around.
-    */
-    DBUG_ASSERT(0);
-  default:
-    break;
-  }
-  return item->field_type();
-}
-
-/**
-  Find field type which can carry current Item_type_holder type and
-  type of given Item.
-
-  @param thd     thread handler
-  @param item    given item to join its parameters with this item ones
-
-  @retval
-    TRUE   error - types are incompatible
-  @retval
-    FALSE  OK
-*/
-
-bool Item_type_holder::join_types(THD *thd, Item *item)
-{
-  uint max_length_orig= max_length;
-  uint decimals_orig= decimals;
-  DBUG_ENTER("Item_type_holder::join_types");
-  DBUG_PRINT("info:", ("was type %d len %d, dec %d name %s",
-                       real_field_type(), max_length, decimals,
-                       (name ? name : "<NULL>")));
-  DBUG_PRINT("info:", ("in type %d len %d, dec %d",
-                       get_real_type(item),
-                       item->max_length, item->decimals));
-  set_handler_by_real_type(Field::field_type_merge(real_field_type(),
-                                                   get_real_type(item)));
-  {
-    uint item_decimals= item->decimals;
-    /* fix variable decimals which always is NOT_FIXED_DEC */
-    if (Field::result_merge_type(real_field_type()) == INT_RESULT)
-      item_decimals= 0;
-    decimals= MY_MAX(decimals, item_decimals);
-  }
-
-  if (Item_type_holder::field_type() == FIELD_TYPE_GEOMETRY)
-    geometry_type=
-      Field_geom::geometry_type_merge(geometry_type, item->get_geometry_type());
-
-  if (Field::result_merge_type(real_field_type()) == DECIMAL_RESULT)
-  {
-    collation.set_numeric();
-    decimals= MY_MIN(MY_MAX(decimals, item->decimals), DECIMAL_MAX_SCALE);
-    int item_int_part= item->decimal_int_part();
-    int item_prec = MY_MAX(prev_decimal_int_part, item_int_part) + decimals;
-    int precision= MY_MIN(item_prec, DECIMAL_MAX_PRECISION);
-    unsigned_flag&= item->unsigned_flag;
-    max_length= my_decimal_precision_to_length_no_truncation(precision,
-                                                             decimals,
-                                                             unsigned_flag);
-  }
-
-  switch (Field::result_merge_type(real_field_type()))
-  {
-  case STRING_RESULT:
-  {
-    const char *old_cs, *old_derivation;
-    uint32 old_max_chars= max_length / collation.collation->mbmaxlen;
-    old_cs= collation.collation->name;
-    old_derivation= collation.derivation_name();
-    if (collation.aggregate(item->collation, MY_COLL_ALLOW_CONV))
-    {
-      my_error(ER_CANT_AGGREGATE_2COLLATIONS, MYF(0),
-	       old_cs, old_derivation,
-	       item->collation.collation->name,
-	       item->collation.derivation_name(),
-	       "UNION");
-      DBUG_RETURN(TRUE);
-    }
-    /*
-      To figure out max_length, we have to take into account possible
-      expansion of the size of the values because of character set
-      conversions.
-     */
-    if (collation.collation != &my_charset_bin)
-    {
-      max_length= MY_MAX(old_max_chars * collation.collation->mbmaxlen,
-                      display_length(item) /
-                      item->collation.collation->mbmaxlen *
-                      collation.collation->mbmaxlen);
-    }
-    else
-      set_if_bigger(max_length, display_length(item));
-    break;
-  }
-  case REAL_RESULT:
-  {
-    if (decimals != NOT_FIXED_DEC)
-    {
-      /*
-        For FLOAT(M,D)/DOUBLE(M,D) do not change precision
-         if both fields have the same M and D
-      */
-      if (item->max_length != max_length_orig ||
-          item->decimals != decimals_orig)
-      {
-        int delta1= max_length_orig - decimals_orig;
-        int delta2= item->max_length - item->decimals;
-        max_length= MY_MAX(delta1, delta2) + decimals;
-        if (Item_type_holder::real_field_type() == MYSQL_TYPE_FLOAT &&
-            max_length > FLT_DIG + 2)
-        {
-          max_length= MAX_FLOAT_STR_LENGTH;
-          decimals= NOT_FIXED_DEC;
-        } 
-        else if (Item_type_holder::real_field_type() == MYSQL_TYPE_DOUBLE &&
-                 max_length > DBL_DIG + 2)
-        {
-          max_length= MAX_DOUBLE_STR_LENGTH;
-          decimals= NOT_FIXED_DEC;
-        }
-      }
-    }
-    else
-      max_length= (Item_type_holder::field_type() == MYSQL_TYPE_FLOAT) ?
-                  FLT_DIG+6 : DBL_DIG+7;
-    break;
-  }
-  default:
-    if (real_field_type() == MYSQL_TYPE_YEAR)
-      max_length= MY_MAX(max_length, item->max_length);
-    else
-      max_length= MY_MAX(max_length, display_length(item));
-  };
-  maybe_null|= item->maybe_null;
-  get_full_info(item);
-
-  /* Remember decimal integer part to be used in DECIMAL_RESULT handleng */
-  prev_decimal_int_part= decimal_int_part();
-  DBUG_PRINT("info", ("become type: %d  len: %u  dec: %u",
-                      (int) real_field_type(), max_length, (uint) decimals));
-  DBUG_RETURN(FALSE);
-}
-
-/**
-  Calculate length for merging result for given Item type.
-
-  @param item  Item for length detection
-
-  @return
-    length
-*/
-
-uint32 Item_type_holder::display_length(Item *item)
-{
-  if (item->type() == Item::FIELD_ITEM)
-    return ((Item_field *)item)->max_disp_length();
-
-  switch (item->field_type())
-  {
-  case MYSQL_TYPE_DECIMAL:
-  case MYSQL_TYPE_TIMESTAMP:
-  case MYSQL_TYPE_DATE:
-  case MYSQL_TYPE_TIME:
-  case MYSQL_TYPE_DATETIME:
-  case MYSQL_TYPE_YEAR:
-  case MYSQL_TYPE_NEWDATE:
-  case MYSQL_TYPE_VARCHAR:
-  case MYSQL_TYPE_BIT:
-  case MYSQL_TYPE_NEWDECIMAL:
-  case MYSQL_TYPE_ENUM:
-  case MYSQL_TYPE_SET:
-  case MYSQL_TYPE_TINY_BLOB:
-  case MYSQL_TYPE_MEDIUM_BLOB:
-  case MYSQL_TYPE_LONG_BLOB:
-  case MYSQL_TYPE_BLOB:
-  case MYSQL_TYPE_VAR_STRING:
-  case MYSQL_TYPE_STRING:
-  case MYSQL_TYPE_GEOMETRY:
-    return item->max_length;
-  case MYSQL_TYPE_TINY:
-    return 4;
-  case MYSQL_TYPE_SHORT:
-    return 6;
-  case MYSQL_TYPE_LONG:
-    return MY_INT32_NUM_DECIMAL_DIGITS;
-  case MYSQL_TYPE_FLOAT:
-    return 25;
-  case MYSQL_TYPE_DOUBLE:
-    return 53;
-  case MYSQL_TYPE_NULL:
-    return 0;
-  case MYSQL_TYPE_LONGLONG:
-    return 20;
-  case MYSQL_TYPE_INT24:
-    return 8;
-  default:
-    DBUG_ASSERT(0); // we should never go there
-    return 0;
-  }
-}
-
-
-/**
-  Make temporary table field according collected information about type
-  of UNION result.
-
-  @param table  temporary table for which we create fields
-
-  @return
-    created field
-*/
-
-Field *Item_type_holder::make_field_by_type(TABLE *table)
-{
-  /*
-    The field functions defines a field to be not null if null_ptr is not 0
-  */
-  uchar *null_ptr= maybe_null ? (uchar*) "" : 0;
-  Field *field;
-
-  switch (Item_type_holder::real_field_type()) {
-  case MYSQL_TYPE_ENUM:
-    DBUG_ASSERT(enum_set_typelib);
-    field= new Field_enum((uchar *) 0, max_length, null_ptr, 0,
-                          Field::NONE, name,
-                          get_enum_pack_length(enum_set_typelib->count),
-                          enum_set_typelib, collation.collation);
-    if (field)
-      field->init(table);
-    return field;
-  case MYSQL_TYPE_SET:
-    DBUG_ASSERT(enum_set_typelib);
-    field= new Field_set((uchar *) 0, max_length, null_ptr, 0,
-                         Field::NONE, name,
-                         get_set_pack_length(enum_set_typelib->count),
-                         enum_set_typelib, collation.collation);
-    if (field)
-      field->init(table);
-    return field;
-  case MYSQL_TYPE_NULL:
-    return make_string_field(table);
-  default:
-    break;
-  }
-  return tmp_table_field_from_field_type(table, false, true);
-}
-
-
-/**
-  Get full information from Item about enum/set fields to be able to create
-  them later.
-
-  @param item    Item for information collection
-*/
-void Item_type_holder::get_full_info(Item *item)
-{
-  if (Item_type_holder::real_field_type() == MYSQL_TYPE_ENUM ||
-      Item_type_holder::real_field_type() == MYSQL_TYPE_SET)
-  {
-    if (item->type() == Item::SUM_FUNC_ITEM &&
-        (((Item_sum*)item)->sum_func() == Item_sum::MAX_FUNC ||
-         ((Item_sum*)item)->sum_func() == Item_sum::MIN_FUNC))
-      item = ((Item_sum*)item)->get_arg(0);
-    /*
-      We can have enum/set type after merging only if we have one enum|set
-      field (or MIN|MAX(enum|set field)) and number of NULL fields
-    */
-    DBUG_ASSERT((enum_set_typelib &&
-                 get_real_type(item) == MYSQL_TYPE_NULL) ||
-                (!enum_set_typelib &&
-                 item->real_item()->type() == Item::FIELD_ITEM &&
-                 (get_real_type(item->real_item()) == MYSQL_TYPE_ENUM ||
-                  get_real_type(item->real_item()) == MYSQL_TYPE_SET) &&
-                 ((Field_enum*)((Item_field *) item->real_item())->field)->typelib));
-    if (!enum_set_typelib)
-    {
-      enum_set_typelib= ((Field_enum*)((Item_field *) item->real_item())->field)->typelib;
-    }
-  }
-}
-
-
->>>>>>> 555c6632
 double Item_type_holder::val_real()
 {
   DBUG_ASSERT(0); // should never be called
