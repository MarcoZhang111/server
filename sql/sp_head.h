/* -*- C++ -*- */
/*
   Copyright (c) 2002, 2011, Oracle and/or its affiliates.

   This program is free software; you can redistribute it and/or modify
   it under the terms of the GNU General Public License as published by
   the Free Software Foundation; version 2 of the License.

   This program is distributed in the hope that it will be useful,
   but WITHOUT ANY WARRANTY; without even the implied warranty of
   MERCHANTABILITY or FITNESS FOR A PARTICULAR PURPOSE.  See the
   GNU General Public License for more details.

   You should have received a copy of the GNU General Public License
   along with this program; if not, write to the Free Software
   Foundation, Inc., 51 Franklin St, Fifth Floor, Boston, MA 02110-1301  USA */

#ifndef _SP_HEAD_H_
#define _SP_HEAD_H_

#ifdef USE_PRAGMA_INTERFACE
#pragma interface			/* gcc class implementation */
#endif

/*
  It is necessary to include set_var.h instead of item.h because there
  are dependencies on include order for set_var.h and item.h. This
  will be resolved later.
*/
#include "my_global.h"                          /* NO_EMBEDDED_ACCESS_CHECKS */
#include "sql_class.h"                          // THD, set_var.h: THD
#include "set_var.h"                            // Item
#include "sp_pcontext.h"                        // sp_pcontext
#include <stddef.h>
#include "sp.h"

/**
  @defgroup Stored_Routines Stored Routines
  @ingroup Runtime_Environment
  @{
*/

Item::Type
sp_map_item_type(const Type_handler *handler);

uint
sp_get_flags_for_command(LEX *lex);

class sp_instr;
class sp_instr_opt_meta;
class sp_instr_jump_if_not;

/*************************************************************************/

/**
  Stored_program_creation_ctx -- base class for creation context of stored
  programs (stored routines, triggers, events).
*/

class Stored_program_creation_ctx :public Default_object_creation_ctx
{
public:
  CHARSET_INFO *get_db_cl()
  {
    return m_db_cl;
  }

public:
  virtual Stored_program_creation_ctx *clone(MEM_ROOT *mem_root) = 0;

protected:
  Stored_program_creation_ctx(THD *thd)
    : Default_object_creation_ctx(thd),
      m_db_cl(thd->variables.collation_database)
  { }

  Stored_program_creation_ctx(CHARSET_INFO *client_cs,
                              CHARSET_INFO *connection_cl,
                              CHARSET_INFO *db_cl)
    : Default_object_creation_ctx(client_cs, connection_cl),
      m_db_cl(db_cl)
  { }

protected:
  virtual void change_env(THD *thd) const
  {
    thd->variables.collation_database= m_db_cl;

    Default_object_creation_ctx::change_env(thd);
  }

protected:
  /**
    db_cl stores the value of the database collation. Both character set
    and collation attributes are used.

    Database collation is included into the context because it defines the
    default collation for stored-program variables.
  */
  CHARSET_INFO *m_db_cl;
};

/*************************************************************************/

class sp_name : public Sql_alloc,
                public Database_qualified_name
{
public:
  bool       m_explicit_name;                   /**< Prepend the db name? */

  sp_name(const LEX_CSTRING *db, const LEX_CSTRING *name,
          bool use_explicit_name)
    : Database_qualified_name(db, name), m_explicit_name(use_explicit_name)
  {
    if (lower_case_table_names && m_db.str)
      m_db.length= my_casedn_str(files_charset_info, (char*) m_db.str);
  }

  /** Create temporary sp_name object from MDL key. Store in qname_buff */
  sp_name(const MDL_key *key, char *qname_buff);

  ~sp_name()
  {}
};


bool
check_routine_name(const LEX_CSTRING *ident);

class sp_head :private Query_arena,
               public Database_qualified_name
{
  sp_head(const sp_head &);	/**< Prevent use of these */
  void operator=(sp_head &);

  MEM_ROOT main_mem_root;
public:
  /** Possible values of m_flags */
  enum {
    HAS_RETURN= 1,              // For FUNCTIONs only: is set if has RETURN
    MULTI_RESULTS= 8,           // Is set if a procedure with SELECT(s)
    CONTAINS_DYNAMIC_SQL= 16,   // Is set if a procedure with PREPARE/EXECUTE
    IS_INVOKED= 32,             // Is set if this sp_head is being used
    HAS_SET_AUTOCOMMIT_STMT= 64,// Is set if a procedure with 'set autocommit'
    /* Is set if a procedure with COMMIT (implicit or explicit) | ROLLBACK */
    HAS_COMMIT_OR_ROLLBACK= 128,
    LOG_SLOW_STATEMENTS= 256,   // Used by events
    LOG_GENERAL_LOG= 512,        // Used by events
    HAS_SQLCOM_RESET= 1024,
    HAS_SQLCOM_FLUSH= 2048,

    /**
      Marks routines that directly (i.e. not by calling other routines)
      change tables. Note that this flag is set automatically based on
      type of statements used in the stored routine and is different
      from routine characteristic provided by user in a form of CONTAINS
      SQL, READS SQL DATA, MODIFIES SQL DATA clauses. The latter are
      accepted by parser but pretty much ignored after that.
      We don't rely on them:
      a) for compatibility reasons.
      b) because in CONTAINS SQL case they don't provide enough
      information anyway.
     */
    MODIFIES_DATA= 4096,
    /*
      Marks routines that have column type references: DECLARE a t1.a%TYPE;
    */
    HAS_COLUMN_TYPE_REFS= 8192
  };

  const Sp_handler *m_handler;
  uint m_flags;                 // Boolean attributes of a stored routine

  Column_definition m_return_field_def; /**< This is used for FUNCTIONs only. */

  const char *m_tmp_query;	///< Temporary pointer to sub query string
private:
  /*
    Private to guarantee that m_chistics.comment is properly set to:
    - a string which is alloced on this->mem_root
    - or (NULL,0)
    set_chistics() makes sure this.
  */
  Sp_chistics m_chistics;
public:
  sql_mode_t m_sql_mode;		///< For SHOW CREATE and execution
  bool       m_explicit_name;                   /**< Prepend the db name? */
  LEX_CSTRING m_qname;		///< db.name
  LEX_CSTRING m_params;
  LEX_CSTRING m_body;
  LEX_CSTRING m_body_utf8;
  LEX_CSTRING m_defstr;
  AUTHID      m_definer;

  const st_sp_chistics &chistics() const { return m_chistics; }
  const LEX_CSTRING &comment() const { return m_chistics.comment; }
  void set_suid(enum_sp_suid_behaviour suid) { m_chistics.suid= suid; }
  enum_sp_suid_behaviour suid() const { return m_chistics.suid; }
  bool detistic() const { return m_chistics.detistic; }
  enum_sp_data_access daccess() const { return m_chistics.daccess; }
  /**
    Is this routine being executed?
  */
  bool is_invoked() const { return m_flags & IS_INVOKED; }

  /**
    Get the value of the SP cache version, as remembered
    when the routine was inserted into the cache.
  */
  ulong sp_cache_version() const { return m_sp_cache_version; }

  /** Set the value of the SP cache version.  */
  void set_sp_cache_version(ulong version_arg)
  {
    m_sp_cache_version= version_arg;
  }

  sp_rcontext *rcontext_create(THD *thd, Field *retval, List<Item> *args);
  sp_rcontext *rcontext_create(THD *thd, Field *retval,
                               Item **args, uint arg_count);
  sp_rcontext *rcontext_create(THD *thd, Field *retval,
                               Row_definition_list *list,
                               bool switch_security_ctx);
private:
  /**
    Version of the stored routine cache at the moment when the
    routine was added to it. Is used only for functions and
    procedures, not used for triggers or events.  When sp_head is
    created, its version is 0. When it's added to the cache, the
    version is assigned the global value 'Cversion'.
    If later on Cversion is incremented, we know that the routine
    is obsolete and should not be used --
    sp_cache_flush_obsolete() will purge it.
  */
  ulong m_sp_cache_version;
  Stored_program_creation_ctx *m_creation_ctx;
  /**
    Boolean combination of (1<<flag), where flag is a member of
    LEX::enum_binlog_stmt_unsafe.
  */
  uint32 unsafe_flags;

public:
  inline Stored_program_creation_ctx *get_creation_ctx()
  {
    return m_creation_ctx;
  }

  inline void set_creation_ctx(Stored_program_creation_ctx *creation_ctx)
  {
    m_creation_ctx= creation_ctx->clone(mem_root);
  }

  longlong m_created;
  longlong m_modified;
  /** Recursion level of the current SP instance. The levels are numbered from 0 */
  ulong m_recursion_level;
  /**
    A list of diferent recursion level instances for the same procedure.
    For every recursion level we have a sp_head instance. This instances
    connected in the list. The list ordered by increasing recursion level
    (m_recursion_level).
  */
  sp_head *m_next_cached_sp;
  /**
    Pointer to the first element of the above list
  */
  sp_head *m_first_instance;
  /**
    Pointer to the first free (non-INVOKED) routine in the list of
    cached instances for this SP. This pointer is set only for the first
    SP in the list of instences (see above m_first_cached_sp pointer).
    The pointer equal to 0 if we have no free instances.
    For non-first instance value of this pointer meanless (point to itself);
  */
  sp_head *m_first_free_instance;
  /**
    Pointer to the last element in the list of instances of the SP.
    For non-first instance value of this pointer meanless (point to itself);
  */
  sp_head *m_last_cached_sp;
  /**
    Set containing names of stored routines used by this routine.
    Note that unlike elements of similar set for statement elements of this
    set are not linked in one list. Because of this we are able save memory
    by using for this set same objects that are used in 'sroutines' sets
    for statements of which this stored routine consists.
  */
  HASH m_sroutines;
  // Pointers set during parsing
  const char *m_param_begin;
  const char *m_param_end;

private:
  const char *m_body_begin;

public:
  /*
    Security context for stored routine which should be run under
    definer privileges.
  */
  Security_context m_security_ctx;

  /**
    List of all items (Item_trigger_field objects) representing fields in
    old/new version of row in trigger. We use this list for checking whenever
    all such fields are valid at trigger creation time and for binding these
    fields to TABLE object at table open (although for latter pointer to table
    being opened is probably enough).
  */
  SQL_I_List<Item_trigger_field> m_trg_table_fields;

  static void *
  operator new(size_t size) throw ();

  static void
  operator delete(void *ptr, size_t size) throw ();

  sp_head(const Sp_handler *handler);

  /// Initialize after we have reset mem_root
  void
  init(LEX *lex);

  /** Copy sp name from parser. */
  void
  init_sp_name(const sp_name *spname);

  /** Set the body-definition start position. */
  void
  set_body_start(THD *thd, const char *begin_ptr);

  /** Set the statement-definition (body-definition) end position. */
  void
  set_stmt_end(THD *thd);

  virtual ~sp_head();

  bool
  execute_trigger(THD *thd,
                  const LEX_CSTRING *db_name,
                  const LEX_CSTRING *table_name,
                  GRANT_INFO *grant_info);

  bool
  execute_function(THD *thd, Item **args, uint argcount, Field *return_fld);

  bool
  execute_procedure(THD *thd, List<Item> *args);

  static void
  show_create_routine_get_fields(THD *thd, const Sp_handler *sph,
                                 List<Item> *fields);

  bool
  show_create_routine(THD *thd, const Sp_handler *sph);

  MEM_ROOT *get_main_mem_root() { return &main_mem_root; }

  int
  add_instr(sp_instr *instr);

  bool
  add_instr_jump(THD *thd, sp_pcontext *spcont);

  bool
  add_instr_jump(THD *thd, sp_pcontext *spcont, uint dest);

  bool
  add_instr_jump_forward_with_backpatch(THD *thd, sp_pcontext *spcont,
                                        sp_label *lab);
  bool
  add_instr_jump_forward_with_backpatch(THD *thd, sp_pcontext *spcont)
  {
    return add_instr_jump_forward_with_backpatch(thd, spcont,
                                                 spcont->last_label());
  }

  bool
  add_instr_freturn(THD *thd, sp_pcontext *spcont, Item *item, LEX *lex);

  bool
  add_instr_preturn(THD *thd, sp_pcontext *spcont);

  Item *adjust_assignment_source(THD *thd, Item *val, Item *val2);
  /**
    @param thd                     - the current thd
    @param spcont                  - the current parse context
    @param spv                     - the SP variable
    @param val                     - the value to be assigned to the variable
    @param lex                     - the LEX that was used to create "val"
    @param responsible_to_free_lex - if the generated sp_instr_set should
                                     free "lex".
    @retval true                   - on error
    @retval false                  - on success
  */
  bool set_local_variable(THD *thd, sp_pcontext *spcont,
                          sp_variable *spv, Item *val, LEX *lex,
                          bool responsible_to_free_lex);
  bool set_local_variable_row_field(THD *thd, sp_pcontext *spcont,
                                    sp_variable *spv, uint field_idx,
                                    Item *val, LEX *lex);
  bool set_local_variable_row_field_by_name(THD *thd, sp_pcontext *spcont,
                                            sp_variable *spv,
                                            const LEX_CSTRING *field_name,
                                            Item *val, LEX *lex);
private:
  /**
    Generate a code to set a single cursor parameter variable.
    @param thd          - current thd, for mem_root allocations.
    @param param_spcont - the context of the parameter block
    @param idx          - the index of the parameter
    @param prm          - the actual parameter (contains information about
                          the assignment source expression Item,
                          its free list, and its LEX)
  */
  bool add_set_cursor_param_variable(THD *thd,
                                     sp_pcontext *param_spcont, uint idx,
                                     sp_assignment_lex *prm)
  {
    DBUG_ASSERT(idx < param_spcont->context_var_count());
    sp_variable *spvar= param_spcont->get_context_variable(idx);
    /*
      add_instr() gets free_list from m_thd->free_list.
      Initialize it before the set_local_variable() call.
    */
    DBUG_ASSERT(m_thd->free_list == NULL);
    m_thd->free_list= prm->get_free_list();
    if (set_local_variable(thd, param_spcont, spvar, prm->get_item(), prm, true))
      return true;
    /*
      Safety:
      The item and its free_list are now fully owned by the sp_instr_set
      instance, created by set_local_variable(). The sp_instr_set instance
      is now responsible for freeing the item and the free_list.
      Reset the "item" and the "free_list" members of "prm",
      to avoid double pointers to the same objects from "prm" and
      from the sp_instr_set instance.
    */
    prm->set_item_and_free_list(NULL, NULL);
    return false;
  }

  /**
    Generate a code to set all cursor parameter variables.
    This method is called only when parameters exists,
    and the number of formal parameters matches the number of actual
    parameters. See also comments to add_open_cursor().
  */
  bool add_set_cursor_param_variables(THD *thd, sp_pcontext *param_spcont,
                                      List<sp_assignment_lex> *parameters)
  {
    DBUG_ASSERT(param_spcont->context_var_count() == parameters->elements);
    sp_assignment_lex *prm;
    List_iterator<sp_assignment_lex> li(*parameters);
    for (uint idx= 0; (prm= li++); idx++)
    {
      if (add_set_cursor_param_variable(thd, param_spcont, idx, prm))
        return true;
    }
    return false;
  }

  /**
    Generate a code to set all cursor parameter variables for a FOR LOOP, e.g.:
      FOR index IN cursor(1,2,3)
    @param
  */
  bool add_set_for_loop_cursor_param_variables(THD *thd,
                                               sp_pcontext *param_spcont,
                                               sp_assignment_lex *param_lex,
                                               Item_args *parameters);

public:
  /**
    Generate a code for an "OPEN cursor" statement.
    @param thd          - current thd, for mem_root allocations
    @param spcont       - the context of the cursor
    @param offset       - the offset of the cursor
    @param param_spcont - the context of the cursor parameter block
    @param parameters   - the list of the OPEN actual parameters

    The caller must make sure that the number of local variables
    in "param_spcont" (formal parameters) matches the number of list elements
    in "parameters" (actual parameters).
    NULL in either of them means 0 parameters.
  */
  bool add_open_cursor(THD *thd, sp_pcontext *spcont,
                       uint offset,
                       sp_pcontext *param_spcont,
                       List<sp_assignment_lex> *parameters);

  /**
    Generate an initiation code for a CURSOR FOR LOOP, e.g.:
      FOR index IN cursor         -- cursor without parameters
      FOR index IN cursor(1,2,3)  -- cursor with parameters

    The code generated by this method does the following during SP run-time:
    - Sets all cursor parameter vartiables from "parameters"
    - Initializes the index ROW-type variable from the cursor
      (the structure is copied from the cursor to the index variable)
    - The cursor gets opened
    - The first records is fetched from the cursor to the variable "index".

    @param thd        - the current thread (for mem_root and error reporting)
    @param spcont     - the current parse context
    @param index      - the loop "index" ROW-type variable
    @param pcursor    - the cursor
    @param coffset    - the cursor offset
    @param param_lex  - the LEX that owns Items in "parameters"
    @param parameters - the cursor parameters Item array
    @retval true      - on error (EOM)
    @retval false     - on success
  */
  bool add_for_loop_open_cursor(THD *thd, sp_pcontext *spcont,
                                sp_variable *index,
                                const sp_pcursor *pcursor, uint coffset,
                                sp_assignment_lex *param_lex,
                                Item_args *parameters);
  /**
    Returns true if any substatement in the routine directly
    (not through another routine) modifies data/changes table.

    @sa Comment for MODIFIES_DATA flag.
  */
  bool modifies_data() const
  { return m_flags & MODIFIES_DATA; }

  inline uint instructions()
  { return m_instr.elements; }

  inline sp_instr *
  last_instruction()
  {
    sp_instr *i;

    get_dynamic(&m_instr, (uchar*)&i, m_instr.elements-1);
    return i;
  }

  bool replace_instr_to_nop(THD *thd, uint ip);

  /*
    Resets lex in 'thd' and keeps a copy of the old one.

    @todo Conflicting comment in sp_head.cc
  */
  bool
  reset_lex(THD *thd);

  bool
  reset_lex(THD *thd, sp_lex_local *sublex);

  /**
    Merge two LEX instances.
    @param oldlex - the upper level LEX we're going to restore to.
    @param sublex - the local lex that have just parsed some substatement.
    @returns      - false on success, true on error (e.g. failed to
                    merge the routine list or the table list).
    This method is shared by:
    - restore_lex(), when the old LEX is popped by sp_head::m_lex.pop()
    - THD::restore_from_local_lex_to_old_lex(), when the old LEX
      is stored in the caller's local variable.
  */
  bool
  merge_lex(THD *thd, LEX *oldlex, LEX *sublex);

  /**
    Restores lex in 'thd' from our copy, but keeps some status from the
    one in 'thd', like ptr, tables, fields, etc.

    @todo Conflicting comment in sp_head.cc
  */
  bool
  restore_lex(THD *thd)
  {
    DBUG_ENTER("sp_head::restore_lex");
    LEX *oldlex= (LEX *) m_lex.pop();
    if (!oldlex)
      DBUG_RETURN(false); // Nothing to restore
    LEX *sublex= thd->lex;
    if (thd->restore_from_local_lex_to_old_lex(oldlex))// This restores thd->lex
      DBUG_RETURN(true);
    if (!sublex->sp_lex_in_use)
    {
      sublex->sphead= NULL;
      lex_end(sublex);
      delete sublex;
    }
    DBUG_RETURN(false);
  }

  /// Put the instruction on the backpatch list, associated with the label.
  int
  push_backpatch(THD *thd, sp_instr *, sp_label *);
  int
  push_backpatch_goto(THD *thd, sp_pcontext *ctx, sp_label *lab);

  /// Update all instruction with this label in the backpatch list to
  /// the current position.
  void
  backpatch(sp_label *);
  void
  backpatch_goto(THD *thd, sp_label *, sp_label *);

  /// Check for unresolved goto label
  bool
  check_unresolved_goto();

  /// Start a new cont. backpatch level. If 'i' is NULL, the level is just incr.
  int
  new_cont_backpatch(sp_instr_opt_meta *i);

  /// Add an instruction to the current level
  int
  add_cont_backpatch(sp_instr_opt_meta *i);

  /// Backpatch (and pop) the current level to the current position.
  void
  do_cont_backpatch();

  /// Add cpush instructions for all cursors declared in the current frame
  bool sp_add_instr_cpush_for_cursors(THD *thd, sp_pcontext *pcontext);

  const LEX_CSTRING *name() const
  { return &m_name; }

  char *create_string(THD *thd, ulong *lenp);

  Field *create_result_field(uint field_max_length, const LEX_CSTRING *field_name,
                             TABLE *table) const;


  /**
    Check and prepare an instance of Column_definition for field creation
    (fill all necessary attributes), for variables, parameters and
    function return values.

    @param[in]  thd          Thread handle
    @param[in]  lex          Yacc parsing context
    @param[out] field_def    An instance of create_field to be filled

    @retval false on success
    @retval true  on error
  */
  bool fill_field_definition(THD *thd, Column_definition *field_def)
  {
    const Type_handler *h= field_def->type_handler();
    return h->Column_definition_fix_attributes(field_def) ||
           field_def->sp_prepare_create_field(thd, mem_root);
  }
  bool row_fill_field_definitions(THD *thd, Row_definition_list *row)
  {
    /*
      Prepare all row fields. This will (among other things)
      - convert VARCHAR lengths from character length to octet length
      - calculate interval lengths for SET and ENUM
    */
    List_iterator<Spvar_definition> it(*row);
    for (Spvar_definition *def= it++; def; def= it++)
    {
      if (fill_spvar_definition(thd, def))
        return true;
    }
    return false;
  }
  /**
    Check and prepare a Column_definition for a variable or a parameter.
  */
  bool fill_spvar_definition(THD *thd, Column_definition *def)
  {
    if (fill_field_definition(thd, def))
      return true;
    def->pack_flag|= FIELDFLAG_MAYBE_NULL;
    return false;
  }
  bool fill_spvar_definition(THD *thd, Column_definition *def,
                             LEX_CSTRING *name)
  {
    def->field_name= *name;
    return fill_spvar_definition(thd, def);
  }

private:
  /**
    Set a column type reference for a parameter definition
  */
  void fill_spvar_using_type_reference(sp_variable *spvar,
                                       Qualified_column_ident *ref)
  {
    spvar->field_def.set_column_type_ref(ref);
    spvar->field_def.field_name= spvar->name;
    m_flags|= sp_head::HAS_COLUMN_TYPE_REFS;
  }

  void fill_spvar_using_table_rowtype_reference(THD *thd,
                                                sp_variable *spvar,
                                                Table_ident *ref)
  {
    spvar->field_def.set_table_rowtype_ref(ref);
    spvar->field_def.field_name= spvar->name;
    fill_spvar_definition(thd, &spvar->field_def);
    m_flags|= sp_head::HAS_COLUMN_TYPE_REFS;
  }

public:
  bool spvar_fill_row(THD *thd, sp_variable *spvar, Row_definition_list *def);
  bool spvar_fill_type_reference(THD *thd, sp_variable *spvar,
                                 const LEX_CSTRING &table,
                                 const LEX_CSTRING &column);
  bool spvar_fill_type_reference(THD *thd, sp_variable *spvar,
                                 const LEX_CSTRING &db,
                                 const LEX_CSTRING &table,
                                 const LEX_CSTRING &column);
  bool spvar_fill_table_rowtype_reference(THD *thd, sp_variable *spvar,
                                          const LEX_CSTRING &table);
  bool spvar_fill_table_rowtype_reference(THD *thd, sp_variable *spvar,
                                          const LEX_CSTRING &db,
                                          const LEX_CSTRING &table);

  void set_chistics(const st_sp_chistics &chistics);
  void set_info(longlong created, longlong modified,
		const st_sp_chistics &chistics, sql_mode_t sql_mode);

  void set_definer(const char *definer, uint definerlen)
  {
    AUTHID tmp;
    tmp.parse(definer, definerlen);
    m_definer.copy(mem_root, &tmp.user, &tmp.host);
  }
  void set_definer(const LEX_CSTRING *user_name, const LEX_CSTRING *host_name)
  {
    m_definer.copy(mem_root, user_name, host_name);
  }

  void reset_thd_mem_root(THD *thd);

  void restore_thd_mem_root(THD *thd);

  /**
    Optimize the code.
  */
  void optimize();

  /**
    Helper used during flow analysis during code optimization.
    See the implementation of <code>opt_mark()</code>.
    @param ip the instruction to add to the leads list
    @param leads the list of remaining paths to explore in the graph that
    represents the code, during flow analysis.
  */
  void add_mark_lead(uint ip, List<sp_instr> *leads);

  inline sp_instr *
  get_instr(uint i)
  {
    sp_instr *ip;

    if (i < m_instr.elements)
      get_dynamic(&m_instr, (uchar*)&ip, i);
    else
      ip= NULL;
    return ip;
  }

  /* Add tables used by routine to the table list. */
  bool add_used_tables_to_table_list(THD *thd,
                                     TABLE_LIST ***query_tables_last_ptr,
                                     TABLE_LIST *belong_to_view);

  /**
    Check if this stored routine contains statements disallowed
    in a stored function or trigger, and set an appropriate error message
    if this is the case.
  */
  bool is_not_allowed_in_function(const char *where)
  {
    if (m_flags & CONTAINS_DYNAMIC_SQL)
      my_error(ER_STMT_NOT_ALLOWED_IN_SF_OR_TRG, MYF(0), "Dynamic SQL");
    else if (m_flags & MULTI_RESULTS)
      my_error(ER_SP_NO_RETSET, MYF(0), where);
    else if (m_flags & HAS_SET_AUTOCOMMIT_STMT)
      my_error(ER_SP_CANT_SET_AUTOCOMMIT, MYF(0));
    else if (m_flags & HAS_COMMIT_OR_ROLLBACK)
      my_error(ER_COMMIT_NOT_ALLOWED_IN_SF_OR_TRG, MYF(0));
    else if (m_flags & HAS_SQLCOM_RESET)
      my_error(ER_STMT_NOT_ALLOWED_IN_SF_OR_TRG, MYF(0), "RESET");
    else if (m_flags & HAS_SQLCOM_FLUSH)
      my_error(ER_STMT_NOT_ALLOWED_IN_SF_OR_TRG, MYF(0), "FLUSH");

    return MY_TEST(m_flags &
                  (CONTAINS_DYNAMIC_SQL | MULTI_RESULTS |
                   HAS_SET_AUTOCOMMIT_STMT | HAS_COMMIT_OR_ROLLBACK |
                   HAS_SQLCOM_RESET | HAS_SQLCOM_FLUSH));
  }

#ifndef DBUG_OFF
  int show_routine_code(THD *thd);
#endif

  /*
    This method is intended for attributes of a routine which need
    to propagate upwards to the Query_tables_list of the caller (when
    a property of a sp_head needs to "taint" the calling statement).
  */
  void propagate_attributes(Query_tables_list *prelocking_ctx)
  {
    DBUG_ENTER("sp_head::propagate_attributes");
    /*
      If this routine needs row-based binary logging, the entire top statement
      too (we cannot switch from statement-based to row-based only for this
      routine, as in statement-based the top-statement may be binlogged and
      the substatements not).
    */
    DBUG_PRINT("info", ("lex->get_stmt_unsafe_flags(): 0x%x",
                        prelocking_ctx->get_stmt_unsafe_flags()));
    DBUG_PRINT("info", ("sp_head(0x%p=%s)->unsafe_flags: 0x%x",
                        this, name()->str, unsafe_flags));
    prelocking_ctx->set_stmt_unsafe_flags(unsafe_flags);
    DBUG_VOID_RETURN;
  }

  sp_pcontext *get_parse_context() { return m_pcont; }

<<<<<<< HEAD
  void set_select_number(uint num) { m_select_number= num; }

  bool check_execute_access(THD *thd) const;

=======
>>>>>>> 5c057b3f
private:

  MEM_ROOT *m_thd_root;		///< Temp. store for thd's mem_root
  THD *m_thd;			///< Set if we have reset mem_root

  sp_pcontext *m_pcont;		///< Parse context
  List<LEX> m_lex;		///< Temp. store for the other lex
  DYNAMIC_ARRAY m_instr;	///< The "instructions"

  enum backpatch_instr_type { GOTO, CPOP, HPOP };
  typedef struct
  {
    sp_label *lab;
    sp_instr *instr;
    backpatch_instr_type instr_type;
  } bp_t;
  List<bp_t> m_backpatch;	///< Instructions needing backpatching
  List<bp_t> m_backpatch_goto; // Instructions needing backpatching (for goto)

  /**
    We need a special list for backpatching of instructions with a continue
    destination (in the case of a continue handler catching an error in
    the test), since it would otherwise interfere with the normal backpatch
    mechanism - e.g. jump_if_not instructions have two different destinations
    which are to be patched differently.
    Since these occur in a more restricted way (always the same "level" in
    the code), we don't need the label.
  */
  List<sp_instr_opt_meta> m_cont_backpatch;
  uint m_cont_level;            // The current cont. backpatch level

  /**
    Multi-set representing optimized list of tables to be locked by this
    routine. Does not include tables which are used by invoked routines.

    @note
    For prelocking-free SPs this multiset is constructed too.
    We do so because the same instance of sp_head may be called both
    in prelocked mode and in non-prelocked mode.
  */
  HASH m_sptabs;

  bool
  execute(THD *thd, bool merge_da_on_success);

  /**
    Perform a forward flow analysis in the generated code.
    Mark reachable instructions, for the optimizer.
  */
  void opt_mark();

  /**
    Merge the list of tables used by query into the multi-set of tables used
    by routine.
  */
  bool merge_table_list(THD *thd, TABLE_LIST *table, LEX *lex_for_tmp_check);

  /// Put the instruction on the a backpatch list, associated with the label.
  int
  push_backpatch(THD *thd, sp_instr *, sp_label *, List<bp_t> *list,
                 backpatch_instr_type itype);

}; // class sp_head : public Sql_alloc


class sp_lex_cursor: public sp_lex_local, public Query_arena
{
  LEX_CSTRING m_cursor_name;
public:
  sp_lex_cursor(THD *thd, const LEX *oldlex, MEM_ROOT *mem_root_arg)
   :sp_lex_local(thd, oldlex),
    Query_arena(mem_root_arg, STMT_INITIALIZED_FOR_SP),
    m_cursor_name(null_clex_str)
  { }
  sp_lex_cursor(THD *thd, const LEX *oldlex)
   :sp_lex_local(thd, oldlex),
    Query_arena(thd->lex->sphead->get_main_mem_root(), STMT_INITIALIZED_FOR_SP)
  { }
  ~sp_lex_cursor() { free_items(); }
  void cleanup_stmt() { }
  Query_arena *query_arena() { return this; }
  bool validate()
  {
    DBUG_ASSERT(sql_command == SQLCOM_SELECT);
    if (result)
    {
      my_error(ER_SP_BAD_CURSOR_SELECT, MYF(0));
      return true;
    }
    return false;
  }
  bool stmt_finalize(THD *thd)
  {
    if (validate())
      return true;
    sp_lex_in_use= true;
    free_list= thd->free_list;
    thd->free_list= NULL;
    return false;
  }
  const LEX_CSTRING *cursor_name() const { return &m_cursor_name; }
  void set_cursor_name(const LEX_CSTRING *name) { m_cursor_name= *name; }
};


//
// "Instructions"...
//

class sp_instr :public Query_arena, public Sql_alloc
{
  sp_instr(const sp_instr &);	/**< Prevent use of these */
  void operator=(sp_instr &);

public:

  uint marked;
  uint m_ip;			///< My index
  sp_pcontext *m_ctx;		///< My parse context
  uint m_lineno;

  /// Should give each a name or type code for debugging purposes?
  sp_instr(uint ip, sp_pcontext *ctx)
    :Query_arena(0, STMT_INITIALIZED_FOR_SP), marked(0), m_ip(ip), m_ctx(ctx)
  {}

  virtual ~sp_instr()
  { free_items(); }


  /**
    Execute this instruction

   
    @param thd         Thread handle
    @param[out] nextp  index of the next instruction to execute. (For most
                       instructions this will be the instruction following this
                       one). Note that this parameter is undefined in case of
                       errors, use get_cont_dest() to find the continuation
                       instruction for CONTINUE error handlers.
   
    @retval 0      on success, 
    @retval other  if some error occurred
  */

  virtual int execute(THD *thd, uint *nextp) = 0;

  /**
    Execute <code>open_and_lock_tables()</code> for this statement.
    Open and lock the tables used by this statement, as a pre-requisite
    to execute the core logic of this instruction with
    <code>exec_core()</code>.
    @param thd the current thread
    @param tables the list of tables to open and lock
    @return zero on success, non zero on failure.
  */
  int exec_open_and_lock_tables(THD *thd, TABLE_LIST *tables);

  /**
    Get the continuation destination of this instruction.
    @return the continuation destination
  */
  virtual uint get_cont_dest() const;

  /*
    Execute core function of instruction after all preparations (e.g.
    setting of proper LEX, saving part of the thread context have been
    done).

    Should be implemented for instructions using expressions or whole
    statements (thus having to have own LEX). Used in concert with
    sp_lex_keeper class and its descendants (there are none currently).
  */
  virtual int exec_core(THD *thd, uint *nextp);

  virtual void print(String *str) = 0;

  virtual void backpatch(uint dest, sp_pcontext *dst_ctx)
  {}

  /**
    Mark this instruction as reachable during optimization and return the
    index to the next instruction. Jump instruction will add their
    destination to the leads list.
  */
  virtual uint opt_mark(sp_head *sp, List<sp_instr> *leads)
  {
    marked= 1;
    return m_ip+1;
  }

  /**
    Short-cut jumps to jumps during optimization. This is used by the
    jump instructions' opt_mark() methods. 'start' is the starting point,
    used to prevent the mark sweep from looping for ever. Return the
    end destination.
  */
  virtual uint opt_shortcut_jump(sp_head *sp, sp_instr *start)
  {
    return m_ip;
  }

  /**
    Inform the instruction that it has been moved during optimization.
    Most instructions will simply update its index, but jump instructions
    must also take care of their destination pointers. Forward jumps get
    pushed to the backpatch list 'ibp'.
  */
  virtual void opt_move(uint dst, List<sp_instr> *ibp)
  {
    m_ip= dst;
  }

}; // class sp_instr : public Sql_alloc


/**
  Auxilary class to which instructions delegate responsibility
  for handling LEX and preparations before executing statement
  or calculating complex expression.

  Exist mainly to avoid having double hierarchy between instruction
  classes.

  @todo
    Add ability to not store LEX and do any preparations if
    expression used is simple.
*/

class sp_lex_keeper
{
  /** Prevent use of these */
  sp_lex_keeper(const sp_lex_keeper &);
  void operator=(sp_lex_keeper &);
public:

  sp_lex_keeper(LEX *lex, bool lex_resp)
    : m_lex(lex), m_lex_resp(lex_resp), 
      lex_query_tables_own_last(NULL)
  {
    lex->sp_lex_in_use= TRUE;
  }
  virtual ~sp_lex_keeper()
  {
    if (m_lex_resp)
    {
      /* Prevent endless recursion. */
      m_lex->sphead= NULL;
      lex_end(m_lex);
      delete m_lex;
    }
  }

  /**
    Prepare execution of instruction using LEX, if requested check whenever
    we have read access to tables used and open/lock them, call instruction's
    exec_core() method, perform cleanup afterwards.
   
    @todo Conflicting comment in sp_head.cc
  */
  int reset_lex_and_exec_core(THD *thd, uint *nextp, bool open_tables,
                              sp_instr* instr);

  int cursor_reset_lex_and_exec_core(THD *thd, uint *nextp, bool open_tables,
                                     sp_instr *instr);

  inline uint sql_command() const
  {
    return (uint)m_lex->sql_command;
  }

  void disable_query_cache()
  {
    m_lex->safe_to_cache_query= 0;
  }

  const LEX_CSTRING *cursor_name() const
  {
    return m_lex->cursor_name();
  }
private:

  LEX *m_lex;
  /**
    Indicates whenever this sp_lex_keeper instance responsible
    for LEX deletion.
  */
  bool m_lex_resp;

  /*
    Support for being able to execute this statement in two modes:
    a) inside prelocked mode set by the calling procedure or its ancestor.
    b) outside of prelocked mode, when this statement enters/leaves
       prelocked mode itself.
  */
  
  /**
    List of additional tables this statement needs to lock when it
    enters/leaves prelocked mode on its own.
  */
  TABLE_LIST *prelocking_tables;

  /**
    The value m_lex->query_tables_own_last should be set to this when the
    statement enters/leaves prelocked mode on its own.
  */
  TABLE_LIST **lex_query_tables_own_last;
};


/**
  Call out to some prepared SQL statement.
*/
class sp_instr_stmt : public sp_instr
{
  sp_instr_stmt(const sp_instr_stmt &);	/**< Prevent use of these */
  void operator=(sp_instr_stmt &);

public:

  LEX_STRING m_query;		///< For thd->query

  sp_instr_stmt(uint ip, sp_pcontext *ctx, LEX *lex)
    : sp_instr(ip, ctx), m_lex_keeper(lex, TRUE)
  {
    m_query.str= 0;
    m_query.length= 0;
  }

  virtual ~sp_instr_stmt()
  {};

  virtual int execute(THD *thd, uint *nextp);

  virtual int exec_core(THD *thd, uint *nextp);

  virtual void print(String *str);

private:

  sp_lex_keeper m_lex_keeper;

}; // class sp_instr_stmt : public sp_instr


class sp_instr_set : public sp_instr
{
  sp_instr_set(const sp_instr_set &);	/**< Prevent use of these */
  void operator=(sp_instr_set &);

public:

  sp_instr_set(uint ip, sp_pcontext *ctx,
	       uint offset, Item *val,
               LEX *lex, bool lex_resp)
    : sp_instr(ip, ctx), m_offset(offset), m_value(val),
      m_lex_keeper(lex, lex_resp)
  {}

  virtual ~sp_instr_set()
  {}

  virtual int execute(THD *thd, uint *nextp);

  virtual int exec_core(THD *thd, uint *nextp);

  virtual void print(String *str);

protected:

  uint m_offset;		///< Frame offset
  Item *m_value;
  sp_lex_keeper m_lex_keeper;

}; // class sp_instr_set : public sp_instr


/*
  This class handles assignments of a ROW fields:
    DECLARE rec ROW (a INT,b INT);
    SET rec.a= 10;
*/
class sp_instr_set_row_field : public sp_instr_set
{
  sp_instr_set_row_field(const sp_instr_set_row_field &); // Prevent use of this
  void operator=(sp_instr_set_row_field &);
  uint m_field_offset;

public:

  sp_instr_set_row_field(uint ip, sp_pcontext *ctx,
                         uint offset, uint field_offset,
                         Item *val,
                         LEX *lex, bool lex_resp)
    : sp_instr_set(ip, ctx, offset, val, lex, lex_resp),
      m_field_offset(field_offset)
  {}

  virtual ~sp_instr_set_row_field()
  {}

  virtual int exec_core(THD *thd, uint *nextp);

  virtual void print(String *str);
}; // class sp_instr_set_field : public sp_instr_set


/**
  This class handles assignment instructions like this:
  DECLARE
    CURSOR cur IS SELECT * FROM t1;
    rec cur%ROWTYPE;
  BEGIN
    rec.column1:= 10; -- This instruction
  END;

  The idea is that during sp_rcontext::create() we do not know the extact
  structure of "rec". It gets resolved at run time, during the corresponding
  sp_instr_cursor_copy_struct::exec_core().

  So sp_instr_set_row_field_by_name searches for ROW fields by name,
  while sp_instr_set_row_field (see above) searches for ROW fields by index.
*/
class sp_instr_set_row_field_by_name : public sp_instr_set
{
  // Prevent use of this
  sp_instr_set_row_field_by_name(const sp_instr_set_row_field &);
  void operator=(sp_instr_set_row_field_by_name &);
  const LEX_CSTRING m_field_name;

public:

  sp_instr_set_row_field_by_name(uint ip, sp_pcontext *ctx,
                                 uint offset, const LEX_CSTRING &field_name,
                                 Item *val,
                                 LEX *lex, bool lex_resp)
    : sp_instr_set(ip, ctx, offset, val, lex, lex_resp),
      m_field_name(field_name)
  {}

  virtual ~sp_instr_set_row_field_by_name()
  {}

  virtual int exec_core(THD *thd, uint *nextp);

  virtual void print(String *str);
}; // class sp_instr_set_field_by_name : public sp_instr_set


/**
  Set NEW/OLD row field value instruction. Used in triggers.
*/
class sp_instr_set_trigger_field : public sp_instr
{
  sp_instr_set_trigger_field(const sp_instr_set_trigger_field &);
  void operator=(sp_instr_set_trigger_field &);

public:

  sp_instr_set_trigger_field(uint ip, sp_pcontext *ctx,
                             Item_trigger_field *trg_fld,
                             Item *val, LEX *lex)
    : sp_instr(ip, ctx),
      trigger_field(trg_fld),
      value(val), m_lex_keeper(lex, TRUE)
  {}

  virtual ~sp_instr_set_trigger_field()
  {}

  virtual int execute(THD *thd, uint *nextp);

  virtual int exec_core(THD *thd, uint *nextp);

  virtual void print(String *str);

private:
  Item_trigger_field *trigger_field;
  Item *value;
  sp_lex_keeper m_lex_keeper;
}; // class sp_instr_trigger_field : public sp_instr


/**
  An abstract class for all instructions with destinations that
  needs to be updated by the optimizer.

  Even if not all subclasses will use both the normal destination and
  the continuation destination, we put them both here for simplicity.
*/
class sp_instr_opt_meta : public sp_instr
{
public:

  uint m_dest;			///< Where we will go
  uint m_cont_dest;             ///< Where continue handlers will go

  sp_instr_opt_meta(uint ip, sp_pcontext *ctx)
    : sp_instr(ip, ctx),
      m_dest(0), m_cont_dest(0), m_optdest(0), m_cont_optdest(0)
  {}

  sp_instr_opt_meta(uint ip, sp_pcontext *ctx, uint dest)
    : sp_instr(ip, ctx),
      m_dest(dest), m_cont_dest(0), m_optdest(0), m_cont_optdest(0)
  {}

  virtual ~sp_instr_opt_meta()
  {}

  virtual void set_destination(uint old_dest, uint new_dest)
    = 0;

  virtual uint get_cont_dest() const;

protected:

  sp_instr *m_optdest;		///< Used during optimization
  sp_instr *m_cont_optdest;     ///< Used during optimization

}; // class sp_instr_opt_meta : public sp_instr

class sp_instr_jump : public sp_instr_opt_meta
{
  sp_instr_jump(const sp_instr_jump &);	/**< Prevent use of these */
  void operator=(sp_instr_jump &);

public:

  sp_instr_jump(uint ip, sp_pcontext *ctx)
    : sp_instr_opt_meta(ip, ctx)
  {}

  sp_instr_jump(uint ip, sp_pcontext *ctx, uint dest)
    : sp_instr_opt_meta(ip, ctx, dest)
  {}

  virtual ~sp_instr_jump()
  {}

  virtual int execute(THD *thd, uint *nextp);

  virtual void print(String *str);

  virtual uint opt_mark(sp_head *sp, List<sp_instr> *leads);

  virtual uint opt_shortcut_jump(sp_head *sp, sp_instr *start);

  virtual void opt_move(uint dst, List<sp_instr> *ibp);

  virtual void backpatch(uint dest, sp_pcontext *dst_ctx)
  {
    /* Calling backpatch twice is a logic flaw in jump resolution. */
    DBUG_ASSERT(m_dest == 0);
    m_dest= dest;
  }

  /**
    Update the destination; used by the optimizer.
  */
  virtual void set_destination(uint old_dest, uint new_dest)
  {
    if (m_dest == old_dest)
      m_dest= new_dest;
  }

}; // class sp_instr_jump : public sp_instr_opt_meta


class sp_instr_jump_if_not : public sp_instr_jump
{
  sp_instr_jump_if_not(const sp_instr_jump_if_not &); /**< Prevent use of these */
  void operator=(sp_instr_jump_if_not &);

public:

  sp_instr_jump_if_not(uint ip, sp_pcontext *ctx, Item *i, LEX *lex)
    : sp_instr_jump(ip, ctx), m_expr(i),
      m_lex_keeper(lex, TRUE)
  {}

  sp_instr_jump_if_not(uint ip, sp_pcontext *ctx, Item *i, uint dest, LEX *lex)
    : sp_instr_jump(ip, ctx, dest), m_expr(i),
      m_lex_keeper(lex, TRUE)
  {}

  virtual ~sp_instr_jump_if_not()
  {}

  virtual int execute(THD *thd, uint *nextp);

  virtual int exec_core(THD *thd, uint *nextp);

  virtual void print(String *str);

  virtual uint opt_mark(sp_head *sp, List<sp_instr> *leads);

  /** Override sp_instr_jump's shortcut; we stop here */
  virtual uint opt_shortcut_jump(sp_head *sp, sp_instr *start)
  {
    return m_ip;
  }

  virtual void opt_move(uint dst, List<sp_instr> *ibp);

  virtual void set_destination(uint old_dest, uint new_dest)
  {
    sp_instr_jump::set_destination(old_dest, new_dest);
    if (m_cont_dest == old_dest)
      m_cont_dest= new_dest;
  }

private:

  Item *m_expr;			///< The condition
  sp_lex_keeper m_lex_keeper;

}; // class sp_instr_jump_if_not : public sp_instr_jump


class sp_instr_preturn : public sp_instr
{
  sp_instr_preturn(const sp_instr_preturn &);	/**< Prevent use of these */
  void operator=(sp_instr_preturn &);

public:

  sp_instr_preturn(uint ip, sp_pcontext *ctx)
    : sp_instr(ip, ctx)
  {}

  virtual ~sp_instr_preturn()
  {}

  virtual int execute(THD *thd, uint *nextp)
  {
    DBUG_ENTER("sp_instr_preturn::execute");
    *nextp= UINT_MAX;
    DBUG_RETURN(0);
  }

  virtual void print(String *str)
  {
    str->append(STRING_WITH_LEN("preturn"));
  }

  virtual uint opt_mark(sp_head *sp, List<sp_instr> *leads)
  {
    marked= 1;
    return UINT_MAX;
  }

}; // class sp_instr_preturn : public sp_instr


class sp_instr_freturn : public sp_instr
{
  sp_instr_freturn(const sp_instr_freturn &);	/**< Prevent use of these */
  void operator=(sp_instr_freturn &);

public:

  sp_instr_freturn(uint ip, sp_pcontext *ctx,
		   Item *val, const Type_handler *handler, LEX *lex)
    : sp_instr(ip, ctx), m_value(val), m_type_handler(handler),
      m_lex_keeper(lex, TRUE)
  {}

  virtual ~sp_instr_freturn()
  {}

  virtual int execute(THD *thd, uint *nextp);

  virtual int exec_core(THD *thd, uint *nextp);

  virtual void print(String *str);

  virtual uint opt_mark(sp_head *sp, List<sp_instr> *leads)
  {
    marked= 1;
    return UINT_MAX;
  }

protected:

  Item *m_value;
  const Type_handler *m_type_handler;
  sp_lex_keeper m_lex_keeper;

}; // class sp_instr_freturn : public sp_instr


class sp_instr_hpush_jump : public sp_instr_jump
{
  sp_instr_hpush_jump(const sp_instr_hpush_jump &); /**< Prevent use of these */
  void operator=(sp_instr_hpush_jump &);

public:

  sp_instr_hpush_jump(uint ip,
                      sp_pcontext *ctx,
                      sp_handler *handler)
   :sp_instr_jump(ip, ctx),
    m_handler(handler),
    m_opt_hpop(0),
    m_frame(ctx->current_var_count())
  {
    DBUG_ASSERT(m_handler->condition_values.elements == 0);
  }

  virtual ~sp_instr_hpush_jump()
  {
    m_handler->condition_values.empty();
    m_handler= NULL;
  }

  virtual int execute(THD *thd, uint *nextp);

  virtual void print(String *str);

  virtual uint opt_mark(sp_head *sp, List<sp_instr> *leads);

  /** Override sp_instr_jump's shortcut; we stop here. */
  virtual uint opt_shortcut_jump(sp_head *sp, sp_instr *start)
  {
    return m_ip;
  }

  virtual void backpatch(uint dest, sp_pcontext *dst_ctx)
  {
    DBUG_ASSERT(!m_dest || !m_opt_hpop);
    if (!m_dest)
      m_dest= dest;
    else
      m_opt_hpop= dest;
  }

  void add_condition(sp_condition_value *condition_value)
  { m_handler->condition_values.push_back(condition_value); }

  sp_handler *get_handler()
  { return m_handler; }

private:

private:
  /// Handler.
  sp_handler *m_handler;

  /// hpop marking end of handler scope.
  uint m_opt_hpop;

  // This attribute is needed for SHOW PROCEDURE CODE only (i.e. it's needed in
  // debug version only). It's used in print().
  uint m_frame;

}; // class sp_instr_hpush_jump : public sp_instr_jump


class sp_instr_hpop : public sp_instr
{
  sp_instr_hpop(const sp_instr_hpop &);	/**< Prevent use of these */
  void operator=(sp_instr_hpop &);

public:

  sp_instr_hpop(uint ip, sp_pcontext *ctx, uint count)
    : sp_instr(ip, ctx), m_count(count)
  {}

  virtual ~sp_instr_hpop()
  {}

  void update_count(uint count)
  {
    m_count= count;
  }

  virtual int execute(THD *thd, uint *nextp);

  virtual void print(String *str);

private:

  uint m_count;

}; // class sp_instr_hpop : public sp_instr


class sp_instr_hreturn : public sp_instr_jump
{
  sp_instr_hreturn(const sp_instr_hreturn &);	/**< Prevent use of these */
  void operator=(sp_instr_hreturn &);

public:

  sp_instr_hreturn(uint ip, sp_pcontext *ctx)
   :sp_instr_jump(ip, ctx),
    m_frame(ctx->current_var_count())
  {}

  virtual ~sp_instr_hreturn()
  {}

  virtual int execute(THD *thd, uint *nextp);

  virtual void print(String *str);

  /* This instruction will not be short cut optimized. */
  virtual uint opt_shortcut_jump(sp_head *sp, sp_instr *start)
  {
    return m_ip;
  }

  virtual uint opt_mark(sp_head *sp, List<sp_instr> *leads);

private:

  uint m_frame;

}; // class sp_instr_hreturn : public sp_instr_jump


/** This is DECLARE CURSOR */
class sp_instr_cpush : public sp_instr
{
  sp_instr_cpush(const sp_instr_cpush &); /**< Prevent use of these */
  void operator=(sp_instr_cpush &);

public:

  sp_instr_cpush(uint ip, sp_pcontext *ctx, LEX *lex, uint offset)
    : sp_instr(ip, ctx), m_lex_keeper(lex, TRUE), m_cursor(offset)
  {}

  virtual ~sp_instr_cpush()
  {}

  virtual int execute(THD *thd, uint *nextp);

  virtual void print(String *str);

  /**
    This call is used to cleanup the instruction when a sensitive
    cursor is closed. For now stored procedures always use materialized
    cursors and the call is not used.
  */
  virtual void cleanup_stmt() { /* no op */ }
private:

  sp_lex_keeper m_lex_keeper;
  uint m_cursor;                /**< Frame offset (for debugging) */

}; // class sp_instr_cpush : public sp_instr


class sp_instr_cpop : public sp_instr
{
  sp_instr_cpop(const sp_instr_cpop &); /**< Prevent use of these */
  void operator=(sp_instr_cpop &);

public:

  sp_instr_cpop(uint ip, sp_pcontext *ctx, uint count)
    : sp_instr(ip, ctx), m_count(count)
  {}

  virtual ~sp_instr_cpop()
  {}

  void update_count(uint count)
  {
    m_count= count;
  }

  virtual int execute(THD *thd, uint *nextp);

  virtual void print(String *str);

private:

  uint m_count;

}; // class sp_instr_cpop : public sp_instr


class sp_instr_copen : public sp_instr
{
  sp_instr_copen(const sp_instr_copen &); /**< Prevent use of these */
  void operator=(sp_instr_copen &);

public:

  sp_instr_copen(uint ip, sp_pcontext *ctx, uint c)
    : sp_instr(ip, ctx), m_cursor(c)
  {}

  virtual ~sp_instr_copen()
  {}

  virtual int execute(THD *thd, uint *nextp);

  virtual int exec_core(THD *thd, uint *nextp);

  virtual void print(String *str);

private:

  uint m_cursor;		///< Stack index

}; // class sp_instr_copen : public sp_instr_stmt


/**
  Initialize the structure of a cursor%ROWTYPE variable
  from the LEX containing the cursor SELECT statement.
*/
class sp_instr_cursor_copy_struct: public sp_instr
{
  /**< Prevent use of these */
  sp_instr_cursor_copy_struct(const sp_instr_cursor_copy_struct &);
  void operator=(sp_instr_cursor_copy_struct &);
  sp_lex_keeper m_lex_keeper;
  uint m_var;
public:
  sp_instr_cursor_copy_struct(uint ip, sp_pcontext *ctx,
                              sp_lex_cursor *lex, uint voffs)
    : sp_instr(ip, ctx), m_lex_keeper(lex, FALSE), m_var(voffs)
  {}
  virtual ~sp_instr_cursor_copy_struct()
  {}
  virtual int execute(THD *thd, uint *nextp);
  virtual int exec_core(THD *thd, uint *nextp);
  virtual void print(String *str);
};


class sp_instr_cclose : public sp_instr
{
  sp_instr_cclose(const sp_instr_cclose &); /**< Prevent use of these */
  void operator=(sp_instr_cclose &);

public:

  sp_instr_cclose(uint ip, sp_pcontext *ctx, uint c)
    : sp_instr(ip, ctx), m_cursor(c)
  {}

  virtual ~sp_instr_cclose()
  {}

  virtual int execute(THD *thd, uint *nextp);

  virtual void print(String *str);

private:

  uint m_cursor;

}; // class sp_instr_cclose : public sp_instr


class sp_instr_cfetch : public sp_instr
{
  sp_instr_cfetch(const sp_instr_cfetch &); /**< Prevent use of these */
  void operator=(sp_instr_cfetch &);

public:

  sp_instr_cfetch(uint ip, sp_pcontext *ctx, uint c, bool error_on_no_data)
    : sp_instr(ip, ctx), m_cursor(c), m_error_on_no_data(error_on_no_data)
  {
    m_varlist.empty();
  }

  virtual ~sp_instr_cfetch()
  {}

  virtual int execute(THD *thd, uint *nextp);

  virtual void print(String *str);

  void add_to_varlist(sp_variable *var)
  {
    m_varlist.push_back(var);
  }

private:

  uint m_cursor;
  List<sp_variable> m_varlist;
  bool m_error_on_no_data;

}; // class sp_instr_cfetch : public sp_instr


class sp_instr_error : public sp_instr
{
  sp_instr_error(const sp_instr_error &); /**< Prevent use of these */
  void operator=(sp_instr_error &);

public:

  sp_instr_error(uint ip, sp_pcontext *ctx, int errcode)
    : sp_instr(ip, ctx), m_errcode(errcode)
  {}

  virtual ~sp_instr_error()
  {}

  virtual int execute(THD *thd, uint *nextp);

  virtual void print(String *str);

  virtual uint opt_mark(sp_head *sp, List<sp_instr> *leads)
  {
    marked= 1;
    return UINT_MAX;
  }

private:

  int m_errcode;

}; // class sp_instr_error : public sp_instr


class sp_instr_set_case_expr : public sp_instr_opt_meta
{
public:

  sp_instr_set_case_expr(uint ip, sp_pcontext *ctx, uint case_expr_id,
                         Item *case_expr, LEX *lex)
    : sp_instr_opt_meta(ip, ctx),
      m_case_expr_id(case_expr_id), m_case_expr(case_expr),
      m_lex_keeper(lex, TRUE)
  {}

  virtual ~sp_instr_set_case_expr()
  {}

  virtual int execute(THD *thd, uint *nextp);

  virtual int exec_core(THD *thd, uint *nextp);

  virtual void print(String *str);

  virtual uint opt_mark(sp_head *sp, List<sp_instr> *leads);

  virtual void opt_move(uint dst, List<sp_instr> *ibp);

  virtual void set_destination(uint old_dest, uint new_dest)
  {
    if (m_cont_dest == old_dest)
      m_cont_dest= new_dest;
  }

private:

  uint m_case_expr_id;
  Item *m_case_expr;
  sp_lex_keeper m_lex_keeper;

}; // class sp_instr_set_case_expr : public sp_instr_opt_meta


#ifndef NO_EMBEDDED_ACCESS_CHECKS
bool
sp_change_security_context(THD *thd, sp_head *sp,
                           Security_context **backup);
void
sp_restore_security_context(THD *thd, Security_context *backup);

bool
set_routine_security_ctx(THD *thd, sp_head *sp, Security_context **save_ctx);
#endif /* NO_EMBEDDED_ACCESS_CHECKS */

TABLE_LIST *
sp_add_to_query_tables(THD *thd, LEX *lex,
		       const char *db, const char *name,
                       thr_lock_type locktype,
                       enum_mdl_type mdl_type);

/**
  @} (end of group Stored_Routines)
*/

#endif /* _SP_HEAD_H_ */<|MERGE_RESOLUTION|>--- conflicted
+++ resolved
@@ -822,13 +822,8 @@
 
   sp_pcontext *get_parse_context() { return m_pcont; }
 
-<<<<<<< HEAD
-  void set_select_number(uint num) { m_select_number= num; }
-
   bool check_execute_access(THD *thd) const;
 
-=======
->>>>>>> 5c057b3f
 private:
 
   MEM_ROOT *m_thd_root;		///< Temp. store for thd's mem_root
