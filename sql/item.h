--- conflicted
+++ resolved
@@ -1488,10 +1488,6 @@
     return Converter_double_to_longlong_with_warn(val_real(), false).result();
   }
   longlong val_int_from_str(int *error);
-<<<<<<< HEAD
-=======
-  double val_real_from_decimal();
-  double val_real_from_date();
 
   /*
     Returns true if this item can be calculated during
@@ -1518,12 +1514,6 @@
   {
     return Sql_mode_dependency();
   }
-
-  // Get TIME, DATE or DATETIME using proper sql_mode flags for the field type
-  bool get_temporal_with_sql_mode(MYSQL_TIME *ltime);
-  // Check NULL value for a TIME, DATE or DATETIME expression
-  bool is_null_from_temporal();
->>>>>>> 2842c369
 
   int save_time_in_field(Field *field, bool no_conversions);
   int save_date_in_field(Field *field, bool no_conversions);
