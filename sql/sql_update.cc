--- conflicted
+++ resolved
@@ -1452,16 +1452,10 @@
       memcpy((char*) tmp_table->field[0]->ptr,
 	     (char*) table->file->ref, table->file->ref_length);
       /* Write row, ignoring duplicated updates to a row */
-<<<<<<< HEAD
-      if ((error= tmp_table->file->ha_write_row(tmp_table->record[0])))
-      {
-        if (tmp_table->file->is_fatal_error(error, HA_CHECK_DUP) &&
-=======
-      error= tmp_table->file->write_row(tmp_table->record[0]);
+      error= tmp_table->file->ha_write_row(tmp_table->record[0]);
       if (error != HA_ERR_FOUND_DUPP_KEY && error != HA_ERR_FOUND_DUPP_UNIQUE)
       {
         if (error &&
->>>>>>> c705567e
             create_myisam_from_heap(thd, tmp_table,
                                     tmp_table_param + offset, error, 1))
         {
