/*
   Copyright (c) 2015, 2020, MariaDB

 This program is free software; you can redistribute it and/or modify
 it under the terms of the GNU General Public License as published by
 the Free Software Foundation; version 2 of the License.

 This program is distributed in the hope that it will be useful,
 but WITHOUT ANY WARRANTY; without even the implied warranty of
 MERCHANTABILITY or FITNESS FOR A PARTICULAR PURPOSE.  See the
 GNU General Public License for more details.

 You should have received a copy of the GNU General Public License
 along with this program; if not, write to the Free Software
 Foundation, Inc., 51 Franklin St, Fifth Floor, Boston, MA 02110-1335  USA */

#include "mariadb.h"
#include "sql_type.h"
#include "sql_type_geom.h"
#include "sql_const.h"
#include "sql_class.h"
#include "sql_time.h"
#include "sql_string.h"
#include "item.h"
#include "log.h"
#include "tztime.h"
#include <mysql/plugin_data_type.h>


const DTCollation &DTCollation_numeric::singleton()
{
  static const DTCollation_numeric tmp;
  return tmp;
}

Named_type_handler<Type_handler_row> type_handler_row("row");

Named_type_handler<Type_handler_null> type_handler_null("null");

Named_type_handler<Type_handler_bool> type_handler_bool("boolean");
Named_type_handler<Type_handler_tiny> type_handler_stiny("tinyint");
Named_type_handler<Type_handler_short> type_handler_sshort("smallint");
Named_type_handler<Type_handler_long> type_handler_slong("int");
Named_type_handler<Type_handler_int24> type_handler_sint24("mediumint");
Named_type_handler<Type_handler_longlong> type_handler_slonglong("bigint");
Named_type_handler<Type_handler_utiny> type_handler_utiny("tiny unsigned");
Named_type_handler<Type_handler_ushort> type_handler_ushort("smallint unsigned");
Named_type_handler<Type_handler_ulong> type_handler_ulong("int unsigned");
Named_type_handler<Type_handler_uint24> type_handler_uint24("mediumint unsigned");
Named_type_handler<Type_handler_ulonglong> type_handler_ulonglong("bigint unsigned");
Named_type_handler<Type_handler_vers_trx_id> type_handler_vers_trx_id("bigint unsigned");
Named_type_handler<Type_handler_float> type_handler_float("float");
Named_type_handler<Type_handler_double> type_handler_double("double");
Named_type_handler<Type_handler_bit> type_handler_bit("bit");

Named_type_handler<Type_handler_olddecimal> type_handler_olddecimal("decimal");
Named_type_handler<Type_handler_newdecimal> type_handler_newdecimal("decimal");

Named_type_handler<Type_handler_year> type_handler_year("year");
Named_type_handler<Type_handler_year> type_handler_year2("year");
Named_type_handler<Type_handler_time> type_handler_time("time");
Named_type_handler<Type_handler_date> type_handler_date("date");
Named_type_handler<Type_handler_timestamp> type_handler_timestamp("timestamp");
Named_type_handler<Type_handler_timestamp2> type_handler_timestamp2("timestamp");
Named_type_handler<Type_handler_datetime> type_handler_datetime("datetime");
Named_type_handler<Type_handler_time2> type_handler_time2("time");
Named_type_handler<Type_handler_newdate> type_handler_newdate("date");
Named_type_handler<Type_handler_datetime2> type_handler_datetime2("datetime");

Named_type_handler<Type_handler_enum> type_handler_enum("enum");
Named_type_handler<Type_handler_set> type_handler_set("set");

Named_type_handler<Type_handler_string> type_handler_string("char");
Named_type_handler<Type_handler_var_string> type_handler_var_string("varchar");
Named_type_handler<Type_handler_varchar> type_handler_varchar("varchar");
Named_type_handler<Type_handler_hex_hybrid> type_handler_hex_hybrid("hex_hybrid");
Named_type_handler<Type_handler_varchar_compressed> type_handler_varchar_compressed("varchar");

Named_type_handler<Type_handler_tiny_blob> type_handler_tiny_blob("tinyblob");
Named_type_handler<Type_handler_medium_blob> type_handler_medium_blob("mediumblob");
Named_type_handler<Type_handler_long_blob> type_handler_long_blob("longblob");
Named_type_handler<Type_handler_blob> type_handler_blob("blob");
Named_type_handler<Type_handler_blob_compressed> type_handler_blob_compressed("blob");

Type_handler_interval_DDhhmmssff type_handler_interval_DDhhmmssff;

Vers_type_timestamp       vers_type_timestamp;
Vers_type_trx             vers_type_trx;

/***************************************************************************/



class Type_collection_std: public Type_collection
{
public:
  const Type_handler *handler_by_name(const LEX_CSTRING &name) const override
  {
    return NULL;
  }
  const Type_handler *aggregate_for_result(const Type_handler *a,
                                           const Type_handler *b)
                                           const override
  {
    return Type_handler::aggregate_for_result_traditional(a, b);
  }
  const Type_handler *aggregate_for_comparison(const Type_handler *a,
                                               const Type_handler *b)
                                               const override;
  const Type_handler *aggregate_for_min_max(const Type_handler *a,
                                            const Type_handler *b)
                                            const override;
  const Type_handler *aggregate_for_num_op(const Type_handler *a,
                                           const Type_handler *b)
                                           const override;
};


static Type_collection_std type_collection_std;

const Type_collection *Type_handler::type_collection() const
{
  return &type_collection_std;
}


bool Type_handler::is_traditional_scalar_type() const
{
  return type_collection() == &type_collection_std;
}


class Type_collection_row: public Type_collection
{
public:
  bool init(Type_handler_data *data) override
  {
    return false;
  }
  const Type_handler *handler_by_name(const LEX_CSTRING &name) const override
  {
    return NULL;
  }
  const Type_handler *aggregate_for_result(const Type_handler *a,
                                           const Type_handler *b)
                                           const override
  {
    return NULL;
  }
  const Type_handler *aggregate_for_comparison(const Type_handler *a,
                                               const Type_handler *b)
                                               const override
  {
    DBUG_ASSERT(a == &type_handler_row);
    DBUG_ASSERT(b == &type_handler_row);
    return &type_handler_row;
  }
  const Type_handler *aggregate_for_min_max(const Type_handler *a,
                                            const Type_handler *b)
                                            const override
  {
    return NULL;
  }
  const Type_handler *aggregate_for_num_op(const Type_handler *a,
                                           const Type_handler *b)
                                           const override
  {
    return NULL;
  }
};


static Type_collection_row type_collection_row;

const Type_collection *Type_handler_row::type_collection() const
{
  return &type_collection_row;
}


bool Type_handler_data::init()
{
#ifdef HAVE_SPATIAL
  return type_collection_geometry.init(this);
#endif
  return false;
}


Schema *Type_handler::schema() const
{
  return &mariadb_schema;
}


const Type_handler *
Type_handler::handler_by_name(THD *thd, const LEX_CSTRING &name)
{
  plugin_ref plugin;
  if ((plugin= my_plugin_lock_by_name(thd, &name, MariaDB_DATA_TYPE_PLUGIN)))
  {
    /*
      Data type plugins do not maintain ref_count yet.
      For now we have only mandatory built-in plugins
      and dynamic plugins for test purposes.
      It should be safe to unlock the plugin immediately.
    */
    const Type_handler *ph= reinterpret_cast<st_mariadb_data_type*>
                              (plugin_decl(plugin)->info)->type_handler;
    plugin_unlock(thd, plugin);
    return ph;
  }

#ifdef HAVE_SPATIAL
  const Type_handler *ha= type_collection_geometry.handler_by_name(name);
  if (ha)
    return ha;
#endif
  return NULL;
}


#ifndef DBUG_OFF
static const Type_handler *frm_data_type_info_emulate(const LEX_CSTRING &name)
{
  if (Name(STRING_WITH_LEN("xchar")).eq(name))
    return &type_handler_string;
  if (Name(STRING_WITH_LEN("xblob")).eq(name))
     return &type_handler_blob;
  return NULL;
}
#endif


const Type_handler *
Type_handler::handler_by_name_or_error(THD *thd, const LEX_CSTRING &name)
{
  const Type_handler *h= handler_by_name(thd, name);
  DBUG_EXECUTE_IF("emulate_handler_by_name_or_error_failure", h= NULL;);
  if (!h)
  {
    DBUG_EXECUTE_IF("frm_data_type_info_emulate",
      if ((h= frm_data_type_info_emulate(name)))
        return h;
    );
    my_error(ER_UNKNOWN_DATA_TYPE, MYF(0),
             ErrConvString(name.str, name.length, system_charset_info).ptr());
  }
  return h;
}


Type_handler_data *type_handler_data= NULL;


bool Float::to_string(String *val_buffer, uint dec) const
{
  uint to_length= 70;
  if (val_buffer->alloc(to_length))
    return true;

  char *to=(char*) val_buffer->ptr();
  size_t len;

  if (dec >= FLOATING_POINT_DECIMALS)
    len= my_gcvt(m_value, MY_GCVT_ARG_FLOAT, to_length - 1, to, NULL);
  else
  {
    /*
      We are safe here because the buffer length is 70, and
      fabs(float) < 10^39, dec < FLOATING_POINT_DECIMALS. So the resulting string
      will be not longer than 69 chars + terminating '\0'.
    */
    len= my_fcvt(m_value, (int) dec, to, NULL);
  }
  val_buffer->length((uint) len);
  val_buffer->set_charset(&my_charset_numeric);
  return false;
}


String_ptr::String_ptr(Item *item, String *buffer)
 :m_string_ptr(item->val_str(buffer))
{ }


Ascii_ptr::Ascii_ptr(Item *item, String *buffer)
 :String_ptr(item->val_str_ascii(buffer))
{ }


void VDec::set(Item *item)
{
  m_ptr= item->val_decimal(&m_buffer);
  DBUG_ASSERT((m_ptr == NULL) == item->null_value);
}


VDec::VDec(Item *item)
{
  m_ptr= item->val_decimal(&m_buffer);
  DBUG_ASSERT((m_ptr == NULL) == item->null_value);
}


VDec_op::VDec_op(Item_func_hybrid_field_type *item)
{
  m_ptr= item->decimal_op(&m_buffer);
  DBUG_ASSERT((m_ptr == NULL) == item->null_value);
}


date_conv_mode_t Temporal::sql_mode_for_dates(THD *thd)
{
  return ::sql_mode_for_dates(thd);
}


time_round_mode_t Temporal::default_round_mode(THD *thd)
{
  return thd->temporal_round_mode();
}


time_round_mode_t Timestamp::default_round_mode(THD *thd)
{
  return thd->temporal_round_mode();
}


my_decimal *Temporal::to_decimal(my_decimal *to) const
{
  return date2my_decimal(this, to);
}


my_decimal *Temporal::bad_to_decimal(my_decimal *to) const
{
  my_decimal_set_zero(to);
  return NULL;
}


void Temporal::make_from_str(THD *thd, Warn *warn,
                                   const char *str, size_t length,
                                   CHARSET_INFO *cs, date_mode_t fuzzydate)
{
  DBUG_EXECUTE_IF("str_to_datetime_warn",
                  push_warning(thd, Sql_condition::WARN_LEVEL_NOTE,
                               ER_YES, ErrConvString(str, length,cs).ptr()););

  if (str_to_temporal(thd, warn, str, length, cs, fuzzydate))
    make_fuzzy_date(&warn->warnings, date_conv_mode_t(fuzzydate));
  if (warn->warnings)
    warn->set_str(str, length, &my_charset_bin);
}


Temporal_hybrid::Temporal_hybrid(THD *thd, Item *item, date_mode_t fuzzydate)
{
  if (item->get_date(thd, this, fuzzydate))
    time_type= MYSQL_TIMESTAMP_NONE;
}


uint Timestamp::binary_length_to_precision(uint length)
{
  switch (length) {
  case 4: return 0;
  case 5: return 2;
  case 6: return 4;
  case 7: return 6;
  }
  DBUG_ASSERT(0);
  return 0;
}


Timestamp::Timestamp(const Native &native)
{
  DBUG_ASSERT(native.length() >= 4 && native.length() <= 7);
  uint dec= binary_length_to_precision(native.length());
  my_timestamp_from_binary(this, (const uchar *) native.ptr(), dec);
}


bool Timestamp::to_native(Native *to, uint decimals) const
{
  uint len= my_timestamp_binary_length(decimals);
  if (to->reserve(len))
    return true;
  my_timestamp_to_binary(this, (uchar *) to->ptr(), decimals);
  to->length(len);
  return false;
}


bool Timestamp::to_TIME(THD *thd, MYSQL_TIME *to, date_mode_t fuzzydate) const
{
  return thd->timestamp_to_TIME(to, tv_sec, tv_usec, fuzzydate);
}


Timestamp::Timestamp(THD *thd, const MYSQL_TIME *ltime, uint *error_code)
 :Timeval(TIME_to_timestamp(thd, ltime, error_code), ltime->second_part)
{ }


Timestamp_or_zero_datetime::Timestamp_or_zero_datetime(THD *thd,
                                                       const MYSQL_TIME *ltime,
                                                       uint *error_code)
 :Timestamp(thd, ltime, error_code),
  m_is_zero_datetime(*error_code == ER_WARN_DATA_OUT_OF_RANGE)
{
  if (m_is_zero_datetime)
  {
    if (!non_zero_date(ltime))
      *error_code= 0;  // ltime was '0000-00-00 00:00:00'
  }
  else if (*error_code == ER_WARN_INVALID_TIMESTAMP)
    *error_code= 0; // ltime fell into spring time gap, adjusted.
}


bool Timestamp_or_zero_datetime::to_TIME(THD *thd, MYSQL_TIME *to,
                                         date_mode_t fuzzydate) const
{
  if (m_is_zero_datetime)
  {
    set_zero_time(to, MYSQL_TIMESTAMP_DATETIME);
    return false;
  }
  return Timestamp::to_TIME(thd, to, fuzzydate);
}


bool Timestamp_or_zero_datetime::to_native(Native *to, uint decimals) const
{
  if (m_is_zero_datetime)
  {
    to->length(0);
    return false;
  }
  return Timestamp::to_native(to, decimals);
}


int Timestamp_or_zero_datetime_native::save_in_field(Field *field,
                                                     uint decimals) const
{
  field->set_notnull();
  if (field->type_handler()->type_handler_for_native_format() ==
      &type_handler_timestamp2)
    return field->store_native(*this);
  if (is_zero_datetime())
  {
    static Datetime zero(Datetime::zero());
    return field->store_time_dec(zero.get_mysql_time(), decimals);
  }
  return field->store_timestamp_dec(Timestamp(*this).tv(), decimals);
}


void Sec6::make_from_decimal(const my_decimal *d, ulong *nanoseconds)
{
  m_neg= my_decimal2seconds(d, &m_sec, &m_usec, nanoseconds);
  m_truncated= (m_sec >= LONGLONG_MAX);
}


void Sec6::make_from_double(double nr, ulong *nanoseconds)
{
  if ((m_neg= nr < 0))
    nr= -nr;
  if ((m_truncated= nr > (double) LONGLONG_MAX))
  {
    m_sec= LONGLONG_MAX;
    m_usec= 0;
    *nanoseconds= 0;
  }
  else
  {
    m_sec= (ulonglong) nr;
    m_usec= (ulong) ((nr - floor(nr)) * 1000000000);
    *nanoseconds= m_usec % 1000;
    m_usec/= 1000;
  }
}


void Sec6::make_truncated_warning(THD *thd, const char *type_str) const
{
  char buff[1 + MAX_BIGINT_WIDTH + 1 + 6 + 1]; // '-' int '.' frac '\0'
  to_string(buff, sizeof(buff));
  thd->push_warning_truncated_wrong_value(type_str, buff);
}


bool Sec6::convert_to_mysql_time(THD *thd, int *warn, MYSQL_TIME *ltime,
                                 date_mode_t fuzzydate) const
{
  bool rc= fuzzydate & (TIME_INTERVAL_hhmmssff | TIME_INTERVAL_DAY) ?
             to_datetime_or_to_interval_hhmmssff(ltime, warn) :
           fuzzydate & TIME_TIME_ONLY ?
             to_datetime_or_time(ltime, warn, date_conv_mode_t(fuzzydate)) :
             to_datetime_or_date(ltime, warn, date_conv_mode_t(fuzzydate));
  DBUG_ASSERT(*warn || !rc);
  if (truncated())
    *warn|= MYSQL_TIME_WARN_TRUNCATED;
  return rc;
}


void Temporal::push_conversion_warnings(THD *thd, bool totally_useless_value,
                                        int warn,
                                        const char *typestr,
                                        const char *db_name,
                                        const char *table_name,
                                        const char *field_name,
                                        const char *value)
{
  if (MYSQL_TIME_WARN_HAVE_WARNINGS(warn))
    thd->push_warning_wrong_or_truncated_value(Sql_condition::WARN_LEVEL_WARN,
                                               totally_useless_value,
                                               typestr, value,
                                               db_name, table_name,
                                               field_name);
  else if (MYSQL_TIME_WARN_HAVE_NOTES(warn))
    thd->push_warning_wrong_or_truncated_value(Sql_condition::WARN_LEVEL_NOTE,
                                               false, typestr, value,
                                               db_name, table_name,
                                               field_name);
}


VSec9::VSec9(THD *thd, Item *item, const char *type_str, ulonglong limit)
{
  if (item->decimals == 0)
  { // optimize for an important special case
    Longlong_hybrid nr(item->val_int(), item->unsigned_flag);
    make_from_int(nr);
    m_is_null= item->null_value;
    if (!m_is_null && m_sec > limit)
    {
      m_sec= limit;
      m_truncated= true;
      ErrConvInteger err(nr);
      thd->push_warning_truncated_wrong_value(type_str, err.ptr());
    }
  }
  else if (item->cmp_type() == REAL_RESULT)
  {
    double nr= item->val_real();
    make_from_double(nr, &m_nsec);
    m_is_null= item->null_value;
    if (!m_is_null && m_sec > limit)
    {
      m_sec= limit;
      m_truncated= true;
    }
    if (m_truncated)
    {
      ErrConvDouble err(nr);
      thd->push_warning_truncated_wrong_value(type_str, err.ptr());
    }   
  }
  else
  {
    VDec tmp(item);
    (m_is_null= tmp.is_null()) ? reset() : make_from_decimal(tmp.ptr(), &m_nsec);
    if (!m_is_null && m_sec > limit)
    {
      m_sec= limit;
      m_truncated= true;
    }
    if (m_truncated)
    {
      ErrConvDecimal err(tmp.ptr());
      thd->push_warning_truncated_wrong_value(type_str, err.ptr());
    }
  }
}


Year::Year(longlong value, bool unsigned_flag, uint length)
{
  if ((m_truncated= (value < 0))) // Negative or huge unsigned
    m_year= unsigned_flag ? 9999 : 0;
  else if (value > 9999)
  {
    m_truncated= true;
    m_year= 9999;
  }
  else if (length == 2)
  {
    m_year= value < 70 ? (uint) value + 2000 :
             value <= 1900 ? (uint) value + 1900 :
             (uint) value;
  }
  else
    m_year= (uint) value;
  DBUG_ASSERT(m_year <= 9999);
}


uint Year::year_precision(const Item *item) const
{
  return item->type_handler() == &type_handler_year2 ? 2 : 4;
}


VYear::VYear(Item *item)
 :Year_null(item->to_longlong_null(), item->unsigned_flag, year_precision(item))
{ }


VYear_op::VYear_op(Item_func_hybrid_field_type *item)
 :Year_null(item->to_longlong_null_op(), item->unsigned_flag,
            year_precision(item))
{ }


const LEX_CSTRING Interval_DDhhmmssff::m_type_name=
  {STRING_WITH_LEN("INTERVAL DAY TO SECOND")};


Interval_DDhhmmssff::Interval_DDhhmmssff(THD *thd, Status *st,
                                         bool push_warnings,
                                         Item *item, ulong max_hour,
                                         time_round_mode_t mode, uint dec)
{
  switch (item->cmp_type()) {
  case ROW_RESULT:
    DBUG_ASSERT(0);
    time_type= MYSQL_TIMESTAMP_NONE;
    break;
  case TIME_RESULT:
    {
      // Rounding mode is not important here
      if (item->get_date(thd, this, Options(TIME_TIME_ONLY, TIME_FRAC_NONE)))
        time_type= MYSQL_TIMESTAMP_NONE;
      else if (time_type != MYSQL_TIMESTAMP_TIME)
      {
        st->warnings|= MYSQL_TIME_WARN_OUT_OF_RANGE;
        push_warning_wrong_or_truncated_value(thd, ErrConvTime(this),
                                              st->warnings);
        time_type= MYSQL_TIMESTAMP_NONE;
      }
      break;
    }
  case INT_RESULT:
  case REAL_RESULT:
  case DECIMAL_RESULT:
  case STRING_RESULT:
    {
      StringBuffer<STRING_BUFFER_USUAL_SIZE> tmp;
      String *str= item->val_str(&tmp);
      if (!str)
        time_type= MYSQL_TIMESTAMP_NONE;
      else if (str_to_DDhhmmssff(st, str->ptr(), str->length(), str->charset(),
                                 UINT_MAX32))
      {
        if (push_warnings)
          thd->push_warning_wrong_value(Sql_condition::WARN_LEVEL_WARN,
                                        m_type_name.str,
                                        ErrConvString(str).ptr());
        time_type= MYSQL_TIMESTAMP_NONE;
      }
      else
      {
        if (mode == TIME_FRAC_ROUND)
          time_round_or_set_max(dec, &st->warnings, max_hour, st->nanoseconds);
        if (hour > max_hour)
        {
          st->warnings|= MYSQL_TIME_WARN_OUT_OF_RANGE;
          time_type= MYSQL_TIMESTAMP_NONE;
        }
        // Warn if hour or nanosecond truncation happened
        if (push_warnings)
          push_warning_wrong_or_truncated_value(thd, ErrConvString(str),
                                                st->warnings);
      }
    }
    break;
  }
  DBUG_ASSERT(is_valid_value_slow());
}


void
Interval_DDhhmmssff::push_warning_wrong_or_truncated_value(THD *thd,
                                                           const ErrConv &str,
                                                           int warnings)
{
  if (warnings & MYSQL_TIME_WARN_OUT_OF_RANGE)
  {
    thd->push_warning_wrong_value(Sql_condition::WARN_LEVEL_WARN,
                                  m_type_name.str, str.ptr());
  }
  else if (MYSQL_TIME_WARN_HAVE_WARNINGS(warnings))
  {
    thd->push_warning_truncated_wrong_value(Sql_condition::WARN_LEVEL_WARN,
                                            m_type_name.str, str.ptr());
  }
  else if (MYSQL_TIME_WARN_HAVE_NOTES(warnings))
  {
    thd->push_warning_truncated_wrong_value(Sql_condition::WARN_LEVEL_NOTE,
                                            m_type_name.str, str.ptr());
  }
}


uint Interval_DDhhmmssff::fsp(THD *thd, Item *item)
{
  switch (item->cmp_type()) {
  case INT_RESULT:
  case TIME_RESULT:
    return item->decimals;
  case REAL_RESULT:
  case DECIMAL_RESULT:
    return MY_MIN(item->decimals, TIME_SECOND_PART_DIGITS);
  case ROW_RESULT:
    DBUG_ASSERT(0);
    return 0;
  case STRING_RESULT:
    break;
  }
  if (!item->const_item() || item->is_expensive())
    return TIME_SECOND_PART_DIGITS;
  Status st;
  Interval_DDhhmmssff it(thd, &st, false/*no warnings*/, item, UINT_MAX32,
                         TIME_FRAC_TRUNCATE, TIME_SECOND_PART_DIGITS);
  return it.is_valid_interval_DDhhmmssff() ? st.precision :
                                             TIME_SECOND_PART_DIGITS;
}


bool Time::to_native(Native *to, uint decimals) const
{
  if (!is_valid_time())
  {
    to->length(0);
    return true;
  }
  uint len= my_time_binary_length(decimals);
  if (to->reserve(len))
    return true;
  longlong tmp= TIME_to_longlong_time_packed(get_mysql_time());
  my_time_packed_to_binary(tmp, (uchar*) to->ptr(), decimals);
  to->length(len);
  return false;
}


void Time::make_from_item(THD *thd, int *warn, Item *item, const Options opt)
{
  *warn= 0;
  if (item->get_date(thd, this, opt))
    time_type= MYSQL_TIMESTAMP_NONE;
  else
    valid_MYSQL_TIME_to_valid_value(thd, warn, opt);
}


static uint msec_round_add[7]=
{
  500000000,
  50000000,
  5000000,
  500000,
  50000,
  5000,
  0
};


Sec9 & Sec9::round(uint dec)
{
  DBUG_ASSERT(dec <= TIME_SECOND_PART_DIGITS);
  if (Sec6::add_nanoseconds(m_nsec + msec_round_add[dec]))
    m_sec++;
  m_nsec= 0;
  Sec6::trunc(dec);
  return *this;
}


void Timestamp::round_or_set_max(uint dec, int *warn)
{
  DBUG_ASSERT(dec <= TIME_SECOND_PART_DIGITS);
  if (add_nanoseconds_usec(msec_round_add[dec]) &&
      tv_sec++ >= TIMESTAMP_MAX_VALUE)
  {
    tv_sec= TIMESTAMP_MAX_VALUE;
    tv_usec= TIME_MAX_SECOND_PART;
    *warn|= MYSQL_TIME_WARN_OUT_OF_RANGE;
  }
  my_timeval_trunc(this, dec);
}


bool Temporal::add_nanoseconds_with_round(THD *thd, int *warn,
                                          date_conv_mode_t mode,
                                          ulong nsec)
{
  switch (time_type) {
  case MYSQL_TIMESTAMP_TIME:
  {
    ulong max_hour= (mode & (TIME_INTERVAL_DAY | TIME_INTERVAL_hhmmssff)) ?
                    TIME_MAX_INTERVAL_HOUR : TIME_MAX_HOUR;
    time_round_or_set_max(6, warn, max_hour, nsec);
    return false;
  }
  case MYSQL_TIMESTAMP_DATETIME:
    return datetime_round_or_invalidate(thd, 6, warn, nsec);
  case MYSQL_TIMESTAMP_DATE:
    return false;
  case MYSQL_TIMESTAMP_NONE:
    return false;
  case MYSQL_TIMESTAMP_ERROR:
    break;
  }
  DBUG_ASSERT(0);
  return false;
}


void Temporal::time_round_or_set_max(uint dec, int *warn,
                                     ulong max_hour, ulong nsec)
{
  DBUG_ASSERT(dec <= TIME_SECOND_PART_DIGITS);
  if (add_nanoseconds_mmssff(nsec) && ++hour > max_hour)
  {
    time_hhmmssff_set_max(max_hour);
    *warn|= MYSQL_TIME_WARN_OUT_OF_RANGE;
  }
  my_time_trunc(this, dec);
}


void Time::round_or_set_max(uint dec, int *warn, ulong nsec)
{
  Temporal::time_round_or_set_max(dec, warn, TIME_MAX_HOUR, nsec);
  DBUG_ASSERT(is_valid_time_slow());
}


void Time::round_or_set_max(uint dec, int *warn)
{
  round_or_set_max(dec, warn, msec_round_add[dec]);
}

/**
  Create from a DATETIME by subtracting a given number of days,
  implementing an optimized version of calc_time_diff().
*/
void Time::make_from_datetime_with_days_diff(int *warn, const MYSQL_TIME *from,
                                             long days)
{
  *warn= 0;
  DBUG_ASSERT(from->time_type == MYSQL_TIMESTAMP_DATETIME ||
              from->time_type == MYSQL_TIMESTAMP_DATE);
  long daynr= calc_daynr(from->year, from->month, from->day);
  long daydiff= daynr - days;
  if (!daynr) // Zero date
  {
    set_zero_time(this, MYSQL_TIMESTAMP_TIME);
    neg= true;
    hour= TIME_MAX_HOUR + 1; // to report "out of range" in "warn"
  }
  else if (daydiff >=0)
  {
    neg= false;
    year= month= day= 0;
    hhmmssff_copy(from);
    hour+= daydiff * 24;
    time_type= MYSQL_TIMESTAMP_TIME;
  }
  else
  {
    longlong timediff= ((((daydiff * 24LL +
                           from->hour)   * 60LL +
                           from->minute) * 60LL +
                           from->second) * 1000000LL +
                           from->second_part);
    unpack_time(timediff, this, MYSQL_TIMESTAMP_TIME);
    if (year || month)
    {
      *warn|= MYSQL_TIME_WARN_OUT_OF_RANGE;
      year= month= day= 0;
      hour= TIME_MAX_HOUR + 1;
    }
  }
  // The above code can generate TIME values outside of the valid TIME range.
  adjust_time_range_or_invalidate(warn);
}


void Time::make_from_datetime_move_day_to_hour(int *warn,
                                               const MYSQL_TIME *from)
{
  *warn= 0;
  DBUG_ASSERT(from->time_type == MYSQL_TIMESTAMP_DATE ||
              from->time_type == MYSQL_TIMESTAMP_DATETIME);
  time_type= MYSQL_TIMESTAMP_TIME;
  neg= false;
  year= month= day= 0;
  hhmmssff_copy(from);
  datetime_to_time_YYYYMMDD_000000DD_mix_to_hours(warn, from->year,
                                                  from->month, from->day);
  adjust_time_range_or_invalidate(warn);
}


void Time::make_from_datetime(int *warn, const MYSQL_TIME *from, long curdays)
{
  if (!curdays)
    make_from_datetime_move_day_to_hour(warn, from);
  else
    make_from_datetime_with_days_diff(warn, from, curdays);
}


void Time::make_from_time(int *warn, const MYSQL_TIME *from)
{
  DBUG_ASSERT(from->time_type == MYSQL_TIMESTAMP_TIME);
  if (from->year || from->month)
    make_from_out_of_range(warn);
  else
  {
    *warn= 0;
    DBUG_ASSERT(from->day == 0);
    *(static_cast<MYSQL_TIME*>(this))= *from;
    adjust_time_range_or_invalidate(warn);
  }
}


uint Time::binary_length_to_precision(uint length)
{
  switch (length) {
  case 3: return 0;
  case 4: return 2;
  case 5: return 4;
  case 6: return 6;
  }
  DBUG_ASSERT(0);
  return 0;
}


Time::Time(const Native &native)
{
  uint dec= binary_length_to_precision(native.length());
  longlong tmp= my_time_packed_from_binary((const uchar *) native.ptr(), dec);
  TIME_from_longlong_time_packed(this, tmp);
  DBUG_ASSERT(is_valid_time());
}


Time::Time(int *warn, const MYSQL_TIME *from, long curdays)
{
  switch (from->time_type) {
  case MYSQL_TIMESTAMP_NONE:
  case MYSQL_TIMESTAMP_ERROR:
    make_from_out_of_range(warn);
    break;
  case MYSQL_TIMESTAMP_DATE:
  case MYSQL_TIMESTAMP_DATETIME:
    make_from_datetime(warn, from, curdays);
    break;
  case MYSQL_TIMESTAMP_TIME:
    make_from_time(warn, from);
    break;
  }
  DBUG_ASSERT(is_valid_value_slow());
}


Time::Time(int *warn, bool neg, ulonglong hour, uint minute, const Sec6 &second)
{
  DBUG_ASSERT(second.sec() <= 59);
  *warn= 0;
  set_zero_time(this, MYSQL_TIMESTAMP_TIME);
  MYSQL_TIME::neg= neg;
  MYSQL_TIME::hour= hour > TIME_MAX_HOUR ? (uint) (TIME_MAX_HOUR + 1) :
                                           (uint) hour;
  MYSQL_TIME::minute= minute;
  MYSQL_TIME::second= (uint) second.sec();
  MYSQL_TIME::second_part= second.usec();
  adjust_time_range_or_invalidate(warn);
}


void Temporal_with_date::make_from_item(THD *thd, Item *item,
                                        date_mode_t fuzzydate)
{
  date_conv_mode_t flags= date_conv_mode_t(fuzzydate) & ~TIME_TIME_ONLY;
  /*
    Some TIME type items return error when trying to do get_date()
    without TIME_TIME_ONLY set (e.g. Item_field for Field_time).
    In the SQL standard time->datetime conversion mode we add TIME_TIME_ONLY.
    In the legacy time->datetime conversion mode we do not add TIME_TIME_ONLY
    and leave it to get_date() to check date.
  */
  date_conv_mode_t time_flag= (item->field_type() == MYSQL_TYPE_TIME &&
              !(thd->variables.old_behavior & OLD_MODE_ZERO_DATE_TIME_CAST)) ?
              TIME_TIME_ONLY : TIME_CONV_NONE;
  Options opt(flags | time_flag, time_round_mode_t(fuzzydate));
  if (item->get_date(thd, this, opt))
    time_type= MYSQL_TIMESTAMP_NONE;
  else if (time_type == MYSQL_TIMESTAMP_TIME)
  {
    MYSQL_TIME tmp;
    if (time_to_datetime_with_warn(thd, this, &tmp, flags))
      time_type= MYSQL_TIMESTAMP_NONE;
    else
      *(static_cast<MYSQL_TIME*>(this))= tmp;
  }
}


void Temporal_with_date::check_date_or_invalidate(int *warn,
                                                  date_conv_mode_t flags)
{
  if (::check_date(this, pack_time(this) != 0,
                   ulonglong(flags & TIME_MODE_FOR_XXX_TO_DATE), warn))
    time_type= MYSQL_TIMESTAMP_NONE;
}


void Datetime::make_from_time(THD *thd, int *warn, const MYSQL_TIME *from,
                              date_conv_mode_t flags)
{
  DBUG_ASSERT(from->time_type == MYSQL_TIMESTAMP_TIME);
  if (time_to_datetime(thd, from, this))
    make_from_out_of_range(warn);
  else
  {
    *warn= 0;
    check_date_or_invalidate(warn, flags);
  }
}


void Datetime::make_from_datetime(THD *thd, int *warn, const MYSQL_TIME *from,
                                  date_conv_mode_t flags)
{
  DBUG_ASSERT(from->time_type == MYSQL_TIMESTAMP_DATE ||
              from->time_type == MYSQL_TIMESTAMP_DATETIME);
  if (from->neg || check_datetime_range(from))
    make_from_out_of_range(warn);
  else
  {
    *warn= 0;
    *(static_cast<MYSQL_TIME*>(this))= *from;
    date_to_datetime(this);
    check_date_or_invalidate(warn, flags);
  }
}


Datetime::Datetime(THD *thd, const timeval &tv)
{
  thd->variables.time_zone->gmt_sec_to_TIME(this, tv.tv_sec);
  second_part= tv.tv_usec;
  thd->time_zone_used= 1;
  DBUG_ASSERT(is_valid_value_slow());
}


Datetime::Datetime(THD *thd, int *warn, const MYSQL_TIME *from,
                   date_conv_mode_t flags)
{
  DBUG_ASSERT(bool(flags & TIME_TIME_ONLY) == false);
  switch (from->time_type) {
  case MYSQL_TIMESTAMP_ERROR:
  case MYSQL_TIMESTAMP_NONE:
    make_from_out_of_range(warn);
    break;
  case MYSQL_TIMESTAMP_TIME:
    make_from_time(thd, warn, from, flags);
    break;
  case MYSQL_TIMESTAMP_DATETIME:
  case MYSQL_TIMESTAMP_DATE:
    make_from_datetime(thd, warn, from, flags);
    break;
  }
  DBUG_ASSERT(is_valid_value_slow());
}


bool Temporal::datetime_add_nanoseconds_or_invalidate(THD *thd, int *warn, ulong nsec)
{
  if (!add_nanoseconds_mmssff(nsec))
    return false;
  /*
    Overflow happened on minutes. Now we need to add 1 hour to the value.
    Catch a special case for the maximum possible date and hour==23, to
    truncate '9999-12-31 23:59:59.9999999' (with 7 fractional digits)
          to '9999-12-31 23:59:59.999999'  (with 6 fractional digits),
    with a warning, instead of returning an error, so this statement:
      INSERT INTO (datetime_column) VALUES ('9999-12-31 23:59:59.9999999');
    inserts a value truncated to 6 fractional digits, instead of zero
    date '0000-00-00 00:00:00.000000'.
  */
  if (year == 9999 && month == 12 && day == 31 && hour == 23)
  {
    minute= 59;
    second= 59;
    second_part= 999999;
    *warn= MYSQL_TIME_WARN_OUT_OF_RANGE;
    return false;
  }
  INTERVAL interval;
  memset(&interval, 0, sizeof(interval));
  interval.hour= 1;
  /*
    date_add_interval cannot handle bad dates with zero YYYY or MM.
    Note, check_date(NO_ZERO_XX) does not check YYYY against zero,
    so let's additionally check it.
  */
  if (year == 0 ||
      check_date(TIME_NO_ZERO_IN_DATE | TIME_NO_ZERO_DATE, warn) ||
      date_add_interval(thd, this, INTERVAL_HOUR, interval, false/*no warn*/))
  {
    char buf[MAX_DATE_STRING_REP_LENGTH];
    my_date_to_str(this, buf);
    push_warning_printf(thd, Sql_condition::WARN_LEVEL_WARN,
                        ER_WRONG_VALUE_FOR_TYPE,
                        ER_THD(thd, ER_WRONG_VALUE_FOR_TYPE),
                        "date", buf, "round(datetime)");
    make_from_out_of_range(warn);
    return true;
  }
  return false;
}


bool Temporal::datetime_round_or_invalidate(THD *thd, uint dec, int *warn, ulong nsec)
{
  DBUG_ASSERT(dec <= TIME_SECOND_PART_DIGITS);
  if (datetime_add_nanoseconds_or_invalidate(thd, warn, nsec))
    return true;
  my_datetime_trunc(this, dec);
  return false;

}


bool Datetime::round_or_invalidate(THD *thd, uint dec, int *warn)
{
  return round_or_invalidate(thd, dec, warn, msec_round_add[dec]);
}


Datetime_from_temporal::Datetime_from_temporal(THD *thd, Item *temporal,
                                               date_conv_mode_t fuzzydate)
 :Datetime(thd, temporal, Options(fuzzydate, TIME_FRAC_NONE))
{
  // Exact rounding mode does not matter
  DBUG_ASSERT(temporal->cmp_type() == TIME_RESULT);
}


Datetime_truncation_not_needed::Datetime_truncation_not_needed(THD *thd, Item *item,
                                                               date_conv_mode_t mode)
 :Datetime(thd, item, Options(mode, TIME_FRAC_NONE))
{
  /*
    The called Datetime() constructor only would truncate nanoseconds if they
    existed (but we know there were no nanoseconds). Here we assert that there
    are also no microsecond digits outside of the scale specified in "dec".
  */
  DBUG_ASSERT(!is_valid_datetime() ||
              fraction_remainder(MY_MIN(item->decimals,
                                        TIME_SECOND_PART_DIGITS)) == 0);
}

/********************************************************************/

uint Type_numeric_attributes::find_max_decimals(Item **item, uint nitems)
{
  uint res= 0;
  for (uint i= 0; i < nitems; i++)
    set_if_bigger(res, item[i]->decimals);
  return res;
}


uint Type_numeric_attributes::count_unsigned(Item **item, uint nitems)
{
  uint res= 0;
  for (uint i= 0 ; i < nitems ; i++)
  {
    if (item[i]->unsigned_flag)
      res++;
  }
  return res;
}


uint32 Type_numeric_attributes::find_max_char_length(Item **item, uint nitems)
{
  uint32 char_length= 0;
  for (uint i= 0; i < nitems ; i++)
    set_if_bigger(char_length, item[i]->max_char_length());
  return char_length;
}


uint32 Type_numeric_attributes::find_max_octet_length(Item **item, uint nitems)
{
  uint32 octet_length= 0;
  for (uint i= 0; i < nitems ; i++)
    set_if_bigger(octet_length, item[i]->max_length);
  return octet_length;
}


int Type_numeric_attributes::find_max_decimal_int_part(Item **item, uint nitems)
{
  int max_int_part= 0;
  for (uint i=0 ; i < nitems ; i++)
    set_if_bigger(max_int_part, item[i]->decimal_int_part());
  return max_int_part;
}


/**
  Set max_length/decimals of function if function is fixed point and
  result length/precision depends on argument ones.
*/

void
Type_numeric_attributes::aggregate_numeric_attributes_decimal(Item **item,
                                                              uint nitems,
                                                              bool unsigned_arg)
{
  int max_int_part= find_max_decimal_int_part(item, nitems);
  decimals= find_max_decimals(item, nitems);
  int precision= MY_MIN(max_int_part + decimals, DECIMAL_MAX_PRECISION);
  max_length= my_decimal_precision_to_length_no_truncation(precision,
                                                           (uint8) decimals,
                                                           unsigned_flag);
}


/**
  Set max_length/decimals of function if function is floating point and
  result length/precision depends on argument ones.
*/

void
Type_numeric_attributes::aggregate_numeric_attributes_real(Item **items,
                                                           uint nitems)
{
  uint32 length= 0;
  decimals= 0;
  max_length= 0;
  unsigned_flag= false;
  for (uint i=0 ; i < nitems ; i++)
  {
    if (decimals < FLOATING_POINT_DECIMALS)
    {
      set_if_bigger(decimals, items[i]->decimals);
      /* Will be ignored if items[i]->decimals >= FLOATING_POINT_DECIMALS */
      set_if_bigger(length, (items[i]->max_length - items[i]->decimals));
    }
    set_if_bigger(max_length, items[i]->max_length);
  }
  if (decimals < FLOATING_POINT_DECIMALS)
  {
    max_length= length;
    length+= decimals;
    if (length < max_length)  // If previous operation gave overflow
      max_length= UINT_MAX32;
    else
      max_length= length;
  }
  // Corner case: COALESCE(DOUBLE(255,4), DOUBLE(255,3)) -> FLOAT(255, 4)
  set_if_smaller(max_length, MAX_FIELD_CHARLENGTH);
}


/**
  Calculate max_length and decimals for string functions.

  @param field_type  Field type.
  @param items       Argument array.
  @param nitems      Number of arguments.

  @retval            False on success, true on error.
*/
bool Type_std_attributes::aggregate_attributes_string(const char *func_name,
                                                      Item **items, uint nitems)
{
  if (agg_arg_charsets_for_string_result(collation, func_name,
                                         items, nitems, 1))
    return true;
  if (collation.collation == &my_charset_bin)
    max_length= find_max_octet_length(items, nitems);
  else
    fix_char_length(find_max_char_length(items, nitems));
  unsigned_flag= false;
  decimals= max_length ? NOT_FIXED_DEC : 0;
  return false;
}


/*
  Find a handler by its ODBC literal data type.

  @param type_str  - data type name, not necessarily 0-terminated
  @retval          - a pointer to data type handler if type_str points
                     to a known ODBC literal data type, or NULL otherwise
*/
const Type_handler *
Type_handler::odbc_literal_type_handler(const LEX_CSTRING *type_str)
{
  if (type_str->length == 1)
  {
    if (type_str->str[0] == 'd')      // {d'2001-01-01'}
      return &type_handler_newdate;
    else if (type_str->str[0] == 't') // {t'10:20:30'}
      return &type_handler_time2;
  }
  else if (type_str->length == 2)     // {ts'2001-01-01 10:20:30'}
  {
    if (type_str->str[0] == 't' && type_str->str[1] == 's')
      return &type_handler_datetime2;
  }
  return NULL; // Not a known ODBC literal type
}


/**
  This method is used by:
  - Item_user_var_as_out_param::field_type()
  - Item_func_udf_str::field_type()
  - Item_empty_string::make_send_field()

  TODO: type_handler_adjusted_to_max_octet_length() and string_type_handler()
  provide very similar functionality, to properly choose between
  VARCHAR/VARBINARY vs TEXT/BLOB variations taking into accoung maximum
  possible octet length.

  We should probably get rid of either of them and use the same method
  all around the code.
*/
const Type_handler *
Type_handler::string_type_handler(uint max_octet_length)
{
  if (max_octet_length >= 16777216)
    return &type_handler_long_blob;
  else if (max_octet_length >= 65536)
    return &type_handler_medium_blob;
  else if (max_octet_length >= MAX_FIELD_VARCHARLENGTH)
    return &type_handler_blob;
  return &type_handler_varchar;
}


const Type_handler *
Type_handler::varstring_type_handler(const Item *item)
{
  if (!item->max_length)
    return &type_handler_string;
  if (item->too_big_for_varchar())
    return blob_type_handler(item->max_length);
  return &type_handler_varchar;
}


const Type_handler *
Type_handler::blob_type_handler(uint max_octet_length)
{
  if (max_octet_length <= 255)
    return &type_handler_tiny_blob;
  if (max_octet_length <= 65535)
    return &type_handler_blob;
  if (max_octet_length <= 16777215)
    return &type_handler_medium_blob;
  return &type_handler_long_blob;
}


const Type_handler *
Type_handler::blob_type_handler(const Item *item)
{
  return blob_type_handler(item->max_length);
}

/**
  This method is used by:
  - Item_sum_hybrid, e.g. MAX(item), MIN(item).
  - Item_func_set_user_var
*/
const Type_handler *
Type_handler_string_result::type_handler_adjusted_to_max_octet_length(
                                                        uint max_octet_length,
                                                        CHARSET_INFO *cs) const
{
  if (max_octet_length / cs->mbmaxlen <= CONVERT_IF_BIGGER_TO_BLOB)
    return &type_handler_varchar; // See also Item::too_big_for_varchar()
  if (max_octet_length >= 16777216)
    return &type_handler_long_blob;
  else if (max_octet_length >= 65536)
    return &type_handler_medium_blob;
  return &type_handler_blob;
}


CHARSET_INFO *Type_handler::charset_for_protocol(const Item *item) const
{
  /*
    For backward compatibility, to make numeric
    data types return "binary" charset in client-side metadata.
  */
  return &my_charset_bin;
}


bool
Type_handler::Item_func_or_sum_illegal_param(const char *funcname) const
{
  my_error(ER_ILLEGAL_PARAMETER_DATA_TYPE_FOR_OPERATION, MYF(0),
           name().ptr(), funcname);
  return true;
}


bool
Type_handler::Item_func_or_sum_illegal_param(const Item_func_or_sum *it) const
{
  return Item_func_or_sum_illegal_param(it->func_name());
}


CHARSET_INFO *
Type_handler_string_result::charset_for_protocol(const Item *item) const
{
  return item->collation.collation;
}


const Type_handler *
Type_handler::get_handler_by_cmp_type(Item_result type)
{
  switch (type) {
  case REAL_RESULT:       return &type_handler_double;
  case INT_RESULT:        return &type_handler_slonglong;
  case DECIMAL_RESULT:    return &type_handler_newdecimal;
  case STRING_RESULT:     return &type_handler_long_blob;
  case TIME_RESULT:       return &type_handler_datetime;
  case ROW_RESULT:        return &type_handler_row;
  }
  DBUG_ASSERT(0);
  return &type_handler_string;
}


/*
  If we have a mixture of:
  - a MariaDB standard (built-in permanent) data type, and
  - a non-standard (optionally compiled or pluggable) data type,
  then we ask the type collection of the non-standard type to aggregate
  the mixture.
  The standard type collection type_collection_std knows nothing
  about non-standard types, while non-standard type collections
  know everything about standard data types.
*/
const Type_collection *
Type_handler::type_collection_for_aggregation(const Type_handler *h0,
                                              const Type_handler *h1)
{
  const Type_collection *c0= h0->type_collection();
  const Type_collection *c1= h1->type_collection();
  if (c0 == c1)
    return c0;
  if (c0 == &type_collection_std)
    return c1;
  if (c1 == &type_collection_std)
    return c0;
  /*
    A mixture of two non-standard collections.
    The caller code will continue to aggregate through
    the type aggregators in Type_handler_data.
  */
  return NULL;
}


Type_handler_hybrid_field_type::Type_handler_hybrid_field_type()
  :m_type_handler(&type_handler_double)
{
}


/***************************************************************************/

/* number of bytes to store second_part part of the TIMESTAMP(N) */
uint Type_handler_timestamp::m_sec_part_bytes[MAX_DATETIME_PRECISION + 1]=
     { 0, 1, 1, 2, 2, 3, 3 };

/* number of bytes to store DATETIME(N) */
uint Type_handler_datetime::m_hires_bytes[MAX_DATETIME_PRECISION + 1]=
     { 5, 6, 6, 7, 7, 7, 8 };

/* number of bytes to store TIME(N) */
uint Type_handler_time::m_hires_bytes[MAX_DATETIME_PRECISION + 1]=
     { 3, 4, 4, 5, 5, 5, 6 };

/***************************************************************************/

const Name Type_handler::version() const
{
  static const Name ver(STRING_WITH_LEN(""));
  return ver;
}

const Name & Type_handler::version_mariadb53()
{
  static const Name ver(STRING_WITH_LEN("mariadb-5.3"));
  return ver;
}

const Name & Type_handler::version_mysql56()
{
  static const Name ver(STRING_WITH_LEN("mysql-5.6"));
  return ver;
}


/***************************************************************************/

const Type_limits_int *Type_handler_tiny::type_limits_int() const
{
  static const Type_limits_sint8 limits_sint8;
  return &limits_sint8;
}

const Type_limits_int *Type_handler_utiny::type_limits_int() const
{
  static const Type_limits_uint8 limits_uint8;
  return &limits_uint8;
}

const Type_limits_int *Type_handler_short::type_limits_int() const
{
  static const Type_limits_sint16 limits_sint16;
  return &limits_sint16;
}

const Type_limits_int *Type_handler_ushort::type_limits_int() const
{
  static const Type_limits_uint16 limits_uint16;
  return &limits_uint16;
}

const Type_limits_int *Type_handler_int24::type_limits_int() const
{
  static const Type_limits_sint24 limits_sint24;
  return &limits_sint24;
}

const Type_limits_int *Type_handler_uint24::type_limits_int() const
{
  static const Type_limits_uint24 limits_uint24;
  return &limits_uint24;
}

const Type_limits_int *Type_handler_long::type_limits_int() const
{
  static const Type_limits_sint32 limits_sint32;
  return &limits_sint32;
}

const Type_limits_int *Type_handler_ulong::type_limits_int() const
{
  static const Type_limits_uint32 limits_uint32;
  return &limits_uint32;
}

const Type_limits_int *Type_handler_longlong::type_limits_int() const
{
  static const Type_limits_sint64 limits_sint64;
  return &limits_sint64;
}

const Type_limits_int *Type_handler_ulonglong::type_limits_int() const
{
  static const Type_limits_uint64 limits_uint64;
  return &limits_uint64;
}


/***************************************************************************/
const Type_handler *Type_handler_bool::type_handler_signed() const
{
  return &type_handler_bool;
}

const Type_handler *Type_handler_bool::type_handler_unsigned() const
{
  return &type_handler_bool;
}

const Type_handler *Type_handler_tiny::type_handler_signed() const
{
  return &type_handler_stiny;
}

const Type_handler *Type_handler_tiny::type_handler_unsigned() const
{
  return &type_handler_utiny;
}

const Type_handler *Type_handler_short::type_handler_signed() const
{
  return &type_handler_sshort;
}

const Type_handler *Type_handler_short::type_handler_unsigned() const
{
  return &type_handler_ushort;
}

const Type_handler *Type_handler_int24::type_handler_signed() const
{
  return &type_handler_sint24;
}

const Type_handler *Type_handler_int24::type_handler_unsigned() const
{
  return &type_handler_uint24;
}

const Type_handler *Type_handler_long::type_handler_signed() const
{
  return &type_handler_slong;
}

const Type_handler *Type_handler_long::type_handler_unsigned() const
{
  return &type_handler_ulong;
}

const Type_handler *Type_handler_longlong::type_handler_signed() const
{
  return &type_handler_slonglong;
}

const Type_handler *Type_handler_longlong::type_handler_unsigned() const
{
  return &type_handler_ulonglong;
}

/***************************************************************************/

const Type_handler *Type_handler_null::type_handler_for_comparison() const
{
  return &type_handler_null;
}


const Type_handler *Type_handler_int_result::type_handler_for_comparison() const
{
  return &type_handler_slonglong;
}


const Type_handler *Type_handler_string_result::type_handler_for_comparison() const
{
  return &type_handler_long_blob;
}


const Type_handler *Type_handler_decimal_result::type_handler_for_comparison() const
{
  return &type_handler_newdecimal;
}


const Type_handler *Type_handler_real_result::type_handler_for_comparison() const
{
  return &type_handler_double;
}


const Type_handler *Type_handler_time_common::type_handler_for_comparison() const
{
  return &type_handler_time;
}

const Type_handler *Type_handler_date_common::type_handler_for_comparison() const
{
  return &type_handler_newdate;
}


const Type_handler *Type_handler_datetime_common::type_handler_for_comparison() const
{
  return &type_handler_datetime;
}


const Type_handler *Type_handler_timestamp_common::type_handler_for_comparison() const
{
  return &type_handler_timestamp;
}


const Type_handler *Type_handler_row::type_handler_for_comparison() const
{
  return &type_handler_row;
}

/***************************************************************************/

const Type_handler *
Type_handler_timestamp_common::type_handler_for_native_format() const
{
  return &type_handler_timestamp2;
}


const Type_handler *
Type_handler_time_common::type_handler_for_native_format() const
{
  return &type_handler_time2;
}


/***************************************************************************/

const Type_handler *Type_handler_typelib::type_handler_for_item_field() const
{
  return &type_handler_string;
}


const Type_handler *Type_handler_typelib::cast_to_int_type_handler() const
{
  return &type_handler_slonglong;
}


/***************************************************************************/

bool
Type_handler_hybrid_field_type::aggregate_for_result(const Type_handler *other)
{
  const Type_handler *hres;
  const Type_collection *c;
  if (!(c= Type_handler::type_collection_for_aggregation(m_type_handler, other)) ||
      !(hres= c->aggregate_for_result(m_type_handler, other)))
    hres= type_handler_data->
            m_type_aggregator_for_result.find_handler(m_type_handler, other);
  if (!hres)
    return true;
  m_type_handler= hres;
  return false;
}


const Type_handler *
Type_handler::type_handler_long_or_longlong(uint max_char_length,
                                            bool unsigned_flag)
{
  if (unsigned_flag)
  {
    if (max_char_length <= MY_INT32_NUM_DECIMAL_DIGITS - 2)
      return &type_handler_ulong;
    return &type_handler_ulonglong;
  }
  if (max_char_length <= MY_INT32_NUM_DECIMAL_DIGITS - 2)
    return &type_handler_slong;
  return &type_handler_slonglong;
}


/*
  This method is called for CASE (and its abbreviations) and LEAST/GREATEST
  when data type aggregation returned LONGLONG and there were some BIT
  expressions. This helps to adjust the data type from LONGLONG to LONG
  if all expressions fit.
*/
const Type_handler *
Type_handler::bit_and_int_mixture_handler(uint max_char_length)
{
  if (max_char_length <= MY_INT32_NUM_DECIMAL_DIGITS)
    return &type_handler_slong;
  return &type_handler_slonglong;
}


/**
  @brief Aggregates field types from the array of items.

  @param[in] items  array of items to aggregate the type from
  @param[in] nitems number of items in the array
  @param[in] treat_bit_as_number - if BIT should be aggregated to a non-BIT
             counterpart as a LONGLONG number or as a VARBINARY string.

             Currently behaviour depends on the function:
             - LEAST/GREATEST treat BIT as VARBINARY when
               aggregating with a non-BIT counterpart.
               Note, UNION also works this way.

             - CASE, COALESCE, IF, IFNULL treat BIT as LONGLONG when
               aggregating with a non-BIT counterpart;

             This inconsistency may be changed in the future. See MDEV-8867.

             Note, independently from "treat_bit_as_number":
             - a single BIT argument gives BIT as a result
             - two BIT couterparts give BIT as a result

  @details This function aggregates field types from the array of items.
    Found type is supposed to be used later as the result field type
    of a multi-argument function.
    Aggregation itself is performed by Type_handler::aggregate_for_result().

  @note The term "aggregation" is used here in the sense of inferring the
    result type of a function from its argument types.

  @retval false - on success
  @retval true  - on error
*/

bool
Type_handler_hybrid_field_type::aggregate_for_result(const char *funcname,
                                                     Item **items, uint nitems,
                                                     bool treat_bit_as_number)
{
  bool bit_and_non_bit_mixture_found= false;
  uint32 max_display_length;
  if (!nitems || items[0]->result_type() == ROW_RESULT)
  {
    DBUG_ASSERT(0);
    set_handler(&type_handler_null);
    return true;
  }
  set_handler(items[0]->type_handler());
  max_display_length= items[0]->max_display_length();
  for (uint i= 1 ; i < nitems ; i++)
  {
    const Type_handler *cur= items[i]->type_handler();
    set_if_bigger(max_display_length, items[i]->max_display_length());
    if (treat_bit_as_number &&
        ((type_handler() == &type_handler_bit) ^ (cur == &type_handler_bit)))
    {
      bit_and_non_bit_mixture_found= true;
      if (type_handler() == &type_handler_bit)
        set_handler(&type_handler_slonglong); // BIT + non-BIT
      else
        cur= &type_handler_slonglong; // non-BIT + BIT
    }
    if (aggregate_for_result(cur))
    {
      my_error(ER_ILLEGAL_PARAMETER_DATA_TYPES2_FOR_OPERATION, MYF(0),
               type_handler()->name().ptr(), cur->name().ptr(), funcname);
      return true;
    }
  }
  if (bit_and_non_bit_mixture_found && type_handler() == &type_handler_slonglong)
    set_handler(Type_handler::bit_and_int_mixture_handler(max_display_length));
  return false;
}

/**
  Collect built-in data type handlers for comparison.
  This method is very similar to item_cmp_type() defined in item.cc.
  Now they coexist. Later item_cmp_type() will be removed.
  In addition to item_cmp_type(), this method correctly aggregates
  TIME with DATETIME/TIMESTAMP/DATE, so no additional find_date_time_item()
  is needed after this call.
*/

bool
Type_handler_hybrid_field_type::aggregate_for_comparison(const Type_handler *h)
{
  DBUG_ASSERT(m_type_handler == m_type_handler->type_handler_for_comparison());
  DBUG_ASSERT(h == h->type_handler_for_comparison());
  const Type_handler *hres;
  const Type_collection *c;
  if (!(c= Type_handler::type_collection_for_aggregation(m_type_handler, h)) ||
      !(hres= c->aggregate_for_comparison(m_type_handler, h)))
    hres= type_handler_data->
            m_type_aggregator_for_comparison.find_handler(m_type_handler, h);
  if (!hres)
    return true;
  m_type_handler= hres;
  DBUG_ASSERT(m_type_handler == m_type_handler->type_handler_for_comparison());
  return false;
}


const Type_handler *
Type_collection_std::aggregate_for_comparison(const Type_handler *ha,
                                              const Type_handler *hb) const
{
  Item_result a= ha->cmp_type();
  Item_result b= hb->cmp_type();
  if (a == STRING_RESULT && b == STRING_RESULT)
    return &type_handler_long_blob;
  if (a == INT_RESULT && b == INT_RESULT)
    return &type_handler_slonglong;
  if (a == ROW_RESULT || b == ROW_RESULT)
    return &type_handler_row;
  if (a == TIME_RESULT || b == TIME_RESULT)
  {
    if ((a == TIME_RESULT) + (b == TIME_RESULT) == 1)
    {
      /*
        We're here if there's only one temporal data type:
        either m_type_handler or h.
        Temporal types bit non-temporal types.
      */
      const Type_handler *res= b == TIME_RESULT ? hb : ha;
      /*
        Compare TIMESTAMP to a non-temporal type as DATETIME.
        This is needed to make queries with fuzzy dates work:
        SELECT * FROM t1
        WHERE
          ts BETWEEN '0000-00-00' AND '2010-00-01 00:00:00';
      */
      if (res->type_handler_for_native_format() == &type_handler_timestamp2)
        return &type_handler_datetime;
      return res;
    }
    else
    {
      /*
        We're here if both m_type_handler and h are temporal data types.
        - If both data types are TIME, we preserve TIME.
        - If both data types are DATE, we preserve DATE.
          Preserving DATE is needed for EXPLAIN FORMAT=JSON,
          to print DATE constants using proper format:
          'YYYY-MM-DD' rather than 'YYYY-MM-DD 00:00:00'.
      */
      if (ha->field_type() != hb->field_type())
        return &type_handler_datetime;
      return ha;
    }
  }
  if ((a == INT_RESULT || a == DECIMAL_RESULT) &&
      (b == INT_RESULT || b == DECIMAL_RESULT))
    return &type_handler_newdecimal;
  return &type_handler_double;
}


/**
  Aggregate data type handler for LEAST/GRATEST.
  aggregate_for_min_max() is close to aggregate_for_comparison(),
  but tries to preserve the exact type handler for string, int and temporal
  data types (instead of converting to super-types).
  FLOAT is not preserved and is converted to its super-type (DOUBLE).
  This should probably fixed eventually, for symmetry.
*/

bool
Type_handler_hybrid_field_type::aggregate_for_min_max(const Type_handler *h)
{
  const Type_handler *hres;
  const Type_collection *c;
  if (!(c= Type_handler::type_collection_for_aggregation(m_type_handler, h))||
      !(hres= c->aggregate_for_min_max(m_type_handler, h)))
  {
    /*
      For now we suppose that these two expressions:
        - LEAST(type1, type2)
        - COALESCE(type1, type2)
      return the same data type (or both expressions return error)
      if type1 and/or type2 are non-traditional.
      This may change in the future.
    */
    hres= type_handler_data->
            m_type_aggregator_for_result.find_handler(m_type_handler, h);
  }
  if (!hres)
    return true;
  m_type_handler= hres;
  return false;
}


const Type_handler *
Type_collection_std::aggregate_for_min_max(const Type_handler *ha,
                                           const Type_handler *hb) const
{
  Item_result a= ha->cmp_type();
  Item_result b= hb->cmp_type();
  DBUG_ASSERT(a != ROW_RESULT); // Disallowed by check_cols() in fix_fields()
  DBUG_ASSERT(b != ROW_RESULT); // Disallowed by check_cols() in fix_fields()

  if (a == STRING_RESULT && b == STRING_RESULT)
    return Type_collection_std::aggregate_for_result(ha, hb);
  if (a == INT_RESULT && b == INT_RESULT)
  {
    // BIT aggregates with non-BIT as BIGINT
    if (ha != hb)
    {
      if (ha == &type_handler_bit)
        ha= &type_handler_slonglong;
      else if (hb == &type_handler_bit)
        hb= &type_handler_slonglong;
    }
    return Type_collection_std::aggregate_for_result(ha, hb);
  }
  if (a == TIME_RESULT || b == TIME_RESULT)
  {
    if ((ha->type_handler_for_native_format() == &type_handler_timestamp2) +
        (hb->type_handler_for_native_format() == &type_handler_timestamp2) == 1)
    {
      /*
        Handle LEAST(TIMESTAMP, non-TIMESTAMP) as DATETIME,
        to make sure fuzzy dates work in this context:
          LEAST('2001-00-00', timestamp_field)
      */
      return &type_handler_datetime2;
    }
    if ((a == TIME_RESULT) + (b == TIME_RESULT) == 1)
    {
      /*
        We're here if there's only one temporal data type:
        either m_type_handler or h.
        Temporal types bit non-temporal types.
      */
      return (b == TIME_RESULT) ? hb : ha;
    }
    /*
      We're here if both m_type_handler and h are temporal data types.
    */
    return Type_collection_std::aggregate_for_result(ha, hb);
  }
  if ((a == INT_RESULT || a == DECIMAL_RESULT) &&
      (b == INT_RESULT || b == DECIMAL_RESULT))
  {
    return &type_handler_newdecimal;
  }
  // Preserve FLOAT if two FLOATs, set to DOUBLE otherwise.
  if (ha == &type_handler_float && hb == &type_handler_float)
    return &type_handler_float;
  return &type_handler_double;
}


bool
Type_handler_hybrid_field_type::aggregate_for_min_max(const char *funcname,
                                                      Item **items, uint nitems)
{
  bool bit_and_non_bit_mixture_found= false;
  // LEAST/GREATEST require at least two arguments
  DBUG_ASSERT(nitems > 1);
  set_handler(items[0]->type_handler());
  for (uint i= 1; i < nitems;  i++)
  {
    const Type_handler *cur= items[i]->type_handler();
    // Check if BIT + non-BIT, or non-BIT + BIT
    bit_and_non_bit_mixture_found|= (m_type_handler == &type_handler_bit) !=
                                    (cur == &type_handler_bit);
    if (aggregate_for_min_max(cur))
    {
      my_error(ER_ILLEGAL_PARAMETER_DATA_TYPES2_FOR_OPERATION, MYF(0),
               type_handler()->name().ptr(), cur->name().ptr(), funcname);
      return true;
    }
  }
  if (bit_and_non_bit_mixture_found && type_handler() == &type_handler_slonglong)
  {
    uint32 max_display_length= items[0]->max_display_length();
    for (uint i= 1; i < nitems; i++)
      set_if_bigger(max_display_length, items[i]->max_display_length());
    set_handler(Type_handler::bit_and_int_mixture_handler(max_display_length));
  }
  return false;
}


const Type_handler *
Type_collection_std::aggregate_for_num_op(const Type_handler *h0,
                                          const Type_handler *h1) const
{
  Item_result r0= h0->cmp_type();
  Item_result r1= h1->cmp_type();

  if (r0 == REAL_RESULT || r1 == REAL_RESULT ||
      r0 == STRING_RESULT || r1 ==STRING_RESULT)
    return &type_handler_double;

  if (r0 == TIME_RESULT || r1 == TIME_RESULT)
    return &type_handler_datetime;

  if (r0 == DECIMAL_RESULT || r1 == DECIMAL_RESULT)
    return &type_handler_newdecimal;

  DBUG_ASSERT(r0 == INT_RESULT && r1 == INT_RESULT);
  return &type_handler_slonglong;
}


const Type_aggregator::Pair*
Type_aggregator::find_pair(const Type_handler *handler1,
                           const Type_handler *handler2) const
{
  for (uint i= 0; i < m_array.elements(); i++)
  {
    const Pair& el= m_array.at(i);
    if (el.eq(handler1, handler2) ||
        (m_is_commutative && el.eq(handler2, handler1)))
      return &el;
  }
  return NULL;
}


bool
Type_handler_hybrid_field_type::aggregate_for_num_op(const Type_aggregator *agg,
                                                     const Type_handler *h0,
                                                     const Type_handler *h1)
{
  const Type_handler *hres;
  const Type_collection *c;
  if (!(c= Type_handler::type_collection_for_aggregation(h0, h1)) ||
      !(hres= c->aggregate_for_num_op(h0, h1)))
    hres= agg->find_handler(h0, h1);
  if (!hres)
    return true;
  m_type_handler= hres;
  return false;
}


/***************************************************************************/

const Type_handler *
Type_handler::get_handler_by_field_type(enum_field_types type)
{
  switch (type) {
  case MYSQL_TYPE_DECIMAL:     return &type_handler_olddecimal;
  case MYSQL_TYPE_NEWDECIMAL:  return &type_handler_newdecimal;
  case MYSQL_TYPE_TINY:        return &type_handler_stiny;
  case MYSQL_TYPE_SHORT:       return &type_handler_sshort;
  case MYSQL_TYPE_LONG:        return &type_handler_slong;
  case MYSQL_TYPE_LONGLONG:    return &type_handler_slonglong;
  case MYSQL_TYPE_INT24:       return &type_handler_sint24;
  case MYSQL_TYPE_YEAR:        return &type_handler_year;
  case MYSQL_TYPE_BIT:         return &type_handler_bit;
  case MYSQL_TYPE_FLOAT:       return &type_handler_float;
  case MYSQL_TYPE_DOUBLE:      return &type_handler_double;
  case MYSQL_TYPE_NULL:        return &type_handler_null;
  case MYSQL_TYPE_VARCHAR:     return &type_handler_varchar;
  case MYSQL_TYPE_TINY_BLOB:   return &type_handler_tiny_blob;
  case MYSQL_TYPE_MEDIUM_BLOB: return &type_handler_medium_blob;
  case MYSQL_TYPE_LONG_BLOB:   return &type_handler_long_blob;
  case MYSQL_TYPE_BLOB:        return &type_handler_blob;
  case MYSQL_TYPE_VAR_STRING:  return &type_handler_varchar; // Map to VARCHAR 
  case MYSQL_TYPE_STRING:      return &type_handler_string;
  case MYSQL_TYPE_ENUM:        return &type_handler_varchar; // Map to VARCHAR
  case MYSQL_TYPE_SET:         return &type_handler_varchar; // Map to VARCHAR
  case MYSQL_TYPE_GEOMETRY:
#ifdef HAVE_SPATIAL
    return &type_handler_geometry;
#else
    return NULL;
#endif
  case MYSQL_TYPE_TIMESTAMP:   return &type_handler_timestamp2;// Map to timestamp2
  case MYSQL_TYPE_TIMESTAMP2:  return &type_handler_timestamp2;
  case MYSQL_TYPE_DATE:        return &type_handler_newdate;   // Map to newdate
  case MYSQL_TYPE_TIME:        return &type_handler_time2;     // Map to time2
  case MYSQL_TYPE_TIME2:       return &type_handler_time2;
  case MYSQL_TYPE_DATETIME:    return &type_handler_datetime2; // Map to datetime2
  case MYSQL_TYPE_DATETIME2:   return &type_handler_datetime2;
  case MYSQL_TYPE_NEWDATE:
    /*
      NEWDATE is actually a real_type(), not a field_type(),
      but it's used around the code in field_type() context.
      We should probably clean up the code not to use MYSQL_TYPE_NEWDATE
      in field_type() context and add DBUG_ASSERT(0) here.
    */
    return &type_handler_newdate;
  case MYSQL_TYPE_VARCHAR_COMPRESSED:
  case MYSQL_TYPE_BLOB_COMPRESSED:
    break;
  };
  DBUG_ASSERT(0);
  return &type_handler_string;
}


const Type_handler *
Type_handler::get_handler_by_real_type(enum_field_types type)
{
  switch (type) {
  case MYSQL_TYPE_DECIMAL:     return &type_handler_olddecimal;
  case MYSQL_TYPE_NEWDECIMAL:  return &type_handler_newdecimal;
  case MYSQL_TYPE_TINY:        return &type_handler_stiny;
  case MYSQL_TYPE_SHORT:       return &type_handler_sshort;
  case MYSQL_TYPE_LONG:        return &type_handler_slong;
  case MYSQL_TYPE_LONGLONG:    return &type_handler_slonglong;
  case MYSQL_TYPE_INT24:       return &type_handler_sint24;
  case MYSQL_TYPE_YEAR:        return &type_handler_year;
  case MYSQL_TYPE_BIT:         return &type_handler_bit;
  case MYSQL_TYPE_FLOAT:       return &type_handler_float;
  case MYSQL_TYPE_DOUBLE:      return &type_handler_double;
  case MYSQL_TYPE_NULL:        return &type_handler_null;
  case MYSQL_TYPE_VARCHAR:     return &type_handler_varchar;
  case MYSQL_TYPE_VARCHAR_COMPRESSED: return &type_handler_varchar_compressed;
  case MYSQL_TYPE_TINY_BLOB:   return &type_handler_tiny_blob;
  case MYSQL_TYPE_MEDIUM_BLOB: return &type_handler_medium_blob;
  case MYSQL_TYPE_LONG_BLOB:   return &type_handler_long_blob;
  case MYSQL_TYPE_BLOB:        return &type_handler_blob;
  case MYSQL_TYPE_BLOB_COMPRESSED: return &type_handler_blob_compressed;
  case MYSQL_TYPE_VAR_STRING:  return &type_handler_var_string;
  case MYSQL_TYPE_STRING:      return &type_handler_string;
  case MYSQL_TYPE_ENUM:        return &type_handler_enum;
  case MYSQL_TYPE_SET:         return &type_handler_set;
  case MYSQL_TYPE_GEOMETRY:
#ifdef HAVE_SPATIAL
    return &type_handler_geometry;
#else
    return NULL;
#endif
  case MYSQL_TYPE_TIMESTAMP:   return &type_handler_timestamp;
  case MYSQL_TYPE_TIMESTAMP2:  return &type_handler_timestamp2;
  case MYSQL_TYPE_DATE:        return &type_handler_date;
  case MYSQL_TYPE_TIME:        return &type_handler_time;
  case MYSQL_TYPE_TIME2:       return &type_handler_time2;
  case MYSQL_TYPE_DATETIME:    return &type_handler_datetime;
  case MYSQL_TYPE_DATETIME2:   return &type_handler_datetime2;
  case MYSQL_TYPE_NEWDATE:     return &type_handler_newdate;
  };
  return NULL;
}


/**
  Create a DOUBLE field by default.
*/
Field *
Type_handler::make_num_distinct_aggregator_field(MEM_ROOT *mem_root,
                                                 const Item *item) const
{
  return new(mem_root)
         Field_double(NULL, item->max_length,
                      (uchar *) (item->maybe_null ? "" : 0),
                      item->maybe_null ? 1 : 0, Field::NONE,
                      &item->name, (uint8) item->decimals,
                      0, item->unsigned_flag);
}


Field *
Type_handler_float::make_num_distinct_aggregator_field(MEM_ROOT *mem_root,
                                                       const Item *item)
                                                       const
{
  return new(mem_root)
         Field_float(NULL, item->max_length,
                     (uchar *) (item->maybe_null ? "" : 0),
                     item->maybe_null ? 1 : 0, Field::NONE,
                     &item->name, (uint8) item->decimals,
                     0, item->unsigned_flag);
}


Field *
Type_handler_decimal_result::make_num_distinct_aggregator_field(
                                                            MEM_ROOT *mem_root,
                                                            const Item *item)
                                                            const
{
  DBUG_ASSERT(item->decimals <= DECIMAL_MAX_SCALE);
  return new (mem_root)
         Field_new_decimal(NULL, item->max_length,
                           (uchar *) (item->maybe_null ? "" : 0),
                           item->maybe_null ? 1 : 0, Field::NONE,
                           &item->name, (uint8) item->decimals,
                           0, item->unsigned_flag);
}


Field *
Type_handler_int_result::make_num_distinct_aggregator_field(MEM_ROOT *mem_root,
                                                            const Item *item)
                                                            const
{
  /**
    Make a longlong field for all INT-alike types. It could create
    smaller fields for TINYINT, SMALLINT, MEDIUMINT, INT though.
  */
  return new(mem_root)
         Field_longlong(NULL, item->max_length,
                        (uchar *) (item->maybe_null ? "" : 0),
                        item->maybe_null ? 1 : 0, Field::NONE,
                        &item->name, 0, item->unsigned_flag);
}


/***********************************************************************/

Field *Type_handler_tiny::make_conversion_table_field(MEM_ROOT *root,
                                                      TABLE *table,
                                                      uint metadata,
                                                      const Field *target)
                                                      const
{
  /*
    As we don't know if the integer was signed or not on the master,
    assume we have same sign on master and slave.  This is true when not
    using conversions so it should be true also when using conversions.
  */
  bool unsigned_flag= ((Field_num*) target)->unsigned_flag;
  return new (root)
         Field_tiny(NULL, 4 /*max_length*/, (uchar *) "", 1, Field::NONE,
                    &empty_clex_str, 0/*zerofill*/, unsigned_flag);
}


Field *Type_handler_short::make_conversion_table_field(MEM_ROOT *root,
                                                       TABLE *table,
                                                       uint metadata,
                                                       const Field *target)
                                                       const
{
  bool unsigned_flag= ((Field_num*) target)->unsigned_flag;
  return new (root)
         Field_short(NULL, 6 /*max_length*/, (uchar *) "", 1, Field::NONE,
                     &empty_clex_str, 0/*zerofill*/, unsigned_flag);
}


Field *Type_handler_int24::make_conversion_table_field(MEM_ROOT *root,
                                                       TABLE *table,
                                                       uint metadata,
                                                       const Field *target)
                                                       const
{
  bool unsigned_flag= ((Field_num*) target)->unsigned_flag;
  return new (root)
         Field_medium(NULL, 9 /*max_length*/, (uchar *) "", 1, Field::NONE,
                      &empty_clex_str, 0/*zerofill*/, unsigned_flag);
}


Field *Type_handler_long::make_conversion_table_field(MEM_ROOT *root,
                                                      TABLE *table,
                                                      uint metadata,
                                                      const Field *target)
                                                      const
{
  bool unsigned_flag= ((Field_num*) target)->unsigned_flag;
  return new (root)
         Field_long(NULL, 11 /*max_length*/, (uchar *) "", 1, Field::NONE,
         &empty_clex_str, 0/*zerofill*/, unsigned_flag);
}


Field *Type_handler_longlong::make_conversion_table_field(MEM_ROOT *root,
                                                          TABLE *table,
                                                          uint metadata,
                                                          const Field *target)
                                                          const
{
  bool unsigned_flag= ((Field_num*) target)->unsigned_flag;
  return new (root)
         Field_longlong(NULL, 20 /*max_length*/,(uchar *) "", 1, Field::NONE,
                        &empty_clex_str, 0/*zerofill*/, unsigned_flag);
}



Field *Type_handler_float::make_conversion_table_field(MEM_ROOT *root,
                                                       TABLE *table,
                                                       uint metadata,
                                                       const Field *target)
                                                       const
{
  return new (root)
         Field_float(NULL, 12 /*max_length*/, (uchar *) "", 1, Field::NONE,
                     &empty_clex_str, 0/*dec*/, 0/*zerofill*/, 0/*unsigned_flag*/);
}


Field *Type_handler_double::make_conversion_table_field(MEM_ROOT *root,
                                                        TABLE *table,
                                                        uint metadata,
                                                        const Field *target)
                                                        const
{
  return new (root)
         Field_double(NULL, 22 /*max_length*/, (uchar *) "", 1, Field::NONE,
                      &empty_clex_str, 0/*dec*/, 0/*zerofill*/, 0/*unsigned_flag*/);
}


Field *Type_handler_newdecimal::make_conversion_table_field(MEM_ROOT *root, 
                                                            TABLE *table,
                                                            uint metadata,
                                                            const Field *target)
                                                            const
{
  int  precision= metadata >> 8;
  uint8 decimals= metadata & 0x00ff;
  uint32 max_length= my_decimal_precision_to_length(precision, decimals, false);
  DBUG_ASSERT(decimals <= DECIMAL_MAX_SCALE);
  return new (root)
         Field_new_decimal(NULL, max_length, (uchar *) "", 1, Field::NONE,
                           &empty_clex_str, decimals, 0/*zerofill*/, 0/*unsigned*/);
}


Field *Type_handler_olddecimal::make_conversion_table_field(MEM_ROOT *root,
                                                            TABLE *table,
                                                            uint metadata,
                                                            const Field *target)
                                                            const
{
  sql_print_error("In RBR mode, Slave received incompatible DECIMAL field "
                  "(old-style decimal field) from Master while creating "
                  "conversion table. Please consider changing datatype on "
                  "Master to new style decimal by executing ALTER command for"
                  " column Name: %s.%s.%s.",
                  target->table->s->db.str,
                  target->table->s->table_name.str,
                  target->field_name.str);
  return NULL;
}


Field *Type_handler_year::make_conversion_table_field(MEM_ROOT *root,
                                                      TABLE *table,
                                                      uint metadata,
                                                      const Field *target)
                                                      const
{
  return new(root)
         Field_year(NULL, 4, (uchar *) "", 1, Field::NONE, &empty_clex_str);
}


Field *Type_handler_null::make_conversion_table_field(MEM_ROOT *root,
                                                      TABLE *table,
                                                      uint metadata,
                                                      const Field *target)
                                                      const
{
  return new(root)
         Field_null(NULL, 0, Field::NONE, &empty_clex_str, target->charset());
}


Field *Type_handler_timestamp::make_conversion_table_field(MEM_ROOT *root,
                                                           TABLE *table,
                                                           uint metadata,
                                                           const Field *target)
                                                           const
{
  return new_Field_timestamp(root, NULL, (uchar *) "", 1,
                             Field::NONE, &empty_clex_str,
                             table->s, target->decimals());
}


Field *Type_handler_timestamp2::make_conversion_table_field(MEM_ROOT *root,
                                                            TABLE *table,
                                                            uint metadata,
                                                            const Field *target)
                                                            const
{
  return new(root)
         Field_timestampf(NULL, (uchar *) "", 1, Field::NONE,
                          &empty_clex_str, table->s, metadata);
}


Field *Type_handler_newdate::make_conversion_table_field(MEM_ROOT *root,
                                                         TABLE *table,
                                                         uint metadata,
                                                         const Field *target)
                                                         const
{
  return new(root)
         Field_newdate(NULL, (uchar *) "", 1, Field::NONE, &empty_clex_str);
}


Field *Type_handler_date::make_conversion_table_field(MEM_ROOT *root,
                                                      TABLE *table,
                                                      uint metadata,
                                                      const Field *target)
                                                      const
{
  return new(root)
         Field_date(NULL, (uchar *) "", 1, Field::NONE, &empty_clex_str);
}


Field *Type_handler_time::make_conversion_table_field(MEM_ROOT *root,
                                                      TABLE *table,
                                                      uint metadata,
                                                      const Field *target)
                                                      const
{
  return new_Field_time(root, NULL, (uchar *) "", 1,
                        Field::NONE, &empty_clex_str, target->decimals());
}


Field *Type_handler_time2::make_conversion_table_field(MEM_ROOT *root,
                                                       TABLE *table,
                                                       uint metadata,
                                                       const Field *target)
                                                       const
{
  return new(root)
         Field_timef(NULL, (uchar *) "", 1, Field::NONE, &empty_clex_str, metadata);
}


Field *Type_handler_datetime::make_conversion_table_field(MEM_ROOT *root,
                                                          TABLE *table,
                                                          uint metadata,
                                                          const Field *target)
                                                          const
{
  return new_Field_datetime(root, NULL, (uchar *) "", 1,
                            Field::NONE, &empty_clex_str, target->decimals());
}


Field *Type_handler_datetime2::make_conversion_table_field(MEM_ROOT *root,
                                                           TABLE *table,
                                                           uint metadata,
                                                           const Field *target)
                                                           const
{
  return new(root)
         Field_datetimef(NULL, (uchar *) "", 1,
                         Field::NONE, &empty_clex_str, metadata);
}


Field *Type_handler_bit::make_conversion_table_field(MEM_ROOT *root,
                                                     TABLE *table,
                                                     uint metadata,
                                                     const Field *target)
                                                     const
{
  DBUG_ASSERT((metadata & 0xff) <= 7);
  uint32 max_length= 8 * (metadata >> 8U) + (metadata & 0x00ff);
  return new(root)
         Field_bit_as_char(NULL, max_length, (uchar *) "", 1,
                           Field::NONE, &empty_clex_str);
}


Field *Type_handler_string::make_conversion_table_field(MEM_ROOT *root,
                                                        TABLE *table,
                                                        uint metadata,
                                                        const Field *target)
                                                        const
{
  /* This is taken from Field_string::unpack. */
  uint32 max_length= (((metadata >> 4) & 0x300) ^ 0x300) + (metadata & 0x00ff);
  return new(root)
         Field_string(NULL, max_length, (uchar *) "", 1,
                      Field::NONE, &empty_clex_str, target->charset());
}


Field *Type_handler_varchar::make_conversion_table_field(MEM_ROOT *root,
                                                         TABLE *table,
                                                         uint metadata,
                                                         const Field *target)
                                                         const
{
  DBUG_ASSERT(HA_VARCHAR_PACKLENGTH(metadata) <= MAX_FIELD_VARCHARLENGTH);
  return new(root)
         Field_varstring(NULL, metadata, HA_VARCHAR_PACKLENGTH(metadata),
                         (uchar *) "", 1, Field::NONE, &empty_clex_str,
                         table->s, target->charset());
}


Field *Type_handler_varchar_compressed::make_conversion_table_field(
                                                         MEM_ROOT *root, 
                                                         TABLE *table,
                                                         uint metadata,
                                                         const Field *target)
                                                         const
{
  return new(root)
         Field_varstring_compressed(NULL, metadata,
                                    HA_VARCHAR_PACKLENGTH(metadata),
                                    (uchar *) "", 1, Field::NONE,
                                    &empty_clex_str,
                                    table->s, target->charset(),
                                    zlib_compression_method);
}



Field *Type_handler_blob_compressed::make_conversion_table_field(
                                                      MEM_ROOT *root, 
                                                      TABLE *table,
                                                      uint metadata,
                                                      const Field *target)
                                                      const
{
  uint pack_length= metadata & 0x00ff;
  if (pack_length < 1 || pack_length > 4)
    return NULL; // Broken binary log?
  return new(root)
         Field_blob_compressed(NULL, (uchar *) "", 1, Field::NONE,
                               &empty_clex_str,
                               table->s, pack_length, target->charset(),
                               zlib_compression_method);
}


Field *Type_handler_enum::make_conversion_table_field(MEM_ROOT *root,
                                                      TABLE *table,
                                                      uint metadata,
                                                      const Field *target)
                                                      const
{
  DBUG_ASSERT(target->type() == MYSQL_TYPE_STRING);
  DBUG_ASSERT(target->real_type() == MYSQL_TYPE_ENUM);
  return new(root)
         Field_enum(NULL, target->field_length,
                    (uchar *) "", 1, Field::NONE, &empty_clex_str,
                    metadata & 0x00ff/*pack_length()*/,
                    ((const Field_enum*) target)->typelib, target->charset());
}


Field *Type_handler_set::make_conversion_table_field(MEM_ROOT *root,
                                                     TABLE *table,
                                                     uint metadata,
                                                     const Field *target)
                                                     const
{
  DBUG_ASSERT(target->type() == MYSQL_TYPE_STRING);
  DBUG_ASSERT(target->real_type() == MYSQL_TYPE_SET);
  return new(root)
         Field_set(NULL, target->field_length,
                   (uchar *) "", 1, Field::NONE, &empty_clex_str,
                   metadata & 0x00ff/*pack_length()*/,
                   ((const Field_enum*) target)->typelib, target->charset());
}


Field *Type_handler_enum::make_schema_field(MEM_ROOT *root, TABLE *table,
                                            const Record_addr &addr,
                                            const ST_FIELD_INFO &def) const
{
  LEX_CSTRING name= def.name();
  const Typelib *typelib= def.typelib();
  DBUG_ASSERT(typelib);
  /*
    Assume I_S columns don't have non-ASCII characters in names.
    If we eventually want to, Typelib::max_char_length() must be implemented.
  */
  return new (root)
         Field_enum(addr.ptr(), (uint32) typelib->max_octet_length(),
                    addr.null_ptr(), addr.null_bit(),
                    Field::NONE, &name,
                    get_enum_pack_length(typelib->count),
                    typelib, system_charset_info);

}


/*************************************************************************/

bool Type_handler::
       Column_definition_validate_check_constraint(THD *thd,
                                                   Column_definition * c) const
{
  return c->validate_check_constraint(thd);
}


/*************************************************************************/

bool
Type_handler::Column_definition_set_attributes(THD *thd,
                                               Column_definition *def,
                                               const Lex_field_type_st &attr,
                                               CHARSET_INFO *cs,
                                               column_definition_type_t type)
                                               const
{
  def->charset= cs;
  def->set_length_and_dec(attr);
  return false;
}


/*
  In sql_mode=ORACLE, real size of VARCHAR and CHAR with no length
  in SP parameters is fixed at runtime with the length of real args.
  Let's translate VARCHAR to VARCHAR(4000) for return value.

  Since Oracle 9, maximum size for VARCHAR in PL/SQL is 32767.

  In MariaDB the limit for VARCHAR is 65535 bytes.
  We could translate VARCHAR with no length to VARCHAR(65535), but
  it would mean that for multi-byte character sets we'd have to translate
  VARCHAR to MEDIUMTEXT, to guarantee 65535 characters.

  Also we could translate VARCHAR to VARCHAR(16383), where 16383 is
  the maximum possible length in characters in case of mbmaxlen=4
  (e.g. utf32, utf16, utf8mb4). However, we'll have character sets with
  mbmaxlen=5 soon (e.g. gb18030).
*/

bool
Type_handler_string::Column_definition_set_attributes(
                                                 THD *thd,
                                                 Column_definition *def,
                                                 const Lex_field_type_st &attr,
                                                 CHARSET_INFO *cs,
                                                 column_definition_type_t type)
                                                 const
{
  Type_handler::Column_definition_set_attributes(thd, def, attr, cs, type);
  if (attr.length())
    return false;
  switch (type) {
  case COLUMN_DEFINITION_ROUTINE_PARAM:
  case COLUMN_DEFINITION_FUNCTION_RETURN:
    if (thd->variables.sql_mode & MODE_ORACLE)
    {
      // See Type_handler_varchar::Column_definition_set_attributes()
      def->length= def->decimals= 2000;
      def->set_handler(&type_handler_varchar);
      return false;
    }
    break;
  case COLUMN_DEFINITION_ROUTINE_LOCAL:
  case COLUMN_DEFINITION_TABLE_FIELD:
    break;
  }
  def->length= 1;
  return false;
}


bool
Type_handler_varchar::Column_definition_set_attributes(
                                                 THD *thd,
                                                 Column_definition *def,
                                                 const Lex_field_type_st &attr,
                                                 CHARSET_INFO *cs,
                                                 column_definition_type_t type)
                                                 const
{
  Type_handler::Column_definition_set_attributes(thd, def, attr, cs, type);
  if (attr.length())
    return false;
  switch (type) {
  case COLUMN_DEFINITION_ROUTINE_PARAM:
  case COLUMN_DEFINITION_FUNCTION_RETURN:
    if (thd->variables.sql_mode & MODE_ORACLE)
    {
      /*
        Type_handler_varchar::adjust_spparam_type() tests "decimals"
        to detect if the formal parameter length needs to be adjusted to
        the actual parameter length. Non-zero decimals means that the length
        was set implicitly to the default value and needs to be adjusted.
      */
      def->length= def->decimals= 4000;
      return false;
    }
    break;
  case COLUMN_DEFINITION_ROUTINE_LOCAL:
  case COLUMN_DEFINITION_TABLE_FIELD:
    break;
  }
  thd->parse_error();
  return true;
}


/*************************************************************************/
bool Type_handler_null::
       Column_definition_fix_attributes(Column_definition *def) const
{
  return false;
}

bool Type_handler_tiny::
       Column_definition_fix_attributes(Column_definition *def) const
{
  return def->fix_attributes_int(MAX_TINYINT_WIDTH + def->sign_length());
}

bool Type_handler_short::
       Column_definition_fix_attributes(Column_definition *def) const
{
  return def->fix_attributes_int(MAX_SMALLINT_WIDTH + def->sign_length());
}

bool Type_handler_int24::
       Column_definition_fix_attributes(Column_definition *def) const
{
  return def->fix_attributes_int(MAX_MEDIUMINT_WIDTH + def->sign_length());
}

bool Type_handler_long::
       Column_definition_fix_attributes(Column_definition *def) const
{
  return def->fix_attributes_int(MAX_INT_WIDTH + def->sign_length());
}

bool Type_handler_longlong::
       Column_definition_fix_attributes(Column_definition *def) const
{
  return def->fix_attributes_int(MAX_BIGINT_WIDTH/*no sign_length() added*/);
}

bool Type_handler_newdecimal::
       Column_definition_fix_attributes(Column_definition *def) const
{
  return def->fix_attributes_decimal();
}

bool Type_handler_olddecimal::
       Column_definition_fix_attributes(Column_definition *def) const
{
  DBUG_ASSERT(0); // Obsolete
  return true;
}

bool Type_handler_var_string::
       Column_definition_fix_attributes(Column_definition *def) const
{
  DBUG_ASSERT(0); // Obsolete
  return true;
}

bool Type_handler_varchar::
       Column_definition_fix_attributes(Column_definition *def) const
{
  /*
    Long VARCHAR's are automaticly converted to blobs in mysql_prepare_table
    if they don't have a default value
  */
  return def->check_length(ER_TOO_BIG_DISPLAYWIDTH, MAX_FIELD_BLOBLENGTH);
}

bool Type_handler_string::
       Column_definition_fix_attributes(Column_definition *def) const
{
  return def->check_length(ER_TOO_BIG_FIELDLENGTH, MAX_FIELD_CHARLENGTH);
}

bool Type_handler_blob_common::
       Column_definition_fix_attributes(Column_definition *def) const
{
  def->flags|= BLOB_FLAG;
  return def->check_length(ER_TOO_BIG_DISPLAYWIDTH, MAX_FIELD_BLOBLENGTH);
}


bool Type_handler_year::
       Column_definition_fix_attributes(Column_definition *def) const
{
  if (!def->length || def->length != 2)
    def->length= 4; // Default length
  def->flags|= ZEROFILL_FLAG | UNSIGNED_FLAG;
  return false;
}

bool Type_handler_float::
       Column_definition_fix_attributes(Column_definition *def) const
{
  return def->fix_attributes_real(MAX_FLOAT_STR_LENGTH);
}


bool Type_handler_double::
       Column_definition_fix_attributes(Column_definition *def) const
{
  return def->fix_attributes_real(DBL_DIG + 7);
}

bool Type_handler_timestamp_common::
       Column_definition_fix_attributes(Column_definition *def) const
{
  def->flags|= UNSIGNED_FLAG;
  return def->fix_attributes_temporal_with_time(MAX_DATETIME_WIDTH);
}

bool Type_handler_date_common::
       Column_definition_fix_attributes(Column_definition *def) const
{
  // We don't support creation of MYSQL_TYPE_DATE anymore
  def->set_handler(&type_handler_newdate);
  def->length= MAX_DATE_WIDTH;
  return false;
}

bool Type_handler_time_common::
       Column_definition_fix_attributes(Column_definition *def) const
{
  return def->fix_attributes_temporal_with_time(MIN_TIME_WIDTH);
}

bool Type_handler_datetime_common::
       Column_definition_fix_attributes(Column_definition *def) const
{
  return def->fix_attributes_temporal_with_time(MAX_DATETIME_WIDTH);
}

bool Type_handler_set::
       Column_definition_fix_attributes(Column_definition *def) const
{
  def->pack_length= get_set_pack_length(def->interval_list.elements);
  return false;
}

bool Type_handler_enum::
       Column_definition_fix_attributes(Column_definition *def) const
{
  def->pack_length= get_enum_pack_length(def->interval_list.elements);
  return false;
}

bool Type_handler_bit::
       Column_definition_fix_attributes(Column_definition *def) const
{
  return def->fix_attributes_bit();
}

/*************************************************************************/

void Type_handler_typelib::
       Column_definition_reuse_fix_attributes(THD *thd,
                                              Column_definition *def,
                                              const Field *field) const
{
  DBUG_ASSERT(def->flags & (ENUM_FLAG | SET_FLAG));
  def->interval= field->get_typelib();
}


void Type_handler_year::
       Column_definition_reuse_fix_attributes(THD *thd,
                                              Column_definition *def,
                                              const Field *field) const
{
  if (def->length != 4)
  {
    char buff[sizeof("YEAR()") + MY_INT64_NUM_DECIMAL_DIGITS + 1];
    my_snprintf(buff, sizeof(buff), "YEAR(%llu)", def->length);
    push_warning_printf(thd, Sql_condition::WARN_LEVEL_NOTE,
                        ER_WARN_DEPRECATED_SYNTAX,
                        ER_THD(thd, ER_WARN_DEPRECATED_SYNTAX),
                        buff, "YEAR(4)");
  }
}


void Type_handler_real_result::
       Column_definition_reuse_fix_attributes(THD *thd,
                                              Column_definition *def,
                                              const Field *field) const
{
  /*
    Floating points are stored with FLOATING_POINT_DECIMALS but internally
    in MariaDB used with NOT_FIXED_DEC, which is >= FLOATING_POINT_DECIMALS.
  */
  if (def->decimals >= FLOATING_POINT_DECIMALS)
    def->decimals= NOT_FIXED_DEC;
}


/*************************************************************************/

bool Type_handler::
       Column_definition_prepare_stage1(THD *thd,
                                        MEM_ROOT *mem_root,
                                        Column_definition *def,
                                        handler *file,
                                        ulonglong table_flags,
                                        const Column_derived_attributes
                                              *derived_attr)
                                        const
{
  def->prepare_stage1_simple(&my_charset_bin);
  return false;
}

bool Type_handler_null::
       Column_definition_prepare_stage1(THD *thd,
                                        MEM_ROOT *mem_root,
                                        Column_definition *def,
                                        handler *file,
                                        ulonglong table_flags,
                                        const Column_derived_attributes
                                              *derived_attr)
                                        const
{
  def->prepare_charset_for_string(derived_attr);
  def->create_length_to_internal_length_null();
  return false;
}

bool Type_handler_row::
       Column_definition_prepare_stage1(THD *thd,
                                        MEM_ROOT *mem_root,
                                        Column_definition *def,
                                        handler *file,
                                        ulonglong table_flags,
                                        const Column_derived_attributes
                                              *derived_attr)
                                        const
{
  def->charset= &my_charset_bin;
  def->create_length_to_internal_length_null();
  return false;
}

bool Type_handler_temporal_result::
       Column_definition_prepare_stage1(THD *thd,
                                        MEM_ROOT *mem_root,
                                        Column_definition *def,
                                        handler *file,
                                        ulonglong table_flags,
                                        const Column_derived_attributes
                                              *derived_attr)
                                        const
{
  def->prepare_stage1_simple(&my_charset_numeric);
  return false;
}


bool Type_handler_numeric::
       Column_definition_prepare_stage1(THD *thd,
                                        MEM_ROOT *mem_root,
                                        Column_definition *def,
                                        handler *file,
                                        ulonglong table_flags,
                                        const Column_derived_attributes
                                              *derived_attr)
                                        const
{
  def->prepare_stage1_simple(&my_charset_numeric);
  return false;
}

bool Type_handler_newdecimal::
       Column_definition_prepare_stage1(THD *thd,
                                        MEM_ROOT *mem_root,
                                        Column_definition *def,
                                        handler *file,
                                        ulonglong table_flags,
                                        const Column_derived_attributes
                                              *derived_attr)
                                        const
{
  def->charset= &my_charset_numeric;
  def->create_length_to_internal_length_newdecimal();
  return false;
}

bool Type_handler_bit::
       Column_definition_prepare_stage1(THD *thd,
                                        MEM_ROOT *mem_root,
                                        Column_definition *def,
                                        handler *file,
                                        ulonglong table_flags,
                                        const Column_derived_attributes
                                              *derived_attr)
                                        const
{
  def->charset= &my_charset_numeric;
  return def->prepare_stage1_bit(thd, mem_root, file, table_flags);
}

bool Type_handler_typelib::
       Column_definition_prepare_stage1(THD *thd,
                                        MEM_ROOT *mem_root,
                                        Column_definition *def,
                                        handler *file,
                                        ulonglong table_flags,
                                        const Column_derived_attributes
                                              *derived_attr)
                                        const
{
  return def->prepare_charset_for_string(derived_attr) ||
         def->prepare_stage1_typelib(thd, mem_root, file, table_flags);
}


bool Type_handler_string_result::
       Column_definition_prepare_stage1(THD *thd,
                                        MEM_ROOT *mem_root,
                                        Column_definition *def,
                                        handler *file,
                                        ulonglong table_flags,
                                        const Column_derived_attributes
                                              *derived_attr)
                                        const
{
  return def->prepare_charset_for_string(derived_attr) ||
         def->prepare_stage1_string(thd, mem_root, file, table_flags);
}


<<<<<<< HEAD
=======
#ifdef HAVE_SPATIAL
#if MYSQL_VERSION_ID > 100500
#error The below method is in sql/sql_type_geom.cc starting from 10.5
#endif
bool Type_handler_geometry::
       Column_definition_prepare_stage1(THD *thd,
                                        MEM_ROOT *mem_root,
                                        Column_definition *def,
                                        handler *file,
                                        ulonglong table_flags,
                                        const Column_derived_attributes
                                              *derived_attr)
                                        const
{
  def->charset= &my_charset_bin;
  def->create_length_to_internal_length_string();
  return def->prepare_blob_field(thd);
}
#endif


>>>>>>> 58780b5a
/*************************************************************************/

bool Type_handler_general_purpose_string::
       Column_definition_bulk_alter(Column_definition *def,
                                    const Column_derived_attributes
                                          *derived_attr,
                                    const Column_bulk_alter_attributes
                                          *bulk_alter_attr)
                                    const
{
  if (!bulk_alter_attr->alter_table_convert_to_charset())
    return false; // No "CONVERT TO" clause.
  CHARSET_INFO *defcs= def->explicit_or_derived_charset(derived_attr);
  DBUG_ASSERT(defcs);
  /*
    Handle 'ALTER TABLE t1 CONVERT TO CHARACTER SET csname'.
    Change character sets for all varchar/char/text columns,
    but do not touch varbinary/binary/blob columns.
  */
  if (defcs != &my_charset_bin)
    def->charset= bulk_alter_attr->alter_table_convert_to_charset();
  return false;
};


/*************************************************************************/

bool Type_handler::
       Column_definition_redefine_stage1(Column_definition *def,
                                         const Column_definition *dup,
                                         const handler *file)
                                         const
{
  def->redefine_stage1_common(dup, file);
  def->create_length_to_internal_length_simple();
  return false;
}


bool Type_handler_null::
       Column_definition_redefine_stage1(Column_definition *def,
                                         const Column_definition *dup,
                                         const handler *file)
                                         const
{
  def->redefine_stage1_common(dup, file);
  def->create_length_to_internal_length_null();
  return false;
}


bool Type_handler_newdecimal::
       Column_definition_redefine_stage1(Column_definition *def,
                                         const Column_definition *dup,
                                         const handler *file)
                                         const
{
  def->redefine_stage1_common(dup, file);
  def->create_length_to_internal_length_newdecimal();
  return false;
}


bool Type_handler_string_result::
       Column_definition_redefine_stage1(Column_definition *def,
                                         const Column_definition *dup,
                                         const handler *file)
                                         const
{
  def->redefine_stage1_common(dup, file);
  def->set_compression_method(dup->compression_method());
  def->create_length_to_internal_length_string();
  return false;
}


bool Type_handler_typelib::
       Column_definition_redefine_stage1(Column_definition *def,
                                         const Column_definition *dup,
                                         const handler *file)
                                         const
{
  def->redefine_stage1_common(dup, file);
  def->create_length_to_internal_length_typelib();
  return false;
}


bool Type_handler_bit::
       Column_definition_redefine_stage1(Column_definition *def,
                                         const Column_definition *dup,
                                         const handler *file)
                                         const
{
  def->redefine_stage1_common(dup, file);
  /*
    If we are replacing a field with a BIT field, we need
    to initialize pack_flag.
  */
  def->pack_flag= FIELDFLAG_NUMBER;
  if (!(file->ha_table_flags() & HA_CAN_BIT_FIELD))
    def->pack_flag|= FIELDFLAG_TREAT_BIT_AS_CHAR;
  def->create_length_to_internal_length_bit();
  return false;
}


/*************************************************************************/

bool Type_handler::
       Column_definition_prepare_stage2_legacy(Column_definition *def,
                                               enum_field_types type) const
{
  def->pack_flag= f_settype((uint) type);
  return false;
}

bool Type_handler::
       Column_definition_prepare_stage2_legacy_num(Column_definition *def,
                                                   enum_field_types type) const
{
  def->pack_flag= def->pack_flag_numeric() | f_settype((uint) type);
  return false;
}

bool Type_handler::
       Column_definition_prepare_stage2_legacy_real(Column_definition *def,
                                                    enum_field_types type) const
{
  uint dec= def->decimals;
  /*
    User specified FLOAT() or DOUBLE() without precision. Change to
    FLOATING_POINT_DECIMALS to keep things compatible with earlier MariaDB
    versions.
  */
  if (dec >= FLOATING_POINT_DECIMALS)
    dec= FLOATING_POINT_DECIMALS;
  def->decimals= dec;
  def->pack_flag= def->pack_flag_numeric() | f_settype((uint) type);
  return false;
}

bool Type_handler_newdecimal::
       Column_definition_prepare_stage2(Column_definition *def,
                                        handler *file,
                                        ulonglong table_flags) const
{
  def->pack_flag= def->pack_flag_numeric();
  return false;
}

bool Type_handler_blob_common::
       Column_definition_prepare_stage2(Column_definition *def,
                                        handler *file,
                                        ulonglong table_flags) const
{
  return def->prepare_stage2_blob(file, table_flags, FIELDFLAG_BLOB);
}

bool Type_handler_varchar::
       Column_definition_prepare_stage2(Column_definition *def,
                                        handler *file,
                                        ulonglong table_flags) const
{
  return def->prepare_stage2_varchar(table_flags);
}

bool Type_handler_string::
       Column_definition_prepare_stage2(Column_definition *def,
                                        handler *file,
                                        ulonglong table_flags) const
{
  def->pack_flag= (def->charset->state & MY_CS_BINSORT) ? FIELDFLAG_BINARY : 0;
  return false;
}

bool Type_handler_enum::
       Column_definition_prepare_stage2(Column_definition *def,
                                        handler *file,
                                        ulonglong table_flags) const
{
  uint dummy;
  return def->prepare_stage2_typelib("ENUM", FIELDFLAG_INTERVAL, &dummy);
}

bool Type_handler_set::
       Column_definition_prepare_stage2(Column_definition *def,
                                        handler *file,
                                        ulonglong table_flags) const
{
  uint dup_count;
  if (def->prepare_stage2_typelib("SET", FIELDFLAG_BITFIELD, &dup_count))
    return true;
  /* Check that count of unique members is not more then 64 */
  if (def->interval->count - dup_count > sizeof(longlong)*8)
  {
     my_error(ER_TOO_BIG_SET, MYF(0), def->field_name.str);
     return true;
  }
  return false;
}

bool Type_handler_bit::
       Column_definition_prepare_stage2(Column_definition *def,
                                        handler *file,
                                        ulonglong table_flags) const
{
  /* 
    We have sql_field->pack_flag already set here, see
    mysql_prepare_create_table().
  */
  return false;
}


/*************************************************************************/
bool Type_handler::Key_part_spec_init_primary(Key_part_spec *part,
                                              const Column_definition &def,
                                              const handler *file) const
{
  part->length*= def.charset->mbmaxlen;
  return false;
}


bool Type_handler::Key_part_spec_init_unique(Key_part_spec *part,
                                             const Column_definition &def,
                                             const handler *file,
                                             bool *has_field_needed) const
{
  part->length*= def.charset->mbmaxlen;
  return false;
}


bool Type_handler::Key_part_spec_init_multiple(Key_part_spec *part,
                                               const Column_definition &def,
                                               const handler *file) const
{
  part->length*= def.charset->mbmaxlen;
  return false;
}


bool Type_handler::Key_part_spec_init_foreign(Key_part_spec *part,
                                              const Column_definition &def,
                                              const handler *file) const
{
  part->length*= def.charset->mbmaxlen;
  return false;
}


bool Type_handler::Key_part_spec_init_spatial(Key_part_spec *part,
                                              const Column_definition &def)
                                              const
{
  my_error(ER_WRONG_ARGUMENTS, MYF(0), "SPATIAL INDEX");
  return true;
}


bool Type_handler_blob_common::Key_part_spec_init_primary(Key_part_spec *part,
                                              const Column_definition &def,
                                              const handler *file) const
{
  part->length*= def.charset->mbmaxlen;
  return part->check_primary_key_for_blob(file);
}


bool Type_handler_blob_common::Key_part_spec_init_unique(Key_part_spec *part,
                                              const Column_definition &def,
                                              const handler *file,
                                              bool *hash_field_needed) const
{
  if (!(part->length*= def.charset->mbmaxlen))
    *hash_field_needed= true;
  return part->check_key_for_blob(file);
}


bool Type_handler_blob_common::Key_part_spec_init_multiple(Key_part_spec *part,
                                               const Column_definition &def,
                                               const handler *file) const
{
  part->length*= def.charset->mbmaxlen;
  return part->init_multiple_key_for_blob(file);
}


bool Type_handler_blob_common::Key_part_spec_init_foreign(Key_part_spec *part,
                                               const Column_definition &def,
                                               const handler *file) const
{
  part->length*= def.charset->mbmaxlen;
  return part->check_foreign_key_for_blob(file);
}



/*************************************************************************/

uint32 Type_handler_time::calc_pack_length(uint32 length) const
{
  return length > MIN_TIME_WIDTH ?
         hires_bytes(length - 1 - MIN_TIME_WIDTH) : 3;
}

uint32 Type_handler_time2::calc_pack_length(uint32 length) const
{
  return length > MIN_TIME_WIDTH ?
         my_time_binary_length(length - MIN_TIME_WIDTH - 1) : 3;
}

uint32 Type_handler_timestamp::calc_pack_length(uint32 length) const
{
  return length > MAX_DATETIME_WIDTH ?
         4 + sec_part_bytes(length - 1 - MAX_DATETIME_WIDTH) : 4;
}

uint32 Type_handler_timestamp2::calc_pack_length(uint32 length) const
{
  return length > MAX_DATETIME_WIDTH ?
         my_timestamp_binary_length(length - MAX_DATETIME_WIDTH - 1) : 4;
}

uint32 Type_handler_datetime::calc_pack_length(uint32 length) const
{
  return length > MAX_DATETIME_WIDTH ?
         hires_bytes(length - 1 - MAX_DATETIME_WIDTH) : 8;
}

uint32 Type_handler_datetime2::calc_pack_length(uint32 length) const
{
  return length > MAX_DATETIME_WIDTH ?
         my_datetime_binary_length(length - MAX_DATETIME_WIDTH - 1) : 5;
}

uint32 Type_handler_tiny_blob::calc_pack_length(uint32 length) const
{
  return 1 + portable_sizeof_char_ptr;
}

uint32 Type_handler_blob::calc_pack_length(uint32 length) const
{
  return 2 + portable_sizeof_char_ptr;
}

uint32 Type_handler_medium_blob::calc_pack_length(uint32 length) const
{
  return 3 + portable_sizeof_char_ptr;
}

uint32 Type_handler_long_blob::calc_pack_length(uint32 length) const
{
  return 4 + portable_sizeof_char_ptr;
}

uint32 Type_handler_newdecimal::calc_pack_length(uint32 length) const
{
  abort();  // This shouldn't happen
  return 0;
}

uint32 Type_handler_set::calc_pack_length(uint32 length) const
{
  abort();  // This shouldn't happen
  return 0;
}

uint32 Type_handler_enum::calc_pack_length(uint32 length) const
{
  abort();  // This shouldn't happen
  return 0;
}


/*************************************************************************/
uint Type_handler::calc_key_length(const Column_definition &def) const
{
  DBUG_ASSERT(def.pack_length == calc_pack_length((uint32) def.length));
  return def.pack_length;
}

uint Type_handler_bit::calc_key_length(const Column_definition &def) const
{
  if (f_bit_as_char(def.pack_flag))
    return def.pack_length;
  /* We need one extra byte to store the bits we save among the null bits */
  return def.pack_length + MY_TEST(def.length & 7);
}

uint Type_handler_newdecimal::calc_key_length(const Column_definition &def) const
{
  return def.pack_length;
}

uint
Type_handler_string_result::calc_key_length(const Column_definition &def) const
{
  return (uint) def.length;
}

uint Type_handler_enum::calc_key_length(const Column_definition &def) const
{
  DBUG_ASSERT(def.interval);
  return get_enum_pack_length(def.interval->count);
}

uint Type_handler_set::calc_key_length(const Column_definition &def) const
{
  DBUG_ASSERT(def.interval);
  return get_set_pack_length(def.interval->count);
}

uint Type_handler_blob_common::calc_key_length(const Column_definition &def) const
{
  return 0;
}

/*************************************************************************/
Field *Type_handler::make_and_init_table_field(MEM_ROOT *root,
                                               const LEX_CSTRING *name,
                                               const Record_addr &addr,
                                               const Type_all_attributes &attr,
                                               TABLE *table) const
{
  Field *field= make_table_field(root, name, addr, attr, table->s);
  if (field)
    field->init(table);
  return field;
}


Field *Type_handler_int_result::make_table_field(MEM_ROOT *root,
                                           const LEX_CSTRING *name,
                                           const Record_addr &addr,
                                           const Type_all_attributes &attr,
                                           TABLE_SHARE *share) const
{
  DBUG_ASSERT(is_unsigned() == attr.unsigned_flag);
  Column_definition_attributes dattr(attr);
  return make_table_field_from_def(share, root, name, addr,
                                   Bit_addr(), &dattr, 0);
}


Field *Type_handler_vers_trx_id::make_table_field(MEM_ROOT *root,
                                               const LEX_CSTRING *name,
                                               const Record_addr &addr,
                                               const Type_all_attributes &attr,
                                               TABLE_SHARE *share) const
{
  DBUG_ASSERT(is_unsigned() == attr.unsigned_flag);
  return new (root)
         Field_vers_trx_id(addr.ptr(), attr.max_char_length(),
                        addr.null_ptr(), addr.null_bit(),
                        Field::NONE, name,
                        0/*zerofill*/, attr.unsigned_flag);
}


Field *
Type_handler_real_result::make_table_field(MEM_ROOT *root,
                                           const LEX_CSTRING *name,
                                           const Record_addr &addr,
                                           const Type_all_attributes &attr,
                                           TABLE_SHARE *share) const
{
  Column_definition_attributes dattr(attr);
  return make_table_field_from_def(share, root, name, addr,
                                   Bit_addr(), &dattr, 0);
}


Field *
Type_handler_olddecimal::make_table_field(MEM_ROOT *root,
                                          const LEX_CSTRING *name,
                                          const Record_addr &addr,
                                          const Type_all_attributes &attr,
                                          TABLE_SHARE *share) const
{
  /*
    Currently make_table_field() is used for Item purpose only.
    On Item level we have type_handler_newdecimal only.
    For now we have DBUG_ASSERT(0).
    It will be removed when we reuse Type_handler::make_table_field()
    in make_field() in field.cc, to open old tables with old decimal.
  */
  DBUG_ASSERT(0);
  Column_definition_attributes dattr(attr);
  return make_table_field_from_def(share, root, name, addr,
                                   Bit_addr(), &dattr, 0);
}


Field *
Type_handler_newdecimal::make_table_field(MEM_ROOT *root,
                                          const LEX_CSTRING *name,
                                          const Record_addr &addr,
                                          const Type_all_attributes &attr,
                                          TABLE_SHARE *share) const
{
  uint8 dec= (uint8) attr.decimals;
  uint8 intg= (uint8) (attr.decimal_precision() - dec);
  uint32 len= attr.max_char_length();

  /*
    Trying to put too many digits overall in a DECIMAL(prec,dec)
    will always throw a warning. We must limit dec to
    DECIMAL_MAX_SCALE however to prevent an assert() later.
  */

  if (dec > 0)
  {
    signed int overflow;

    dec= MY_MIN(dec, DECIMAL_MAX_SCALE);

    /*
      If the value still overflows the field with the corrected dec,
      we'll throw out decimals rather than integers. This is still
      bad and of course throws a truncation warning.
      +1: for decimal point
      */

    const int required_length=
      my_decimal_precision_to_length(intg + dec, dec, attr.unsigned_flag);

    overflow= required_length - len;

    if (overflow > 0)
      dec= MY_MAX(0, dec - overflow);            // too long, discard fract
    else
      /* Corrected value fits. */
      len= required_length;
  }
  return new (root)
         Field_new_decimal(addr.ptr(), len, addr.null_ptr(), addr.null_bit(),
                           Field::NONE, name,
                           dec, 0/*zerofill*/, attr.unsigned_flag);
}


Field *Type_handler_null::make_table_field(MEM_ROOT *root,
                                           const LEX_CSTRING *name,
                                           const Record_addr &addr,
                                           const Type_all_attributes &attr,
                                           TABLE_SHARE *share) const

{
  return new (root)
         Field_null(addr.ptr(), attr.max_length,
                    Field::NONE, name, attr.collation.collation);
}


Field *Type_handler_timestamp::make_table_field(MEM_ROOT *root,
                                                const LEX_CSTRING *name,
                                                const Record_addr &addr,
                                                const Type_all_attributes &attr,
                                                TABLE_SHARE *share) const

{
  return new_Field_timestamp(root,
                             addr.ptr(), addr.null_ptr(), addr.null_bit(),
                             Field::NONE, name, share, attr.decimals);
}


Field *Type_handler_timestamp2::make_table_field(MEM_ROOT *root,
                                                 const LEX_CSTRING *name,
                                                 const Record_addr &addr,
                                                 const Type_all_attributes &attr,
                                                 TABLE_SHARE *share) const

{
  /*
    Will be changed to "new Field_timestampf" when we reuse
    make_table_field() for make_field() purposes in field.cc.
  */
  return new_Field_timestamp(root,
                             addr.ptr(), addr.null_ptr(), addr.null_bit(),
                             Field::NONE, name, share, attr.decimals);
}


Field *Type_handler_newdate::make_table_field(MEM_ROOT *root,
                                              const LEX_CSTRING *name,
                                              const Record_addr &addr,
                                              const Type_all_attributes &attr,
                                              TABLE_SHARE *share) const

{
  return new (root)
         Field_newdate(addr.ptr(), addr.null_ptr(), addr.null_bit(),
                       Field::NONE, name);
}


Field *Type_handler_date::make_table_field(MEM_ROOT *root,
                                           const LEX_CSTRING *name,
                                           const Record_addr &addr,
                                           const Type_all_attributes &attr,
                                           TABLE_SHARE *share) const

{
  /*
    DBUG_ASSERT will be removed when we reuse make_table_field()
    for make_field() in field.cc
  */
  DBUG_ASSERT(0);
  return new (root)
         Field_date(addr.ptr(), addr.null_ptr(), addr.null_bit(),
                    Field::NONE, name);
}


Field *Type_handler_time::make_table_field(MEM_ROOT *root,
                                           const LEX_CSTRING *name,
                                           const Record_addr &addr,
                                           const Type_all_attributes &attr,
                                           TABLE_SHARE *share) const

{
  return new_Field_time(root,
                        addr.ptr(), addr.null_ptr(), addr.null_bit(),
                        Field::NONE, name, attr.decimals);
}


Field *Type_handler_time2::make_table_field(MEM_ROOT *root,
                                            const LEX_CSTRING *name,
                                            const Record_addr &addr,
                                            const Type_all_attributes &attr,
                                            TABLE_SHARE *share) const


{
  /*
    Will be changed to "new Field_timef" when we reuse
    make_table_field() for make_field() purposes in field.cc.
  */
  return new_Field_time(root,
                        addr.ptr(), addr.null_ptr(), addr.null_bit(),
                        Field::NONE, name, attr.decimals);
}


Field *Type_handler_datetime::make_table_field(MEM_ROOT *root,
                                               const LEX_CSTRING *name,
                                               const Record_addr &addr,
                                               const Type_all_attributes &attr,
                                               TABLE_SHARE *share) const

{
  return new_Field_datetime(root,
                            addr.ptr(), addr.null_ptr(), addr.null_bit(),
                            Field::NONE, name, attr.decimals);
}


Field *Type_handler_datetime2::make_table_field(MEM_ROOT *root,
                                                const LEX_CSTRING *name,
                                                const Record_addr &addr,
                                                const Type_all_attributes &attr,
                                                TABLE_SHARE *share) const
{
  /*
    Will be changed to "new Field_datetimef" when we reuse
    make_table_field() for make_field() purposes in field.cc.
  */
  return new_Field_datetime(root,
                            addr.ptr(), addr.null_ptr(), addr.null_bit(),
                            Field::NONE, name, attr.decimals);
}


Field *Type_handler_bit::make_table_field(MEM_ROOT *root,
                                          const LEX_CSTRING *name,
                                          const Record_addr &addr,
                                          const Type_all_attributes &attr,
                                          TABLE_SHARE *share) const

{
  return new (root)
         Field_bit_as_char(addr.ptr(), attr.max_length,
                           addr.null_ptr(), addr.null_bit(),
                           Field::NONE, name);
}


Field *Type_handler_string::make_table_field(MEM_ROOT *root,
                                             const LEX_CSTRING *name,
                                             const Record_addr &addr,
                                             const Type_all_attributes &attr,
                                             TABLE_SHARE *share) const

{
  return new (root)
         Field_string(addr.ptr(), attr.max_length,
                      addr.null_ptr(), addr.null_bit(),
                      Field::NONE, name, attr.collation);
}


Field *Type_handler_varchar::make_table_field(MEM_ROOT *root,
                                              const LEX_CSTRING *name,
                                              const Record_addr &addr,
                                              const Type_all_attributes &attr,
                                              TABLE_SHARE *share) const

{
  DBUG_ASSERT(HA_VARCHAR_PACKLENGTH(attr.max_length) <=
              MAX_FIELD_VARCHARLENGTH);
  return new (root)
         Field_varstring(addr.ptr(), attr.max_length,
                         HA_VARCHAR_PACKLENGTH(attr.max_length),
                         addr.null_ptr(), addr.null_bit(),
                         Field::NONE, name,
                         share, attr.collation);
}


Field *Type_handler_tiny_blob::make_table_field(MEM_ROOT *root,
                                                const LEX_CSTRING *name,
                                                const Record_addr &addr,
                                                const Type_all_attributes &attr,
                                                TABLE_SHARE *share) const

{
  return new (root)
         Field_blob(addr.ptr(), addr.null_ptr(), addr.null_bit(),
                    Field::NONE, name, share,
                    1, attr.collation);
}


Field *Type_handler_blob::make_table_field(MEM_ROOT *root,
                                           const LEX_CSTRING *name,
                                           const Record_addr &addr,
                                           const Type_all_attributes &attr,
                                           TABLE_SHARE *share) const

{
  return new (root)
         Field_blob(addr.ptr(), addr.null_ptr(), addr.null_bit(),
                    Field::NONE, name, share,
                    2, attr.collation);
}


Field *
Type_handler_medium_blob::make_table_field(MEM_ROOT *root,
                                           const LEX_CSTRING *name,
                                           const Record_addr &addr,
                                           const Type_all_attributes &attr,
                                           TABLE_SHARE *share) const

{
  return new (root)
         Field_blob(addr.ptr(), addr.null_ptr(), addr.null_bit(),
                    Field::NONE, name, share,
                    3, attr.collation);
}


Field *Type_handler_long_blob::make_table_field(MEM_ROOT *root,
                                                const LEX_CSTRING *name,
                                                const Record_addr &addr,
                                                const Type_all_attributes &attr,
                                                TABLE_SHARE *share) const

{
  return new (root)
         Field_blob(addr.ptr(), addr.null_ptr(), addr.null_bit(),
                    Field::NONE, name, share,
                    4, attr.collation);
}


Field *Type_handler_enum::make_table_field(MEM_ROOT *root,
                                           const LEX_CSTRING *name,
                                           const Record_addr &addr,
                                           const Type_all_attributes &attr,
                                           TABLE_SHARE *share) const
{
  const TYPELIB *typelib= attr.get_typelib();
  DBUG_ASSERT(typelib);
  return new (root)
         Field_enum(addr.ptr(), attr.max_length,
                    addr.null_ptr(), addr.null_bit(),
                    Field::NONE, name,
                    get_enum_pack_length(typelib->count), typelib,
                    attr.collation);
}


Field *Type_handler_set::make_table_field(MEM_ROOT *root,
                                          const LEX_CSTRING *name,
                                          const Record_addr &addr,
                                          const Type_all_attributes &attr,
                                          TABLE_SHARE *share) const

{
  const TYPELIB *typelib= attr.get_typelib();
  DBUG_ASSERT(typelib);
  return new (root)
         Field_set(addr.ptr(), attr.max_length,
                   addr.null_ptr(), addr.null_bit(),
                   Field::NONE, name,
                   get_enum_pack_length(typelib->count), typelib,
                   attr.collation);
}


/*************************************************************************/

Field *Type_handler_float::make_schema_field(MEM_ROOT *root, TABLE *table,
                                             const Record_addr &addr,
                                             const ST_FIELD_INFO &def) const
{
  LEX_CSTRING name= def.name();
  return new (root)
     Field_float(addr.ptr(), def.char_length(),
                  addr.null_ptr(), addr.null_bit(),
                  Field::NONE, &name,
                  (uint8) NOT_FIXED_DEC,
                  0/*zerofill*/, def.unsigned_flag());
}


Field *Type_handler_double::make_schema_field(MEM_ROOT *root, TABLE *table,
                                              const Record_addr &addr,
                                              const ST_FIELD_INFO &def) const
{
  LEX_CSTRING name= def.name();
  return new (root)
     Field_double(addr.ptr(), def.char_length(),
                  addr.null_ptr(), addr.null_bit(),
                  Field::NONE, &name,
                  (uint8) NOT_FIXED_DEC,
                  0/*zerofill*/, def.unsigned_flag());
}


Field *Type_handler_decimal_result::make_schema_field(MEM_ROOT *root,
                                                      TABLE *table,
                                                      const Record_addr &addr,
                                                      const ST_FIELD_INFO &def) const
{
  LEX_CSTRING name= def.name();
  uint dec= def.decimal_scale();
  uint prec= def.decimal_precision();
  DBUG_ASSERT(dec <= DECIMAL_MAX_SCALE);
  uint32 len= my_decimal_precision_to_length(prec, dec, def.unsigned_flag());
  return new (root)
     Field_new_decimal(addr.ptr(), len, addr.null_ptr(), addr.null_bit(),
                       Field::NONE, &name,
                       (uint8) dec, 0/*zerofill*/, def.unsigned_flag());
}


Field *Type_handler_blob_common::make_schema_field(MEM_ROOT *root, TABLE *table,
                                                   const Record_addr &addr,
                                                   const ST_FIELD_INFO &def) const
{
  LEX_CSTRING name= def.name();
  return new (root)
     Field_blob(addr.ptr(), addr.null_ptr(), addr.null_bit(),
                Field::NONE, &name, table->s,
                length_bytes(),
                &my_charset_bin);
}


Field *Type_handler_varchar::make_schema_field(MEM_ROOT *root, TABLE *table,
                                               const Record_addr &addr,
                                               const ST_FIELD_INFO &def) const
{
  DBUG_ASSERT(def.char_length());
  LEX_CSTRING name= def.name();
  uint32 octet_length= (uint32) def.char_length() * 3;
  if (octet_length > MAX_FIELD_VARCHARLENGTH)
  {
    Field *field= new (root)
      Field_blob(addr.ptr(), addr.null_ptr(), addr.null_bit(), Field::NONE,
                 &name, table->s, 4, system_charset_info);
    if (field)
      field->field_length= octet_length;
    return field;
  }
  else
  {
    return new (root)
      Field_varstring(addr.ptr(), octet_length,
                      HA_VARCHAR_PACKLENGTH(octet_length),
                      addr.null_ptr(), addr.null_bit(),
                      Field::NONE, &name,
                      table->s, system_charset_info);
  }
}


Field *Type_handler_tiny::make_schema_field(MEM_ROOT *root, TABLE *table,
                                            const Record_addr &addr,
                                            const ST_FIELD_INFO &def) const
{
  LEX_CSTRING name= def.name();
  return new (root)
           Field_tiny(addr.ptr(), def.char_length(),
                      addr.null_ptr(), addr.null_bit(), Field::NONE, &name,
                      0/*zerofill*/, def.unsigned_flag());
}


Field *Type_handler_short::make_schema_field(MEM_ROOT *root, TABLE *table,
                                             const Record_addr &addr,
                                             const ST_FIELD_INFO &def) const
{
  LEX_CSTRING name= def.name();
  return new (root)
           Field_short(addr.ptr(), def.char_length(),
                       addr.null_ptr(), addr.null_bit(), Field::NONE, &name,
                       0/*zerofill*/, def.unsigned_flag());
}


Field *Type_handler_long::make_schema_field(MEM_ROOT *root, TABLE *table,
                                            const Record_addr &addr,
                                            const ST_FIELD_INFO &def) const
{
  LEX_CSTRING name= def.name();
  return new (root)
           Field_long(addr.ptr(), def.char_length(),
                      addr.null_ptr(), addr.null_bit(), Field::NONE, &name,
                      0/*zerofill*/, def.unsigned_flag());
}


Field *Type_handler_longlong::make_schema_field(MEM_ROOT *root, TABLE *table,
                                                const Record_addr &addr,
                                                const ST_FIELD_INFO &def) const
{
  LEX_CSTRING name= def.name();
  return new (root)
           Field_longlong(addr.ptr(), def.char_length(),
                          addr.null_ptr(), addr.null_bit(), Field::NONE, &name,
                          0/*zerofill*/, def.unsigned_flag());
}


Field *Type_handler_date_common::make_schema_field(MEM_ROOT *root, TABLE *table,
                                                   const Record_addr &addr,
                                                   const ST_FIELD_INFO &def) const
{
  LEX_CSTRING name= def.name();
  return new (root)
           Field_newdate(addr.ptr(), addr.null_ptr(), addr.null_bit(),
                         Field::NONE, &name);
}


Field *Type_handler_time_common::make_schema_field(MEM_ROOT *root, TABLE *table,
                                                   const Record_addr &addr,
                                                   const ST_FIELD_INFO &def) const
{
  LEX_CSTRING name= def.name();
  return new_Field_time(root,
                        addr.ptr(), addr.null_ptr(), addr.null_bit(),
                        Field::NONE, &name, def.fsp());
}


Field *Type_handler_datetime_common::make_schema_field(MEM_ROOT *root,
                                                       TABLE *table,
                                                       const Record_addr &addr,
                                                       const ST_FIELD_INFO &def) const
{
  LEX_CSTRING name= def.name();
  return new (root) Field_datetimef(addr.ptr(),
                                    addr.null_ptr(), addr.null_bit(),
                                    Field::NONE, &name, def.fsp());
}


/*************************************************************************/

/*
   If length is not specified for a varchar parameter, set length to the
   maximum length of the actual argument. Goals are:
   - avoid to allocate too much unused memory for m_var_table
   - allow length check inside the callee rather than during copy of
     returned values in output variables.
   - allow varchar parameter size greater than 4000
   Default length has been stored in "decimal" member during parse.
*/
bool Type_handler_varchar::adjust_spparam_type(Spvar_definition *def,
                                               Item *from) const
{
  if (def->decimals)
  {
    uint def_max_char_length= MAX_FIELD_VARCHARLENGTH / def->charset->mbmaxlen;
    uint arg_max_length= from->max_char_length();
    set_if_smaller(arg_max_length, def_max_char_length);
    def->length= arg_max_length > 0 ? arg_max_length : def->decimals;
    def->create_length_to_internal_length_string();
  }
  return false;
}

/*************************************************************************/

uint32 Type_handler_decimal_result::max_display_length(const Item *item) const
{
  return item->max_length;
}


uint32 Type_handler_temporal_result::max_display_length(const Item *item) const
{
  return item->max_length;
}

uint32 Type_handler_string_result::max_display_length(const Item *item) const
{
  return item->max_length;
}


uint32 Type_handler_year::max_display_length(const Item *item) const
{
  return item->max_length;
}


uint32 Type_handler_bit::max_display_length(const Item *item) const
{
  return item->max_length;
}

/*************************************************************************/

uint32 
Type_handler_decimal_result::Item_decimal_notation_int_digits(const Item *item)
                                                              const
{
  return item->decimal_int_part();
}


uint32 
Type_handler_temporal_result::Item_decimal_notation_int_digits(const Item *item)
                                                               const
{
  return item->decimal_int_part();
}


uint32 
Type_handler_bit::Item_decimal_notation_int_digits(const Item *item)
                                                              const
{
  return Bit_decimal_notation_int_digits_by_nbits(item->max_length);
}


uint32
Type_handler_general_purpose_int::Item_decimal_notation_int_digits(
                                                   const Item *item) const
{
  return type_limits_int()->precision();
}

/*************************************************************************/

/*
    Binary to Decimal digits ratio converges to log2(10) thus using 3 as
    a divisor.
*/
uint32
Type_handler_bit::Bit_decimal_notation_int_digits_by_nbits(uint nbits)
{
  DBUG_ASSERT(nbits > 0);
  DBUG_ASSERT(nbits <= 64);
  set_if_smaller(nbits, 64); // Safety
  static uint ndigits[65]=
  {0,
   1,1,1,2,2,2,3,3,         // 1..8 bits
   3,4,4,4,4,5,5,5,         // 9..16 bits
   6,6,6,7,7,7,7,8,         // 17..24 bits
   8,8,9,9,9,10,10,10,      // 25..32 bits
   10,11,11,11,12,12,12,13, // 33..40 bits
   13,13,13,14,14,14,15,15, // 41..48 bits
   15,16,16,16,16,17,17,17, // 49..56 bits
   18,18,18,19,19,19,19,20  // 57..64 bits
  };
  return ndigits[nbits];
}

/*************************************************************************/

void Type_handler_row::Item_update_null_value(Item *item) const
{
  DBUG_ASSERT(0);
  item->null_value= true;
}


void Type_handler_time_common::Item_update_null_value(Item *item) const
{
  MYSQL_TIME ltime;
  THD *thd= current_thd;
  (void) item->get_date(thd, &ltime, Time::Options(TIME_TIME_ONLY, thd));
}


void Type_handler_temporal_with_date::Item_update_null_value(Item *item) const
{
  MYSQL_TIME ltime;
  THD *thd= current_thd;
  (void) item->get_date(thd, &ltime, Datetime::Options(thd));
}

bool
Type_handler_timestamp_common::
Column_definition_set_attributes(THD *thd,
                                 Column_definition *def,
                                 const Lex_field_type_st &attr,
                                 CHARSET_INFO *cs,
                                 column_definition_type_t type) const
{
  Type_handler::Column_definition_set_attributes(thd, def, attr, cs, type);
  if (!opt_explicit_defaults_for_timestamp)
    def->flags|= NOT_NULL_FLAG;
  return false;
}

void Type_handler_string_result::Item_update_null_value(Item *item) const
{
  StringBuffer<MAX_FIELD_WIDTH> tmp;
  (void) item->val_str(&tmp);
}


void Type_handler_real_result::Item_update_null_value(Item *item) const
{
  (void) item->val_real();
}


void Type_handler_decimal_result::Item_update_null_value(Item *item) const
{
  my_decimal tmp;
  (void) item->val_decimal(&tmp);
}


void Type_handler_int_result::Item_update_null_value(Item *item) const
{
  (void) item->val_int();
}


void Type_handler_bool::Item_update_null_value(Item *item) const
{
  (void) item->val_bool();
}


/*************************************************************************/

int Type_handler_time_common::Item_save_in_field(Item *item, Field *field,
                                                 bool no_conversions) const
{
  return item->save_time_in_field(field, no_conversions);
}

int Type_handler_temporal_with_date::Item_save_in_field(Item *item,
                                                        Field *field,
                                                        bool no_conversions)
                                                        const
{
  return item->save_date_in_field(field, no_conversions);
}


int Type_handler_timestamp_common::Item_save_in_field(Item *item,
                                                      Field *field,
                                                      bool no_conversions)
                                                      const
{
  Timestamp_or_zero_datetime_native_null tmp(field->table->in_use, item, true);
  if (tmp.is_null())
    return set_field_to_null_with_conversions(field, no_conversions);
  return tmp.save_in_field(field, item->decimals);
}


int Type_handler_string_result::Item_save_in_field(Item *item, Field *field,
                                                   bool no_conversions) const
{
  return item->save_str_in_field(field, no_conversions);
}


int Type_handler_real_result::Item_save_in_field(Item *item, Field *field,
                                                 bool no_conversions) const
{
  return item->save_real_in_field(field, no_conversions);
}


int Type_handler_decimal_result::Item_save_in_field(Item *item, Field *field,
                                                    bool no_conversions) const
{
  return item->save_decimal_in_field(field, no_conversions);
}


int Type_handler_int_result::Item_save_in_field(Item *item, Field *field,
                                                bool no_conversions) const
{
  return item->save_int_in_field(field, no_conversions);
}


/***********************************************************************/

bool Type_handler_row::set_comparator_func(Arg_comparator *cmp) const
{
  return cmp->set_cmp_func_row();
}

bool Type_handler_int_result::set_comparator_func(Arg_comparator *cmp) const
{
  return cmp->set_cmp_func_int();
}

bool Type_handler_real_result::set_comparator_func(Arg_comparator *cmp) const
{
  return cmp->set_cmp_func_real();
}

bool Type_handler_decimal_result::set_comparator_func(Arg_comparator *cmp) const
{
  return cmp->set_cmp_func_decimal();
}

bool Type_handler_string_result::set_comparator_func(Arg_comparator *cmp) const
{
  return cmp->set_cmp_func_string();
}

bool Type_handler_time_common::set_comparator_func(Arg_comparator *cmp) const
{
  return cmp->set_cmp_func_time();
}

bool
Type_handler_temporal_with_date::set_comparator_func(Arg_comparator *cmp) const
{
  return cmp->set_cmp_func_datetime();
}

bool
Type_handler_timestamp_common::set_comparator_func(Arg_comparator *cmp) const
{
  return cmp->set_cmp_func_native();
}


/*************************************************************************/

bool Type_handler_temporal_result::
       can_change_cond_ref_to_const(Item_bool_func2 *target,
                                    Item *target_expr, Item *target_value,
                                    Item_bool_func2 *source,
                                    Item *source_expr, Item *source_const)
                                    const
{
  if (source->compare_type_handler()->cmp_type() != TIME_RESULT)
    return false;

  /*
    Can't rewrite:
      WHERE COALESCE(time_column)='00:00:00'
        AND COALESCE(time_column)=DATE'2015-09-11'
    to
      WHERE DATE'2015-09-11'='00:00:00'
        AND COALESCE(time_column)=DATE'2015-09-11'
    because the left part will erroneously try to parse '00:00:00'
    as DATE, not as TIME.

    TODO: It could still be rewritten to:
      WHERE DATE'2015-09-11'=TIME'00:00:00'
        AND COALESCE(time_column)=DATE'2015-09-11'
    i.e. we need to replace both target_expr and target_value
    at the same time. This is not supported yet.
  */
  return target_value->cmp_type() == TIME_RESULT;
}


bool Type_handler_string_result::
       can_change_cond_ref_to_const(Item_bool_func2 *target,
                                    Item *target_expr, Item *target_value,
                                    Item_bool_func2 *source,
                                    Item *source_expr, Item *source_const)
                                    const
{
  if (source->compare_type_handler()->cmp_type() != STRING_RESULT)
    return false;
  /*
    In this example:
      SET NAMES utf8 COLLATE utf8_german2_ci;
      DROP TABLE IF EXISTS t1;
      CREATE TABLE t1 (a CHAR(10) CHARACTER SET utf8);
      INSERT INTO t1 VALUES ('o-umlaut'),('oe');
      SELECT * FROM t1 WHERE a='oe' COLLATE utf8_german2_ci AND a='oe';

    the query should return only the row with 'oe'.
    It should not return 'o-umlaut', because 'o-umlaut' does not match
    the right part of the condition: a='oe'
    ('o-umlaut' is not equal to 'oe' in utf8mb3_general_ci,
     which is the collation of the field "a").

    If we change the right part from:
       ... AND a='oe'
    to
       ... AND 'oe' COLLATE utf8_german2_ci='oe'
    it will be evalulated to TRUE and removed from the condition,
    so the overall query will be simplified to:

      SELECT * FROM t1 WHERE a='oe' COLLATE utf8_german2_ci;

    which will erroneously start to return both 'oe' and 'o-umlaut'.
    So changing "expr" to "const" is not possible if the effective
    collations of "target" and "source" are not exactly the same.

    Note, the code before the fix for MDEV-7152 only checked that
    collations of "source_const" and "target_value" are the same.
    This was not enough, as the bug report demonstrated.
  */
  return
    target->compare_collation() == source->compare_collation() &&
    target_value->collation.collation == source_const->collation.collation;
}


bool Type_handler_numeric::
       can_change_cond_ref_to_const(Item_bool_func2 *target,
                                    Item *target_expr, Item *target_value,
                                    Item_bool_func2 *source,
                                    Item *source_expr, Item *source_const)
                                    const
{
  /*
   The collations of "target" and "source" do not make sense for numeric
   data types.
  */
  return target->compare_type_handler() == source->compare_type_handler();
}


/*************************************************************************/

Item_cache *
Type_handler_row::Item_get_cache(THD *thd, const Item *item) const
{
  return new (thd->mem_root) Item_cache_row(thd);
}

Item_cache *
Type_handler_int_result::Item_get_cache(THD *thd, const Item *item) const
{
  return new (thd->mem_root) Item_cache_int(thd, item->type_handler());
}

Item_cache *
Type_handler_year::Item_get_cache(THD *thd, const Item *item) const
{
  return new (thd->mem_root) Item_cache_year(thd, item->type_handler());
}

Item_cache *
Type_handler_double::Item_get_cache(THD *thd, const Item *item) const
{
  return new (thd->mem_root) Item_cache_double(thd);
}

Item_cache *
Type_handler_float::Item_get_cache(THD *thd, const Item *item) const
{
  return new (thd->mem_root) Item_cache_float(thd);
}

Item_cache *
Type_handler_decimal_result::Item_get_cache(THD *thd, const Item *item) const
{
  return new (thd->mem_root) Item_cache_decimal(thd);
}

Item_cache *
Type_handler_string_result::Item_get_cache(THD *thd, const Item *item) const
{
  return new (thd->mem_root) Item_cache_str(thd, item);
}

Item_cache *
Type_handler_timestamp_common::Item_get_cache(THD *thd, const Item *item) const
{
  return new (thd->mem_root) Item_cache_timestamp(thd);
}

Item_cache *
Type_handler_datetime_common::Item_get_cache(THD *thd, const Item *item) const
{
  return new (thd->mem_root) Item_cache_datetime(thd);
}

Item_cache *
Type_handler_time_common::Item_get_cache(THD *thd, const Item *item) const
{
  return new (thd->mem_root) Item_cache_time(thd);
}

Item_cache *
Type_handler_date_common::Item_get_cache(THD *thd, const Item *item) const
{
  return new (thd->mem_root) Item_cache_date(thd);
}


/*************************************************************************/

Item_copy *
Type_handler::create_item_copy(THD *thd, Item *item) const
{
  return new (thd->mem_root) Item_copy_string(thd, item);
}


Item_copy *
Type_handler_timestamp_common::create_item_copy(THD *thd, Item *item) const
{
  return new (thd->mem_root) Item_copy_timestamp(thd, item);
}

/*************************************************************************/

bool Type_handler_int_result::
       Item_hybrid_func_fix_attributes(THD *thd,
                                       const char *func_name,
                                       Type_handler_hybrid_field_type *handler,
                                       Type_all_attributes *func,
                                       Item **items, uint nitems) const
{
  bool unsigned_flag= items[0]->unsigned_flag;
  for (uint i= 1; i < nitems; i++)
  {
    if (unsigned_flag != items[i]->unsigned_flag)
    {
      // Convert a mixture of signed and unsigned int to decimal
      handler->set_handler(&type_handler_newdecimal);
      func->aggregate_attributes_decimal(items, nitems, false);
      return false;
    }
  }
  func->aggregate_attributes_int(items, nitems);
  handler->set_handler(func->unsigned_flag ?
                       handler->type_handler()->type_handler_unsigned() :
                       handler->type_handler()->type_handler_signed());
  return false;
}


bool Type_handler_real_result::
       Item_hybrid_func_fix_attributes(THD *thd,
                                       const char *func_name,
                                       Type_handler_hybrid_field_type *handler,
                                       Type_all_attributes *func,
                                       Item **items, uint nitems) const
{
  func->aggregate_attributes_real(items, nitems);
  return false;
}


bool Type_handler_decimal_result::
       Item_hybrid_func_fix_attributes(THD *thd,
                                       const char *func_name,
                                       Type_handler_hybrid_field_type *handler,
                                       Type_all_attributes *func,
                                       Item **items, uint nitems) const
{
  uint unsigned_count= func->count_unsigned(items, nitems);
  func->aggregate_attributes_decimal(items, nitems, unsigned_count == nitems);
  return false;
}


bool Type_handler_string_result::
       Item_hybrid_func_fix_attributes(THD *thd,
                                       const char *func_name,
                                       Type_handler_hybrid_field_type *handler,
                                       Type_all_attributes *func,
                                       Item **items, uint nitems) const
{
  return func->aggregate_attributes_string(func_name, items, nitems);
}



/*
  We can have enum/set type after merging only if we have one enum|set
  field (or MIN|MAX(enum|set field)) and number of NULL fields
*/
bool Type_handler_typelib::
       Item_hybrid_func_fix_attributes(THD *thd,
                                       const char *func_name,
                                       Type_handler_hybrid_field_type *handler,
                                       Type_all_attributes *func,
                                       Item **items, uint nitems) const
{
  const TYPELIB *typelib= NULL;
  for (uint i= 0; i < nitems; i++)
  {
    const TYPELIB *typelib2;
    if ((typelib2= items[i]->get_typelib()))
    {
      if (typelib)
      {
        /*
          Two ENUM/SET columns found. We convert such combinations to VARCHAR.
          This may change in the future to preserve ENUM/SET
          if typelib definitions are equal.
        */
        handler->set_handler(&type_handler_varchar);
        return func->aggregate_attributes_string(func_name, items, nitems);
      }
      typelib= typelib2;
    }
  }
  DBUG_ASSERT(typelib); // There must be at least one typelib
  func->set_typelib(typelib);
  return func->aggregate_attributes_string(func_name, items, nitems);
}


bool Type_handler_blob_common::
       Item_hybrid_func_fix_attributes(THD *thd,
                                       const char *func_name,
                                       Type_handler_hybrid_field_type *handler,
                                       Type_all_attributes *func,
                                       Item **items, uint nitems) const
{
  if (func->aggregate_attributes_string(func_name, items, nitems))
    return true;
  handler->set_handler(blob_type_handler(func->max_length));
  return false;
}


bool Type_handler_date_common::
       Item_hybrid_func_fix_attributes(THD *thd,
                                       const char *func_name,
                                       Type_handler_hybrid_field_type *handler,
                                       Type_all_attributes *func,
                                       Item **items, uint nitems) const
{
  func->fix_attributes_date();
  return false;
}


bool Type_handler_time_common::
       Item_hybrid_func_fix_attributes(THD *thd,
                                       const char *func_name,
                                       Type_handler_hybrid_field_type *handler,
                                       Type_all_attributes *func,
                                       Item **items, uint nitems) const
{
  func->aggregate_attributes_temporal(MIN_TIME_WIDTH, items, nitems);
  return false;
}


bool Type_handler_datetime_common::
       Item_hybrid_func_fix_attributes(THD *thd,
                                       const char *func_name,
                                       Type_handler_hybrid_field_type *handler,
                                       Type_all_attributes *func,
                                       Item **items, uint nitems) const
{
  func->aggregate_attributes_temporal(MAX_DATETIME_WIDTH, items, nitems);
  return false;
}


bool Type_handler_timestamp_common::
       Item_hybrid_func_fix_attributes(THD *thd,
                                       const char *func_name,
                                       Type_handler_hybrid_field_type *handler,
                                       Type_all_attributes *func,
                                       Item **items, uint nitems) const
{
  func->aggregate_attributes_temporal(MAX_DATETIME_WIDTH, items, nitems);
  return false;
}

/*************************************************************************/

bool Type_handler::
       Item_func_min_max_fix_attributes(THD *thd, Item_func_min_max *func,
                                        Item **items, uint nitems) const
{
  /*
    Aggregating attributes for LEAST/GREATES is exactly the same
    with aggregating for CASE-alike functions (e.g. COALESCE)
    for the majority of data type handlers.
  */
  return Item_hybrid_func_fix_attributes(thd, func->func_name(),
                                         func, func, items, nitems);
}


bool Type_handler_temporal_result::
       Item_func_min_max_fix_attributes(THD *thd, Item_func_min_max *func,
                                        Item **items, uint nitems) const
{
  DBUG_ASSERT(func->field_type() != MYSQL_TYPE_DATE);
  bool rc= Type_handler::Item_func_min_max_fix_attributes(thd, func,
                                                          items, nitems);
  bool is_time= func->field_type() == MYSQL_TYPE_TIME;
  func->decimals= 0;
  for (uint i= 0; i < nitems; i++)
  {
    uint deci= is_time ? items[i]->time_precision(thd) :
                         items[i]->datetime_precision(thd);
    set_if_bigger(func->decimals, deci);
  }

  if (rc || func->maybe_null)
    return rc;
  /*
    LEAST/GREATES(non-temporal, temporal) can return NULL.
    CAST functions Item_{time|datetime|date}_typecast always set maybe_full
    to true. Here we try to detect nullability more thoroughly.
    Perhaps CAST functions should also reuse this idea eventually.
  */
  const Type_handler *hf= func->type_handler();
  for (uint i= 0; i < nitems; i++)
  {
    /*
      If items[i] does not need conversion to the current temporal data
      type, then we trust items[i]->maybe_null, which was already ORred
      to func->maybe_null in the argument loop in fix_fields().
      If items[i] requires conversion to the current temporal data type,
      then conversion can fail and return NULL even for NOT NULL items.
    */
    const Type_handler *ha= items[i]->type_handler();
    if (hf == ha)
      continue; // No conversion.
    if (ha->cmp_type() != TIME_RESULT)
    {
      func->maybe_null= true; // Conversion from non-temporal is not safe
      break;
    }
    timestamp_type tf= hf->mysql_timestamp_type();
    timestamp_type ta= ha->mysql_timestamp_type();
    if (tf == ta ||
        (tf == MYSQL_TIMESTAMP_DATETIME && ta == MYSQL_TIMESTAMP_DATE))
    {
      /*
        If handlers have the same mysql_timestamp_type(),
        then conversion is NULL safe. Conversion from DATE to DATETIME
        is also safe. This branch includes data type pairs:
        Function return type Argument type  Comment
        -------------------- -------------  -------------
        TIMESTAMP            TIMESTAMP      no conversion
        TIMESTAMP            DATETIME       not possible
        TIMESTAMP            DATE           not possible
        DATETIME             DATETIME       no conversion
        DATETIME             TIMESTAMP      safe conversion
        DATETIME             DATE           safe conversion
        TIME                 TIME           no conversion

        Note, a function cannot return TIMESTAMP if it has non-TIMESTAMP
        arguments (it would return DATETIME in such case).
      */
      DBUG_ASSERT(hf->field_type() != MYSQL_TYPE_TIMESTAMP || tf == ta);
      continue;
    }
    /*
      Here we have the following data type pairs that did not match
      the condition above:

      Function return type Argument type Comment
      -------------------- ------------- -------
      TIMESTAMP            TIME          Not possible
      DATETIME             TIME          depends on OLD_MODE_ZERO_DATE_TIME_CAST
      TIME                 TIMESTAMP     Not possible
      TIME                 DATETIME      Not possible
      TIME                 DATE          Not possible

      Most pairs are not possible, because the function data type
      would be DATETIME (according to LEAST/GREATEST aggregation rules).
      Conversion to DATETIME from TIME is not safe when
      OLD_MODE_ZERO_DATE_TIME_CAST is set:
      - negative TIME values cannot be converted to not-NULL DATETIME values
      - TIME values can produce DATETIME values that do not pass
        NO_ZERO_DATE and NO_ZERO_IN_DATE tests.
    */
    DBUG_ASSERT(hf->field_type() == MYSQL_TYPE_DATETIME);
    if (!(thd->variables.old_behavior & OLD_MODE_ZERO_DATE_TIME_CAST))
      continue;
    func->maybe_null= true;
    break;
  }
  return rc;
}


bool Type_handler_date_common::
       Item_func_min_max_fix_attributes(THD *thd, Item_func_min_max *func,
                                        Item **items, uint nitems) const
{
  func->fix_attributes_date();
  if (func->maybe_null)
    return false;
  /*
    We cannot trust the generic maybe_null value calculated during fix_fields().
    If a conversion from non-temoral types to DATE happens,
    then the result can be NULL (even if all arguments are not NULL).
  */
  for (uint i= 0; i < nitems; i++)
  {
    if (items[i]->type_handler()->cmp_type() != TIME_RESULT)
    {
      func->maybe_null= true;
      break;
    }
  }
  return false;
}


bool Type_handler_real_result::
       Item_func_min_max_fix_attributes(THD *thd, Item_func_min_max *func,
                                        Item **items, uint nitems) const
{
  /*
    DOUBLE is an exception and aggregates attributes differently
    for LEAST/GREATEST vs CASE-alike functions. See the comment in
    Item_func_min_max::aggregate_attributes_real().
  */
  func->aggregate_attributes_real(items, nitems);
  return false;
}

/*************************************************************************/

bool Type_handler_int_result::
       Item_sum_hybrid_fix_length_and_dec(Item_sum_hybrid *func) const
{
  /*
    "this" is equal func->args[0]->type_handler() here, e.g. for MIN()/MAX().
    func->unsigned_flag is not reliably set yet.
    It will be set by the call below (copied from args[0]).
  */
  const Type_handler *h= is_unsigned()
                           ? (Type_handler *)&type_handler_ulonglong
                           : (Type_handler *)&type_handler_slonglong;
  return func->fix_length_and_dec_numeric(h);
}


bool Type_handler_bool::
       Item_sum_hybrid_fix_length_and_dec(Item_sum_hybrid *func) const
{
  return func->fix_length_and_dec_numeric(&type_handler_bool);
}


bool Type_handler_real_result::
       Item_sum_hybrid_fix_length_and_dec(Item_sum_hybrid *func) const
{
  (void) func->fix_length_and_dec_numeric(&type_handler_double);
  func->max_length= func->float_length(func->decimals);
  return false;
}


bool Type_handler_decimal_result::
       Item_sum_hybrid_fix_length_and_dec(Item_sum_hybrid *func) const
{
  return func->fix_length_and_dec_numeric(&type_handler_newdecimal);
}


bool Type_handler_string_result::
       Item_sum_hybrid_fix_length_and_dec(Item_sum_hybrid *func) const
{
  return func->fix_length_and_dec_string();
}


bool Type_handler_temporal_result::
       Item_sum_hybrid_fix_length_and_dec(Item_sum_hybrid *func) const
{
  return func->fix_length_and_dec_generic();
}


/*************************************************************************/

bool Type_handler_int_result::
       Item_sum_sum_fix_length_and_dec(Item_sum_sum *item) const
{
  item->fix_length_and_dec_decimal();
  return false;
}


bool Type_handler_decimal_result::
       Item_sum_sum_fix_length_and_dec(Item_sum_sum *item) const
{
  item->fix_length_and_dec_decimal();
  return false;
}


bool Type_handler_temporal_result::
       Item_sum_sum_fix_length_and_dec(Item_sum_sum *item) const
{
  item->fix_length_and_dec_decimal();
  return false;
}


bool Type_handler_real_result::
       Item_sum_sum_fix_length_and_dec(Item_sum_sum *item) const
{
  item->fix_length_and_dec_double();
  return false;
}


bool Type_handler_string_result::
       Item_sum_sum_fix_length_and_dec(Item_sum_sum *item) const
{
  item->fix_length_and_dec_double();
  return false;
}




/*************************************************************************/

bool Type_handler_int_result::
       Item_sum_avg_fix_length_and_dec(Item_sum_avg *item) const
{
  item->fix_length_and_dec_decimal();
  return false;
}


bool Type_handler_decimal_result::
       Item_sum_avg_fix_length_and_dec(Item_sum_avg *item) const
{
  item->fix_length_and_dec_decimal();
  return false;
}


bool Type_handler_temporal_result::
       Item_sum_avg_fix_length_and_dec(Item_sum_avg *item) const
{
  item->fix_length_and_dec_decimal();
  return false;
}


bool Type_handler_real_result::
       Item_sum_avg_fix_length_and_dec(Item_sum_avg *item) const
{
  item->fix_length_and_dec_double();
  return false;
}


bool Type_handler_string_result::
       Item_sum_avg_fix_length_and_dec(Item_sum_avg *item) const
{
  item->fix_length_and_dec_double();
  return false;
}




/*************************************************************************/

bool Type_handler_int_result::
       Item_sum_variance_fix_length_and_dec(Item_sum_variance *item) const
{
  item->fix_length_and_dec_decimal();
  return false;
}


bool Type_handler_decimal_result::
       Item_sum_variance_fix_length_and_dec(Item_sum_variance *item) const
{
  item->fix_length_and_dec_decimal();
  return false;
}


bool Type_handler_temporal_result::
       Item_sum_variance_fix_length_and_dec(Item_sum_variance *item) const
{
  item->fix_length_and_dec_decimal();
  return false;
}


bool Type_handler_real_result::
       Item_sum_variance_fix_length_and_dec(Item_sum_variance *item) const
{
  item->fix_length_and_dec_double();
  return false;
}


bool Type_handler_string_result::
       Item_sum_variance_fix_length_and_dec(Item_sum_variance *item) const
{
  item->fix_length_and_dec_double();
  return false;
}


/*************************************************************************/

bool Type_handler_real_result::Item_val_bool(Item *item) const
{
  return item->val_real() != 0.0;
}

bool Type_handler_int_result::Item_val_bool(Item *item) const
{
  return item->val_int() != 0;
}

bool Type_handler_temporal_result::Item_val_bool(Item *item) const
{
  return item->val_real() != 0.0;
}

bool Type_handler_string_result::Item_val_bool(Item *item) const
{
  return item->val_real() != 0.0;
}


/*************************************************************************/


bool Type_handler::Item_get_date_with_warn(THD *thd, Item *item,
                                           MYSQL_TIME *ltime,
                                           date_mode_t fuzzydate) const
{
  const TABLE_SHARE *s= item->field_table_or_null();
  Temporal::Warn_push warn(thd, s ? s->db.str : nullptr,
                           s ? s->table_name.str : nullptr,
                           item->field_name_or_null(), ltime, fuzzydate);
  Item_get_date(thd, item, &warn, ltime, fuzzydate);
  return ltime->time_type < 0;
}


bool Type_handler::Item_func_hybrid_field_type_get_date_with_warn(THD *thd,
                                              Item_func_hybrid_field_type *item,
                                              MYSQL_TIME *ltime,
                                              date_mode_t mode) const
{
  const TABLE_SHARE *s= item->field_table_or_null();
  Temporal::Warn_push warn(thd, s ? s->db.str : nullptr,
                           s ? s->table_name.str : nullptr,
                           item->field_name_or_null(), ltime, mode);
  Item_func_hybrid_field_type_get_date(thd, item, &warn, ltime, mode);
  return ltime->time_type < 0;
}


/************************************************************************/
void Type_handler_decimal_result::Item_get_date(THD *thd, Item *item,
                                                Temporal::Warn *warn,
                                                MYSQL_TIME *ltime,
                                                date_mode_t fuzzydate) const
{
  new(ltime) Temporal_hybrid(thd, warn, VDec(item).ptr(), fuzzydate);
}


void Type_handler_int_result::Item_get_date(THD *thd, Item *item,
                                            Temporal::Warn *warn,
                                            MYSQL_TIME *to,
                                            date_mode_t mode) const
{
  new(to) Temporal_hybrid(thd, warn, item->to_longlong_hybrid_null(), mode);
}


void Type_handler_year::Item_get_date(THD *thd, Item *item,
                                      Temporal::Warn *warn,
                                      MYSQL_TIME *ltime,
                                      date_mode_t fuzzydate) const
{
  VYear year(item);
  DBUG_ASSERT(!year.truncated());
  Longlong_hybrid_null nr(Longlong_null(year.to_YYYYMMDD(), year.is_null()),
                          item->unsigned_flag);
  new(ltime) Temporal_hybrid(thd, warn, nr, fuzzydate);
}


void Type_handler_real_result::Item_get_date(THD *thd, Item *item,
                                             Temporal::Warn *warn,
                                             MYSQL_TIME *ltime,
                                             date_mode_t fuzzydate) const
{
  new(ltime) Temporal_hybrid(thd, warn, item->to_double_null(), fuzzydate);
}


void Type_handler_string_result::Item_get_date(THD *thd, Item *item,
                                               Temporal::Warn *warn,
                                               MYSQL_TIME *ltime,
                                               date_mode_t mode) const
{
  StringBuffer<40> tmp;
  new(ltime) Temporal_hybrid(thd, warn, item->val_str(&tmp), mode);
}


void Type_handler_temporal_result::Item_get_date(THD *thd, Item *item,
                                                 Temporal::Warn *warn,
                                                 MYSQL_TIME *ltime,
                                                 date_mode_t fuzzydate) const
{
  DBUG_ASSERT(0); // Temporal type items must implement native get_date()
  item->null_value= true;
  set_zero_time(ltime, MYSQL_TIMESTAMP_NONE);
}


/*************************************************************************/

longlong Type_handler_real_result::
           Item_val_int_signed_typecast(Item *item) const
{
  return item->val_int_signed_typecast_from_real();
}

longlong Type_handler_int_result::
           Item_val_int_signed_typecast(Item *item) const
{
  return item->val_int();
}

longlong Type_handler_decimal_result::
           Item_val_int_signed_typecast(Item *item) const
{
  return VDec(item).to_longlong(false);
}

longlong Type_handler_temporal_result::
           Item_val_int_signed_typecast(Item *item) const
{
  return item->val_int();
}

longlong Type_handler_string_result::
           Item_val_int_signed_typecast(Item *item) const
{
  return item->val_int_signed_typecast_from_str();
}

/*************************************************************************/

longlong Type_handler_real_result::
           Item_val_int_unsigned_typecast(Item *item) const
{
  return item->val_int_unsigned_typecast_from_real();
}

longlong Type_handler_int_result::
           Item_val_int_unsigned_typecast(Item *item) const
{
  return item->val_int_unsigned_typecast_from_int();
}

longlong Type_handler_temporal_result::
           Item_val_int_unsigned_typecast(Item *item) const
{
  return item->val_int_unsigned_typecast_from_int();
}

longlong Type_handler_time_common::
           Item_val_int_unsigned_typecast(Item *item) const
{
  /*
    TODO: this should eventually be fixed to do rounding
    when TIME_ROUND_FRACTIONAL is enabled, together with
    Field_{tiny|short|long|longlong}::store_time_dec().
    See MDEV-19502.
  */
  THD *thd= current_thd;
  Time tm(thd, item);
  DBUG_ASSERT(!tm.is_valid_time() == item->null_value);
  if (!tm.is_valid_time())
    return 0;
  longlong res= tm.to_longlong();
  if (res < 0)
  {
    push_warning_printf(thd, Sql_condition::WARN_LEVEL_NOTE,
                        ER_DATA_OVERFLOW, ER_THD(thd, ER_DATA_OVERFLOW),
                        ErrConvTime(tm.get_mysql_time()).ptr(),
                        "UNSIGNED BIGINT");
    return 0;
  }
  return res;
}

longlong Type_handler_string_result::
           Item_val_int_unsigned_typecast(Item *item) const
{
  return item->val_int_unsigned_typecast_from_str();
}

/*************************************************************************/

String *
Type_handler_real_result::Item_func_hex_val_str_ascii(Item_func_hex *item,
                                                      String *str) const
{
  return item->val_str_ascii_from_val_real(str);
}


String *
Type_handler_decimal_result::Item_func_hex_val_str_ascii(Item_func_hex *item,
                                                         String *str) const
{
  return item->val_str_ascii_from_val_real(str);
}


String *
Type_handler_int_result::Item_func_hex_val_str_ascii(Item_func_hex *item,
                                                     String *str) const
{
  return item->val_str_ascii_from_val_int(str);
}


String *
Type_handler_temporal_result::Item_func_hex_val_str_ascii(Item_func_hex *item,
                                                          String *str) const
{
  return item->val_str_ascii_from_val_str(str);
}


String *
Type_handler_string_result::Item_func_hex_val_str_ascii(Item_func_hex *item,
                                                        String *str) const
{
  return item->val_str_ascii_from_val_str(str);
}

/***************************************************************************/

String *
Type_handler_decimal_result::Item_func_hybrid_field_type_val_str(
                                              Item_func_hybrid_field_type *item,
                                              String *str) const
{
  return VDec_op(item).to_string_round(str, item->decimals);
}


double
Type_handler_decimal_result::Item_func_hybrid_field_type_val_real(
                                              Item_func_hybrid_field_type *item)
                                              const
{
  return VDec_op(item).to_double();
}


longlong
Type_handler_decimal_result::Item_func_hybrid_field_type_val_int(
                                              Item_func_hybrid_field_type *item)
                                              const
{
  return VDec_op(item).to_longlong(item->unsigned_flag);
}


my_decimal *
Type_handler_decimal_result::Item_func_hybrid_field_type_val_decimal(
                                              Item_func_hybrid_field_type *item,
                                              my_decimal *dec) const
{
  return VDec_op(item).to_decimal(dec);
}


void
Type_handler_decimal_result::Item_func_hybrid_field_type_get_date(
                                             THD *thd,
                                             Item_func_hybrid_field_type *item,
                                             Temporal::Warn *warn,
                                             MYSQL_TIME *ltime,
                                             date_mode_t fuzzydate) const
{
  new (ltime) Temporal_hybrid(thd, warn, VDec_op(item).ptr(), fuzzydate);
}


void
Type_handler_year::Item_func_hybrid_field_type_get_date(
                                             THD *thd,
                                             Item_func_hybrid_field_type *item,
                                             Temporal::Warn *warn,
                                             MYSQL_TIME *ltime,
                                             date_mode_t fuzzydate) const
{
  VYear_op year(item);
  DBUG_ASSERT(!year.truncated());
  Longlong_hybrid_null nr(Longlong_null(year.to_YYYYMMDD(), year.is_null()),
                          item->unsigned_flag);
  new(ltime) Temporal_hybrid(thd, warn, nr, fuzzydate);
}


/***************************************************************************/


String *
Type_handler_int_result::Item_func_hybrid_field_type_val_str(
                                          Item_func_hybrid_field_type *item,
                                          String *str) const
{
  return item->val_str_from_int_op(str);
}


double
Type_handler_int_result::Item_func_hybrid_field_type_val_real(
                                          Item_func_hybrid_field_type *item)
                                          const
{
  return item->val_real_from_int_op();
}


longlong
Type_handler_int_result::Item_func_hybrid_field_type_val_int(
                                          Item_func_hybrid_field_type *item)
                                          const
{
  return item->val_int_from_int_op();
}


my_decimal *
Type_handler_int_result::Item_func_hybrid_field_type_val_decimal(
                                          Item_func_hybrid_field_type *item,
                                          my_decimal *dec) const
{
  return item->val_decimal_from_int_op(dec);
}


void
Type_handler_int_result::Item_func_hybrid_field_type_get_date(
                                          THD *thd,
                                          Item_func_hybrid_field_type *item,
                                          Temporal::Warn *warn,
                                          MYSQL_TIME *to,
                                          date_mode_t mode) const
{
  new(to) Temporal_hybrid(thd, warn, item->to_longlong_hybrid_null_op(), mode);
}


/***************************************************************************/

String *
Type_handler_double::Item_func_hybrid_field_type_val_str(
                                           Item_func_hybrid_field_type *item,
                                           String *str) const
{
  return item->val_str_from_real_op(str);
}

String *
Type_handler_float::Item_func_hybrid_field_type_val_str(
                                           Item_func_hybrid_field_type *item,
                                           String *str) const
{
  Float nr(item->real_op());
  if (item->null_value)
    return 0;
  nr.to_string(str, item->decimals);
  return str;
}

double
Type_handler_real_result::Item_func_hybrid_field_type_val_real(
                                           Item_func_hybrid_field_type *item)
                                           const
{
  return item->val_real_from_real_op();
}


longlong
Type_handler_real_result::Item_func_hybrid_field_type_val_int(
                                           Item_func_hybrid_field_type *item)
                                           const
{
  return item->val_int_from_real_op();
}


my_decimal *
Type_handler_real_result::Item_func_hybrid_field_type_val_decimal(
                                           Item_func_hybrid_field_type *item,
                                           my_decimal *dec) const
{
  return item->val_decimal_from_real_op(dec);
}


void
Type_handler_real_result::Item_func_hybrid_field_type_get_date(
                                             THD *thd,
                                             Item_func_hybrid_field_type *item,
                                             Temporal::Warn *warn,
                                             MYSQL_TIME *to,
                                             date_mode_t mode) const
{
  new(to) Temporal_hybrid(thd, warn, item->to_double_null_op(), mode);
}


/***************************************************************************/

String *
Type_handler_temporal_result::Item_func_hybrid_field_type_val_str(
                                        Item_func_hybrid_field_type *item,
                                        String *str) const
{
  return item->val_str_from_date_op(str);
}


double
Type_handler_temporal_result::Item_func_hybrid_field_type_val_real(
                                        Item_func_hybrid_field_type *item)
                                        const
{
  return item->val_real_from_date_op();
}


longlong
Type_handler_temporal_result::Item_func_hybrid_field_type_val_int(
                                        Item_func_hybrid_field_type *item)
                                        const
{
  return item->val_int_from_date_op();
}


my_decimal *
Type_handler_temporal_result::Item_func_hybrid_field_type_val_decimal(
                                        Item_func_hybrid_field_type *item,
                                        my_decimal *dec) const
{
  return item->val_decimal_from_date_op(dec);
}


void
Type_handler_temporal_result::Item_func_hybrid_field_type_get_date(
                                        THD *thd,
                                        Item_func_hybrid_field_type *item,
                                        Temporal::Warn *warn,
                                        MYSQL_TIME *ltime,
                                        date_mode_t fuzzydate) const
{
  if (item->date_op(thd, ltime, fuzzydate))
    set_zero_time(ltime, MYSQL_TIMESTAMP_NONE);
}


/***************************************************************************/

String *
Type_handler_time_common::Item_func_hybrid_field_type_val_str(
                                    Item_func_hybrid_field_type *item,
                                    String *str) const
{
  return item->val_str_from_time_op(str);
}


double
Type_handler_time_common::Item_func_hybrid_field_type_val_real(
                                    Item_func_hybrid_field_type *item)
                                    const
{
  return item->val_real_from_time_op();
}


longlong
Type_handler_time_common::Item_func_hybrid_field_type_val_int(
                                    Item_func_hybrid_field_type *item)
                                    const
{
  return item->val_int_from_time_op();
}


my_decimal *
Type_handler_time_common::Item_func_hybrid_field_type_val_decimal(
                                    Item_func_hybrid_field_type *item,
                                    my_decimal *dec) const
{
  return item->val_decimal_from_time_op(dec);
}


void
Type_handler_time_common::Item_func_hybrid_field_type_get_date(
                                    THD *thd,
                                    Item_func_hybrid_field_type *item,
                                    Temporal::Warn *warn,
                                    MYSQL_TIME *ltime,
                                    date_mode_t fuzzydate) const
{
  if (item->time_op(thd, ltime))
    set_zero_time(ltime, MYSQL_TIMESTAMP_NONE);
}


/***************************************************************************/

String *
Type_handler_string_result::Item_func_hybrid_field_type_val_str(
                                             Item_func_hybrid_field_type *item,
                                             String *str) const
{
  return item->val_str_from_str_op(str);
}


double
Type_handler_string_result::Item_func_hybrid_field_type_val_real(
                                             Item_func_hybrid_field_type *item)
                                             const
{
  return item->val_real_from_str_op();
}


longlong
Type_handler_string_result::Item_func_hybrid_field_type_val_int(
                                             Item_func_hybrid_field_type *item)
                                             const
{
  return item->val_int_from_str_op();
}


my_decimal *
Type_handler_string_result::Item_func_hybrid_field_type_val_decimal(
                                              Item_func_hybrid_field_type *item,
                                              my_decimal *dec) const
{
  return item->val_decimal_from_str_op(dec);
}


void
Type_handler_string_result::Item_func_hybrid_field_type_get_date(
                                             THD *thd,
                                             Item_func_hybrid_field_type *item,
                                             Temporal::Warn *warn,
                                             MYSQL_TIME *ltime,
                                             date_mode_t mode) const
{
  StringBuffer<40> tmp;
  String *res= item->str_op(&tmp);
  DBUG_ASSERT((res == NULL) == item->null_value);
  new(ltime) Temporal_hybrid(thd, warn, res, mode);
}

/***************************************************************************/

bool Type_handler_numeric::
       Item_func_between_fix_length_and_dec(Item_func_between *func) const
{
  return func->fix_length_and_dec_numeric(current_thd);
}

bool Type_handler_temporal_result::
       Item_func_between_fix_length_and_dec(Item_func_between *func) const
{
  return func->fix_length_and_dec_temporal(current_thd);
}

bool Type_handler_string_result::
       Item_func_between_fix_length_and_dec(Item_func_between *func) const
{
  return func->fix_length_and_dec_string(current_thd);
}


longlong Type_handler_row::
           Item_func_between_val_int(Item_func_between *func) const
{
  DBUG_ASSERT(0);
  func->null_value= true;
  return 0;
}

longlong Type_handler_string_result::
           Item_func_between_val_int(Item_func_between *func) const
{
  return func->val_int_cmp_string();
}

longlong Type_handler_temporal_with_date::
           Item_func_between_val_int(Item_func_between *func) const
{
  return func->val_int_cmp_datetime();
}

longlong Type_handler_time_common::
           Item_func_between_val_int(Item_func_between *func) const
{
  return func->val_int_cmp_time();
}

longlong Type_handler_timestamp_common::
           Item_func_between_val_int(Item_func_between *func) const
{
  return func->val_int_cmp_native();
}

longlong Type_handler_int_result::
           Item_func_between_val_int(Item_func_between *func) const
{
  return func->val_int_cmp_int();
}

longlong Type_handler_real_result::
           Item_func_between_val_int(Item_func_between *func) const
{
  return func->val_int_cmp_real();
}

longlong Type_handler_decimal_result::
           Item_func_between_val_int(Item_func_between *func) const
{
  return func->val_int_cmp_decimal();
}

/***************************************************************************/

cmp_item *Type_handler_int_result::make_cmp_item(THD *thd,
                                                 CHARSET_INFO *cs) const
{
  return new (thd->mem_root) cmp_item_int;
}

cmp_item *Type_handler_real_result::make_cmp_item(THD *thd,
                                                 CHARSET_INFO *cs) const
{
  return new (thd->mem_root) cmp_item_real;
}

cmp_item *Type_handler_decimal_result::make_cmp_item(THD *thd,
                                                     CHARSET_INFO *cs) const
{
  return new (thd->mem_root) cmp_item_decimal;
}


cmp_item *Type_handler_string_result::make_cmp_item(THD *thd,
                                                    CHARSET_INFO *cs) const
{
  return new (thd->mem_root) cmp_item_sort_string(cs);
}

cmp_item *Type_handler_row::make_cmp_item(THD *thd,
                                                    CHARSET_INFO *cs) const
{
  return new (thd->mem_root) cmp_item_row;
}

cmp_item *Type_handler_time_common::make_cmp_item(THD *thd,
                                                    CHARSET_INFO *cs) const
{
  return new (thd->mem_root) cmp_item_time;
}

cmp_item *Type_handler_temporal_with_date::make_cmp_item(THD *thd,
                                                    CHARSET_INFO *cs) const
{
  return new (thd->mem_root) cmp_item_datetime;
}

cmp_item *Type_handler_timestamp_common::make_cmp_item(THD *thd,
                                                       CHARSET_INFO *cs) const
{
  return new (thd->mem_root) cmp_item_timestamp;
}

/***************************************************************************/

static int srtcmp_in(const void *cs_, const void *x_, const void *y_)
{
  const CHARSET_INFO *cs= static_cast<const CHARSET_INFO *>(cs_);
  const String *x= static_cast<const String *>(x_);
  const String *y= static_cast<const String *>(y_);
  return cs->strnncollsp(x->ptr(), x->length(), y->ptr(), y->length());
}

in_vector *Type_handler_string_result::make_in_vector(THD *thd,
                                                      const Item_func_in *func,
                                                      uint nargs) const
{
  return new (thd->mem_root) in_string(thd, nargs, (qsort2_cmp) srtcmp_in,
                                       func->compare_collation());

}


in_vector *Type_handler_int_result::make_in_vector(THD *thd,
                                                   const Item_func_in *func,
                                                   uint nargs) const
{
  return new (thd->mem_root) in_longlong(thd, nargs);
}


in_vector *Type_handler_real_result::make_in_vector(THD *thd,
                                                    const Item_func_in *func,
                                                    uint nargs) const
{
  return new (thd->mem_root) in_double(thd, nargs);
}


in_vector *Type_handler_decimal_result::make_in_vector(THD *thd,
                                                       const Item_func_in *func,
                                                       uint nargs) const
{
  return new (thd->mem_root) in_decimal(thd, nargs);
}


in_vector *Type_handler_time_common::make_in_vector(THD *thd,
                                                    const Item_func_in *func,
                                                    uint nargs) const
{
  return new (thd->mem_root) in_time(thd, nargs);
}


in_vector *
Type_handler_temporal_with_date::make_in_vector(THD *thd,
                                                const Item_func_in *func,
                                                uint nargs) const
{
  return new (thd->mem_root) in_datetime(thd, nargs);
}


in_vector *
Type_handler_timestamp_common::make_in_vector(THD *thd,
                                              const Item_func_in *func,
                                              uint nargs) const
{
  return new (thd->mem_root) in_timestamp(thd, nargs);
}


in_vector *Type_handler_row::make_in_vector(THD *thd,
                                            const Item_func_in *func,
                                            uint nargs) const
{
  return new (thd->mem_root) in_row(thd, nargs, 0);
}

/***************************************************************************/

bool Type_handler_string_result::
       Item_func_in_fix_comparator_compatible_types(THD *thd,
                                                    Item_func_in *func) const
{
  if (func->agg_all_arg_charsets_for_comparison())
    return true;
  if (func->compatible_types_scalar_bisection_possible())
  {
    return func->value_list_convert_const_to_int(thd) ||
           func->fix_for_scalar_comparison_using_bisection(thd);
  }
  return
    func->fix_for_scalar_comparison_using_cmp_items(thd,
                                                    1U << (uint) STRING_RESULT);
}


bool Type_handler_int_result::
       Item_func_in_fix_comparator_compatible_types(THD *thd,
                                                    Item_func_in *func) const
{
  /*
     Does not need to call value_list_convert_const_to_int()
     as already handled by int handler.
  */
  return func->compatible_types_scalar_bisection_possible() ?
    func->fix_for_scalar_comparison_using_bisection(thd) :
    func->fix_for_scalar_comparison_using_cmp_items(thd,
                                                    1U << (uint) INT_RESULT);
}


bool Type_handler_real_result::
       Item_func_in_fix_comparator_compatible_types(THD *thd,
                                                    Item_func_in *func) const
{
  return func->compatible_types_scalar_bisection_possible() ?
    (func->value_list_convert_const_to_int(thd) ||
     func->fix_for_scalar_comparison_using_bisection(thd)) :
    func->fix_for_scalar_comparison_using_cmp_items(thd,
                                                    1U << (uint) REAL_RESULT);
}


bool Type_handler_decimal_result::
       Item_func_in_fix_comparator_compatible_types(THD *thd,
                                                    Item_func_in *func) const
{
  return func->compatible_types_scalar_bisection_possible() ?
    (func->value_list_convert_const_to_int(thd) ||
     func->fix_for_scalar_comparison_using_bisection(thd)) :
    func->fix_for_scalar_comparison_using_cmp_items(thd,
                                                    1U << (uint) DECIMAL_RESULT);
}


bool Type_handler_temporal_result::
       Item_func_in_fix_comparator_compatible_types(THD *thd,
                                                    Item_func_in *func) const
{
  return func->compatible_types_scalar_bisection_possible() ?
    (func->value_list_convert_const_to_int(thd) ||
     func->fix_for_scalar_comparison_using_bisection(thd)) :
    func->fix_for_scalar_comparison_using_cmp_items(thd,
                                                    1U << (uint) TIME_RESULT);
}


bool Type_handler_row::Item_func_in_fix_comparator_compatible_types(THD *thd,
                                              Item_func_in *func) const
{
  return func->compatible_types_row_bisection_possible() ?
         func->fix_for_row_comparison_using_bisection(thd) :
         func->fix_for_row_comparison_using_cmp_items(thd);
}

/***************************************************************************/

String *Type_handler_string_result::
          Item_func_min_max_val_str(Item_func_min_max *func, String *str) const
{
  return func->val_str_native(str);
}


String *Type_handler_time_common::
          Item_func_min_max_val_str(Item_func_min_max *func, String *str) const
{
  return Time(func).to_string(str, func->decimals);
}


String *Type_handler_date_common::
          Item_func_min_max_val_str(Item_func_min_max *func, String *str) const
{
  return Date(func).to_string(str);
}


String *Type_handler_datetime_common::
          Item_func_min_max_val_str(Item_func_min_max *func, String *str) const
{
  return Datetime(func).to_string(str, func->decimals);
}


String *Type_handler_timestamp_common::
          Item_func_min_max_val_str(Item_func_min_max *func, String *str) const
{
  THD *thd= current_thd;
  return Timestamp_or_zero_datetime_native_null(thd, func).
           to_datetime(thd).to_string(str, func->decimals);
}


String *Type_handler_int_result::
          Item_func_min_max_val_str(Item_func_min_max *func, String *str) const
{
  return func->val_string_from_int(str);
}


String *Type_handler_decimal_result::
          Item_func_min_max_val_str(Item_func_min_max *func, String *str) const
{
  return VDec(func).to_string_round(str, func->decimals);
}


String *Type_handler_double::
          Item_func_min_max_val_str(Item_func_min_max *func, String *str) const
{
  return func->val_string_from_real(str);
}


String *Type_handler_float::
          Item_func_min_max_val_str(Item_func_min_max *func, String *str) const
{
  Float nr(func->val_real());
  if (func->null_value)
    return 0;
  nr.to_string(str, func->decimals);
  return str;
}


double Type_handler_string_result::
         Item_func_min_max_val_real(Item_func_min_max *func) const
{
  return func->val_real_native();
}


double Type_handler_time_common::
         Item_func_min_max_val_real(Item_func_min_max *func) const
{
  return Time(current_thd, func).to_double();
}


double Type_handler_date_common::
         Item_func_min_max_val_real(Item_func_min_max *func) const
{
  return Date(current_thd, func).to_double();
}


double Type_handler_datetime_common::
         Item_func_min_max_val_real(Item_func_min_max *func) const
{
  return Datetime(current_thd, func).to_double();
}


double Type_handler_timestamp_common::
         Item_func_min_max_val_real(Item_func_min_max *func) const
{
  THD *thd= current_thd;
  return Timestamp_or_zero_datetime_native_null(thd, func).
           to_datetime(thd).to_double();
}


double Type_handler_numeric::
         Item_func_min_max_val_real(Item_func_min_max *func) const
{
  return func->val_real_native();
}


longlong Type_handler_string_result::
         Item_func_min_max_val_int(Item_func_min_max *func) const
{
  return func->val_int_native();
}


longlong Type_handler_time_common::
         Item_func_min_max_val_int(Item_func_min_max *func) const
{
  return Time(current_thd, func).to_longlong();
}


longlong Type_handler_date_common::
         Item_func_min_max_val_int(Item_func_min_max *func) const
{
  return Date(current_thd, func).to_longlong();
}


longlong Type_handler_datetime_common::
         Item_func_min_max_val_int(Item_func_min_max *func) const
{
  return Datetime(current_thd, func).to_longlong();
}


longlong Type_handler_timestamp_common::
         Item_func_min_max_val_int(Item_func_min_max *func) const
{
  THD *thd= current_thd;
  return Timestamp_or_zero_datetime_native_null(thd, func).
           to_datetime(thd).to_longlong();
}


longlong Type_handler_numeric::
         Item_func_min_max_val_int(Item_func_min_max *func) const
{
  return func->val_int_native();
}


my_decimal *Type_handler_string_result::
            Item_func_min_max_val_decimal(Item_func_min_max *func,
                                          my_decimal *dec) const
{
  return func->val_decimal_native(dec);
}


my_decimal *Type_handler_numeric::
            Item_func_min_max_val_decimal(Item_func_min_max *func,
                                          my_decimal *dec) const
{
  return func->val_decimal_native(dec);
}


my_decimal *Type_handler_time_common::
            Item_func_min_max_val_decimal(Item_func_min_max *func,
                                          my_decimal *dec) const
{
  return Time(current_thd, func).to_decimal(dec);
}


my_decimal *Type_handler_date_common::
            Item_func_min_max_val_decimal(Item_func_min_max *func,
                                          my_decimal *dec) const
{
  return Date(current_thd, func).to_decimal(dec);
}


my_decimal *Type_handler_datetime_common::
            Item_func_min_max_val_decimal(Item_func_min_max *func,
                                          my_decimal *dec) const
{
  return Datetime(current_thd, func).to_decimal(dec);
}


my_decimal *Type_handler_timestamp_common::
            Item_func_min_max_val_decimal(Item_func_min_max *func,
                                          my_decimal *dec) const
{
  THD *thd= current_thd;
  return Timestamp_or_zero_datetime_native_null(thd, func).
           to_datetime(thd).to_decimal(dec);
}


bool Type_handler_string_result::
       Item_func_min_max_get_date(THD *thd, Item_func_min_max *func,
                                  MYSQL_TIME *ltime, date_mode_t fuzzydate) const
{
  /*
    just like ::val_int() method of a string item can be called,
    for example, SELECT CONCAT("10", "12") + 1,
    ::get_date() can be called for non-temporal values,
    for example, SELECT MONTH(GREATEST("2011-11-21", "2010-10-09"))
  */
  return func->get_date_from_string(thd, ltime, fuzzydate);
}


bool Type_handler_numeric::
       Item_func_min_max_get_date(THD *thd, Item_func_min_max *func,
                                  MYSQL_TIME *ltime, date_mode_t fuzzydate) const
{
  return Item_get_date_with_warn(thd, func, ltime, fuzzydate);
}


bool Type_handler_temporal_result::
       Item_func_min_max_get_date(THD *thd, Item_func_min_max *func,
                                  MYSQL_TIME *ltime, date_mode_t fuzzydate) const
{
  /*
    - If the caller specified TIME_TIME_ONLY, then it's going to convert
      a DATETIME or DATE to TIME. So we pass the default flags for date. This is
      exactly the same with what Item_func_min_max_val_{int|real|decimal|str} or
      Item_send_datetime() do. We return the value in accordance with the
      current session date flags and let the caller further convert it to TIME.
    - If the caller did not specify TIME_TIME_ONLY, then return the value
      according to the flags supplied by the caller.
  */
  return func->get_date_native(thd, ltime,
                               fuzzydate & TIME_TIME_ONLY ?
                               Datetime::Options(thd) :
                               fuzzydate);
}

bool Type_handler_time_common::
       Item_func_min_max_get_date(THD *thd, Item_func_min_max *func,
                                  MYSQL_TIME *ltime, date_mode_t fuzzydate) const
{
  return func->get_time_native(thd, ltime);
}


bool Type_handler_timestamp_common::
       Item_func_min_max_get_date(THD *thd, Item_func_min_max *func,
                                  MYSQL_TIME *ltime, date_mode_t fuzzydate) const
{
  return Timestamp_or_zero_datetime_native_null(thd, func).
           to_datetime(thd).copy_to_mysql_time(ltime);
}

/***************************************************************************/

/**
  Get a string representation of the Item value.
  See sql_type.h for details.
*/
String *Type_handler_row::
          print_item_value(THD *thd, Item *item, String *str) const
{
  CHARSET_INFO *cs= thd->variables.character_set_client;
  StringBuffer<STRING_BUFFER_USUAL_SIZE> val(cs);
  str->append(STRING_WITH_LEN("ROW("));
  for (uint i= 0 ; i < item->cols(); i++)
  {
    if (i > 0)
      str->append(',');
    Item *elem= item->element_index(i);
    String *tmp= elem->type_handler()->print_item_value(thd, elem, &val);
    if (tmp)
      str->append(*tmp);
    else
      str->append(STRING_WITH_LEN("NULL"));
  }
  str->append(STRING_WITH_LEN(")"));
  return str;
}


/**
  Get a string representation of the Item value,
  using the character string format with its charset and collation, e.g.
    latin1 'string' COLLATE latin1_german2_ci
*/
String *Type_handler::
          print_item_value_csstr(THD *thd, Item *item, String *str) const
{
  String *result= item->val_str(str);

  if (!result)
    return NULL;

  StringBuffer<STRING_BUFFER_USUAL_SIZE> buf(result->charset());
  CHARSET_INFO *cs= thd->variables.character_set_client;

  buf.append('_');
  buf.append(result->charset()->csname);
  if (cs->escape_with_backslash_is_dangerous)
    buf.append(' ');
  append_query_string(cs, &buf, result->ptr(), result->length(),
                     thd->variables.sql_mode & MODE_NO_BACKSLASH_ESCAPES);
  buf.append(" COLLATE '");
  buf.append(item->collation.collation->name);
  buf.append('\'');
  str->copy(buf);

  return str;
}


String *Type_handler_numeric::
          print_item_value(THD *thd, Item *item, String *str) const
{
  return item->val_str(str);
}


String *Type_handler::
          print_item_value_temporal(THD *thd, Item *item, String *str,
                                    const Name &type_name, String *buf) const
{
  String *result= item->val_str(buf);
  return !result ||
         str->realloc(type_name.length() + result->length() + 2) ||
         str->copy(type_name.ptr(), type_name.length(), &my_charset_latin1) ||
         str->append('\'') ||
         str->append(result->ptr(), result->length()) ||
         str->append('\'') ?
         NULL :
         str;
}


String *Type_handler_time_common::
          print_item_value(THD *thd, Item *item, String *str) const
{
  StringBuffer<MAX_TIME_FULL_WIDTH+1> buf;
  return print_item_value_temporal(thd, item, str,
                                   Name(STRING_WITH_LEN("TIME")), &buf);
}


String *Type_handler_date_common::
          print_item_value(THD *thd, Item *item, String *str) const
{
  StringBuffer<MAX_DATE_WIDTH+1> buf;
  return print_item_value_temporal(thd, item, str,
                                   Name(STRING_WITH_LEN("DATE")), &buf);
}


String *Type_handler_datetime_common::
          print_item_value(THD *thd, Item *item, String *str) const
{
  StringBuffer<MAX_DATETIME_FULL_WIDTH+1> buf;
  return print_item_value_temporal(thd, item, str,
                                   Name(STRING_WITH_LEN("TIMESTAMP")), &buf);
}


String *Type_handler_timestamp_common::
          print_item_value(THD *thd, Item *item, String *str) const
{
  StringBuffer<MAX_DATETIME_FULL_WIDTH+1> buf;
  return print_item_value_temporal(thd, item, str,
                                   Name(STRING_WITH_LEN("TIMESTAMP")), &buf);
}


/***************************************************************************/

bool Type_handler_row::
       Item_func_round_fix_length_and_dec(Item_func_round *item) const
{
  DBUG_ASSERT(0);
  return false;
}


bool Type_handler_int_result::
       Item_func_round_fix_length_and_dec(Item_func_round *item) const
{
  item->fix_arg_int(this, item->arguments()[0],
                    field_type() == MYSQL_TYPE_LONGLONG);
  return false;
}


bool Type_handler_year::
       Item_func_round_fix_length_and_dec(Item_func_round *item) const
{
  item->fix_arg_int(&type_handler_ulong, item->arguments()[0], false);
  return false;
}


bool Type_handler_hex_hybrid::
       Item_func_round_fix_length_and_dec(Item_func_round *item) const
{
  item->fix_arg_hex_hybrid();
  return false;
}


bool Type_handler_bit::
       Item_func_round_fix_length_and_dec(Item_func_round *item) const
{
  uint nbits= item->arguments()[0]->max_length;
  item->fix_length_and_dec_ulong_or_ulonglong_by_nbits(nbits);
  return false;
}


bool Type_handler_typelib::
       Item_func_round_fix_length_and_dec(Item_func_round *item) const
{
  item->fix_length_and_dec_long_or_longlong(5, true);
  return false;
}


bool Type_handler_real_result::
       Item_func_round_fix_length_and_dec(Item_func_round *item) const
{
  item->fix_arg_double();
  return false;
}


bool Type_handler_decimal_result::
       Item_func_round_fix_length_and_dec(Item_func_round *item) const
{
  item->fix_arg_decimal();
  return false;
}


bool Type_handler_date_common::
       Item_func_round_fix_length_and_dec(Item_func_round *item) const
{
  static const Type_std_attributes attr(Type_numeric_attributes(8, 0, true),
                                        DTCollation_numeric());
  item->fix_arg_int(&type_handler_ulong, &attr, false);
  return false;
}


bool Type_handler_time_common::
       Item_func_round_fix_length_and_dec(Item_func_round *item) const
{
  item->fix_arg_time();
  return false;
}


bool Type_handler_datetime_common::
       Item_func_round_fix_length_and_dec(Item_func_round *item) const
{
  item->fix_arg_datetime();
  return false;
}


bool Type_handler_timestamp_common::
       Item_func_round_fix_length_and_dec(Item_func_round *item) const
{
  item->fix_arg_datetime();
  return false;
}


bool Type_handler_string_result::
       Item_func_round_fix_length_and_dec(Item_func_round *item) const
{
  item->fix_arg_double();
  return false;
}


/***************************************************************************/

bool Type_handler_row::
       Item_func_int_val_fix_length_and_dec(Item_func_int_val *item) const
{
  DBUG_ASSERT(0);
  return false;
}


bool Type_handler_int_result::
       Item_func_int_val_fix_length_and_dec(Item_func_int_val *item) const
{
  item->Type_std_attributes::set(item->arguments()[0]);
  item->set_handler(this);
  return false;
}


bool Type_handler_year::
       Item_func_int_val_fix_length_and_dec(Item_func_int_val *item) const
{
  item->Type_std_attributes::set(item->arguments()[0]);
  item->set_handler(&type_handler_ulong);
  return false;
}


bool Type_handler_bit::
       Item_func_int_val_fix_length_and_dec(Item_func_int_val *item) const
{
  uint nbits= item->arguments()[0]->max_length;
  item->fix_length_and_dec_ulong_or_ulonglong_by_nbits(nbits);
  return false;
}


bool Type_handler_typelib::
       Item_func_int_val_fix_length_and_dec(Item_func_int_val *item) const
{
  item->fix_length_and_dec_long_or_longlong(5, true);
  return false;
}


bool Type_handler_hex_hybrid::
       Item_func_int_val_fix_length_and_dec(Item_func_int_val *item) const
{
  uint nchars= item->arguments()[0]->decimal_precision();
  item->fix_length_and_dec_long_or_longlong(nchars, true);
  return false;
}


bool Type_handler_real_result::
       Item_func_int_val_fix_length_and_dec(Item_func_int_val *item) const
{
  item->fix_length_and_dec_double();
  return false;
}


bool Type_handler_decimal_result::
       Item_func_int_val_fix_length_and_dec(Item_func_int_val *item) const
{
  item->fix_length_and_dec_int_or_decimal();
  return false;
}


bool Type_handler_date_common::
       Item_func_int_val_fix_length_and_dec(Item_func_int_val *item) const
{
  static const Type_numeric_attributes attr(8, 0/*dec*/, true/*unsigned*/);
  item->Type_std_attributes::set(attr, DTCollation_numeric());
  item->set_handler(&type_handler_ulong);
  return false;
}


bool Type_handler_time_common::
       Item_func_int_val_fix_length_and_dec(Item_func_int_val *item) const
{
  item->fix_length_and_dec_time();
  return false;
}


bool Type_handler_datetime_common::
       Item_func_int_val_fix_length_and_dec(Item_func_int_val *item) const
{
  item->fix_length_and_dec_datetime();
  return false;
}


bool Type_handler_timestamp_common::
       Item_func_int_val_fix_length_and_dec(Item_func_int_val *item) const
{
  item->fix_length_and_dec_datetime();
  return false;
}


bool Type_handler_string_result::
       Item_func_int_val_fix_length_and_dec(Item_func_int_val *item) const
{
  item->fix_length_and_dec_double();
  return false;
}


/***************************************************************************/

bool Type_handler_row::
       Item_func_abs_fix_length_and_dec(Item_func_abs *item) const
{
  DBUG_ASSERT(0);
  return false;
}


bool Type_handler_int_result::
       Item_func_abs_fix_length_and_dec(Item_func_abs *item) const
{
  item->fix_length_and_dec_int();
  return false;
}


bool Type_handler_real_result::
       Item_func_abs_fix_length_and_dec(Item_func_abs *item) const
{
  item->fix_length_and_dec_double();
  return false;
}


bool Type_handler_decimal_result::
       Item_func_abs_fix_length_and_dec(Item_func_abs *item) const
{
  item->fix_length_and_dec_decimal();
  return false;
}


bool Type_handler_temporal_result::
       Item_func_abs_fix_length_and_dec(Item_func_abs *item) const
{
  item->fix_length_and_dec_decimal();
  return false;
}


bool Type_handler_string_result::
       Item_func_abs_fix_length_and_dec(Item_func_abs *item) const
{
  item->fix_length_and_dec_double();
  return false;
}


/***************************************************************************/

bool Type_handler_row::
       Item_func_neg_fix_length_and_dec(Item_func_neg *item) const
{
  DBUG_ASSERT(0);
  return false;
}


bool Type_handler_int_result::
       Item_func_neg_fix_length_and_dec(Item_func_neg *item) const
{
  item->fix_length_and_dec_int();
  return false;
}


bool Type_handler_real_result::
       Item_func_neg_fix_length_and_dec(Item_func_neg *item) const
{
  item->fix_length_and_dec_double();
  return false;
}


bool Type_handler_decimal_result::
       Item_func_neg_fix_length_and_dec(Item_func_neg *item) const
{
  item->fix_length_and_dec_decimal();
  return false;
}


bool Type_handler_temporal_result::
       Item_func_neg_fix_length_and_dec(Item_func_neg *item) const
{
  item->fix_length_and_dec_decimal();
  return false;
}


bool Type_handler_string_result::
       Item_func_neg_fix_length_and_dec(Item_func_neg *item) const
{
  item->fix_length_and_dec_double();
  return false;
}


/***************************************************************************/

bool Type_handler::
       Item_func_signed_fix_length_and_dec(Item_func_signed *item) const
{
  item->fix_length_and_dec_generic();
  return false;
}


bool Type_handler::
       Item_func_unsigned_fix_length_and_dec(Item_func_unsigned *item) const
{
  const Item *arg= item->arguments()[0];
  if (!arg->unsigned_flag && arg->val_int_min() < 0)
  {
    /*
      Negative arguments produce long results:
        CAST(1-2 AS UNSIGNED) -> 18446744073709551615
    */
    item->max_length= MAX_BIGINT_WIDTH;
    return false;
  }
  item->fix_length_and_dec_generic();
  return false;
}


bool Type_handler_string_result::
       Item_func_signed_fix_length_and_dec(Item_func_signed *item) const
{
  item->fix_length_and_dec_string();
  return false;
}


bool Type_handler_string_result::
       Item_func_unsigned_fix_length_and_dec(Item_func_unsigned *item) const
{
  const Item *arg= item->arguments()[0];
  if (!arg->unsigned_flag &&       // Not HEX hybrid
      arg->max_char_length() > 1)  // Can be negative
  {
    // String arguments can give long results: '-1' -> 18446744073709551614
    item->max_length= MAX_BIGINT_WIDTH;
    return false;
  }
  item->fix_length_and_dec_string();
  return false;
}

bool Type_handler_real_result::
       Item_func_signed_fix_length_and_dec(Item_func_signed *item) const
{
  item->fix_length_and_dec_double();
  return false;
}


bool Type_handler_real_result::
       Item_func_unsigned_fix_length_and_dec(Item_func_unsigned *item) const
{
  item->fix_length_and_dec_double();
  return false;
}


bool Type_handler::
       Item_double_typecast_fix_length_and_dec(Item_double_typecast *item) const
{
  item->fix_length_and_dec_generic();
  return false;
}


bool Type_handler::
       Item_float_typecast_fix_length_and_dec(Item_float_typecast *item) const
{
  item->fix_length_and_dec_generic();
  return false;
}


bool Type_handler::
       Item_decimal_typecast_fix_length_and_dec(Item_decimal_typecast *item) const
{
  item->fix_length_and_dec_generic();
  return false;
}


bool Type_handler::
       Item_char_typecast_fix_length_and_dec(Item_char_typecast *item) const
{
  item->fix_length_and_dec_generic();
  return false;
}


bool Type_handler_numeric::
       Item_char_typecast_fix_length_and_dec(Item_char_typecast *item) const
{
  item->fix_length_and_dec_numeric();
  return false;
}


bool Type_handler_string_result::
       Item_char_typecast_fix_length_and_dec(Item_char_typecast *item) const
{
  item->fix_length_and_dec_str();
  return false;
}


bool Type_handler::
       Item_time_typecast_fix_length_and_dec(Item_time_typecast *item) const
{
  uint dec= item->decimals == NOT_FIXED_DEC ?
            item->arguments()[0]->time_precision(current_thd) :
            item->decimals;
  item->fix_attributes_temporal(MIN_TIME_WIDTH, dec);
  item->maybe_null= true;
  return false;
}


bool Type_handler::
       Item_date_typecast_fix_length_and_dec(Item_date_typecast *item) const
{
  item->fix_attributes_temporal(MAX_DATE_WIDTH, 0);
  item->maybe_null= true;
  return false;
}


bool Type_handler::
       Item_datetime_typecast_fix_length_and_dec(Item_datetime_typecast *item)
                                                 const
{
  uint dec= item->decimals == NOT_FIXED_DEC ?
            item->arguments()[0]->datetime_precision(current_thd) :
            item->decimals;
  item->fix_attributes_temporal(MAX_DATETIME_WIDTH, dec);
  item->maybe_null= true;
  return false;
}


/***************************************************************************/

bool Type_handler_row::
       Item_func_plus_fix_length_and_dec(Item_func_plus *item) const
{
  DBUG_ASSERT(0);
  return true;
}


bool Type_handler_int_result::
       Item_func_plus_fix_length_and_dec(Item_func_plus *item) const
{
  item->fix_length_and_dec_int();
  return false;
}


bool Type_handler_real_result::
       Item_func_plus_fix_length_and_dec(Item_func_plus *item) const
{
  item->fix_length_and_dec_double();
  return false;
}


bool Type_handler_decimal_result::
       Item_func_plus_fix_length_and_dec(Item_func_plus *item) const
{
  item->fix_length_and_dec_decimal();
  return false;
}


bool Type_handler_temporal_result::
       Item_func_plus_fix_length_and_dec(Item_func_plus *item) const
{
  item->fix_length_and_dec_temporal(true);
  return false;
}


bool Type_handler_string_result::
       Item_func_plus_fix_length_and_dec(Item_func_plus *item) const
{
  item->fix_length_and_dec_double();
  return false;
}

/***************************************************************************/

bool Type_handler_row::
       Item_func_minus_fix_length_and_dec(Item_func_minus *item) const
{
  DBUG_ASSERT(0);
  return true;
}


bool Type_handler_int_result::
       Item_func_minus_fix_length_and_dec(Item_func_minus *item) const
{
  item->fix_length_and_dec_int();
  return false;
}


bool Type_handler_real_result::
       Item_func_minus_fix_length_and_dec(Item_func_minus *item) const
{
  item->fix_length_and_dec_double();
  return false;
}


bool Type_handler_decimal_result::
       Item_func_minus_fix_length_and_dec(Item_func_minus *item) const
{
  item->fix_length_and_dec_decimal();
  return false;
}


bool Type_handler_temporal_result::
       Item_func_minus_fix_length_and_dec(Item_func_minus *item) const
{
  item->fix_length_and_dec_temporal(true);
  return false;
}


bool Type_handler_string_result::
       Item_func_minus_fix_length_and_dec(Item_func_minus *item) const
{
  item->fix_length_and_dec_double();
  return false;
}

/***************************************************************************/

bool Type_handler_row::
       Item_func_mul_fix_length_and_dec(Item_func_mul *item) const
{
  DBUG_ASSERT(0);
  return true;
}


bool Type_handler_int_result::
       Item_func_mul_fix_length_and_dec(Item_func_mul *item) const
{
  item->fix_length_and_dec_int();
  return false;
}


bool Type_handler_real_result::
       Item_func_mul_fix_length_and_dec(Item_func_mul *item) const
{
  item->fix_length_and_dec_double();
  return false;
}


bool Type_handler_decimal_result::
       Item_func_mul_fix_length_and_dec(Item_func_mul *item) const
{
  item->fix_length_and_dec_decimal();
  return false;
}


bool Type_handler_temporal_result::
       Item_func_mul_fix_length_and_dec(Item_func_mul *item) const
{
  item->fix_length_and_dec_temporal(true);
  return false;
}


bool Type_handler_string_result::
       Item_func_mul_fix_length_and_dec(Item_func_mul *item) const
{
  item->fix_length_and_dec_double();
  return false;
}

/***************************************************************************/

bool Type_handler_row::
       Item_func_div_fix_length_and_dec(Item_func_div *item) const
{
  DBUG_ASSERT(0);
  return true;
}


bool Type_handler_int_result::
       Item_func_div_fix_length_and_dec(Item_func_div *item) const
{
  item->fix_length_and_dec_int();
  return false;
}


bool Type_handler_real_result::
       Item_func_div_fix_length_and_dec(Item_func_div *item) const
{
  item->fix_length_and_dec_double();
  return false;
}


bool Type_handler_decimal_result::
       Item_func_div_fix_length_and_dec(Item_func_div *item) const
{
  item->fix_length_and_dec_decimal();
  return false;
}


bool Type_handler_temporal_result::
       Item_func_div_fix_length_and_dec(Item_func_div *item) const
{
  item->fix_length_and_dec_temporal(false);
  return false;
}


bool Type_handler_string_result::
       Item_func_div_fix_length_and_dec(Item_func_div *item) const
{
  item->fix_length_and_dec_double();
  return false;
}

/***************************************************************************/

bool Type_handler_row::
       Item_func_mod_fix_length_and_dec(Item_func_mod *item) const
{
  DBUG_ASSERT(0);
  return true;
}


bool Type_handler_int_result::
       Item_func_mod_fix_length_and_dec(Item_func_mod *item) const
{
  item->fix_length_and_dec_int();
  return false;
}


bool Type_handler_real_result::
       Item_func_mod_fix_length_and_dec(Item_func_mod *item) const
{
  item->fix_length_and_dec_double();
  return false;
}


bool Type_handler_decimal_result::
       Item_func_mod_fix_length_and_dec(Item_func_mod *item) const
{
  item->fix_length_and_dec_decimal();
  return false;
}


bool Type_handler_temporal_result::
       Item_func_mod_fix_length_and_dec(Item_func_mod *item) const
{
  item->fix_length_and_dec_temporal(true);
  return false;
}


bool Type_handler_string_result::
       Item_func_mod_fix_length_and_dec(Item_func_mod *item) const
{
  item->fix_length_and_dec_double();
  return false;
}

/***************************************************************************/

const Vers_type_handler* Type_handler_temporal_result::vers() const
{
  return &vers_type_timestamp;
}

const Vers_type_handler* Type_handler_string_result::vers() const
{
  return &vers_type_timestamp;
}

const Vers_type_handler* Type_handler_blob_common::vers() const

{
  return &vers_type_timestamp;
}

/***************************************************************************/

uint Type_handler::Item_time_precision(THD *thd, Item *item) const
{
  return MY_MIN(item->decimals, TIME_SECOND_PART_DIGITS);
}


uint Type_handler::Item_datetime_precision(THD *thd, Item *item) const
{
  return MY_MIN(item->decimals, TIME_SECOND_PART_DIGITS);
}


uint Type_handler_string_result::Item_temporal_precision(THD *thd, Item *item,
                                                         bool is_time) const
{
  StringBuffer<64> buf;
  String *tmp;
  MYSQL_TIME_STATUS status;
  DBUG_ASSERT(item->is_fixed());
  // Nanosecond rounding is not needed here, for performance purposes
  if ((tmp= item->val_str(&buf)) &&
      (is_time ?
       Time(thd, &status, tmp->ptr(), tmp->length(), tmp->charset(),
            Time::Options(TIME_TIME_ONLY, TIME_FRAC_TRUNCATE,
                          Time::DATETIME_TO_TIME_YYYYMMDD_TRUNCATE)).
         is_valid_time() :
       Datetime(thd, &status, tmp->ptr(), tmp->length(), tmp->charset(),
                Datetime::Options(TIME_FUZZY_DATES, TIME_FRAC_TRUNCATE)).
         is_valid_datetime()))
    return MY_MIN(status.precision, TIME_SECOND_PART_DIGITS);
  return MY_MIN(item->decimals, TIME_SECOND_PART_DIGITS);
}

/***************************************************************************/

uint Type_handler::Item_decimal_scale(const Item *item) const
{
  return item->decimals < NOT_FIXED_DEC ?
         item->decimals :
         MY_MIN(item->max_length, DECIMAL_MAX_SCALE);
}

uint Type_handler_temporal_result::
       Item_decimal_scale_with_seconds(const Item *item) const
{
  return item->decimals < NOT_FIXED_DEC ?
         item->decimals :
         TIME_SECOND_PART_DIGITS;
}

uint Type_handler::Item_divisor_precision_increment(const Item *item) const
{
  return item->decimals;
}

uint Type_handler_temporal_result::
       Item_divisor_precision_increment_with_seconds(const Item *item) const
{
  return item->decimals <  NOT_FIXED_DEC ?
         item->decimals :
         TIME_SECOND_PART_DIGITS;
}

/***************************************************************************/

uint Type_handler_string_result::Item_decimal_precision(const Item *item) const
{
  uint res= item->max_char_length();
  /*
    Return at least one decimal digit, even if Item::max_char_length()
    returned  0. This is important to avoid attempts to create fields of types
    INT(0) or DECIMAL(0,0) when converting NULL or empty strings to INT/DECIMAL:
      CREATE TABLE t1 AS SELECT CONVERT(NULL,SIGNED) AS a;
  */
  return res ? MY_MIN(res, DECIMAL_MAX_PRECISION) : 1;
}

uint Type_handler_real_result::Item_decimal_precision(const Item *item) const
{
  uint res= item->max_char_length();
  return res ? MY_MIN(res, DECIMAL_MAX_PRECISION) : 1;
}

uint Type_handler_decimal_result::Item_decimal_precision(const Item *item) const
{
  uint prec= my_decimal_length_to_precision(item->max_char_length(),
                                            item->decimals,
                                            item->unsigned_flag);
  return MY_MIN(prec, DECIMAL_MAX_PRECISION);
}

uint Type_handler_int_result::Item_decimal_precision(const Item *item) const
{
 uint prec= my_decimal_length_to_precision(item->max_char_length(),
                                           item->decimals,
                                           item->unsigned_flag);
 return MY_MIN(prec, DECIMAL_MAX_PRECISION);
}

uint Type_handler_time_common::Item_decimal_precision(const Item *item) const
{
  return 7 + MY_MIN(item->decimals, TIME_SECOND_PART_DIGITS);
}

uint Type_handler_date_common::Item_decimal_precision(const Item *item) const
{
  return 8;
}

uint Type_handler_datetime_common::Item_decimal_precision(const Item *item) const
{
  return 14 + MY_MIN(item->decimals, TIME_SECOND_PART_DIGITS);
}

uint Type_handler_timestamp_common::Item_decimal_precision(const Item *item) const
{
  return 14 + MY_MIN(item->decimals, TIME_SECOND_PART_DIGITS);
}

/***************************************************************************/

bool Type_handler_real_result::
       subquery_type_allows_materialization(const Item *inner,
                                            const Item *outer,
                                            bool is_in_predicate) const
{
  DBUG_ASSERT(inner->cmp_type() == REAL_RESULT);
  return outer->cmp_type() == REAL_RESULT;
}


bool Type_handler_int_result::
       subquery_type_allows_materialization(const Item *inner,
                                            const Item *outer,
                                            bool is_in_predicate) const
{
  DBUG_ASSERT(inner->cmp_type() == INT_RESULT);
  return outer->cmp_type() == INT_RESULT;
}


bool Type_handler_decimal_result::
       subquery_type_allows_materialization(const Item *inner,
                                            const Item *outer,
                                            bool is_in_predicate) const
{
  DBUG_ASSERT(inner->cmp_type() == DECIMAL_RESULT);
  return outer->cmp_type() == DECIMAL_RESULT;
}


bool Type_handler_string_result::
       subquery_type_allows_materialization(const Item *inner,
                                            const Item *outer,
                                            bool is_in_predicate) const
{
  DBUG_ASSERT(inner->cmp_type() == STRING_RESULT);
  if (outer->cmp_type() == STRING_RESULT &&
      /*
        Materialization also is unable to work when create_tmp_table() will
        create a blob column because item->max_length is too big.
        The following test is copied from varstring_type_handler().
      */
      !inner->too_big_for_varchar())
  {
    if (outer->collation.collation == inner->collation.collation)
      return true;
    if (is_in_predicate)
    {
      Charset inner_col(inner->collation.collation);
      if (inner_col.encoding_allows_reinterpret_as(outer->
                                                   collation.collation) &&
          inner_col.eq_collation_specific_names(outer->collation.collation))
        return true;
    }
  }
  return false;
}


bool Type_handler_temporal_result::
       subquery_type_allows_materialization(const Item *inner,
                                            const Item *outer,
                                            bool is_in_predicate) const
{
  DBUG_ASSERT(inner->cmp_type() == TIME_RESULT);
  return mysql_timestamp_type() ==
         outer->type_handler()->mysql_timestamp_type();
}

/***************************************************************************/


const Type_handler *
Type_handler_null::type_handler_for_tmp_table(const Item *item) const
{
  return &type_handler_string;
}


const Type_handler *
Type_handler_null::type_handler_for_union(const Item *item) const
{
  return &type_handler_string;
}


const Type_handler *
Type_handler_olddecimal::type_handler_for_tmp_table(const Item *item) const
{
  return &type_handler_newdecimal;
}

const Type_handler *
Type_handler_olddecimal::type_handler_for_union(const Item *item) const
{
  return &type_handler_newdecimal;
}


/***************************************************************************/

bool Type_handler::check_null(const Item *item, st_value *value) const
{
  if (item->null_value)
  {
    value->m_type= DYN_COL_NULL;
    return true;
  }
  return false;
}


bool Type_handler_null::
       Item_save_in_value(THD *thd, Item *item, st_value *value) const
{
  value->m_type= DYN_COL_NULL;
  return true;
}


bool Type_handler_row::
       Item_save_in_value(THD *thd, Item *item, st_value *value) const
{
  DBUG_ASSERT(0);
  value->m_type= DYN_COL_NULL;
  return true;
}


bool Type_handler_int_result::
       Item_save_in_value(THD *thd, Item *item, st_value *value) const
{
  value->m_type= item->unsigned_flag ? DYN_COL_UINT : DYN_COL_INT;
  value->value.m_longlong= item->val_int();
  return check_null(item, value);
}


bool Type_handler_real_result::
       Item_save_in_value(THD *thd, Item *item, st_value *value) const
{
  value->m_type= DYN_COL_DOUBLE;
  value->value.m_double= item->val_real();
  return check_null(item, value);
}


bool Type_handler_decimal_result::
       Item_save_in_value(THD *thd, Item *item, st_value *value) const
{
  value->m_type= DYN_COL_DECIMAL;
  my_decimal *dec= item->val_decimal(&value->m_decimal);
  if (dec != &value->m_decimal && !item->null_value)
    my_decimal2decimal(dec, &value->m_decimal);
  return check_null(item, value);
}


bool Type_handler_string_result::
       Item_save_in_value(THD *thd, Item *item, st_value *value) const
{
  value->m_type= DYN_COL_STRING;
  String *str= item->val_str(&value->m_string);
  if (str != &value->m_string && !item->null_value)
    value->m_string.set(str->ptr(), str->length(), str->charset());
  return check_null(item, value);
}


bool Type_handler_temporal_with_date::
       Item_save_in_value(THD *thd, Item *item, st_value *value) const
{
  value->m_type= DYN_COL_DATETIME;
  item->get_date(thd, &value->value.m_time,
                 Datetime::Options(thd, TIME_FRAC_NONE));
  return check_null(item, value);
}


bool Type_handler_time_common::
       Item_save_in_value(THD *thd, Item *item, st_value *value) const
{
  value->m_type= DYN_COL_DATETIME;
  item->get_time(thd, &value->value.m_time);
  return check_null(item, value);
}

/***************************************************************************/

bool Type_handler_row::
  Item_param_set_from_value(THD *thd,
                            Item_param *param,
                            const Type_all_attributes *attr,
                            const st_value *val) const
{
  DBUG_ASSERT(0);
  param->set_null();
  return true;
}


bool Type_handler_real_result::
  Item_param_set_from_value(THD *thd,
                            Item_param *param,
                            const Type_all_attributes *attr,
                            const st_value *val) const
{
  param->unsigned_flag= attr->unsigned_flag;
  param->set_double(val->value.m_double);
  return false;
}


bool Type_handler_int_result::
  Item_param_set_from_value(THD *thd,
                            Item_param *param,
                            const Type_all_attributes *attr,
                            const st_value *val) const
{
  param->unsigned_flag= attr->unsigned_flag;
  param->set_int(val->value.m_longlong, attr->max_length);
  return false;
}


bool Type_handler_decimal_result::
  Item_param_set_from_value(THD *thd,
                            Item_param *param,
                            const Type_all_attributes *attr,
                            const st_value *val) const
{
  param->unsigned_flag= attr->unsigned_flag;
  param->set_decimal(&val->m_decimal, attr->unsigned_flag);
  return false;
}


bool Type_handler_string_result::
  Item_param_set_from_value(THD *thd,
                            Item_param *param,
                            const Type_all_attributes *attr,
                            const st_value *val) const
{
  param->unsigned_flag= false;
  param->setup_conversion_string(thd, attr->collation.collation);
  /*
    Exact value of max_length is not known unless data is converted to
    charset of connection, so we have to set it later.
  */
  return param->set_str(val->m_string.ptr(), val->m_string.length(),
                        attr->collation.collation,
                        attr->collation.collation);
}


bool Type_handler_temporal_result::
  Item_param_set_from_value(THD *thd,
                            Item_param *param,
                            const Type_all_attributes *attr,
                            const st_value *val) const
{
  param->unsigned_flag= attr->unsigned_flag;
  param->set_time(&val->value.m_time, attr->max_length, attr->decimals);
  return false;
}


/***************************************************************************/

bool Type_handler_null::
      Item_send(Item *item, Protocol *protocol, st_value *buf) const
{
  return protocol->store_null();
}


bool Type_handler::
       Item_send_str(Item *item, Protocol *protocol, st_value *buf) const
{
  String *res;
  if ((res= item->val_str(&buf->m_string)))
  {
    DBUG_ASSERT(!item->null_value);
    return protocol->store(res->ptr(), res->length(), res->charset());
  }
  DBUG_ASSERT(item->null_value);
  return protocol->store_null();
}


bool Type_handler::
       Item_send_tiny(Item *item, Protocol *protocol, st_value *buf) const
{
  longlong nr= item->val_int();
  if (!item->null_value)
    return protocol->store_tiny(nr);
  return protocol->store_null();
}


bool Type_handler::
       Item_send_short(Item *item, Protocol *protocol, st_value *buf) const
{
  longlong nr= item->val_int();
  if (!item->null_value)
    return protocol->store_short(nr);
  return protocol->store_null();
}


bool Type_handler::
       Item_send_long(Item *item, Protocol *protocol, st_value *buf) const
{
  longlong nr= item->val_int();
  if (!item->null_value)
    return protocol->store_long(nr);
  return protocol->store_null();
}

bool Type_handler::
       Item_send_longlong(Item *item, Protocol *protocol, st_value *buf) const
{
  longlong nr= item->val_int();
  if (!item->null_value)
    return protocol->store_longlong(nr, item->unsigned_flag);
  return protocol->store_null();
}


bool Type_handler::
       Item_send_float(Item *item, Protocol *protocol, st_value *buf) const
{
  float nr= (float) item->val_real();
  if (!item->null_value)
    return protocol->store_float(nr, item->decimals);
  return protocol->store_null();
}


bool Type_handler::
       Item_send_double(Item *item, Protocol *protocol, st_value *buf) const
{
  double nr= item->val_real();
  if (!item->null_value)
    return protocol->store_double(nr, item->decimals);
  return protocol->store_null();
}


bool Type_handler::Item_send_timestamp(Item *item,
                                       Protocol *protocol,
                                       st_value *buf) const
{
  Timestamp_or_zero_datetime_native_null native(protocol->thd, item);
  if (native.is_null())
    return protocol->store_null();
  native.to_TIME(protocol->thd, &buf->value.m_time);
  return protocol->store(&buf->value.m_time, item->decimals);
}


bool Type_handler::
       Item_send_datetime(Item *item, Protocol *protocol, st_value *buf) const
{
  item->get_date(protocol->thd, &buf->value.m_time,
                 Datetime::Options(protocol->thd));
  if (!item->null_value)
    return protocol->store(&buf->value.m_time, item->decimals);
  return protocol->store_null();
}


bool Type_handler::
       Item_send_date(Item *item, Protocol *protocol, st_value *buf) const
{
  item->get_date(protocol->thd, &buf->value.m_time,
                 Date::Options(protocol->thd));
  if (!item->null_value)
    return protocol->store_date(&buf->value.m_time);
  return protocol->store_null();
}


bool Type_handler::
       Item_send_time(Item *item, Protocol *protocol, st_value *buf) const
{
  item->get_time(protocol->thd, &buf->value.m_time);
  if (!item->null_value)
    return protocol->store_time(&buf->value.m_time, item->decimals);
  return protocol->store_null();
}

/***************************************************************************/

Item *Type_handler_int_result::
  make_const_item_for_comparison(THD *thd, Item *item, const Item *cmp) const
{
  longlong result= item->val_int();
  if (item->null_value)
    return new (thd->mem_root) Item_null(thd, item->name.str);
  return  new (thd->mem_root) Item_int(thd, item->name.str, result,
                                       item->max_length);
}


Item *Type_handler_real_result::
  make_const_item_for_comparison(THD *thd, Item *item, const Item *cmp) const
{
  double result= item->val_real();
  if (item->null_value)
    return new (thd->mem_root) Item_null(thd, item->name.str);
  return new (thd->mem_root) Item_float(thd, item->name.str, result,
                                        item->decimals, item->max_length);
}


Item *Type_handler_decimal_result::
  make_const_item_for_comparison(THD *thd, Item *item, const Item *cmp) const
{
  VDec result(item);
  if (result.is_null())
    return new (thd->mem_root) Item_null(thd, item->name.str);
  return new (thd->mem_root) Item_decimal(thd, item->name.str, result.ptr(),
                                          item->max_length, item->decimals);
}


Item *Type_handler_string_result::
  make_const_item_for_comparison(THD *thd, Item *item, const Item *cmp) const
{
  StringBuffer<MAX_FIELD_WIDTH> tmp;
  String *result= item->val_str(&tmp);
  if (item->null_value)
    return new (thd->mem_root) Item_null(thd, item->name.str);
  LEX_CSTRING value;
  thd->make_lex_string(&value, result->ptr(), result->length());
  return new (thd->mem_root) Item_string(thd, item->name, value,
                                         result->charset());
}


Item *Type_handler_time_common::
  make_const_item_for_comparison(THD *thd, Item *item, const Item *cmp) const
{
  Item_cache_temporal *cache;
  longlong value= item->val_time_packed(thd);
  if (item->null_value)
    return new (thd->mem_root) Item_null(thd, item->name.str);
  cache= new (thd->mem_root) Item_cache_time(thd);
  if (cache)
    cache->store_packed(value, item);
  return cache;
}


Item *Type_handler_temporal_with_date::
  make_const_item_for_comparison(THD *thd, Item *item, const Item *cmp) const
{
  Item_cache_temporal *cache;
  longlong value= item->val_datetime_packed(thd);
  if (item->null_value)
    return new (thd->mem_root) Item_null(thd, item->name.str);
  cache= new (thd->mem_root) Item_cache_datetime(thd);
  if (cache)
    cache->store_packed(value, item);
  return cache;
}


Item *Type_handler_row::
  make_const_item_for_comparison(THD *thd, Item *item, const Item *cmp) const
{
  if (item->type() == Item::ROW_ITEM && cmp->type() == Item::ROW_ITEM)
  {
    /*
      Substitute constants only in Item_row's. Don't affect other Items
      with ROW_RESULT (eg Item_singlerow_subselect).

      For such Items more optimal is to detect if it is constant and replace
      it with Item_row. This would optimize queries like this:
      SELECT * FROM t1 WHERE (a,b) = (SELECT a,b FROM t2 LIMIT 1);
    */
    Item_row *item_row= (Item_row*) item;
    Item_row *comp_item_row= (Item_row*) cmp;
    uint col;
    /*
      If item and comp_item are both Item_row's and have same number of cols
      then process items in Item_row one by one.
      We can't ignore NULL values here as this item may be used with <=>, in
      which case NULL's are significant.
    */
    DBUG_ASSERT(item->result_type() == cmp->result_type());
    DBUG_ASSERT(item_row->cols() == comp_item_row->cols());
    col= item_row->cols();
    while (col-- > 0)
      resolve_const_item(thd, item_row->addr(col),
                         comp_item_row->element_index(col));
  }
  return NULL;
}

/***************************************************************************/

static const char* item_name(Item *a, String *str)
{
  if (a->name.str)
    return a->name.str;
  str->length(0);
  a->print(str, QT_ORDINARY);
  return str->c_ptr_safe();
}


static void wrong_precision_error(uint errcode, Item *a,
                                  ulonglong number, uint maximum)
{
  StringBuffer<1024> buf(system_charset_info);
  my_error(errcode, MYF(0), number, item_name(a, &buf), maximum);
}


/**
  Get precision and scale for a declaration
 
  return
    0  ok
    1  error
*/

bool get_length_and_scale(ulonglong length, ulonglong decimals,
                          uint *out_length, uint *out_decimals,
                          uint max_precision, uint max_scale,
                          Item *a)
{
  if (length > (ulonglong) max_precision)
  {
    wrong_precision_error(ER_TOO_BIG_PRECISION, a, length, max_precision);
    return 1;
  }
  if (decimals > (ulonglong) max_scale)
  {
    wrong_precision_error(ER_TOO_BIG_SCALE, a, decimals, max_scale);
    return 1;
  }

  *out_decimals=  (uint) decimals;
  my_decimal_trim(&length, out_decimals);
  *out_length=  (uint) length;
  
  if (*out_length < *out_decimals)
  {
    my_error(ER_M_BIGGER_THAN_D, MYF(0), "");
    return 1;
  }
  return 0;
}


Item *Type_handler_longlong::
        create_typecast_item(THD *thd, Item *item,
                             const Type_cast_attributes &attr) const
{
  if (this != &type_handler_ulonglong)
    return new (thd->mem_root) Item_func_signed(thd, item);
  return new (thd->mem_root) Item_func_unsigned(thd, item);

}


Item *Type_handler_date_common::
        create_typecast_item(THD *thd, Item *item,
                             const Type_cast_attributes &attr) const
{
  return new (thd->mem_root) Item_date_typecast(thd, item);
}



Item *Type_handler_time_common::
        create_typecast_item(THD *thd, Item *item,
                             const Type_cast_attributes &attr) const
{
  if (attr.decimals() > MAX_DATETIME_PRECISION)
  {
    wrong_precision_error(ER_TOO_BIG_PRECISION, item, attr.decimals(),
                          MAX_DATETIME_PRECISION);
    return 0;
  }
  return new (thd->mem_root)
         Item_time_typecast(thd, item, (uint) attr.decimals());
}


Item *Type_handler_datetime_common::
        create_typecast_item(THD *thd, Item *item,
                             const Type_cast_attributes &attr) const
{
  if (attr.decimals() > MAX_DATETIME_PRECISION)
  {
    wrong_precision_error(ER_TOO_BIG_PRECISION, item, attr.decimals(),
                          MAX_DATETIME_PRECISION);
    return 0;
  }
  return new (thd->mem_root)
         Item_datetime_typecast(thd, item, (uint) attr.decimals());

}


Item *Type_handler_decimal_result::
        create_typecast_item(THD *thd, Item *item,
                             const Type_cast_attributes &attr) const
{
  uint len, dec;
  if (get_length_and_scale(attr.length(), attr.decimals(), &len, &dec,
                           DECIMAL_MAX_PRECISION, DECIMAL_MAX_SCALE, item))
    return NULL;
  return new (thd->mem_root) Item_decimal_typecast(thd, item, len, dec);
}


Item *Type_handler_double::
        create_typecast_item(THD *thd, Item *item,
                             const Type_cast_attributes &attr) const
{
  uint len, dec;
  if (!attr.length_specified())
    return new (thd->mem_root) Item_double_typecast(thd, item,
                                                    DBL_DIG + 7,
                                                    NOT_FIXED_DEC);

  if (get_length_and_scale(attr.length(), attr.decimals(), &len, &dec,
                           DECIMAL_MAX_PRECISION, NOT_FIXED_DEC - 1, item))
    return NULL;
  return new (thd->mem_root) Item_double_typecast(thd, item, len, dec);
}


Item *Type_handler_float::
        create_typecast_item(THD *thd, Item *item,
                             const Type_cast_attributes &attr) const
{
  DBUG_ASSERT(!attr.length_specified());
  return new (thd->mem_root) Item_float_typecast(thd, item);
}


Item *Type_handler_long_blob::
        create_typecast_item(THD *thd, Item *item,
                             const Type_cast_attributes &attr) const
{
  int len= -1;
  CHARSET_INFO *real_cs= attr.charset() ?
                         attr.charset() :
                         thd->variables.collation_connection;
  if (attr.length_specified())
  {
    if (attr.length() > MAX_FIELD_BLOBLENGTH)
    {
      char buff[1024];
      String buf(buff, sizeof(buff), system_charset_info);
      my_error(ER_TOO_BIG_DISPLAYWIDTH, MYF(0), item_name(item, &buf),
               MAX_FIELD_BLOBLENGTH);
      return NULL;
    }
    len= (int) attr.length();
  }
  return new (thd->mem_root) Item_char_typecast(thd, item, len, real_cs);
}

Item *Type_handler_interval_DDhhmmssff::
        create_typecast_item(THD *thd, Item *item,
                             const Type_cast_attributes &attr) const
{
  if (attr.decimals() > MAX_DATETIME_PRECISION)
  {
    wrong_precision_error(ER_TOO_BIG_PRECISION, item, attr.decimals(),
                          MAX_DATETIME_PRECISION);
    return 0;
  }
  return new (thd->mem_root) Item_interval_DDhhmmssff_typecast(thd, item,
                                                               (uint)
                                                               attr.decimals());
}

/***************************************************************************/

void Type_handler_string_result::Item_param_setup_conversion(THD *thd,
                                                             Item_param *param)
                                                             const
{
  param->setup_conversion_string(thd, thd->variables.character_set_client);
}


void Type_handler_blob_common::Item_param_setup_conversion(THD *thd,
                                                           Item_param *param)
                                                           const
{
  param->setup_conversion_blob(thd);
}


void Type_handler_tiny::Item_param_set_param_func(Item_param *param,
                                                  uchar **pos, ulong len) const
{
  param->set_param_tiny(pos, len);
}


void Type_handler_short::Item_param_set_param_func(Item_param *param,
                                                   uchar **pos, ulong len) const
{
  param->set_param_short(pos, len);
}


void Type_handler_long::Item_param_set_param_func(Item_param *param,
                                                  uchar **pos, ulong len) const
{
  param->set_param_int32(pos, len);
}


void Type_handler_longlong::Item_param_set_param_func(Item_param *param,
                                                      uchar **pos,
                                                      ulong len) const
{
  param->set_param_int64(pos, len);
}


void Type_handler_float::Item_param_set_param_func(Item_param *param,
                                                   uchar **pos,
                                                   ulong len) const
{
  param->set_param_float(pos, len);
}


void Type_handler_double::Item_param_set_param_func(Item_param *param,
                                                   uchar **pos,
                                                   ulong len) const
{
  param->set_param_double(pos, len);
}


void Type_handler_decimal_result::Item_param_set_param_func(Item_param *param,
                                                            uchar **pos,
                                                            ulong len) const
{
  param->set_param_decimal(pos, len);
}


void Type_handler_string_result::Item_param_set_param_func(Item_param *param,
                                                           uchar **pos,
                                                           ulong len) const
{
  param->set_param_str(pos, len);
}


void Type_handler_time_common::Item_param_set_param_func(Item_param *param,
                                                         uchar **pos,
                                                         ulong len) const
{
  param->set_param_time(pos, len);
}


void Type_handler_date_common::Item_param_set_param_func(Item_param *param,
                                                         uchar **pos,
                                                         ulong len) const
{
  param->set_param_date(pos, len);
}


void Type_handler_datetime_common::Item_param_set_param_func(Item_param *param,
                                                             uchar **pos,
                                                             ulong len) const
{
  param->set_param_datetime(pos, len);
}

Field *Type_handler_blob_common::make_conversion_table_field(MEM_ROOT *root,
                                                            TABLE *table,
                                                            uint metadata,
                                                            const Field *target)
                                                            const
{
  uint pack_length= metadata & 0x00ff;
  if (pack_length < 1 || pack_length > 4)
    return NULL; // Broken binary log?
  return new(root)
         Field_blob(NULL, (uchar *) "", 1, Field::NONE, &empty_clex_str,
                    table->s, pack_length, target->charset());
}


void Type_handler_timestamp_common::Item_param_set_param_func(Item_param *param,
                                                              uchar **pos,
                                                              ulong len) const
{
  param->set_param_datetime(pos, len);
}


void Type_handler::Item_param_set_param_func(Item_param *param,
                                             uchar **pos,
                                             ulong len) const
{
  param->set_null(); // Not possible type code in the client-server protocol
}


void Type_handler_typelib::Item_param_set_param_func(Item_param *param,
                                                     uchar **pos,
                                                     ulong len) const
{
  param->set_null(); // Not possible type code in the client-server protocol
}


/***************************************************************************/

Field *Type_handler_row::
  make_table_field_from_def(TABLE_SHARE *share, MEM_ROOT *mem_root,
                            const LEX_CSTRING *name,
                            const Record_addr &rec, const Bit_addr &bit,
                            const Column_definition_attributes *attr,
                            uint32 flags) const
{
  DBUG_ASSERT(attr->length == 0);
  DBUG_ASSERT(f_maybe_null(attr->pack_flag));
  return new (mem_root) Field_row(rec.ptr(), name);
}


Field *Type_handler_olddecimal::
  make_table_field_from_def(TABLE_SHARE *share, MEM_ROOT *mem_root,
                            const LEX_CSTRING *name,
                            const Record_addr &rec, const Bit_addr &bit,
                            const Column_definition_attributes *attr,
                            uint32 flags) const
{
  DBUG_ASSERT(f_decimals(attr->pack_flag) == 0);
  return new (mem_root)
    Field_decimal(rec.ptr(), (uint32) attr->length,
                  rec.null_ptr(), rec.null_bit(),
                  attr->unireg_check, name,
                  (uint8) attr->decimals,
                  f_is_zerofill(attr->pack_flag) != 0,
                  f_is_dec(attr->pack_flag) == 0);
}


Field *Type_handler_newdecimal::
  make_table_field_from_def(TABLE_SHARE *share, MEM_ROOT *mem_root,
                            const LEX_CSTRING *name,
                            const Record_addr &rec, const Bit_addr &bit,
                            const Column_definition_attributes *attr,
                            uint32 flags) const
{
  DBUG_ASSERT(f_decimals(attr->pack_flag) == 0);
  return new (mem_root)
    Field_new_decimal(rec.ptr(), (uint32) attr->length,
                      rec.null_ptr(), rec.null_bit(),
                      attr->unireg_check, name,
                      (uint8) attr->decimals,
                      f_is_zerofill(attr->pack_flag) != 0,
                      f_is_dec(attr->pack_flag) == 0);
}


Field *Type_handler_float::
  make_table_field_from_def(TABLE_SHARE *share, MEM_ROOT *mem_root,
                            const LEX_CSTRING *name,
                            const Record_addr &rec, const Bit_addr &bit,
                            const Column_definition_attributes *attr,
                            uint32 flags) const
{
  DBUG_ASSERT(f_decimals(attr->pack_flag) == 0);
  uint decimals= attr->decimals;
  if (decimals == FLOATING_POINT_DECIMALS)
    decimals= NOT_FIXED_DEC;
  return new (mem_root)
    Field_float(rec.ptr(), (uint32) attr->length,
                rec.null_ptr(), rec.null_bit(),
                attr->unireg_check, name, decimals,
                f_is_zerofill(attr->pack_flag) != 0,
                f_is_dec(attr->pack_flag)== 0);
}


Field *Type_handler_double::
  make_table_field_from_def(TABLE_SHARE *share, MEM_ROOT *mem_root,
                            const LEX_CSTRING *name,
                            const Record_addr &rec, const Bit_addr &bit,
                            const Column_definition_attributes *attr,
                            uint32 flags) const
{
  DBUG_ASSERT(f_decimals(attr->pack_flag) == 0);
  uint decimals= attr->decimals;
  if (decimals == FLOATING_POINT_DECIMALS)
    decimals= NOT_FIXED_DEC;
  return new (mem_root)
    Field_double(rec.ptr(), (uint32) attr->length,
                 rec.null_ptr(), rec.null_bit(),
                 attr->unireg_check, name, decimals,
                 f_is_zerofill(attr->pack_flag) != 0,
                 f_is_dec(attr->pack_flag)== 0);
}


Field *Type_handler_tiny::
  make_table_field_from_def(TABLE_SHARE *share, MEM_ROOT *mem_root,
                            const LEX_CSTRING *name,
                            const Record_addr &rec, const Bit_addr &bit,
                            const Column_definition_attributes *attr,
                            uint32 flags) const
{
  return new (mem_root)
    Field_tiny(rec.ptr(), (uint32) attr->length, rec.null_ptr(), rec.null_bit(),
               attr->unireg_check, name,
               f_is_zerofill(attr->pack_flag) != 0,
               f_is_dec(attr->pack_flag) == 0);
}


Field *Type_handler_short::
  make_table_field_from_def(TABLE_SHARE *share, MEM_ROOT *mem_root,
                            const LEX_CSTRING *name,
                            const Record_addr &rec, const Bit_addr &bit,
                            const Column_definition_attributes *attr,
                            uint32 flags) const
{
  return new (mem_root)
    Field_short(rec.ptr(), (uint32) attr->length,
                rec.null_ptr(), rec.null_bit(),
                attr->unireg_check, name,
                f_is_zerofill(attr->pack_flag) != 0,
                f_is_dec(attr->pack_flag) == 0);
}


Field *Type_handler_int24::
  make_table_field_from_def(TABLE_SHARE *share, MEM_ROOT *mem_root,
                            const LEX_CSTRING *name,
                            const Record_addr &rec, const Bit_addr &bit,
                            const Column_definition_attributes *attr,
                            uint32 flags) const
{
  return new (mem_root)
    Field_medium(rec.ptr(), (uint32) attr->length,
                 rec.null_ptr(), rec.null_bit(),
                 attr->unireg_check, name,
                 f_is_zerofill(attr->pack_flag) != 0,
                 f_is_dec(attr->pack_flag) == 0);
}


Field *Type_handler_long::
  make_table_field_from_def(TABLE_SHARE *share, MEM_ROOT *mem_root,
                            const LEX_CSTRING *name,
                            const Record_addr &rec, const Bit_addr &bit,
                            const Column_definition_attributes *attr,
                            uint32 flags) const
{
  return new (mem_root)
    Field_long(rec.ptr(), (uint32) attr->length, rec.null_ptr(), rec.null_bit(),
               attr->unireg_check, name,
               f_is_zerofill(attr->pack_flag) != 0,
               f_is_dec(attr->pack_flag) == 0);
}


Field *Type_handler_longlong::
  make_table_field_from_def(TABLE_SHARE *share, MEM_ROOT *mem_root,
                            const LEX_CSTRING *name,
                            const Record_addr &rec, const Bit_addr &bit,
                            const Column_definition_attributes *attr,
                            uint32 flags) const
{
  if (flags & (VERS_SYS_START_FLAG|VERS_SYS_END_FLAG))
    return new (mem_root)
      Field_vers_trx_id(rec.ptr(), (uint32) attr->length,
                        rec.null_ptr(), rec.null_bit(),
                        attr->unireg_check, name,
                        f_is_zerofill(attr->pack_flag) != 0,
                        f_is_dec(attr->pack_flag) == 0);
  return new (mem_root)
    Field_longlong(rec.ptr(), (uint32) attr->length,
                   rec.null_ptr(), rec.null_bit(),
                   attr->unireg_check, name,
                   f_is_zerofill(attr->pack_flag) != 0,
                   f_is_dec(attr->pack_flag) == 0);
}


Field *Type_handler_timestamp::
  make_table_field_from_def(TABLE_SHARE *share, MEM_ROOT *mem_root,
                            const LEX_CSTRING *name,
                            const Record_addr &rec, const Bit_addr &bit,
                            const Column_definition_attributes *attr,
                            uint32 flags) const
{
  DBUG_ASSERT(attr->decimals == attr->temporal_dec(MAX_DATETIME_WIDTH));
  return new_Field_timestamp(mem_root,
                             rec.ptr(), rec.null_ptr(), rec.null_bit(),
                             attr->unireg_check, name, share,
                             attr->temporal_dec(MAX_DATETIME_WIDTH));
}


Field *Type_handler_timestamp2::
  make_table_field_from_def(TABLE_SHARE *share, MEM_ROOT *mem_root,
                            const LEX_CSTRING *name,
                            const Record_addr &rec, const Bit_addr &bit,
                            const Column_definition_attributes *attr,
                            uint32 flags) const
{
  DBUG_ASSERT(attr->decimals == attr->temporal_dec(MAX_DATETIME_WIDTH));
  return new (mem_root)
    Field_timestampf(rec.ptr(), rec.null_ptr(), rec.null_bit(),
                     attr->unireg_check,
                     name, share, attr->temporal_dec(MAX_DATETIME_WIDTH));
}


Field *Type_handler_year::
  make_table_field_from_def(TABLE_SHARE *share, MEM_ROOT *mem_root,
                            const LEX_CSTRING *name,
                            const Record_addr &rec, const Bit_addr &bit,
                            const Column_definition_attributes *attr,
                                   uint32 flags) const
{
  return new (mem_root)
    Field_year(rec.ptr(), (uint32) attr->length, rec.null_ptr(), rec.null_bit(),
               attr->unireg_check, name);
}


Field *Type_handler_date::
  make_table_field_from_def(TABLE_SHARE *share, MEM_ROOT *mem_root,
                            const LEX_CSTRING *name,
                            const Record_addr &rec, const Bit_addr &bit,
                            const Column_definition_attributes *attr,
                            uint32 flags) const
{
  return new (mem_root)
    Field_date(rec.ptr(),rec.null_ptr(),rec.null_bit(),
               attr->unireg_check, name);
}


Field *Type_handler_newdate::
  make_table_field_from_def(TABLE_SHARE *share, MEM_ROOT *mem_root,
                            const LEX_CSTRING *name,
                            const Record_addr &rec, const Bit_addr &bit,
                            const Column_definition_attributes *attr,
                            uint32 flags) const
{
  return new (mem_root)
    Field_newdate(rec.ptr(), rec.null_ptr(), rec.null_bit(),
                  attr->unireg_check, name);
}


Field *Type_handler_time::
  make_table_field_from_def(TABLE_SHARE *share, MEM_ROOT *mem_root,
                            const LEX_CSTRING *name,
                            const Record_addr &rec, const Bit_addr &bit,
                            const Column_definition_attributes *attr,
                            uint32 flags) const
{
  DBUG_ASSERT(attr->decimals == attr->temporal_dec(MIN_TIME_WIDTH));
  return new_Field_time(mem_root, rec.ptr(), rec.null_ptr(), rec.null_bit(),
                        attr->unireg_check, name,
                        attr->temporal_dec(MIN_TIME_WIDTH));
}


Field *Type_handler_time2::
  make_table_field_from_def(TABLE_SHARE *share,  MEM_ROOT *mem_root,
                            const LEX_CSTRING *name,
                            const Record_addr &rec, const Bit_addr &bit,
                            const Column_definition_attributes *attr,
                            uint32 flags) const
{
  DBUG_ASSERT(attr->decimals == attr->temporal_dec(MIN_TIME_WIDTH));
  return new (mem_root)
    Field_timef(rec.ptr(), rec.null_ptr(), rec.null_bit(),
                attr->unireg_check, name,
                attr->temporal_dec(MIN_TIME_WIDTH));
}


Field *Type_handler_datetime::
  make_table_field_from_def(TABLE_SHARE *share, MEM_ROOT *mem_root,
                            const LEX_CSTRING *name,
                            const Record_addr &rec, const Bit_addr &bit,
                            const Column_definition_attributes *attr,
                            uint32 flags) const
{
  DBUG_ASSERT(attr->decimals == attr->temporal_dec(MAX_DATETIME_WIDTH));
  return new_Field_datetime(mem_root, rec.ptr(), rec.null_ptr(), rec.null_bit(),
                            attr->unireg_check, name,
                            attr->temporal_dec(MAX_DATETIME_WIDTH));
}


Field *Type_handler_datetime2::
  make_table_field_from_def(TABLE_SHARE *share, MEM_ROOT *mem_root,
                            const LEX_CSTRING *name,
                            const Record_addr &rec, const Bit_addr &bit,
                            const Column_definition_attributes *attr,
                            uint32 flags) const
{
  DBUG_ASSERT(attr->decimals == attr->temporal_dec(MAX_DATETIME_WIDTH));
  return new (mem_root)
    Field_datetimef(rec.ptr(), rec.null_ptr(), rec.null_bit(),
                    attr->unireg_check, name,
                    attr->temporal_dec(MAX_DATETIME_WIDTH));
}


Field *Type_handler_null::
  make_table_field_from_def(TABLE_SHARE *share, MEM_ROOT *mem_root,
                            const LEX_CSTRING *name,
                            const Record_addr &rec, const Bit_addr &bit,
                            const Column_definition_attributes *attr,
                            uint32 flags) const
{
  return new (mem_root)
    Field_null(rec.ptr(), (uint32) attr->length, attr->unireg_check,
               name, attr->charset);
}


Field *Type_handler_bit::
  make_table_field_from_def(TABLE_SHARE *share, MEM_ROOT *mem_root,
                            const LEX_CSTRING *name,
                            const Record_addr &rec, const Bit_addr &bit,
                            const Column_definition_attributes *attr,
                            uint32 flags) const
{
  return f_bit_as_char(attr->pack_flag) ?
     new (mem_root) Field_bit_as_char(rec.ptr(), (uint32) attr->length,
                                      rec.null_ptr(), rec.null_bit(),
                                      attr->unireg_check, name) :
     new (mem_root) Field_bit(rec.ptr(), (uint32) attr->length,
                              rec.null_ptr(), rec.null_bit(),
                              bit.ptr(), bit.offs(), attr->unireg_check, name);
}




Field *Type_handler_string::
  make_table_field_from_def(TABLE_SHARE *share, MEM_ROOT *mem_root,
                            const LEX_CSTRING *name,
                            const Record_addr &rec, const Bit_addr &bit,
                            const Column_definition_attributes *attr,
                            uint32 flags) const
{
  return new (mem_root)
    Field_string(rec.ptr(), (uint32) attr->length,
                 rec.null_ptr(), rec.null_bit(),
                 attr->unireg_check, name, attr->charset);
}


Field *Type_handler_varchar::
  make_table_field_from_def(TABLE_SHARE *share, MEM_ROOT *mem_root,
                            const LEX_CSTRING *name,
                            const Record_addr &rec, const Bit_addr &bit,
                            const Column_definition_attributes *attr,
                            uint32 flags) const
{
  if (attr->unireg_check == Field::TMYSQL_COMPRESSED)
    return new (mem_root)
      Field_varstring_compressed(rec.ptr(), (uint32) attr->length,
                                 HA_VARCHAR_PACKLENGTH((uint32) attr->length),
                                 rec.null_ptr(), rec.null_bit(),
                                 attr->unireg_check, name, share, attr->charset,
                                 zlib_compression_method);
  return new (mem_root)
    Field_varstring(rec.ptr(), (uint32) attr->length,
                    HA_VARCHAR_PACKLENGTH((uint32) attr->length),
                    rec.null_ptr(), rec.null_bit(),
                    attr->unireg_check, name, share, attr->charset);
}


Field *Type_handler_blob_common::
  make_table_field_from_def(TABLE_SHARE *share, MEM_ROOT *mem_root,
                            const LEX_CSTRING *name,
                            const Record_addr &rec, const Bit_addr &bit,
                            const Column_definition_attributes *attr,
                            uint32 flags) const
{
  if (attr->unireg_check == Field::TMYSQL_COMPRESSED)
    return new (mem_root)
      Field_blob_compressed(rec.ptr(), rec.null_ptr(), rec.null_bit(),
                            attr->unireg_check, name, share,
                            attr->pack_flag_to_pack_length(), attr->charset,
                            zlib_compression_method);
  return new (mem_root)
    Field_blob(rec.ptr(), rec.null_ptr(), rec.null_bit(),
               attr->unireg_check, name, share,
               attr->pack_flag_to_pack_length(), attr->charset);
}


Field *Type_handler_enum::
  make_table_field_from_def(TABLE_SHARE *share, MEM_ROOT *mem_root,
                            const LEX_CSTRING *name,
                            const Record_addr &rec, const Bit_addr &bit,
                            const Column_definition_attributes *attr,
                            uint32 flags) const
{
  return new (mem_root)
    Field_enum(rec.ptr(), (uint32) attr->length, rec.null_ptr(), rec.null_bit(),
               attr->unireg_check, name, attr->pack_flag_to_pack_length(),
               attr->interval, attr->charset);
}


Field *Type_handler_set::
  make_table_field_from_def(TABLE_SHARE *share, MEM_ROOT *mem_root,
                            const LEX_CSTRING *name,
                            const Record_addr &rec, const Bit_addr &bit,
                            const Column_definition_attributes *attr,
                            uint32 flags) const
{
  return new (mem_root)
    Field_set(rec.ptr(), (uint32) attr->length, rec.null_ptr(), rec.null_bit(),
              attr->unireg_check, name, attr->pack_flag_to_pack_length(),
              attr->interval, attr->charset);
}


/***************************************************************************/

void Type_handler::
  Column_definition_attributes_frm_pack(const Column_definition_attributes *def,
                                        uchar *buff) const
{
  def->frm_pack_basic(buff);
  def->frm_pack_charset(buff);
}


void Type_handler_real_result::
  Column_definition_attributes_frm_pack(const Column_definition_attributes *def,
                                        uchar *buff) const
{
  def->frm_pack_numeric_with_dec(buff);
}


void Type_handler_decimal_result::
  Column_definition_attributes_frm_pack(const Column_definition_attributes *def,
                                        uchar *buff) const
{
  def->frm_pack_numeric_with_dec(buff);
}


void Type_handler_int_result::
  Column_definition_attributes_frm_pack(const Column_definition_attributes *def,
                                        uchar *buff) const
{
  DBUG_ASSERT(f_decimals(def->pack_flag) == 0);
  DBUG_ASSERT(def->decimals == 0);
  Type_handler::Column_definition_attributes_frm_pack(def, buff);
}


void Type_handler_date_common::
  Column_definition_attributes_frm_pack(const Column_definition_attributes *def,
                                        uchar *buff) const
{
  DBUG_ASSERT(f_decimals(def->pack_flag) == 0);
  DBUG_ASSERT(def->decimals == 0);
  Type_handler::Column_definition_attributes_frm_pack(def, buff);
}


void Type_handler_bit::
  Column_definition_attributes_frm_pack(const Column_definition_attributes *def,
                                        uchar *buff) const
{
  DBUG_ASSERT(f_decimals(def->pack_flag & ~FIELDFLAG_TREAT_BIT_AS_CHAR) == 0);
  DBUG_ASSERT(def->decimals == 0);
  Type_handler::Column_definition_attributes_frm_pack(def, buff);
}


void Type_handler_blob_common::
  Column_definition_attributes_frm_pack(const Column_definition_attributes *def,
                                        uchar *buff) const
{
  DBUG_ASSERT(f_decimals(def->pack_flag & ~FIELDFLAG_BLOB) == 0);
  DBUG_ASSERT(def->decimals == 0 ||
              def->decimals == NOT_FIXED_DEC);
  Type_handler::Column_definition_attributes_frm_pack(def, buff);
}


void Type_handler_null::
  Column_definition_attributes_frm_pack(const Column_definition_attributes *def,
                                        uchar *buff) const
{
  DBUG_ASSERT(f_decimals(def->pack_flag) == 0);
  DBUG_ASSERT(def->decimals == NOT_FIXED_DEC);
  Type_handler::Column_definition_attributes_frm_pack(def, buff);
}


void Type_handler_string_result::
  Column_definition_attributes_frm_pack(const Column_definition_attributes *def,
                                        uchar *buff) const
{
  DBUG_ASSERT(f_decimals(def->pack_flag) == 0);
  DBUG_ASSERT(def->decimals == 0 || def->decimals == NOT_FIXED_DEC);
  Type_handler::Column_definition_attributes_frm_pack(def, buff);
}


void Type_handler_enum::
  Column_definition_attributes_frm_pack(const Column_definition_attributes *def,
                                        uchar *buff) const
{
  DBUG_ASSERT(f_decimals(def->pack_flag & ~FIELDFLAG_INTERVAL) == 0);
  DBUG_ASSERT(def->decimals == 0);
  Type_handler::Column_definition_attributes_frm_pack(def, buff);
}


void Type_handler_set::
  Column_definition_attributes_frm_pack(const Column_definition_attributes *def,
                                        uchar *buff) const
{
  DBUG_ASSERT(f_decimals(def->pack_flag & ~FIELDFLAG_BITFIELD) == 0);
  DBUG_ASSERT(def->decimals == 0);
  Type_handler::Column_definition_attributes_frm_pack(def, buff);
}


void Type_handler_temporal_result::
  Column_definition_attributes_frm_pack(const Column_definition_attributes *def,
                                        uchar *buff) const
{
  DBUG_ASSERT(f_decimals(def->pack_flag) == 0);
  Type_handler::Column_definition_attributes_frm_pack(def, buff);
}


/***************************************************************************/

bool Type_handler::
  Column_definition_attributes_frm_unpack(Column_definition_attributes *attr,
                                          TABLE_SHARE *share,
                                          const uchar *buffer,
                                          LEX_CUSTRING *gis_options)
                                          const
{
  attr->frm_unpack_basic(buffer);
  return attr->frm_unpack_charset(share, buffer);
}


bool Type_handler_real_result::
  Column_definition_attributes_frm_unpack(Column_definition_attributes *attr,
                                          TABLE_SHARE *share,
                                          const uchar *buffer,
                                          LEX_CUSTRING *gis_options)
                                          const
{
  return attr->frm_unpack_numeric_with_dec(share, buffer);
}


bool Type_handler_decimal_result::
  Column_definition_attributes_frm_unpack(Column_definition_attributes *attr,
                                          TABLE_SHARE *share,
                                          const uchar *buffer,
                                          LEX_CUSTRING *gis_options)
                                          const
{
  return attr->frm_unpack_numeric_with_dec(share, buffer);
}


bool Type_handler_time_common::
  Column_definition_attributes_frm_unpack(Column_definition_attributes *attr,
                                          TABLE_SHARE *share,
                                          const uchar *buffer,
                                          LEX_CUSTRING *gis_options)
                                          const
{
  return attr->frm_unpack_temporal_with_dec(share, MIN_TIME_WIDTH, buffer);
}


bool Type_handler_datetime_common::
  Column_definition_attributes_frm_unpack(Column_definition_attributes *attr,
                                          TABLE_SHARE *share,
                                          const uchar *buffer,
                                          LEX_CUSTRING *gis_options)
                                          const
{
  return attr->frm_unpack_temporal_with_dec(share, MAX_DATETIME_WIDTH, buffer);
}


bool Type_handler_timestamp_common::
  Column_definition_attributes_frm_unpack(Column_definition_attributes *attr,
                                          TABLE_SHARE *share,
                                          const uchar *buffer,
                                          LEX_CUSTRING *gis_options)
                                          const
{
  return attr->frm_unpack_temporal_with_dec(share, MAX_DATETIME_WIDTH, buffer);
}


bool Type_handler_null::Item_const_eq(const Item_const *a,
                                      const Item_const *b,
                                      bool binary_cmp) const
{
  return true;
}


bool Type_handler_real_result::Item_const_eq(const Item_const *a,
                                             const Item_const *b,
                                             bool binary_cmp) const
{
  const double *va= a->const_ptr_double();
  const double *vb= b->const_ptr_double();
  return va[0] == vb[0];
}


bool Type_handler_int_result::Item_const_eq(const Item_const *a,
                                            const Item_const *b,
                                            bool binary_cmp) const
{
  const longlong *va= a->const_ptr_longlong();
  const longlong *vb= b->const_ptr_longlong();
  bool res= va[0] == vb[0] &&
            (va[0] >= 0 ||
             (a->get_type_all_attributes_from_const()->unsigned_flag ==
              b->get_type_all_attributes_from_const()->unsigned_flag));
  return res;
}


bool Type_handler_string_result::Item_const_eq(const Item_const *a,
                                               const Item_const *b,
                                               bool binary_cmp) const
{
  const String *sa= a->const_ptr_string();
  const String *sb= b->const_ptr_string();
  return binary_cmp ? sa->bin_eq(sb) :
    a->get_type_all_attributes_from_const()->collation.collation ==
    b->get_type_all_attributes_from_const()->collation.collation &&
    sa->eq(sb, a->get_type_all_attributes_from_const()->collation.collation);
}


bool
Type_handler_decimal_result::Item_const_eq(const Item_const *a,
                                           const Item_const *b,
                                           bool binary_cmp) const
{
  const my_decimal *da= a->const_ptr_my_decimal();
  const my_decimal *db= b->const_ptr_my_decimal();
  return !da->cmp(db) &&
         (!binary_cmp ||
          a->get_type_all_attributes_from_const()->decimals ==
          b->get_type_all_attributes_from_const()->decimals);
}


bool
Type_handler_temporal_result::Item_const_eq(const Item_const *a,
                                            const Item_const *b,
                                            bool binary_cmp) const
{
  const MYSQL_TIME *ta= a->const_ptr_mysql_time();
  const MYSQL_TIME *tb= b->const_ptr_mysql_time();
  return !my_time_compare(ta, tb) &&
         (!binary_cmp ||
          a->get_type_all_attributes_from_const()->decimals ==
          b->get_type_all_attributes_from_const()->decimals);
}

/***************************************************************************/

const Type_handler *
Type_handler_hex_hybrid::cast_to_int_type_handler() const
{
  return &type_handler_ulonglong;
}


/***************************************************************************/

bool Type_handler_row::Item_eq_value(THD *thd, const Type_cmp_attributes *attr,
                                     Item *a, Item *b) const
{
  DBUG_ASSERT(0);
  return false;
}


bool Type_handler_int_result::Item_eq_value(THD *thd,
                                            const Type_cmp_attributes *attr,
                                            Item *a, Item *b) const
{
  longlong value0= a->val_int();
  longlong value1= b->val_int();
  return !a->null_value && !b->null_value && value0 == value1 &&
         (value0 >= 0 || a->unsigned_flag == b->unsigned_flag);
}


bool Type_handler_real_result::Item_eq_value(THD *thd,
                                             const Type_cmp_attributes *attr,
                                             Item *a, Item *b) const
{
  double value0= a->val_real();
  double value1= b->val_real();
  return !a->null_value && !b->null_value && value0 == value1;
}


bool Type_handler_time_common::Item_eq_value(THD *thd,
                                             const Type_cmp_attributes *attr,
                                             Item *a, Item *b) const
{
  longlong value0= a->val_time_packed(thd);
  longlong value1= b->val_time_packed(thd);
  return !a->null_value && !b->null_value && value0 == value1;
}


bool Type_handler_temporal_with_date::Item_eq_value(THD *thd,
                                                    const Type_cmp_attributes *attr,
                                                    Item *a, Item *b) const
{
  longlong value0= a->val_datetime_packed(thd);
  longlong value1= b->val_datetime_packed(thd);
  return !a->null_value && !b->null_value && value0 == value1;
}


bool Type_handler_timestamp_common::Item_eq_value(THD *thd,
                                                  const Type_cmp_attributes *attr,
                                                  Item *a, Item *b) const
{
  Timestamp_or_zero_datetime_native_null na(thd, a, true);
  Timestamp_or_zero_datetime_native_null nb(thd, b, true);
  return !na.is_null() && !nb.is_null() && !cmp_native(na, nb);
}


bool Type_handler_string_result::Item_eq_value(THD *thd,
                                               const Type_cmp_attributes *attr,
                                               Item *a, Item *b) const
{
  String *va, *vb;
  StringBuffer<128> cmp_value1, cmp_value2;
  return (va= a->val_str(&cmp_value1)) &&
         (vb= b->val_str(&cmp_value2)) &&
          va->eq(vb, attr->compare_collation());
}


/***************************************************************************/

bool Type_handler_string_result::union_element_finalize(const Item * item) const
{
  if (item->collation.derivation == DERIVATION_NONE)
  {
    my_error(ER_CANT_AGGREGATE_NCOLLATIONS, MYF(0), "UNION");
    return true;
  }
  return false;
}


/***************************************************************************/

void Type_handler_var_string::
  Column_definition_implicit_upgrade(Column_definition *c) const
{
  // Change old VARCHAR to new VARCHAR
  c->set_handler(&type_handler_varchar);
}


void Type_handler_time_common::
  Column_definition_implicit_upgrade(Column_definition *c) const
{
  if (opt_mysql56_temporal_format)
    c->set_handler(&type_handler_time2);
  else
    c->set_handler(&type_handler_time);
}


void Type_handler_datetime_common::
  Column_definition_implicit_upgrade(Column_definition *c) const
{
  if (opt_mysql56_temporal_format)
    c->set_handler(&type_handler_datetime2);
  else
    c->set_handler(&type_handler_datetime);
}


void Type_handler_timestamp_common::
  Column_definition_implicit_upgrade(Column_definition *c) const
{
  if (opt_mysql56_temporal_format)
    c->set_handler(&type_handler_timestamp2);
  else
    c->set_handler(&type_handler_timestamp);
}


/***************************************************************************/


int Type_handler_temporal_with_date::stored_field_cmp_to_item(THD *thd,
                                                              Field *field,
                                                              Item *item) const
{
  MYSQL_TIME field_time, item_time, item_time2, *item_time_cmp= &item_time;
  field->get_date(&field_time, Datetime::Options(TIME_INVALID_DATES, thd));
  item->get_date(thd, &item_time, Datetime::Options(TIME_INVALID_DATES, thd));
  if (item_time.time_type == MYSQL_TIMESTAMP_TIME &&
      time_to_datetime(thd, &item_time, item_time_cmp= &item_time2))
    return 1;
  return my_time_compare(&field_time, item_time_cmp);
}


int Type_handler_time_common::stored_field_cmp_to_item(THD *thd,
                                                       Field *field,
                                                       Item *item) const
{
  MYSQL_TIME field_time, item_time;
  field->get_date(&field_time, Time::Options(thd));
  item->get_date(thd, &item_time, Time::Options(thd));
  return my_time_compare(&field_time, &item_time);
}


int Type_handler_string_result::stored_field_cmp_to_item(THD *thd,
                                                         Field *field,
                                                         Item *item) const
{
  StringBuffer<MAX_FIELD_WIDTH> item_tmp;
  StringBuffer<MAX_FIELD_WIDTH> field_tmp;
  String *item_result= item->val_str(&item_tmp);
  /*
    Some implementations of Item::val_str(String*) actually modify
    the field Item::null_value, hence we can't check it earlier.
  */
  if (item->null_value)
    return 0;
  String *field_result= field->val_str(&field_tmp);
  return sortcmp(field_result, item_result, field->charset());
}


int Type_handler_int_result::stored_field_cmp_to_item(THD *thd,
                                                      Field *field,
                                                      Item *item) const
{
  DBUG_ASSERT(0); // Not used yet
  return 0;
}


int Type_handler_real_result::stored_field_cmp_to_item(THD *thd,
                                                       Field *field,
                                                       Item *item) const
{
  /*
    The patch for Bug#13463415 started using this function for comparing
    BIGINTs. That uncovered a bug in Visual Studio 32bit optimized mode.
    Prefixing the auto variables with volatile fixes the problem....
  */
  volatile double result= item->val_real();
  if (item->null_value)
    return 0;
  volatile double field_result= field->val_real();
  if (field_result < result)
    return -1;
  else if (field_result > result)
    return 1;
  return 0;
}


/***************************************************************************/


static bool have_important_literal_warnings(const MYSQL_TIME_STATUS *status)
{
  return (status->warnings & ~MYSQL_TIME_NOTE_TRUNCATED) != 0;
}


static void literal_warn(THD *thd, const Item *item,
                         const char *str, size_t length, CHARSET_INFO *cs,
                         const MYSQL_TIME_STATUS *st,
                         const char *typestr, bool send_error)
{
  if (likely(item))
  {
    if (st->warnings) // e.g. a note on nanosecond truncation
    {
      ErrConvString err(str, length, cs);
      thd->push_warning_wrong_or_truncated_value(
                                   Sql_condition::time_warn_level(st->warnings),
                                   false, typestr, err.ptr(),
                                   nullptr, nullptr, nullptr);
    }
  }
  else if (send_error)
  {
    ErrConvString err(str, length, cs);
    my_error(ER_WRONG_VALUE, MYF(0), typestr, err.ptr());
  }
}


Item_literal *
Type_handler_date_common::create_literal_item(THD *thd,
                                              const char *str,
                                              size_t length,
                                              CHARSET_INFO *cs,
                                              bool send_error) const
{
  Temporal::Warn st;
  Item_literal *item= NULL;
  Temporal_hybrid tmp(thd, &st, str, length, cs, Temporal_hybrid::Options(thd));
  if (tmp.is_valid_temporal() &&
      tmp.get_mysql_time()->time_type == MYSQL_TIMESTAMP_DATE &&
      !have_important_literal_warnings(&st))
  {
    Date d(&tmp);
    item= new (thd->mem_root) Item_date_literal(thd, &d);
  }
  literal_warn(thd, item, str, length, cs, &st, "DATE", send_error);
  return item;
}


Item_literal *
Type_handler_temporal_with_date::create_literal_item(THD *thd,
                                                     const char *str,
                                                     size_t length,
                                                     CHARSET_INFO *cs,
                                                     bool send_error) const
{
  Temporal::Warn st;
  Item_literal *item= NULL;
  Temporal_hybrid tmp(thd, &st, str, length, cs, Temporal_hybrid::Options(thd));
  if (tmp.is_valid_temporal() &&
      tmp.get_mysql_time()->time_type == MYSQL_TIMESTAMP_DATETIME &&
      !have_important_literal_warnings(&st))
  {
    Datetime dt(&tmp);
    item= new (thd->mem_root) Item_datetime_literal(thd, &dt, st.precision);
  }
  literal_warn(thd, item, str, length, cs, &st, "DATETIME", send_error);
  return item;
}


Item_literal *
Type_handler_time_common::create_literal_item(THD *thd,
                                              const char *str,
                                              size_t length,
                                              CHARSET_INFO *cs,
                                              bool send_error) const
{
  MYSQL_TIME_STATUS st;
  Item_literal *item= NULL;
  Time::Options opt(TIME_TIME_ONLY, thd, Time::DATETIME_TO_TIME_DISALLOW);
  Time tmp(thd, &st, str, length, cs, opt);
  if (tmp.is_valid_time() &&
      !have_important_literal_warnings(&st))
    item= new (thd->mem_root) Item_time_literal(thd, &tmp, st.precision);
  literal_warn(thd, item, str, length, cs, &st, "TIME", send_error);
  return item;
}


bool
Type_handler_time_common::Item_val_native_with_conversion(THD *thd,
                                                          Item *item,
                                                          Native *to) const
{
  if (item->type_handler()->type_handler_for_native_format() ==
      &type_handler_time2)
    return item->val_native(thd, to);
  return Time(thd, item).to_native(to, item->time_precision(thd));
}


bool
Type_handler_time_common::Item_val_native_with_conversion_result(THD *thd,
                                                                 Item *item,
                                                                 Native *to)
                                                                 const
{
  if (item->type_handler()->type_handler_for_native_format() ==
      &type_handler_time2)
    return item->val_native_result(thd, to);
  MYSQL_TIME ltime;
  if (item->get_date_result(thd, &ltime, Time::Options(thd)))
    return true;
  int warn;
  return Time(&warn, &ltime, 0).to_native(to, item->time_precision(thd));
}


int Type_handler_time_common::cmp_native(const Native &a,
                                         const Native &b) const
{
  // Optimize a simple case: equal fractional precision:
  if (a.length() == b.length())
    return memcmp(a.ptr(), b.ptr(), a.length());
  longlong lla= Time(a).to_packed();
  longlong llb= Time(b).to_packed();
  if (lla < llb)
    return -1;
  if (lla> llb)
    return 1;
  return 0;
}


bool Type_handler_timestamp_common::TIME_to_native(THD *thd,
                                                   const MYSQL_TIME *ltime,
                                                   Native *to,
                                                   uint decimals) const
{
  uint error_code;
  Timestamp_or_zero_datetime tm(thd, ltime, &error_code);
  if (error_code)
    return true;
  tm.trunc(decimals);
  return tm.to_native(to, decimals);
}


bool
Type_handler_timestamp_common::Item_val_native_with_conversion(THD *thd,
                                                               Item *item,
                                                               Native *to) const
{
  MYSQL_TIME ltime;
  if (item->type_handler()->type_handler_for_native_format() ==
      &type_handler_timestamp2)
    return item->val_native(thd, to);
  return
    item->get_date(thd, &ltime, Datetime::Options(TIME_NO_ZERO_IN_DATE, thd)) ||
    TIME_to_native(thd, &ltime, to, item->datetime_precision(thd));
}


bool
Type_handler_timestamp_common::Item_val_native_with_conversion_result(THD *thd,
                                                                      Item *item,
                                                                      Native *to)
                                                                      const
{
  MYSQL_TIME ltime;
  if (item->type_handler()->type_handler_for_native_format() ==
      &type_handler_timestamp2)
    return item->val_native_result(thd, to);
  return
    item->get_date_result(thd, &ltime,
                          Datetime::Options(TIME_NO_ZERO_IN_DATE, thd)) ||
    TIME_to_native(thd, &ltime, to, item->datetime_precision(thd));
}


int Type_handler_timestamp_common::cmp_native(const Native &a,
                                              const Native &b) const
{
  /*
    Optimize a simple case:
    Either both timeatamp values have the same fractional precision,
    or both values are zero datetime '0000-00-00 00:00:00.000000',
  */
  if (a.length() == b.length())
    return memcmp(a.ptr(), b.ptr(), a.length());
  return Timestamp_or_zero_datetime(a).cmp(Timestamp_or_zero_datetime(b));
}


Timestamp_or_zero_datetime_native_null::
  Timestamp_or_zero_datetime_native_null(THD *thd, Item *item, bool conv)
   :Null_flag(false)
{
  DBUG_ASSERT(item->type_handler()->type_handler_for_native_format() ==
              &type_handler_timestamp2 || conv);
  if (conv ?
      type_handler_timestamp2.Item_val_native_with_conversion(thd, item, this) :
      item->val_native(thd, this))
    Null_flag::operator=(true);
  // If no conversion, then is_null() should be equal to item->null_value
  DBUG_ASSERT(is_null() == item->null_value || conv);
  /*
    is_null() can be true together with item->null_value==false, which means
    a non-NULL item was evaluated, but then the conversion to TIMESTAMP failed.
    But is_null() can never be false if item->null_value==true.
  */
  DBUG_ASSERT(is_null() >= item->null_value);
}


bool
Type_handler::Item_param_val_native(THD *thd,
                                        Item_param *item,
                                        Native *to) const
{
  DBUG_ASSERT(0); // TODO-TYPE: MDEV-14271
  return item->null_value= true;
}


bool
Type_handler_timestamp_common::Item_param_val_native(THD *thd,
                                                         Item_param *item,
                                                         Native *to) const
{
  /*
    The below code may not run well in corner cases.
    This will be fixed under terms of MDEV-14271.
    Item_param should:
    - either remember @@time_zone at bind time
    - or store TIMESTAMP in my_time_t format, rather than in MYSQL_TIME format.
  */
  MYSQL_TIME ltime;
  return
    item->get_date(thd, &ltime, Datetime::Options(TIME_NO_ZERO_IN_DATE, thd)) ||
    TIME_to_native(thd, &ltime, to, item->datetime_precision(thd));
}


bool
Type_handler_time_common::Item_param_val_native(THD *thd,
                                                Item_param *item,
                                                Native *to) const
{
  return Time(thd, item).to_native(to, item->decimals);
}


/***************************************************************************/

bool Type_handler::validate_implicit_default_value(THD *thd,
                                       const Column_definition &def) const
{
  DBUG_EXECUTE_IF("validate_implicit_default_value_error", return true;);
  return false;
}


bool Type_handler_date_common::validate_implicit_default_value(THD *thd,
                                       const Column_definition &def) const
{
  return thd->variables.sql_mode & MODE_NO_ZERO_DATE;
}


bool Type_handler_datetime_common::validate_implicit_default_value(THD *thd,
                                       const Column_definition &def) const
{
  return thd->variables.sql_mode & MODE_NO_ZERO_DATE;
}


/***************************************************************************/

const Name & Type_handler_row::default_value() const
{
  DBUG_ASSERT(0);
  static Name def(STRING_WITH_LEN(""));
  return def;
}

const Name & Type_handler_numeric::default_value() const
{
  static Name def(STRING_WITH_LEN("0"));
  return def;
}

const Name & Type_handler_string_result::default_value() const
{
  static Name def(STRING_WITH_LEN(""));
  return def;
}

const Name & Type_handler_time_common::default_value() const
{
  static Name def(STRING_WITH_LEN("00:00:00"));
  return def;
}

const Name & Type_handler_date_common::default_value() const
{
  static Name def(STRING_WITH_LEN("0000-00-00"));
  return def;
}

const Name & Type_handler_datetime_common::default_value() const
{
  static Name def(STRING_WITH_LEN("0000-00-00 00:00:00"));
  return def;
}

const Name & Type_handler_timestamp_common::default_value() const
{
  static Name def(STRING_WITH_LEN("0000-00-00 00:00:00"));
  return def;
}

/***************************************************************************/

bool Type_handler::Column_definition_data_type_info_image(Binary_string *to,
                                                   const Column_definition &def)
                                                   const
{
  // Have *some* columns write type info (let's use string fields as an example)
  DBUG_EXECUTE_IF("frm_data_type_info_emulate",
                  if (cmp_type() == STRING_RESULT)
                    return to->append("x", 1) ||
                           to->append(name().lex_cstring()););
  if (type_collection() != &type_collection_std)
    return to->append(name().lex_cstring());
  return false;
}


/***************************************************************************/

void
Type_handler::partition_field_type_not_allowed(const LEX_CSTRING &field_name)
{
  my_error(ER_FIELD_TYPE_NOT_ALLOWED_AS_PARTITION_FIELD, MYF(0),
           field_name.str);
}


bool
Type_handler::partition_field_check_result_type(Item *item,
                                                Item_result expected_type)
{
  if (item->result_type() != expected_type)
  {
    my_error(ER_WRONG_TYPE_COLUMN_VALUE_ERROR, MYF(0));
    return TRUE;
  }
  return false;
}


bool
Type_handler_blob_common::partition_field_check(const LEX_CSTRING &field_name,
                                                Item *item_expr) const
{
  my_error(ER_BLOB_FIELD_IN_PART_FUNC_ERROR, MYF(0));
  return true;
}


bool
Type_handler_general_purpose_int::partition_field_append_value(
                                            String *str,
                                            Item *item_expr,
                                            CHARSET_INFO *field_cs,
                                            partition_value_print_mode_t mode)
                                            const
{
  DBUG_ASSERT(item_expr->cmp_type() == INT_RESULT);
  StringBuffer<21> tmp;
  longlong value= item_expr->val_int();
  tmp.set(value, system_charset_info);
  return str->append(tmp);
}


/*
  Append an Item value to a String using a desired mode.

  @param [OUT] str          The string to append the value to.
  @param       item_expr    The item to get the value from
  @param       field_cs     The character set of the value owner field.
  @param       mode         The mode.
  @retval      true         on error
  @retval      false        on success

  The value is added using system_charset_info (no matter what mode is).

 (1) If mode is equal to PARTITION_VALUE_PRINT_MODE_FRM,
     the value is appended as a pure ASCII string in the format '_latin1 0xdf',
     i.e. a character set introducer followed by a hex hybrid.

     Before appending, we value is first converted to field_cs.
     a) If the conversion succeeds, the value is printed in its field_cs
        represenation.
     b) If the conversion fails, the value is printed without conversion,
        using the original character set introducer followed by the original
        string hex representation.
        In this case, open_table_from_share() will later notice that
        the value cannot be actually stored to the field, and report
        the error. So here we don't need to report errors such as
        ER_PARTITION_FUNCTION_IS_NOT_ALLOWED.

 (2) If the mode is equal to PARTITION_VALUE_PRINT_SHOW,
     then the value is needed for:
     - SHOW CREATE TABLE, or
     - the PARTITION_DESCRIPTION column in a
       INFORMATION_SCHEMA.PARTITION query.

     The value generated here will be later sent to the client and
     therefore will be converted to the client character set in the protocol.

     We try to generate the value as a simple quoted utf8 string without
     introducers (e.g. 'utf8-string') when possible, to make it:
     - as human readable as possible
     - but still safe for mysqldump purposes.

     Simple quoted utf8 string is generated when these two conditions are true
     at the same time:
       a) The value can be safely converted to utf8,
          so we can return it without data loss from this function.
       b) The value can be safely converted to the client character set,
          so we can convert it later without data loss to the client character
          set in the protocol.

     If one of the conditions fail, the value is returned using
     PARTITION_VALUE_PRINT_MODE_FRM representation. See (1).
*/
bool Type_handler::partition_field_append_value(
                                            String *str,
                                            Item *item_expr,
                                            CHARSET_INFO *field_cs,
                                            partition_value_print_mode_t mode)
                                            const
{
  DBUG_ASSERT(cmp_type() != INT_RESULT);
  StringBuffer<MAX_KEY_LENGTH> buf;
  String *res;

  if (!(res= item_expr->val_str(&buf)))
    return str->append(STRING_WITH_LEN("NULL"), system_charset_info);

  if (!res->length())
    return str->append(STRING_WITH_LEN("''"), system_charset_info);

  if (mode == PARTITION_VALUE_PRINT_MODE_FRM ||
      !res->can_be_safely_converted_to(current_thd->
                                         variables.character_set_client) ||
      !res->can_be_safely_converted_to(system_charset_info))
  {
    StringBuffer<64> buf2;
    uint cnverr2= 0;
    buf2.copy(res->ptr(), res->length(), res->charset(), field_cs, &cnverr2);
    if (!cnverr2)
      return str->append_introducer_and_hex(&buf2);
    return str->append_introducer_and_hex(res);
  }

  StringBuffer<64> val(system_charset_info);
  uint cnverr= 0;
  val.copy(res->ptr(), res->length(), res->charset(),
           system_charset_info, &cnverr);
  append_unescaped(str, val.ptr(), val.length());
  return false;
}


bool Type_handler::can_return_extract_source(interval_type int_type) const
{
  return type_collection() == &type_collection_std;
}

/***************************************************************************/

LEX_CSTRING Charset::collation_specific_name() const
{
  /*
    User defined collations can provide arbitrary names
    for character sets and collations, so a collation
    name not necessarily starts with the character set name.
  */
  LEX_CSTRING retval;
  size_t csname_length= strlen(m_charset->csname);
  if (strncmp(m_charset->name, m_charset->csname, csname_length))
  {
    retval.str= NULL;
    retval.length= 0;
    return retval;
  }
  const char *ptr= m_charset->name + csname_length;
  retval.str= ptr;
  retval.length= strlen(ptr);
  return retval;
}


bool
Charset::encoding_allows_reinterpret_as(const CHARSET_INFO *cs) const
{
  if (!strcmp(m_charset->csname, cs->csname))
    return true;

  if (!strcmp(m_charset->csname, MY_UTF8MB3) &&
      !strcmp(cs->csname, MY_UTF8MB4))
    return true;

  /*
    Originally we allowed here instat ALTER for ASCII-to-LATIN1
    and UCS2-to-UTF16, but this was wrong:
    - MariaDB's ascii is not a subset for 8-bit character sets
      like latin1, because it allows storing bytes 0x80..0xFF as
      "unassigned" characters (see MDEV-19285).
    - MariaDB's ucs2 (as in Unicode-1.1) is not a subset for UTF16,
      because they treat surrogate codes differently (MDEV-19284).
  */
  return false;
}


bool
Charset::eq_collation_specific_names(CHARSET_INFO *cs) const
{
  LEX_CSTRING name0= collation_specific_name();
  LEX_CSTRING name1= Charset(cs).collation_specific_name();
  return name0.length && !cmp(&name0, &name1);
}

int initialize_data_type_plugin(st_plugin_int *plugin)
{
  st_mariadb_data_type *data= (st_mariadb_data_type*) plugin->plugin->info;
  data->type_handler->set_name(Name(plugin->name));
  if (plugin->plugin->init && plugin->plugin->init(NULL))
  {
    sql_print_error("Plugin '%s' init function returned error.",
                    plugin->name.str);
    return 1;
  }
  return 0;
}<|MERGE_RESOLUTION|>--- conflicted
+++ resolved
@@ -3115,30 +3115,6 @@
 }
 
 
-<<<<<<< HEAD
-=======
-#ifdef HAVE_SPATIAL
-#if MYSQL_VERSION_ID > 100500
-#error The below method is in sql/sql_type_geom.cc starting from 10.5
-#endif
-bool Type_handler_geometry::
-       Column_definition_prepare_stage1(THD *thd,
-                                        MEM_ROOT *mem_root,
-                                        Column_definition *def,
-                                        handler *file,
-                                        ulonglong table_flags,
-                                        const Column_derived_attributes
-                                              *derived_attr)
-                                        const
-{
-  def->charset= &my_charset_bin;
-  def->create_length_to_internal_length_string();
-  return def->prepare_blob_field(thd);
-}
-#endif
-
-
->>>>>>> 58780b5a
 /*************************************************************************/
 
 bool Type_handler_general_purpose_string::
