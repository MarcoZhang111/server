--- conflicted
+++ resolved
@@ -1250,15 +1250,8 @@
   bool is_null() { update_null_value(); return null_value; }
   enum_field_types field_type() const { return MYSQL_TYPE_DOUBLE; }
   enum Item_result result_type () const { return REAL_RESULT; }
-<<<<<<< HEAD
-=======
-  bool check_vcol_func_processor(uchar *int_arg)
-  {
-    return trace_unsupported_by_check_vcol_func_processor("var_field");
-  }
   Item *get_copy(THD *thd, MEM_ROOT *mem_root)
   { return get_item_copy<Item_variance_field>(thd, mem_root, this); }
->>>>>>> eb2c1474
 };
 
 
