#ifndef SQL_TYPE_H_INCLUDED
#define SQL_TYPE_H_INCLUDED
/*
<<<<<<< HEAD
   Copyright (c) 2015  MariaDB Foundation.
   Copyright (c) 2015, 2020, MariaDB Corporation.
=======
   Copyright (c) 2015, 2020, MariaDB
>>>>>>> 9216114c

 This program is free software; you can redistribute it and/or modify
 it under the terms of the GNU General Public License as published by
 the Free Software Foundation; version 2 of the License.

 This program is distributed in the hope that it will be useful,
 but WITHOUT ANY WARRANTY; without even the implied warranty of
 MERCHANTABILITY or FITNESS FOR A PARTICULAR PURPOSE.  See the
 GNU General Public License for more details.

 You should have received a copy of the GNU General Public License
 along with this program; if not, write to the Free Software
 Foundation, Inc., 51 Franklin St, Fifth Floor, Boston, MA 02110-1335  USA */

#ifdef USE_PRAGMA_INTERFACE
#pragma interface			/* gcc class implementation */
#endif


#include "mysqld.h"
#include "lex_string.h"
#include "sql_array.h"
#include "sql_const.h"
#include "sql_time.h"
#include "sql_type_string.h"
#include "sql_type_real.h"
#include "compat56.h"
C_MODE_START
#include <ma_dyncol.h>
C_MODE_END

class Field;
class Column_definition;
class Column_definition_attributes;
class Key_part_spec;
class Item;
class Item_const;
class Item_literal;
class Item_param;
class Item_cache;
class Item_copy;
class Item_func_or_sum;
class Item_sum_hybrid;
class Item_sum_sum;
class Item_sum_avg;
class Item_sum_variance;
class Item_func_hex;
class Item_hybrid_func;
class Item_func_min_max;
class Item_func_hybrid_field_type;
class Item_bool_func2;
class Item_func_between;
class Item_func_in;
class Item_func_round;
class Item_func_int_val;
class Item_func_abs;
class Item_func_neg;
class Item_func_signed;
class Item_func_unsigned;
class Item_double_typecast;
class Item_float_typecast;
class Item_decimal_typecast;
class Item_char_typecast;
class Item_time_typecast;
class Item_date_typecast;
class Item_datetime_typecast;
class Item_func_plus;
class Item_func_minus;
class Item_func_mul;
class Item_func_div;
class Item_func_mod;
class cmp_item;
class in_vector;
class Type_handler_data;
class Type_handler_hybrid_field_type;
class Sort_param;
class Arg_comparator;
class Spvar_definition;
struct st_value;
class Protocol;
class handler;
struct Schema_specification_st;
struct TABLE;
struct SORT_FIELD_ATTR;
struct SORT_FIELD;
class Vers_history_point;
class Virtual_column_info;
class Conv_source;
class ST_FIELD_INFO;
class Type_collection;
class Create_func;

#define my_charset_numeric      my_charset_latin1

enum protocol_send_type_t
{
  PROTOCOL_SEND_STRING,
  PROTOCOL_SEND_FLOAT,
  PROTOCOL_SEND_DOUBLE,
  PROTOCOL_SEND_TINY,
  PROTOCOL_SEND_SHORT,
  PROTOCOL_SEND_LONG,
  PROTOCOL_SEND_LONGLONG,
  PROTOCOL_SEND_DATETIME,
  PROTOCOL_SEND_DATE,
  PROTOCOL_SEND_TIME
};


enum scalar_comparison_op
{
  SCALAR_CMP_EQ,
  SCALAR_CMP_EQUAL,
  SCALAR_CMP_LT,
  SCALAR_CMP_LE,
  SCALAR_CMP_GE,
  SCALAR_CMP_GT
};


enum partition_value_print_mode_t
{
  PARTITION_VALUE_PRINT_MODE_SHOW= 0,
  PARTITION_VALUE_PRINT_MODE_FRM= 1
};


enum column_definition_type_t
{
  COLUMN_DEFINITION_TABLE_FIELD,
  COLUMN_DEFINITION_ROUTINE_PARAM,
  COLUMN_DEFINITION_ROUTINE_LOCAL,
  COLUMN_DEFINITION_FUNCTION_RETURN
};


class Send_field_extended_metadata
{
  LEX_CSTRING m_attr[MARIADB_FIELD_ATTR_LAST+1];
public:
  Send_field_extended_metadata()
  {
    bzero(this, sizeof(*this));
  }
  bool set_data_type_name(const LEX_CSTRING &str)
  {
    m_attr[MARIADB_FIELD_ATTR_DATA_TYPE_NAME]= str;
    return false;
  }
  bool set_format_name(const LEX_CSTRING &str)
  {
    m_attr[MARIADB_FIELD_ATTR_FORMAT_NAME]= str;
    return false;
  }
  bool has_extended_metadata() const
  {
    for (uint i= 0; i <= MARIADB_FIELD_ATTR_LAST; i++)
    {
      if (m_attr[i].str)
        return true;
    }
    return false;
  }
  const LEX_CSTRING &attr(uint i) const
  {
    DBUG_ASSERT(i <= MARIADB_FIELD_ATTR_LAST);
    return m_attr[i];
  }
};


class Data_type_statistics
{
public:
  uint m_uneven_bit_length;
  uint m_fixed_string_total_length;
  uint m_fixed_string_count;
  uint m_variable_string_total_length;
  uint m_variable_string_count;
  uint m_blob_count;
  Data_type_statistics()
   :m_uneven_bit_length(0),
    m_fixed_string_total_length(0),
    m_fixed_string_count(0),
    m_variable_string_total_length(0),
    m_variable_string_count(0),
    m_blob_count(0)
  { }
  uint string_count() const
  {
    return m_fixed_string_count + m_variable_string_count;
  }
  uint string_total_length() const
  {
    return m_fixed_string_total_length + m_variable_string_total_length;
  }
};


class Typelib: public TYPELIB
{
public:
  Typelib(uint count, const char **type_names, unsigned int *type_lengths)
  {
    TYPELIB::count= count;
    TYPELIB::name= "";
    TYPELIB::type_names= type_names;
    TYPELIB::type_lengths= type_lengths;
  }
  uint max_octet_length() const
  {
    uint max_length= 0;
    for (uint i= 0; i < TYPELIB::count; i++)
    {
      const uint length= TYPELIB::type_lengths[i];
      set_if_bigger(max_length, length);
    }
    return max_length;
  }
};


template<uint sz>
class TypelibBuffer: public Typelib
{
  const char *m_type_names[sz + 1];
  uint m_type_lengths[sz + 1];
public:
  TypelibBuffer(uint count, const LEX_CSTRING *values)
   :Typelib(count, m_type_names, m_type_lengths)
  {
    DBUG_ASSERT(sz >= count);
    for (uint i= 0; i <  count; i++)
    {
      DBUG_ASSERT(values[i].str != NULL);
      m_type_names[i]= values[i].str;
      m_type_lengths[i]= (uint) values[i].length;
    }
    m_type_names[sz]= NullS; // End marker
    m_type_lengths[sz]= 0;   // End marker
  }
  TypelibBuffer(const LEX_CSTRING *values)
   :TypelibBuffer(sz, values)
  { }
};


class Native: public Binary_string
{
public:
  Native(char *str, size_t len)
   :Binary_string(str, len)
  { }
};


template<size_t buff_sz>
class NativeBuffer: public Native
{
  char buff[buff_sz];
public:
  NativeBuffer() : Native(buff, buff_sz) { length(0); }
};


class String_ptr
{
protected:
  String *m_string_ptr;
public:
  String_ptr(String *str)
   :m_string_ptr(str)
  { }
  String_ptr(Item *item, String *buffer);
  const String *string() const
  {
    DBUG_ASSERT(m_string_ptr);
    return m_string_ptr;
  }
  bool is_null() const { return m_string_ptr == NULL; }
};


class Ascii_ptr: public String_ptr
{
public:
  Ascii_ptr(Item *item, String *buffer);
};


template<size_t buff_sz>
class String_ptr_and_buffer: public StringBuffer<buff_sz>,
                             public String_ptr
{
public:
  String_ptr_and_buffer(Item *item)
   :String_ptr(item, this)
  { }
};


template<size_t buff_sz>
class Ascii_ptr_and_buffer: public StringBuffer<buff_sz>,
                            public Ascii_ptr
{
public:
  Ascii_ptr_and_buffer(Item *item)
   :Ascii_ptr(item, this)
  { }
};


class Dec_ptr
{
protected:
  my_decimal *m_ptr;
  Dec_ptr() { }
public:
  Dec_ptr(my_decimal *ptr) :m_ptr(ptr) { }
  bool is_null() const { return m_ptr == NULL; }
  const my_decimal *ptr() const { return m_ptr; }
  const my_decimal *ptr_or(const my_decimal *def) const
  {
    return m_ptr ? m_ptr : def;
  }
  my_decimal *to_decimal(my_decimal *to) const
  {
    if (!m_ptr)
      return NULL;
    *to= *m_ptr;
    return to;
  }
  double to_double() const { return m_ptr ? m_ptr->to_double() : 0.0; }
  longlong to_longlong(bool unsigned_flag)
  { return m_ptr ? m_ptr->to_longlong(unsigned_flag) : 0; }
  Longlong_null to_xlonglong_null()
  {
    return m_ptr ? Longlong_null(m_ptr->to_xlonglong()) : Longlong_null();
  }
  bool to_bool() const { return m_ptr ? m_ptr->to_bool() : false; }
  String *to_string(String *to) const
  {
    return m_ptr ? m_ptr->to_string(to) : NULL;
  }
  String *to_string(String *to, uint prec, uint dec, char filler)
  {
    return m_ptr ? m_ptr->to_string(to, prec, dec, filler) : NULL;
  }
  int to_binary(uchar *bin, int prec, int scale) const
  {
    return (m_ptr ? m_ptr : &decimal_zero)->to_binary(bin, prec, scale);
  }
  int cmp(const my_decimal *dec) const
  {
    DBUG_ASSERT(m_ptr);
    DBUG_ASSERT(dec);
    return m_ptr->cmp(dec);
  }
  int cmp(const Dec_ptr &other) const
  {
    return cmp(other.m_ptr);
  }
};


// A helper class to handle results of val_decimal(), date_op(), etc.
class Dec_ptr_and_buffer: public Dec_ptr
{
protected:
  my_decimal m_buffer;
public:
  int round_to(my_decimal *to, uint scale, decimal_round_mode mode)
  {
    DBUG_ASSERT(m_ptr);
    return m_ptr->round_to(to, scale, mode);
  }
  int round_self(uint scale, decimal_round_mode mode)
  {
    return round_to(&m_buffer, scale, mode);
  }
  String *to_string_round(String *to, uint dec)
  {
    /*
      decimal_round() allows from==to
      So it's save even if m_ptr points to m_buffer before this call:
    */
    return m_ptr ? m_ptr->to_string_round(to, dec, &m_buffer) : NULL;
  }
};


// A helper class to handle val_decimal() results.
class VDec: public Dec_ptr_and_buffer
{
public:
  VDec(): Dec_ptr_and_buffer() { }
  VDec(Item *item);
  void set(Item *a);
};


// A helper class to handler decimal_op() results.
class VDec_op: public Dec_ptr_and_buffer
{
public:
  VDec_op(Item_func_hybrid_field_type *item);
};


/*
  Get and cache val_decimal() values for two items.
  If the first value appears to be NULL, the second value is not evaluated.
*/
class VDec2_lazy
{
public:
  VDec m_a;
  VDec m_b;
  VDec2_lazy(Item *a, Item *b) :m_a(a)
  {
    if (!m_a.is_null())
      m_b.set(b);
  }
  bool has_null() const
  {
    return m_a.is_null() || m_b.is_null();
  }
};


/**
  Class Sec6 represents a fixed point value with 6 fractional digits.
  Used e.g. to convert double and my_decimal values to TIME/DATETIME.
*/

class Sec6
{
protected:
  ulonglong m_sec;       // The integer part, between 0 and LONGLONG_MAX
  ulong     m_usec;      // The fractional part, between 0 and 999999
  bool      m_neg;       // false if positive, true of negative
  bool      m_truncated; // Indicates if the constructor truncated the value
  void make_from_decimal(const my_decimal *d, ulong *nanoseconds);
  void make_from_double(double d, ulong *nanoseconds);
  void make_from_int(const Longlong_hybrid &nr)
  {
    m_neg= nr.neg();
    m_sec= nr.abs();
    m_usec= 0;
    m_truncated= false;
  }
  void reset()
  {
    m_sec= m_usec= m_neg= m_truncated= 0;
  }
  Sec6() { }
  bool add_nanoseconds(uint nanoseconds)
  {
    DBUG_ASSERT(nanoseconds <= 1000000000);
    if (nanoseconds < 500)
      return false;
    m_usec+= (nanoseconds + 500) / 1000;
    if (m_usec < 1000000)
      return false;
    m_usec%= 1000000;
    return true;
  }
public:
  explicit Sec6(double nr)
  {
    ulong nanoseconds;
    make_from_double(nr, &nanoseconds);
  }
  explicit Sec6(const my_decimal *d)
  {
    ulong nanoseconds;
    make_from_decimal(d, &nanoseconds);
  }
  explicit Sec6(const Longlong_hybrid &nr)
  {
    make_from_int(nr);
  }
  explicit Sec6(longlong nr, bool unsigned_val)
  {
    make_from_int(Longlong_hybrid(nr, unsigned_val));
  }
  bool neg() const { return m_neg; }
  bool truncated() const { return m_truncated; }
  ulonglong sec() const { return m_sec; }
  long usec() const { return m_usec; }
  /**
    Converts Sec6 to MYSQL_TIME
    @param thd           current thd
    @param [out] warn    conversion warnings will be written here
    @param [out] ltime   converted value will be written here
    @param fuzzydate     conversion flags (TIME_INVALID_DATE, etc)
    @returns false for success, true for a failure
  */
  bool convert_to_mysql_time(THD *thd,
                             int *warn,
                             MYSQL_TIME *ltime,
                             date_mode_t fuzzydate) const;

protected:

  bool to_interval_hhmmssff_only(MYSQL_TIME *to, int *warn) const
  {
    return number_to_time_only(m_neg, m_sec, m_usec,
                               TIME_MAX_INTERVAL_HOUR, to, warn);
  }
  bool to_datetime_or_to_interval_hhmmssff(MYSQL_TIME *to, int *warn) const
  {
    /*
      Convert a number to a time interval.
      The following formats are understood:
      -            0 <= x <=   999999995959 - parse as hhhhmmss
      - 999999995959 <  x <= 99991231235959 - parse as YYYYMMDDhhmmss
       (YYMMDDhhmmss)       (YYYYMMDDhhmmss)

      Note, these formats are NOT understood:
      - YYMMDD       - overlaps with INTERVAL range
      - YYYYMMDD     - overlaps with INTERVAL range
      - YYMMDDhhmmss - overlaps with INTERVAL range, partially
                       (see TIME_MAX_INTERVAL_HOUR)

      If we ever need wider intervals, this code switching between
      full datetime and interval-only should be rewised.
    */
    DBUG_ASSERT(TIME_MAX_INTERVAL_HOUR <= 999999995959);
    /*            (YYMMDDhhmmss) */
    if (m_sec >    999999995959ULL &&
        m_sec <= 99991231235959ULL && m_neg == 0)
      return to_datetime_or_date(to, warn, TIME_INVALID_DATES);
    if (m_sec / 10000 > TIME_MAX_INTERVAL_HOUR)
    {
      *warn= MYSQL_TIME_WARN_OUT_OF_RANGE;
      return true;
    }
    return to_interval_hhmmssff_only(to, warn);
  }
public:
  // [-][DD]hhhmmss.ff,  YYMMDDhhmmss.ff, YYYYMMDDhhmmss.ff
  bool to_datetime_or_time(MYSQL_TIME *to, int *warn,
                           date_conv_mode_t mode) const
  {
    bool rc= m_sec > 9999999 && m_sec <= 99991231235959ULL && !m_neg ?
             ::number_to_datetime_or_date(m_sec, m_usec, to,
                        ulonglong(mode & TIME_MODE_FOR_XXX_TO_DATE), warn) < 0 :
             ::number_to_time_only(m_neg, m_sec, m_usec, TIME_MAX_HOUR, to, warn);
    DBUG_ASSERT(*warn || !rc);
    return rc;
  }
  /*
    Convert a number in formats YYYYMMDDhhmmss.ff or YYMMDDhhmmss.ff to
    TIMESTAMP'YYYY-MM-DD hh:mm:ss.ff'
  */
  bool to_datetime_or_date(MYSQL_TIME *to, int *warn,
                           date_conv_mode_t flags) const
  {
    if (m_neg)
    {
      *warn= MYSQL_TIME_WARN_OUT_OF_RANGE;
      return true;
    }
    bool rc= number_to_datetime_or_date(m_sec, m_usec, to,
                                ulonglong(flags & TIME_MODE_FOR_XXX_TO_DATE),
                                warn) == -1;
    DBUG_ASSERT(*warn || !rc);
    return rc;
  }
  // Convert elapsed seconds to TIME
  bool sec_to_time(MYSQL_TIME *ltime, uint dec) const
  {
    set_zero_time(ltime, MYSQL_TIMESTAMP_TIME);
    ltime->neg= m_neg;
    if (m_sec > TIME_MAX_VALUE_SECONDS)
    {
      // use check_time_range() to set ltime to the max value depending on dec
      int unused;
      ltime->hour= TIME_MAX_HOUR + 1;
      check_time_range(ltime, dec, &unused);
      return true;
    }
    DBUG_ASSERT(usec() <= TIME_MAX_SECOND_PART);
    ltime->hour=   (uint) (m_sec / 3600);
    ltime->minute= (uint) (m_sec % 3600) / 60;
    ltime->second= (uint) m_sec % 60;
    ltime->second_part= m_usec;
    return false;
  }
  Sec6 &trunc(uint dec)
  {
    m_usec-= my_time_fraction_remainder(m_usec, dec);
    return *this;
  }
  size_t to_string(char *to, size_t nbytes) const
  {
    return m_usec ?
      my_snprintf(to, nbytes, "%s%llu.%06lu",
                  m_neg ? "-" : "", m_sec, (uint) m_usec) :
      my_snprintf(to, nbytes, "%s%llu", m_neg ? "-" : "", m_sec);
  }
  void make_truncated_warning(THD *thd, const char *type_str) const;
};


class Sec9: public Sec6
{
protected:
  ulong m_nsec; // Nanoseconds 0..999
  void make_from_int(const Longlong_hybrid &nr)
  {
    Sec6::make_from_int(nr);
    m_nsec= 0;
  }
  Sec9() { }
public:
  Sec9(const my_decimal *d)
  {
    Sec6::make_from_decimal(d, &m_nsec);
  }
  Sec9(double d)
  {
    Sec6::make_from_double(d, &m_nsec);
  }
  ulong nsec() const { return m_nsec; }
  Sec9 &trunc(uint dec)
  {
    m_nsec= 0;
    Sec6::trunc(dec);
    return *this;
  }
  Sec9 &round(uint dec);
  Sec9 &round(uint dec, time_round_mode_t mode)
  {
    return mode == TIME_FRAC_TRUNCATE  ? trunc(dec) : round(dec);
  }
};


class VSec9: protected Sec9
{
  bool m_is_null;
  Sec9& to_sec9()
  {
    DBUG_ASSERT(!is_null());
    return *this;
  }
public:
  VSec9(THD *thd, Item *item, const char *type_str, ulonglong limit);
  bool is_null() const { return m_is_null; }
  const Sec9& to_const_sec9() const
  {
    DBUG_ASSERT(!is_null());
    return *this;
  }
  bool neg() const { return to_const_sec9().neg(); }
  bool truncated() const { return to_const_sec9().truncated(); }
  ulonglong sec() const { return to_const_sec9().sec(); }
  long usec() const { return to_const_sec9().usec(); }
  bool sec_to_time(MYSQL_TIME *ltime, uint dec) const
  {
    return to_const_sec9().sec_to_time(ltime, dec);
  }
  void make_truncated_warning(THD *thd, const char *type_str) const
  {
    return to_const_sec9().make_truncated_warning(thd, type_str);
  }
  Sec9 &round(uint dec)
  {
    return to_sec9().round(dec);
  }
  Sec9 &round(uint dec, time_round_mode_t mode)
  {
    return to_sec9().round(dec, mode);
  }
};


/*
  A heler class to perform additive operations between
  two MYSQL_TIME structures and return the result as a
  combination of seconds, microseconds and sign.
*/
class Sec6_add
{
  ulonglong m_sec; // number of seconds
  ulong m_usec;    // number of microseconds
  bool m_neg;      // false if positive, true if negative
  bool m_error;    // false if the value is OK, true otherwise
  void to_hh24mmssff(MYSQL_TIME *ltime, timestamp_type tstype) const
  {
    bzero(ltime, sizeof(*ltime));
    ltime->neg= m_neg;
    calc_time_from_sec(ltime, (ulong) (m_sec % SECONDS_IN_24H), m_usec);
    ltime->time_type= tstype;
  }
public:
  /*
    @param ltime1 - the first value to add (must be a valid DATE,TIME,DATETIME)
    @param ltime2 - the second value to add (must be a valid TIME)
    @param sign   - the sign of the operation
                    (+1 for addition, -1 for subtraction)
  */
  Sec6_add(const MYSQL_TIME *ltime1, const MYSQL_TIME *ltime2, int sign)
  {
    DBUG_ASSERT(sign == -1 || sign == 1);
    DBUG_ASSERT(!ltime1->neg || ltime1->time_type == MYSQL_TIMESTAMP_TIME);
    if (!(m_error= (ltime2->time_type != MYSQL_TIMESTAMP_TIME)))
    {
      if (ltime1->neg != ltime2->neg)
        sign= -sign;
      m_neg= calc_time_diff(ltime1, ltime2, -sign, &m_sec, &m_usec);
      if (ltime1->neg && (m_sec || m_usec))
        m_neg= !m_neg; // Swap sign
    }
  }
  bool to_time(THD *thd, MYSQL_TIME *ltime, uint decimals) const
  {
    if (m_error)
      return true;
    to_hh24mmssff(ltime, MYSQL_TIMESTAMP_TIME);
    ltime->hour+= static_cast<unsigned>(to_days_abs() * 24);
    return adjust_time_range_with_warn(thd, ltime, decimals);
  }
  bool to_datetime(MYSQL_TIME *ltime) const
  {
    if (m_error || m_neg)
      return true;
    to_hh24mmssff(ltime, MYSQL_TIMESTAMP_DATETIME);
    return get_date_from_daynr(to_days_abs(),
                               &ltime->year, &ltime->month, &ltime->day) ||
           !ltime->day;
  }
  long to_days_abs() const { return (long) (m_sec / SECONDS_IN_24H); }
};


class Year
{
protected:
  uint m_year;
  bool m_truncated;
  uint year_precision(const Item *item) const;
public:
  Year(): m_year(0), m_truncated(false) { }
  Year(longlong value, bool unsigned_flag, uint length);
  uint year() const { return m_year; }
  uint to_YYYYMMDD() const { return m_year * 10000; }
  bool truncated() const { return m_truncated; }
};


class Year_null: public Year, public Null_flag
{
public:
  Year_null(const Longlong_null &nr, bool unsigned_flag, uint length)
   :Year(nr.is_null() ? 0 : nr.value(), unsigned_flag, length),
    Null_flag(nr.is_null())
  { }
};


class VYear: public Year_null
{
public:
  VYear(Item *item);
};


class VYear_op: public Year_null
{
public:
  VYear_op(Item_func_hybrid_field_type *item);
};


class Double_null: public Null_flag
{
protected:
  double m_value;
public:
  Double_null(double value, bool is_null)
   :Null_flag(is_null), m_value(value)
  { }
  double value() const { return m_value; }
};


class Temporal: protected MYSQL_TIME
{
public:
  class Status: public MYSQL_TIME_STATUS
  {
  public:
    Status() { my_time_status_init(this); }
  };

  class Warn: public ErrBuff,
              public Status
  {
  public:
    void push_conversion_warnings(THD *thd, bool totally_useless_value,
                                  date_mode_t mode, timestamp_type tstype,
                                  const char *db_name, const char *table_name,
                                  const char *name)
    {
      const char *typestr= tstype >= 0 ? type_name_by_timestamp_type(tstype) :
                           mode & (TIME_INTERVAL_hhmmssff | TIME_INTERVAL_DAY) ?
                           "interval" :
                           mode & TIME_TIME_ONLY ? "time" : "datetime";
      Temporal::push_conversion_warnings(thd, totally_useless_value, warnings,
                                         typestr, db_name, table_name, name,
                                         ptr());
    }
  };

  class Warn_push: public Warn
  {
    THD * const m_thd;
    const char * const m_db_name;
    const char * const m_table_name;
    const char * const m_name;
    const MYSQL_TIME * const m_ltime;
    const date_mode_t m_mode;
  public:
    Warn_push(THD *thd, const char *db_name, const char *table_name,
              const char *name, const MYSQL_TIME *ltime, date_mode_t mode)
      : m_thd(thd), m_db_name(db_name), m_table_name(table_name), m_name(name),
        m_ltime(ltime), m_mode(mode)
    { }
    ~Warn_push()
    {
      if (warnings)
        push_conversion_warnings(m_thd, m_ltime->time_type < 0,
                                 m_mode, m_ltime->time_type,
                                 m_db_name, m_table_name, m_name);
    }
  };

public:
  static date_conv_mode_t sql_mode_for_dates(THD *thd);
  static time_round_mode_t default_round_mode(THD *thd);
  class Options: public date_mode_t
  {
  public:
    explicit Options(date_mode_t flags)
     :date_mode_t(flags)
    { }
    Options(date_conv_mode_t flags, time_round_mode_t round_mode)
     :date_mode_t(flags | round_mode)
    {
      DBUG_ASSERT(ulonglong(flags) <= UINT_MAX32);
    }
    Options(date_conv_mode_t flags, THD *thd)
     :Options(flags, default_round_mode(thd))
    { }
  };

  bool is_valid_temporal() const
  {
    DBUG_ASSERT(time_type != MYSQL_TIMESTAMP_ERROR);
    return time_type != MYSQL_TIMESTAMP_NONE;
  }
  static const char *type_name_by_timestamp_type(timestamp_type time_type)
  {
    switch (time_type) {
      case MYSQL_TIMESTAMP_DATE: return "date";
      case MYSQL_TIMESTAMP_TIME: return "time";
      case MYSQL_TIMESTAMP_DATETIME:  // FALLTHROUGH
      default:
        break;
    }
    return "datetime";
  }
  static void push_conversion_warnings(THD *thd, bool totally_useless_value, int warn,
                                       const char *type_name,
                                       const char *db_name,
                                       const char *table_name,
                                       const char *field_name,
                                       const char *value);
  /*
    This method is used if the item was not null but convertion to
    TIME/DATE/DATETIME failed. We return a zero date if allowed,
    otherwise - null.
  */
  void make_fuzzy_date(int *warn, date_conv_mode_t fuzzydate)
  {
    /*
      In the following scenario:
      - The caller expected to get a TIME value
      - Item returned a not NULL string or numeric value
      - But then conversion from string or number to TIME failed
      we need to change the default time_type from MYSQL_TIMESTAMP_DATE
      (which was set in bzero) to MYSQL_TIMESTAMP_TIME and therefore
      return TIME'00:00:00' rather than DATE'0000-00-00'.
      If we don't do this, methods like Item::get_time_with_conversion()
      will erroneously subtract CURRENT_DATE from '0000-00-00 00:00:00'
      and return TIME'-838:59:59' instead of TIME'00:00:00' as a result.
    */
    timestamp_type tstype= !(fuzzydate & TIME_FUZZY_DATES) ?
                           MYSQL_TIMESTAMP_NONE :
                           fuzzydate & TIME_TIME_ONLY ?
                           MYSQL_TIMESTAMP_TIME :
                           MYSQL_TIMESTAMP_DATETIME;
    set_zero_time(this, tstype);
  }

protected:
  my_decimal *bad_to_decimal(my_decimal *to) const;
  my_decimal *to_decimal(my_decimal *to) const;
  static double to_double(bool negate, ulonglong num, ulong frac)
  {
    double d= static_cast<double>(num) + static_cast<double>(frac) /
      TIME_SECOND_PART_FACTOR;
    return negate ? -d : d;
  }
  longlong to_packed() const { return ::pack_time(this); }
  void make_from_out_of_range(int *warn)
  {
    *warn= MYSQL_TIME_WARN_OUT_OF_RANGE;
    time_type= MYSQL_TIMESTAMP_NONE;
  }
  void make_from_sec6(THD *thd, MYSQL_TIME_STATUS *st,
                      const Sec6 &nr, date_mode_t mode)
  {
    if (nr.convert_to_mysql_time(thd, &st->warnings, this, mode))
      make_fuzzy_date(&st->warnings, date_conv_mode_t(mode));
  }
  void make_from_sec9(THD *thd, MYSQL_TIME_STATUS *st,
                      const Sec9 &nr, date_mode_t mode)
  {
    if (nr.convert_to_mysql_time(thd, &st->warnings, this, mode) ||
        add_nanoseconds(thd, &st->warnings, mode, nr.nsec()))
      make_fuzzy_date(&st->warnings, date_conv_mode_t(mode));
  }
  void make_from_str(THD *thd, Warn *warn,
                     const char *str, size_t length, CHARSET_INFO *cs,
                     date_mode_t fuzzydate);
  void make_from_double(THD *thd, Warn *warn, double nr, date_mode_t mode)
  {
    make_from_sec9(thd, warn, Sec9(nr), mode);
    if (warn->warnings)
      warn->set_double(nr);
  }
  void make_from_longlong_hybrid(THD *thd, Warn *warn,
                                 const Longlong_hybrid &nr, date_mode_t mode)
  {
    /*
      Note: conversion from an integer to TIME can overflow to
      '838:59:59.999999', so the conversion result can have fractional digits.
    */
    make_from_sec6(thd, warn, Sec6(nr), mode);
    if (warn->warnings)
      warn->set_longlong(nr);
  }
  void make_from_decimal(THD *thd, Warn *warn,
                         const my_decimal *nr, date_mode_t mode)
  {
    make_from_sec9(thd, warn, Sec9(nr), mode);
    if (warn->warnings)
      warn->set_decimal(nr);
  }
  bool ascii_to_temporal(MYSQL_TIME_STATUS *st,
                         const char *str, size_t length,
                         date_mode_t mode)
  {
    if (mode & (TIME_INTERVAL_hhmmssff | TIME_INTERVAL_DAY))
      return ascii_to_datetime_or_date_or_interval_DDhhmmssff(st, str, length,
                                                              mode);
    if (mode & TIME_TIME_ONLY)
      return ascii_to_datetime_or_date_or_time(st, str, length, mode);
    return ascii_to_datetime_or_date(st, str, length, mode);
  }
  bool ascii_to_datetime_or_date_or_interval_DDhhmmssff(MYSQL_TIME_STATUS *st,
                                                        const char *str,
                                                        size_t length,
                                                        date_mode_t mode)
  {
    longlong cflags= ulonglong(mode & TIME_MODE_FOR_XXX_TO_DATE);
    bool rc= mode & TIME_INTERVAL_DAY ?
      ::str_to_datetime_or_date_or_interval_day(str, length, this, cflags, st,
                                                TIME_MAX_INTERVAL_HOUR,
                                                TIME_MAX_INTERVAL_HOUR) :
      ::str_to_datetime_or_date_or_interval_hhmmssff(str, length, this,
                                                     cflags, st,
                                                     TIME_MAX_INTERVAL_HOUR,
                                                     TIME_MAX_INTERVAL_HOUR);
    DBUG_ASSERT(!rc || st->warnings);
    return rc;
  }
  bool ascii_to_datetime_or_date_or_time(MYSQL_TIME_STATUS *status,
                                         const char *str, size_t length,
                                         date_mode_t fuzzydate)
  {
    ulonglong cflags= ulonglong(fuzzydate & TIME_MODE_FOR_XXX_TO_DATE);
    bool rc= ::str_to_datetime_or_date_or_time(str, length, this,
                                               cflags, status,
                                               TIME_MAX_HOUR, UINT_MAX32);
    DBUG_ASSERT(!rc || status->warnings);
    return rc;
  }
  bool ascii_to_datetime_or_date(MYSQL_TIME_STATUS *status,
                                 const char *str, size_t length,
                                 date_mode_t fuzzydate)
  {
    DBUG_ASSERT(bool(fuzzydate & TIME_TIME_ONLY) == false);
    bool rc= ::str_to_datetime_or_date(str, length, this,
                             ulonglong(fuzzydate & TIME_MODE_FOR_XXX_TO_DATE),
                             status);
    DBUG_ASSERT(!rc || status->warnings);
    return rc;
  }
  // Character set aware versions for string conversion routines
  bool str_to_temporal(THD *thd, MYSQL_TIME_STATUS *st,
                       const char *str, size_t length,
                       CHARSET_INFO *cs, date_mode_t fuzzydate);
  bool str_to_datetime_or_date_or_time(THD *thd, MYSQL_TIME_STATUS *st,
                                       const char *str, size_t length,
                                       CHARSET_INFO *cs, date_mode_t mode);
  bool str_to_datetime_or_date(THD *thd, MYSQL_TIME_STATUS *st,
                               const char *str, size_t length,
                               CHARSET_INFO *cs, date_mode_t mode);

  bool has_valid_mmssff() const
  {
    return minute <= TIME_MAX_MINUTE &&
           second <= TIME_MAX_SECOND &&
           second_part <= TIME_MAX_SECOND_PART;
  }
  bool has_zero_YYYYMM() const
  {
    return year == 0 && month == 0;
  }
  bool has_zero_YYYYMMDD() const
  {
    return year == 0 && month == 0 && day == 0;
  }
  bool check_date(date_conv_mode_t flags, int *warn) const
  {
    return ::check_date(this, flags, warn);
  }
  void time_hhmmssff_set_max(uint max_hour)
  {
    hour= max_hour;
    minute= TIME_MAX_MINUTE;
    second= TIME_MAX_SECOND;
    second_part= TIME_MAX_SECOND_PART;
  }
  /*
    Add nanoseconds to ssff
    retval   true if seconds overflowed (the caller should increment minutes)
             false if no overflow happened
  */
  bool add_nanoseconds_ssff(uint nanoseconds)
  {
    DBUG_ASSERT(nanoseconds <= 1000000000);
    if (nanoseconds < 500)
      return false;
    second_part+= (nanoseconds + 500) / 1000;
    if (second_part < 1000000)
      return false;
    second_part%= 1000000;
    if (second < 59)
    {
      second++;
      return false;
    }
    second= 0;
    return true;
  }
  /*
    Add nanoseconds to mmssff
    retval   true if hours overflowed (the caller should increment hours)
             false if no overflow happened
  */
  bool add_nanoseconds_mmssff(uint nanoseconds)
  {
    if (!add_nanoseconds_ssff(nanoseconds))
      return false;
    if (minute < 59)
    {
      minute++;
      return false;
    }
    minute= 0;
    return true;
  }
  void time_round_or_set_max(uint dec, int *warn, ulong max_hour, ulong nsec);
  bool datetime_add_nanoseconds_or_invalidate(THD *thd, int *warn, ulong nsec);
  bool datetime_round_or_invalidate(THD *thd, uint dec, int *warn, ulong nsec);
  bool add_nanoseconds_with_round(THD *thd, int *warn,
                                  date_conv_mode_t mode, ulong nsec);
  bool add_nanoseconds(THD *thd, int *warn, date_mode_t mode, ulong nsec)
  {
    date_conv_mode_t cmode= date_conv_mode_t(mode);
    return time_round_mode_t(mode) == TIME_FRAC_ROUND ?
           add_nanoseconds_with_round(thd, warn, cmode, nsec) : false;
  }
public:
  static void *operator new(size_t size, MYSQL_TIME *ltime) throw()
  {
    DBUG_ASSERT(size == sizeof(MYSQL_TIME));
    return ltime;
  }
  static void operator delete(void *ptr, MYSQL_TIME *ltime) { }

  long fraction_remainder(uint dec) const
  {
    return my_time_fraction_remainder(second_part, dec);
  }
};


/*
  Use this class when you need to get a MYSQL_TIME from an Item
  using Item's native timestamp type, without automatic timestamp
  type conversion.
*/
class Temporal_hybrid: public Temporal
{
public:
  class Options: public Temporal::Options
  {
  public:
    Options(THD *thd)
     :Temporal::Options(sql_mode_for_dates(thd), default_round_mode(thd))
    { }
    Options(date_conv_mode_t flags, time_round_mode_t round_mode)
     :Temporal::Options(flags, round_mode)
    { }
    explicit Options(const Temporal::Options &opt)
     :Temporal::Options(opt)
    { }
    explicit Options(date_mode_t fuzzydate)
     :Temporal::Options(fuzzydate)
    { }
  };

public:
  // Contructors for Item
  Temporal_hybrid(THD *thd, Item *item, date_mode_t fuzzydate);
  Temporal_hybrid(THD *thd, Item *item)
   :Temporal_hybrid(thd, item, Options(thd))
  { }
  Temporal_hybrid(Item *item)
   :Temporal_hybrid(current_thd, item)
  { }

  // Constructors for non-NULL values
  Temporal_hybrid(THD *thd, Warn *warn,
                  const char *str, size_t length, CHARSET_INFO *cs,
                  date_mode_t fuzzydate)
  {
    make_from_str(thd, warn, str, length, cs, fuzzydate);
  }
  Temporal_hybrid(THD *thd, Warn *warn,
                  const Longlong_hybrid &nr, date_mode_t fuzzydate)
  {
    make_from_longlong_hybrid(thd, warn, nr, fuzzydate);
  }
  Temporal_hybrid(THD *thd, Warn *warn, double nr, date_mode_t fuzzydate)
  {
    make_from_double(thd, warn, nr, fuzzydate);
  }

  // Constructors for nullable values
  Temporal_hybrid(THD *thd, Warn *warn, const String *str, date_mode_t mode)
  {
    if (!str)
      time_type= MYSQL_TIMESTAMP_NONE;
    else
      make_from_str(thd, warn, str->ptr(), str->length(), str->charset(), mode);
  }
  Temporal_hybrid(THD *thd, Warn *warn,
                  const Longlong_hybrid_null &nr, date_mode_t fuzzydate)
  {
    if (nr.is_null())
      time_type= MYSQL_TIMESTAMP_NONE;
    else
      make_from_longlong_hybrid(thd, warn, nr, fuzzydate);
  }
  Temporal_hybrid(THD *thd, Warn *warn, const Double_null &nr, date_mode_t mode)
  {
    if (nr.is_null())
      time_type= MYSQL_TIMESTAMP_NONE;
    else
      make_from_double(thd, warn, nr.value(), mode);
  }
  Temporal_hybrid(THD *thd, Warn *warn, const my_decimal *nr, date_mode_t mode)
  {
    if (!nr)
      time_type= MYSQL_TIMESTAMP_NONE;
    else
      make_from_decimal(thd, warn, nr, mode);
  }
  // End of constuctors

  longlong to_longlong() const
  {
    if (!is_valid_temporal())
      return 0;
    ulonglong v= TIME_to_ulonglong(this);
    return neg ? -(longlong) v : (longlong) v;
  }
  double to_double() const
  {
    return is_valid_temporal() ? TIME_to_double(this) : 0;
  }
  my_decimal *to_decimal(my_decimal *to)
  {
    return is_valid_temporal() ? Temporal::to_decimal(to) : bad_to_decimal(to);
  }
  String *to_string(String *str, uint dec) const
  {
    if (!is_valid_temporal())
      return NULL;
    str->set_charset(&my_charset_numeric);
    if (!str->alloc(MAX_DATE_STRING_REP_LENGTH))
      str->length(my_TIME_to_str(this, const_cast<char*>(str->ptr()), dec));
    return str;
  }
  const MYSQL_TIME *get_mysql_time() const
  {
    DBUG_ASSERT(is_valid_temporal());
    return this;
  }
};


/*
  This class resembles the SQL standard <extract source>,
  used in extract expressions, e.g: EXTRACT(DAY FROM dt)
  <extract expression> ::=
    EXTRACT <left paren> <extract field> FROM <extract source> <right paren>
  <extract source> ::= <datetime value expression> | <interval value expression>
*/
class Extract_source: public Temporal_hybrid
{
  /*
    Convert a TIME value to DAY-TIME interval, e.g. for extraction:
      EXTRACT(DAY FROM x), EXTRACT(HOUR FROM x), etc.
    Moves full days from ltime->hour to ltime->day.
  */
  void time_to_daytime_interval()
  {
    DBUG_ASSERT(time_type == MYSQL_TIMESTAMP_TIME);
    DBUG_ASSERT(has_zero_YYYYMMDD());
    MYSQL_TIME::day= MYSQL_TIME::hour / 24;
    MYSQL_TIME::hour%= 24;
  }
  bool is_valid_extract_source_slow() const
  {
    return is_valid_temporal() && MYSQL_TIME::hour < 24 &&
           (has_zero_YYYYMM() || time_type != MYSQL_TIMESTAMP_TIME);
  }
  bool is_valid_value_slow() const
  {
    return time_type == MYSQL_TIMESTAMP_NONE || is_valid_extract_source_slow();
  }
public:
  Extract_source(THD *thd, Item *item, date_mode_t mode)
   :Temporal_hybrid(thd, item, mode)
  {
    if (MYSQL_TIME::time_type == MYSQL_TIMESTAMP_TIME)
      time_to_daytime_interval();
    DBUG_ASSERT(is_valid_value_slow());
  }
  inline const MYSQL_TIME *get_mysql_time() const
  {
    DBUG_ASSERT(is_valid_extract_source_slow());
    return this;
  }
  bool is_valid_extract_source() const { return is_valid_temporal(); }
  int sign() const { return get_mysql_time()->neg ? -1 : 1; }
  uint year() const { return get_mysql_time()->year; }
  uint month() const { return get_mysql_time()->month; }
  int day() const { return (int) get_mysql_time()->day * sign(); }
  int hour() const { return (int) get_mysql_time()->hour * sign(); }
  int minute() const { return (int) get_mysql_time()->minute * sign(); }
  int second() const { return (int) get_mysql_time()->second * sign(); }
  int microsecond() const { return (int) get_mysql_time()->second_part * sign(); }

  uint year_month() const { return year() * 100 + month(); }
  uint quarter() const { return (month() + 2)/3; }
  uint week(THD *thd) const;

  longlong second_microsecond() const
  {
    return (second() * 1000000LL + microsecond());
  }

  // DAY TO XXX
  longlong day_hour() const
  {
    return (longlong) day() * 100LL + hour();
  }
  longlong day_minute() const
  {
    return day_hour() * 100LL + minute();
  }
  longlong day_second() const
  {
    return day_minute() * 100LL + second();
  }
  longlong day_microsecond() const
  {
    return day_second() * 1000000LL + microsecond();
  }

  // HOUR TO XXX
  int hour_minute() const
  {
    return hour() * 100 + minute();
  }
  int hour_second() const
  {
    return hour_minute() * 100 + second();
  }
  longlong hour_microsecond() const
  {
    return hour_second() * 1000000LL + microsecond();
  }

  // MINUTE TO XXX
  int minute_second() const
  {
    return minute() * 100 + second();
  }
  longlong minute_microsecond() const
  {
    return minute_second() * 1000000LL + microsecond();
  }
};


/*
  This class is used for the "time_interval" argument of these SQL functions:
    TIMESTAMP(tm,time_interval)
    ADDTIME(tm,time_interval)
  Features:
  - DATE and DATETIME formats are treated as errors
  - Preserves hours for TIME format as is, without limiting to TIME_MAX_HOUR
*/
class Interval_DDhhmmssff: public Temporal
{
  static const LEX_CSTRING m_type_name;
  bool str_to_DDhhmmssff(MYSQL_TIME_STATUS *status,
                         const char *str, size_t length, CHARSET_INFO *cs,
                         ulong max_hour);
  void push_warning_wrong_or_truncated_value(THD *thd,
                                             const ErrConv &str,
                                             int warnings);
  bool is_valid_interval_DDhhmmssff_slow() const
  {
    return time_type == MYSQL_TIMESTAMP_TIME &&
           has_zero_YYYYMMDD() && has_valid_mmssff();
  }
  bool is_valid_value_slow() const
  {
    return time_type == MYSQL_TIMESTAMP_NONE ||
           is_valid_interval_DDhhmmssff_slow();
  }
public:
  // Get fractional second precision from an Item
  static uint fsp(THD *thd, Item *item);
  /*
    Maximum useful HOUR value:
    TIMESTAMP'0001-01-01 00:00:00' + '87649415:59:59' = '9999-12-31 23:59:59'
    This gives maximum possible interval values:
    - '87649415:59:59.999999'   (in 'hh:mm:ss.ff' format)
    - '3652058 23:59:59.999999' (in 'DD hh:mm:ss.ff' format)
  */
  static uint max_useful_hour()
  {
    return TIME_MAX_INTERVAL_HOUR;
  }
  static uint max_int_part_char_length()
  {
    // e.g. '+3652058 23:59:59'
    return 1/*sign*/ + TIME_MAX_INTERVAL_DAY_CHAR_LENGTH + 1 + 8/*hh:mm:ss*/;
  }
  static uint max_char_length(uint fsp)
  {
    DBUG_ASSERT(fsp <= TIME_SECOND_PART_DIGITS);
    return max_int_part_char_length() + (fsp ? 1 : 0) + fsp;
  }

public:
  Interval_DDhhmmssff(THD *thd, Status *st, bool push_warnings,
                      Item *item, ulong max_hour,
                      time_round_mode_t mode, uint dec);
  Interval_DDhhmmssff(THD *thd, Item *item, uint dec)
  {
    Status st;
    new(this) Interval_DDhhmmssff(thd, &st, true, item, max_useful_hour(),
                                  default_round_mode(thd), dec);
  }
  Interval_DDhhmmssff(THD *thd, Item *item)
   :Interval_DDhhmmssff(thd, item, TIME_SECOND_PART_DIGITS)
  { }
  const MYSQL_TIME *get_mysql_time() const
  {
    DBUG_ASSERT(is_valid_interval_DDhhmmssff_slow());
    return this;
  }
  bool is_valid_interval_DDhhmmssff() const
  {
    return time_type == MYSQL_TIMESTAMP_TIME;
  }
  bool is_valid_value() const
  {
    return time_type == MYSQL_TIMESTAMP_NONE || is_valid_interval_DDhhmmssff();
  }
  String *to_string(String *str, uint dec) const
  {
    if (!is_valid_interval_DDhhmmssff())
      return NULL;
    str->set_charset(&my_charset_numeric);
    if (!str->alloc(MAX_DATE_STRING_REP_LENGTH))
      str->length(my_interval_DDhhmmssff_to_str(this,
                                                const_cast<char*>(str->ptr()),
                                                dec));
    return str;
  }
};


/**
  Class Time is designed to store valid TIME values.

  1. Valid value:
    a. MYSQL_TIMESTAMP_TIME - a valid TIME within the supported TIME range
    b. MYSQL_TIMESTAMP_NONE - an undefined value

  2. Invalid value (internally only):
    a. MYSQL_TIMESTAMP_TIME outside of the supported TIME range
    a. MYSQL_TIMESTAMP_{DATE|DATETIME|ERROR}

  Temporarily Time is allowed to have an invalid value, but only internally,
  during initialization time. All constructors and modification methods must
  leave the Time value as described above (see "Valid values").

  Time derives from MYSQL_TIME privately to make sure it is accessed
  externally only in the valid state.
*/
class Time: public Temporal
{
public:
  enum datetime_to_time_mode_t
  {
    DATETIME_TO_TIME_DISALLOW,
    DATETIME_TO_TIME_YYYYMMDD_000000DD_MIX_TO_HOURS,
    DATETIME_TO_TIME_YYYYMMDD_TRUNCATE,
    DATETIME_TO_TIME_YYYYMMDD_00000000_ONLY,
    DATETIME_TO_TIME_MINUS_CURRENT_DATE
  };
  class Options: public Temporal::Options
  {
    datetime_to_time_mode_t m_datetime_to_time_mode;
  public:
    Options(THD *thd)
     :Temporal::Options(default_flags_for_get_date(), default_round_mode(thd)),
      m_datetime_to_time_mode(default_datetime_to_time_mode())
    { }
    Options(date_conv_mode_t flags, THD *thd)
     :Temporal::Options(flags, default_round_mode(thd)),
      m_datetime_to_time_mode(default_datetime_to_time_mode())
    { }
    Options(date_conv_mode_t flags, THD *thd, datetime_to_time_mode_t dtmode)
     :Temporal::Options(flags, default_round_mode(thd)),
      m_datetime_to_time_mode(dtmode)
    { }
    Options(date_conv_mode_t fuzzydate, time_round_mode_t round_mode,
            datetime_to_time_mode_t datetime_to_time_mode)
     :Temporal::Options(fuzzydate, round_mode),
       m_datetime_to_time_mode(datetime_to_time_mode)
    { }

    datetime_to_time_mode_t datetime_to_time_mode() const
    { return m_datetime_to_time_mode; }

    static datetime_to_time_mode_t default_datetime_to_time_mode()
    {
      return DATETIME_TO_TIME_YYYYMMDD_000000DD_MIX_TO_HOURS;
    }
  };
  /*
    CAST(AS TIME) historically does not mix days to hours.
    This is different comparing to how implicit conversion
    in Field::store_time_dec() works (e.g. on INSERT).
  */
  class Options_for_cast: public Options
  {
  public:
    Options_for_cast(THD *thd)
     :Options(default_flags_for_get_date(), default_round_mode(thd),
              DATETIME_TO_TIME_YYYYMMDD_TRUNCATE)
    { }
    Options_for_cast(date_mode_t mode, THD *thd)
     :Options(default_flags_for_get_date() | (mode & TIME_FUZZY_DATES),
              default_round_mode(thd),
              DATETIME_TO_TIME_YYYYMMDD_TRUNCATE)
    { }
  };

  class Options_for_round: public Options
  {
  public:
    Options_for_round(time_round_mode_t round_mode= TIME_FRAC_TRUNCATE)
     :Options(Time::default_flags_for_get_date(), round_mode,
              Time::DATETIME_TO_TIME_DISALLOW)
    { }
  };
  class Options_cmp: public Options
  {
  public:
    Options_cmp(THD *thd)
     :Options(comparison_flags_for_get_date(), thd)
    { }
    Options_cmp(THD *thd, datetime_to_time_mode_t dtmode)
     :Options(comparison_flags_for_get_date(),
              default_round_mode(thd), dtmode)
    { }
  };
private:
  bool is_valid_value_slow() const
  {
    return time_type == MYSQL_TIMESTAMP_NONE || is_valid_time_slow();
  }
  bool is_valid_time_slow() const
  {
    return time_type == MYSQL_TIMESTAMP_TIME &&
           has_zero_YYYYMMDD() && has_valid_mmssff();
  }
  void hhmmssff_copy(const MYSQL_TIME *from)
  {
    hour= from->hour;
    minute= from->minute;
    second= from->second;
    second_part= from->second_part;
  }
  void datetime_to_time_YYYYMMDD_000000DD_mix_to_hours(int *warn,
                                                       uint from_year,
                                                       uint from_month,
                                                       uint from_day)
  {
    if (from_year != 0 || from_month != 0)
      *warn|= MYSQL_TIME_NOTE_TRUNCATED;
    else
      hour+= from_day * 24;
  }
  /*
    The result is calculated effectively similar to:
    TIMEDIFF(dt, CAST(CURRENT_DATE AS DATETIME))
    If the difference does not fit to the supported TIME range, it's truncated.
  */
  void datetime_to_time_minus_current_date(THD *thd)
  {
    MYSQL_TIME current_date, tmp;
    set_current_date(thd, &current_date);
    calc_time_diff(this, &current_date, 1, &tmp, date_mode_t(0));
    static_cast<MYSQL_TIME*>(this)[0]= tmp;
    int warnings= 0;
    (void) check_time_range(this, TIME_SECOND_PART_DIGITS, &warnings);
    DBUG_ASSERT(is_valid_time());
  }
  /*
    Convert a valid DATE or DATETIME to TIME.
    Before this call, "this" must be a valid DATE or DATETIME value,
    e.g. returned from Item::get_date(), str_to_xxx(), number_to_xxx().
    After this call, "this" is a valid TIME value.
  */
  void valid_datetime_to_valid_time(THD *thd, int *warn, const Options opt)
  {
    DBUG_ASSERT(time_type == MYSQL_TIMESTAMP_DATE ||
                time_type == MYSQL_TIMESTAMP_DATETIME);
    /*
      We're dealing with a DATE or DATETIME returned from
      str_to_xxx(), number_to_xxx() or unpack_time().
      Do some asserts to make sure the result hour value
      after mixing days to hours does not go out of the valid TIME range.
      The maximum hour value after mixing days will be 31*24+23=767,
      which is within the supported TIME range.
      Thus no adjust_time_range_or_invalidate() is needed here.
    */
    DBUG_ASSERT(day < 32);
    DBUG_ASSERT(hour < 24);
    if (opt.datetime_to_time_mode() == DATETIME_TO_TIME_MINUS_CURRENT_DATE)
    {
      datetime_to_time_minus_current_date(thd);
    }
    else
    {
      if (opt.datetime_to_time_mode() ==
          DATETIME_TO_TIME_YYYYMMDD_000000DD_MIX_TO_HOURS)
        datetime_to_time_YYYYMMDD_000000DD_mix_to_hours(warn, year, month, day);
      year= month= day= 0;
      time_type= MYSQL_TIMESTAMP_TIME;
    }
    DBUG_ASSERT(is_valid_time_slow());
  }
  /**
    Convert valid DATE/DATETIME to valid TIME if needed.
    This method is called after Item::get_date(),
    str_to_xxx(), number_to_xxx().
    which can return only valid TIME/DATE/DATETIME values.
    Before this call, "this" is:
    - either a valid TIME/DATE/DATETIME value
      (within the supported range for the corresponding type),
    - or MYSQL_TIMESTAMP_NONE
    After this call, "this" is:
    - either a valid TIME (within the supported TIME range),
    - or MYSQL_TIMESTAMP_NONE
  */
  void valid_MYSQL_TIME_to_valid_value(THD *thd, int *warn, const Options opt)
  {
    switch (time_type) {
    case MYSQL_TIMESTAMP_DATE:
    case MYSQL_TIMESTAMP_DATETIME:
      if (opt.datetime_to_time_mode() ==
          DATETIME_TO_TIME_YYYYMMDD_00000000_ONLY &&
          (year || month || day))
        make_from_out_of_range(warn);
      else if (opt.datetime_to_time_mode() == DATETIME_TO_TIME_DISALLOW)
        make_from_out_of_range(warn);
      else
        valid_datetime_to_valid_time(thd, warn, opt);
      break;
    case MYSQL_TIMESTAMP_NONE:
      break;
    case MYSQL_TIMESTAMP_ERROR:
      set_zero_time(this, MYSQL_TIMESTAMP_TIME);
      break;
    case MYSQL_TIMESTAMP_TIME:
      DBUG_ASSERT(is_valid_time_slow());
      break;
    }
  }

  /*
    This method is called after number_to_xxx() and str_to_xxx(),
    which can return DATE or DATETIME values. Convert to TIME if needed.
    We trust that xxx_to_time() returns a valid TIME/DATE/DATETIME value,
    so here we need to do only simple validation.
  */
  void xxx_to_time_result_to_valid_value(THD *thd, int *warn, const Options opt)
  {
    // str_to_xxx(), number_to_xxx() never return MYSQL_TIMESTAMP_ERROR
    DBUG_ASSERT(time_type != MYSQL_TIMESTAMP_ERROR);
    valid_MYSQL_TIME_to_valid_value(thd, warn, opt);
  }
  void adjust_time_range_or_invalidate(int *warn)
  {
    if (check_time_range(this, TIME_SECOND_PART_DIGITS, warn))
      time_type= MYSQL_TIMESTAMP_NONE;
    DBUG_ASSERT(is_valid_value_slow());
  }
public:
  void round_or_set_max(uint dec, int *warn, ulong nsec);
private:
  void round_or_set_max(uint dec, int *warn);

  /*
    All make_from_xxx() methods initialize *warn.
    The old value gets lost.
  */
  void make_from_datetime_move_day_to_hour(int *warn, const MYSQL_TIME *from);
  void make_from_datetime_with_days_diff(int *warn, const MYSQL_TIME *from,
                                         long curdays);
  void make_from_time(int *warn, const MYSQL_TIME *from);
  void make_from_datetime(int *warn, const MYSQL_TIME *from, long curdays);
  void make_from_item(THD *thd, int *warn, Item *item, const Options opt);
public:
  /*
    All constructors that accept an "int *warn" parameter initialize *warn.
    The old value gets lost.
  */
  Time(int *warn, bool neg, ulonglong hour, uint minute, const Sec6 &second);
  Time() { time_type= MYSQL_TIMESTAMP_NONE; }
  Time(Item *item)
   :Time(current_thd, item)
  { }
  Time(THD *thd, Item *item, const Options opt)
  {
    int warn;
    make_from_item(thd, &warn, item, opt);
  }
  Time(THD *thd, Item *item)
   :Time(thd, item, Options(thd))
  { }
  Time(int *warn, const MYSQL_TIME *from, long curdays);
  Time(THD *thd, MYSQL_TIME_STATUS *status,
       const char *str, size_t len, CHARSET_INFO *cs,
       const Options opt)
  {
    if (str_to_datetime_or_date_or_time(thd, status, str, len, cs, opt))
      time_type= MYSQL_TIMESTAMP_NONE;
    // The below call will optionally add notes to already collected warnings:
    else
      xxx_to_time_result_to_valid_value(thd, &status->warnings, opt);
  }

protected:
  Time(THD *thd, int *warn, const Sec6 &nr, const Options opt)
  {
    if (nr.to_datetime_or_time(this, warn, TIME_INVALID_DATES))
      time_type= MYSQL_TIMESTAMP_NONE;
    xxx_to_time_result_to_valid_value(thd, warn, opt);
  }
  Time(THD *thd, int *warn, const Sec9 &nr, const Options &opt)
   :Time(thd, warn, static_cast<Sec6>(nr), opt)
  {
    if (is_valid_time() && time_round_mode_t(opt) == TIME_FRAC_ROUND)
      round_or_set_max(6, warn, nr.nsec());
  }

public:
  Time(THD *thd, int *warn, const Longlong_hybrid &nr, const Options &opt)
   :Time(thd, warn, Sec6(nr), opt)
  { }
  Time(THD *thd, int *warn, double nr, const Options &opt)
   :Time(thd, warn, Sec9(nr), opt)
  { }
  Time(THD *thd, int *warn, const my_decimal *d, const Options &opt)
   :Time(thd, warn, Sec9(d), opt)
  { }

  Time(THD *thd, Item *item, const Options opt, uint dec)
   :Time(thd, item, opt)
  {
    round(dec, time_round_mode_t(opt));
  }
  Time(int *warn, const MYSQL_TIME *from, long curdays,
       const Time::Options &opt, uint dec)
   :Time(warn, from, curdays)
  {
    round(dec, time_round_mode_t(opt), warn);
  }
  Time(int *warn, bool neg, ulonglong hour, uint minute, const Sec9 &second,
       time_round_mode_t mode, uint dec)
   :Time(warn, neg, hour, minute, second)
  {
    DBUG_ASSERT(is_valid_time());
    if ((ulonglong) mode == (ulonglong) TIME_FRAC_ROUND)
      round_or_set_max(6, warn, second.nsec());
    round(dec, mode, warn);
  }
  Time(THD *thd, MYSQL_TIME_STATUS *status,
       const char *str, size_t len, CHARSET_INFO *cs,
       const Options &opt, uint dec)
   :Time(thd, status, str, len, cs, opt)
  {
    round(dec, time_round_mode_t(opt), &status->warnings);
  }
  Time(THD *thd, int *warn, const Longlong_hybrid &nr,
       const Options &opt, uint dec)
   :Time(thd, warn, nr, opt)
  {
    /*
      Decimal digit truncation is needed here in case if nr was out
      of the supported TIME range, so "this" was set to '838:59:59.999999'.
      We always do truncation (not rounding) here, independently from "opt".
    */
    trunc(dec);
  }
  Time(THD *thd, int *warn, double nr, const Options &opt, uint dec)
   :Time(thd, warn, nr, opt)
  {
    round(dec, time_round_mode_t(opt), warn);
  }
  Time(THD *thd, int *warn, const my_decimal *d, const Options &opt, uint dec)
   :Time(thd, warn, d, opt)
  {
    round(dec, time_round_mode_t(opt), warn);
  }

  static date_conv_mode_t default_flags_for_get_date()
  { return TIME_TIME_ONLY | TIME_INVALID_DATES; }
  static date_conv_mode_t comparison_flags_for_get_date()
  { return TIME_TIME_ONLY | TIME_INVALID_DATES | TIME_FUZZY_DATES; }
  bool is_valid_time() const
  {
    DBUG_ASSERT(is_valid_value_slow());
    return time_type == MYSQL_TIMESTAMP_TIME;
  }
  const MYSQL_TIME *get_mysql_time() const
  {
    DBUG_ASSERT(is_valid_time_slow());
    return this;
  }
  bool copy_to_mysql_time(MYSQL_TIME *ltime) const
  {
    if (time_type == MYSQL_TIMESTAMP_NONE)
    {
      ltime->time_type= MYSQL_TIMESTAMP_NONE;
      return true;
    }
    DBUG_ASSERT(is_valid_time_slow());
    *ltime= *this;
    return false;
  }
  int cmp(const Time *other) const
  {
    DBUG_ASSERT(is_valid_time_slow());
    DBUG_ASSERT(other->is_valid_time_slow());
    longlong p0= to_packed();
    longlong p1= other->to_packed();
    if (p0 < p1)
      return -1;
    if (p0 > p1)
      return 1;
    return 0;
  }
  longlong to_seconds_abs() const
  {
    DBUG_ASSERT(is_valid_time_slow());
    return hour * 3600L + minute * 60 + second;
  }
  longlong to_seconds() const
  {
    return neg ? -to_seconds_abs() : to_seconds_abs();
  }
  longlong to_longlong() const
  {
    if (!is_valid_time())
      return 0;
    ulonglong v= TIME_to_ulonglong_time(this);
    return neg ? -(longlong) v : (longlong) v;
  }
  double to_double() const
  {
    return !is_valid_time() ? 0 :
           Temporal::to_double(neg, TIME_to_ulonglong_time(this), second_part);
  }
  String *to_string(String *str, uint dec) const
  {
    if (!is_valid_time())
      return NULL;
    str->set_charset(&my_charset_numeric);
    if (!str->alloc(MAX_DATE_STRING_REP_LENGTH))
      str->length(my_time_to_str(this, const_cast<char*>(str->ptr()), dec));
    return str;
  }
  my_decimal *to_decimal(my_decimal *to)
  {
    return is_valid_time() ? Temporal::to_decimal(to) : bad_to_decimal(to);
  }
  longlong to_packed() const
  {
    return is_valid_time() ? Temporal::to_packed() : 0;
  }
  long fraction_remainder(uint dec) const
  {
    DBUG_ASSERT(is_valid_time());
    return Temporal::fraction_remainder(dec);
  }

  Time &trunc(uint dec)
  {
    if (is_valid_time())
      my_time_trunc(this, dec);
    DBUG_ASSERT(is_valid_value_slow());
    return *this;
  }
  Time &ceiling(int *warn)
  {
    if (is_valid_time())
    {
      if (neg)
        my_time_trunc(this, 0);
      else if (second_part)
        round_or_set_max(0, warn, 999999999);
    }
    DBUG_ASSERT(is_valid_value_slow());
    return *this;
  }
  Time &ceiling()
  {
    int warn= 0;
    return ceiling(&warn);
  }
  Time &floor(int *warn)
  {
    if (is_valid_time())
    {
      if (!neg)
        my_time_trunc(this, 0);
      else if (second_part)
        round_or_set_max(0, warn, 999999999);
    }
    DBUG_ASSERT(is_valid_value_slow());
    return *this;
  }
  Time &floor()
  {
    int warn= 0;
    return floor(&warn);
  }
  Time &round(uint dec, int *warn)
  {
    if (is_valid_time())
      round_or_set_max(dec, warn);
    DBUG_ASSERT(is_valid_value_slow());
    return *this;
  }
  Time &round(uint dec, time_round_mode_t mode, int *warn)
  {
    switch (mode.mode()) {
    case time_round_mode_t::FRAC_NONE:
      DBUG_ASSERT(fraction_remainder(dec) == 0);
      return trunc(dec);
    case time_round_mode_t::FRAC_TRUNCATE:
      return trunc(dec);
    case time_round_mode_t::FRAC_ROUND:
      return round(dec, warn);
    }
    return *this;
  }
  Time &round(uint dec, time_round_mode_t mode)
  {
    int warn= 0;
    return round(dec, mode, &warn);
  }

};


/**
  Class Temporal_with_date is designed to store valid DATE or DATETIME values.
  See also class Time.

  1. Valid value:
    a. MYSQL_TIMESTAMP_{DATE|DATETIME} - a valid DATE or DATETIME value
    b. MYSQL_TIMESTAMP_NONE            - an undefined value

  2. Invalid value (internally only):
    a. MYSQL_TIMESTAMP_{DATE|DATETIME} - a DATE or DATETIME value, but with
                                         MYSQL_TIME members outside of the
                                         valid/supported range
    b. MYSQL_TIMESTAMP_TIME            - a TIME value
    c. MYSQL_TIMESTAMP_ERROR           - error

  Temporarily is allowed to have an invalid value, but only internally,
  during initialization time. All constructors and modification methods must
  leave the value as described above (see "Valid value").

  Derives from MYSQL_TIME using "protected" inheritance to make sure
  it is accessed externally only in the valid state.
*/

class Temporal_with_date: public Temporal
{
public:
  class Options: public Temporal::Options
  {
  public:
    Options(date_conv_mode_t fuzzydate, time_round_mode_t mode):
     Temporal::Options(fuzzydate, mode)
    {}
    explicit Options(const Temporal::Options &opt)
     :Temporal::Options(opt)
    { }
    explicit Options(date_mode_t mode)
     :Temporal::Options(mode)
    { }
  };
protected:
  void check_date_or_invalidate(int *warn, date_conv_mode_t flags);
  void make_from_item(THD *thd, Item *item, date_mode_t flags);

  ulong daynr() const
  {
    return (ulong) ::calc_daynr((uint) year, (uint) month, (uint) day);
  }
  int weekday(bool sunday_first_day_of_week) const
  {
    return ::calc_weekday(daynr(), sunday_first_day_of_week);
  }
  ulong dayofyear() const
  {
    return (ulong) (daynr() - ::calc_daynr(year, 1, 1) + 1);
  }
  uint quarter() const
  {
    return (month + 2) / 3;
  }
  uint week(uint week_behaviour) const
  {
    uint year;
    return calc_week(this, week_behaviour, &year);
  }
  uint yearweek(uint week_behaviour) const
  {
    uint year;
    uint week= calc_week(this, week_behaviour, &year);
    return week + year * 100;
  }
public:
  Temporal_with_date()
  {
    time_type= MYSQL_TIMESTAMP_NONE;
  }
  Temporal_with_date(THD *thd, Item *item, date_mode_t fuzzydate)
  {
    make_from_item(thd, item, fuzzydate);
  }
  Temporal_with_date(int *warn, const Sec6 &nr, date_mode_t flags)
  {
    DBUG_ASSERT(bool(flags & TIME_TIME_ONLY) == false);
    if (nr.to_datetime_or_date(this, warn, date_conv_mode_t(flags)))
      time_type= MYSQL_TIMESTAMP_NONE;
  }
  Temporal_with_date(THD *thd, MYSQL_TIME_STATUS *status,
                     const char *str, size_t len, CHARSET_INFO *cs,
                     date_mode_t flags)
  {
    DBUG_ASSERT(bool(flags & TIME_TIME_ONLY) == false);
    if (str_to_datetime_or_date(thd, status, str, len, cs, flags))
      time_type= MYSQL_TIMESTAMP_NONE;
  }
public:
  bool check_date_with_warn(THD *thd, date_conv_mode_t flags)
  {
    return ::check_date_with_warn(thd, this, flags, MYSQL_TIMESTAMP_ERROR);
  }
  static date_conv_mode_t comparison_flags_for_get_date()
  { return TIME_INVALID_DATES | TIME_FUZZY_DATES; }
};


/**
  Class Date is designed to store valid DATE values.
  All constructors and modification methods leave instances
  of this class in one of the following valid states:
    a. MYSQL_TIMESTAMP_DATE - a DATE with all MYSQL_TIME members properly set
    b. MYSQL_TIMESTAMP_NONE - an undefined value.
  Other MYSQL_TIMESTAMP_XXX are not possible.
  MYSQL_TIMESTAMP_DATE with MYSQL_TIME members improperly set is not possible.
*/
class Date: public Temporal_with_date
{
  bool is_valid_value_slow() const
  {
    return time_type == MYSQL_TIMESTAMP_NONE || is_valid_date_slow();
  }
  bool is_valid_date_slow() const
  {
    DBUG_ASSERT(time_type == MYSQL_TIMESTAMP_DATE);
    return !check_datetime_range(this);
  }
public:
  class Options: public Temporal_with_date::Options
  {
  public:
    explicit Options(date_conv_mode_t fuzzydate)
     :Temporal_with_date::Options(fuzzydate, TIME_FRAC_TRUNCATE)
    { }
    Options(THD *thd, time_round_mode_t mode)
     :Temporal_with_date::Options(sql_mode_for_dates(thd), mode)
    { }
    explicit Options(THD *thd)
     :Temporal_with_date::Options(sql_mode_for_dates(thd), TIME_FRAC_TRUNCATE)
    { }
    explicit Options(date_mode_t fuzzydate)
     :Temporal_with_date::Options(fuzzydate)
    { }
  };
public:
  Date(Item *item, date_mode_t fuzzydate)
   :Date(current_thd, item, fuzzydate)
  { }
  Date(THD *thd, Item *item, date_mode_t fuzzydate)
   :Temporal_with_date(thd, item, fuzzydate)
  {
    if (time_type == MYSQL_TIMESTAMP_DATETIME)
      datetime_to_date(this);
    DBUG_ASSERT(is_valid_value_slow());
  }
  Date(THD *thd, Item *item, date_conv_mode_t fuzzydate)
   :Date(thd, item, Options(fuzzydate))
  { }
  Date(THD *thd, Item *item)
   :Temporal_with_date(Date(thd, item, Options(thd, TIME_FRAC_TRUNCATE)))
  { }
  Date(Item *item)
   :Temporal_with_date(Date(current_thd, item))
  { }
  Date(const Temporal_with_date *d)
   :Temporal_with_date(*d)
  {
    datetime_to_date(this);
    DBUG_ASSERT(is_valid_date_slow());
  }
  bool is_valid_date() const
  {
    DBUG_ASSERT(is_valid_value_slow());
    return time_type == MYSQL_TIMESTAMP_DATE;
  }
  const MYSQL_TIME *get_mysql_time() const
  {
    DBUG_ASSERT(is_valid_date_slow());
    return this;
  }
  bool copy_to_mysql_time(MYSQL_TIME *ltime) const
  {
    if (time_type == MYSQL_TIMESTAMP_NONE)
    {
      ltime->time_type= MYSQL_TIMESTAMP_NONE;
      return true;
    }
    DBUG_ASSERT(is_valid_date_slow());
    *ltime= *this;
    return false;
  }
  ulong daynr() const
  {
    DBUG_ASSERT(is_valid_date_slow());
    return Temporal_with_date::daynr();
  }
  ulong dayofyear() const
  {
    DBUG_ASSERT(is_valid_date_slow());
    return Temporal_with_date::dayofyear();
  }
  uint quarter() const
  {
    DBUG_ASSERT(is_valid_date_slow());
    return Temporal_with_date::quarter();
  }
  uint week(uint week_behaviour) const
  {
    DBUG_ASSERT(is_valid_date_slow());
    return Temporal_with_date::week(week_behaviour);
  }
  uint yearweek(uint week_behaviour) const
  {
    DBUG_ASSERT(is_valid_date_slow());
    return Temporal_with_date::yearweek(week_behaviour);
  }

  longlong to_longlong() const
  {
    return is_valid_date() ? (longlong) TIME_to_ulonglong_date(this) : 0LL;
  }
  double to_double() const
  {
    return (double) to_longlong();
  }
  String *to_string(String *str) const
  {
    if (!is_valid_date())
      return NULL;
    str->set_charset(&my_charset_numeric);
    if (!str->alloc(MAX_DATE_STRING_REP_LENGTH))
      str->length(my_date_to_str(this, const_cast<char*>(str->ptr())));
    return str;
  }
  my_decimal *to_decimal(my_decimal *to)
  {
    return is_valid_date() ? Temporal::to_decimal(to) : bad_to_decimal(to);
  }
};


/**
  Class Datetime is designed to store valid DATETIME values.
  All constructors and modification methods leave instances
  of this class in one of the following valid states:
    a. MYSQL_TIMESTAMP_DATETIME - a DATETIME with all members properly set
    b. MYSQL_TIMESTAMP_NONE     - an undefined value.
  Other MYSQL_TIMESTAMP_XXX are not possible.
  MYSQL_TIMESTAMP_DATETIME with MYSQL_TIME members
  improperly set is not possible.
*/
class Datetime: public Temporal_with_date
{
  bool is_valid_value_slow() const
  {
    return time_type == MYSQL_TIMESTAMP_NONE || is_valid_datetime_slow();
  }
  bool is_valid_datetime_slow() const
  {
    DBUG_ASSERT(time_type == MYSQL_TIMESTAMP_DATETIME);
    return !check_datetime_range(this);
  }
  bool add_nanoseconds_or_invalidate(THD *thd, int *warn, ulong nsec)
  {
    DBUG_ASSERT(is_valid_datetime_slow());
    bool rc= Temporal::datetime_add_nanoseconds_or_invalidate(thd, warn, nsec);
    DBUG_ASSERT(is_valid_value_slow());
    return rc;
  }
  void date_to_datetime_if_needed()
  {
    if (time_type == MYSQL_TIMESTAMP_DATE)
      date_to_datetime(this);
  }
  void make_from_time(THD *thd, int *warn, const MYSQL_TIME *from,
                      date_conv_mode_t flags);
  void make_from_datetime(THD *thd, int *warn, const MYSQL_TIME *from,
                          date_conv_mode_t flags);
  bool round_or_invalidate(THD *thd, uint dec, int *warn);
  bool round_or_invalidate(THD *thd, uint dec, int *warn, ulong nsec)
  {
    DBUG_ASSERT(is_valid_datetime_slow());
    bool rc= Temporal::datetime_round_or_invalidate(thd, dec, warn, nsec);
    DBUG_ASSERT(is_valid_value_slow());
    return rc;
  }
public:

  class Options: public Temporal_with_date::Options
  {
  public:
    Options(date_conv_mode_t fuzzydate, time_round_mode_t nanosecond_rounding)
     :Temporal_with_date::Options(fuzzydate, nanosecond_rounding)
    { }
    Options(THD *thd)
     :Temporal_with_date::Options(sql_mode_for_dates(thd), default_round_mode(thd))
    { }
    Options(THD *thd, time_round_mode_t rounding_mode)
     :Temporal_with_date::Options(sql_mode_for_dates(thd), rounding_mode)
    { }
    Options(date_conv_mode_t fuzzydate, THD *thd)
     :Temporal_with_date::Options(fuzzydate, default_round_mode(thd))
    { }
  };

  class Options_cmp: public Options
  {
  public:
    Options_cmp(THD *thd)
     :Options(comparison_flags_for_get_date(), thd)
    { }
  };

  static Datetime zero()
  {
    int warn;
    static Longlong_hybrid nr(0, false);
    return Datetime(&warn, nr, date_mode_t(0));
  }
public:
  Datetime() // NULL value
   :Temporal_with_date()
  { }
  Datetime(THD *thd, Item *item, date_mode_t fuzzydate)
   :Temporal_with_date(thd, item, fuzzydate)
  {
    date_to_datetime_if_needed();
    DBUG_ASSERT(is_valid_value_slow());
  }
  Datetime(THD *thd, Item *item)
   :Temporal_with_date(Datetime(thd, item, Options(thd)))
  { }
  Datetime(Item *item)
   :Datetime(current_thd, item)
  { }

  Datetime(THD *thd, int *warn, const MYSQL_TIME *from, date_conv_mode_t flags);
  Datetime(THD *thd, MYSQL_TIME_STATUS *status,
           const char *str, size_t len, CHARSET_INFO *cs,
           const date_mode_t fuzzydate)
   :Temporal_with_date(thd, status, str, len, cs, fuzzydate)
  {
    date_to_datetime_if_needed();
    DBUG_ASSERT(is_valid_value_slow());
  }

protected:
  Datetime(int *warn, const Sec6 &nr, date_mode_t flags)
   :Temporal_with_date(warn, nr, flags)
  {
    date_to_datetime_if_needed();
    DBUG_ASSERT(is_valid_value_slow());
  }
  Datetime(THD *thd, int *warn, const Sec9 &nr, date_mode_t fuzzydate)
   :Datetime(warn, static_cast<const Sec6>(nr), fuzzydate)
  {
    if (is_valid_datetime() &&
        time_round_mode_t(fuzzydate) == TIME_FRAC_ROUND)
      round_or_invalidate(thd, 6, warn, nr.nsec());
    DBUG_ASSERT(is_valid_value_slow());
  }

public:
  Datetime(int *warn, const Longlong_hybrid &nr, date_mode_t mode)
   :Datetime(warn, Sec6(nr), mode)
  { }
  Datetime(THD *thd, int *warn, double nr, date_mode_t fuzzydate)
   :Datetime(thd, warn, Sec9(nr), fuzzydate)
  { }
  Datetime(THD *thd, int *warn, const my_decimal *d, date_mode_t fuzzydate)
   :Datetime(thd, warn, Sec9(d), fuzzydate)
  { }
  Datetime(THD *thd, const timeval &tv);

  Datetime(THD *thd, Item *item, date_mode_t fuzzydate, uint dec)
   :Datetime(thd, item, fuzzydate)
  {
    int warn= 0;
    round(thd, dec, time_round_mode_t(fuzzydate), &warn);
  }
  Datetime(THD *thd, MYSQL_TIME_STATUS *status,
           const char *str, size_t len, CHARSET_INFO *cs,
           date_mode_t fuzzydate, uint dec)
   :Datetime(thd, status, str, len, cs, fuzzydate)
  {
    round(thd, dec, time_round_mode_t(fuzzydate), &status->warnings);
  }
  Datetime(THD *thd, int *warn, double nr, date_mode_t fuzzydate, uint dec)
   :Datetime(thd, warn, nr, fuzzydate)
  {
    round(thd, dec, time_round_mode_t(fuzzydate), warn);
  }
  Datetime(THD *thd, int *warn, const my_decimal *d, date_mode_t fuzzydate, uint dec)
   :Datetime(thd, warn, d, fuzzydate)
  {
    round(thd, dec, time_round_mode_t(fuzzydate), warn);
  }
  Datetime(THD *thd, int *warn, const MYSQL_TIME *from,
           date_mode_t fuzzydate, uint dec)
   :Datetime(thd, warn, from, date_conv_mode_t(fuzzydate) & ~TIME_TIME_ONLY)
  {
    round(thd, dec, time_round_mode_t(fuzzydate), warn);
  }

  bool is_valid_datetime() const
  {
    /*
      Here we quickly check for the type only.
      If the type is valid, the rest of value must also be valid.
    */
    DBUG_ASSERT(is_valid_value_slow());
    return time_type == MYSQL_TIMESTAMP_DATETIME;
  }
  bool check_date(date_conv_mode_t flags, int *warnings) const
  {
    DBUG_ASSERT(is_valid_datetime_slow());
    return ::check_date(this, (year || month || day),
                        ulonglong(flags & TIME_MODE_FOR_XXX_TO_DATE),
                        warnings);
  }
  bool check_date(date_conv_mode_t flags) const
  {
    int dummy; /* unused */
    return check_date(flags, &dummy);
  }
  bool hhmmssff_is_zero() const
  {
    DBUG_ASSERT(is_valid_datetime_slow());
    return hour == 0 && minute == 0 && second == 0 && second_part == 0;
  }
  ulong daynr() const
  {
    DBUG_ASSERT(is_valid_datetime_slow());
    return Temporal_with_date::daynr();
  }
  int weekday(bool sunday_first_day_of_week) const
  {
    DBUG_ASSERT(is_valid_datetime_slow());
    return Temporal_with_date::weekday(sunday_first_day_of_week);
  }
  ulong dayofyear() const
  {
    DBUG_ASSERT(is_valid_datetime_slow());
    return Temporal_with_date::dayofyear();
  }
  uint quarter() const
  {
    DBUG_ASSERT(is_valid_datetime_slow());
    return Temporal_with_date::quarter();
  }
  uint week(uint week_behaviour) const
  {
    DBUG_ASSERT(is_valid_datetime_slow());
    return Temporal_with_date::week(week_behaviour);
  }
  uint yearweek(uint week_behaviour) const
  {
    DBUG_ASSERT(is_valid_datetime_slow());
    return Temporal_with_date::yearweek(week_behaviour);
  }

  longlong hhmmss_to_seconds_abs() const
  {
    DBUG_ASSERT(is_valid_datetime_slow());
    return hour * 3600L + minute * 60 + second;
  }
  longlong hhmmss_to_seconds() const
  {
    return neg ? -hhmmss_to_seconds_abs() : hhmmss_to_seconds_abs();
  }
  longlong to_seconds() const
  {
    return hhmmss_to_seconds() + (longlong) daynr() * 24L * 3600L;
  }

  const MYSQL_TIME *get_mysql_time() const
  {
    DBUG_ASSERT(is_valid_datetime_slow());
    return this;
  }
  bool copy_to_mysql_time(MYSQL_TIME *ltime) const
  {
    if (time_type == MYSQL_TIMESTAMP_NONE)
    {
      ltime->time_type= MYSQL_TIMESTAMP_NONE;
      return true;
    }
    DBUG_ASSERT(is_valid_datetime_slow());
    *ltime= *this;
    return false;
  }
  /**
    Copy without data loss, with an optional DATETIME to DATE conversion.
    If the value of the "type" argument is MYSQL_TIMESTAMP_DATE,
    then "this" must be a datetime with a zero hhmmssff part.
  */
  bool copy_to_mysql_time(MYSQL_TIME *ltime, timestamp_type type)
  {
    DBUG_ASSERT(type == MYSQL_TIMESTAMP_DATE ||
                type == MYSQL_TIMESTAMP_DATETIME);
    if (copy_to_mysql_time(ltime))
      return true;
    DBUG_ASSERT(type != MYSQL_TIMESTAMP_DATE || hhmmssff_is_zero());
    ltime->time_type= type;
    return false;
  }
  longlong to_longlong() const
  {
    return is_valid_datetime() ?
           (longlong) TIME_to_ulonglong_datetime(this) : 0LL;
  }
  double to_double() const
  {
    return !is_valid_datetime() ? 0 :
      Temporal::to_double(neg, TIME_to_ulonglong_datetime(this), second_part);
  }
  String *to_string(String *str, uint dec) const
  {
    if (!is_valid_datetime())
      return NULL;
    str->set_charset(&my_charset_numeric);
    if (!str->alloc(MAX_DATE_STRING_REP_LENGTH))
      str->length(my_datetime_to_str(this, const_cast<char*>(str->ptr()), dec));
    return str;
  }
  my_decimal *to_decimal(my_decimal *to)
  {
    return is_valid_datetime() ? Temporal::to_decimal(to) : bad_to_decimal(to);
  }
  longlong to_packed() const
  {
    return is_valid_datetime() ? Temporal::to_packed() : 0;
  }
  long fraction_remainder(uint dec) const
  {
    DBUG_ASSERT(is_valid_datetime());
    return Temporal::fraction_remainder(dec);
  }

  Datetime &trunc(uint dec)
  {
    if (is_valid_datetime())
      my_datetime_trunc(this, dec);
    DBUG_ASSERT(is_valid_value_slow());
    return *this;
  }
  Datetime &ceiling(THD *thd, int *warn)
  {
    if (is_valid_datetime() && second_part)
      round_or_invalidate(thd, 0, warn, 999999999);
    DBUG_ASSERT(is_valid_value_slow());
    return *this;
  }
  Datetime &ceiling(THD *thd)
  {
    int warn= 0;
    return ceiling(thd, &warn);
  }
  Datetime &round(THD *thd, uint dec, int *warn)
  {
    if (is_valid_datetime())
      round_or_invalidate(thd, dec, warn);
    DBUG_ASSERT(is_valid_value_slow());
    return *this;
  }
  Datetime &round(THD *thd, uint dec, time_round_mode_t mode, int *warn)
  {
    switch (mode.mode()) {
    case time_round_mode_t::FRAC_NONE:
      DBUG_ASSERT(fraction_remainder(dec) == 0);
      return trunc(dec);
    case time_round_mode_t::FRAC_TRUNCATE:
      return trunc(dec);
    case time_round_mode_t::FRAC_ROUND:
      return round(thd, dec, warn);
    }
    return *this;
  }
  Datetime &round(THD *thd, uint dec, time_round_mode_t mode)
  {
    int warn= 0;
    return round(thd, dec, mode, &warn);
  }

};


/*
  Datetime to be created from an Item who is known to be of a temporal
  data type. For temporal data types we don't need nanosecond rounding
  or truncation, as their precision is limited.
*/
class Datetime_from_temporal: public Datetime
{
public:
  // The constructor DBUG_ASSERTs on a proper Item data type.
  Datetime_from_temporal(THD *thd, Item *temporal, date_conv_mode_t flags);
};


/*
  Datetime to be created from an Item who is known not to have digits outside
  of the specified scale. So it's not important which rounding method to use.
  TRUNCATE should work.
  Typically, Item is of a temporal data type, but this is not strictly required.
*/
class Datetime_truncation_not_needed: public Datetime
{
public:
  Datetime_truncation_not_needed(THD *thd, Item *item, date_conv_mode_t mode);
  Datetime_truncation_not_needed(THD *thd, Item *item, date_mode_t mode)
   :Datetime_truncation_not_needed(thd, item, date_conv_mode_t(mode))
  { }
};


class Timestamp: protected Timeval
{
  static uint binary_length_to_precision(uint length);
protected:
  void round_or_set_max(uint dec, int *warn);
  bool add_nanoseconds_usec(uint nanoseconds)
  {
    DBUG_ASSERT(nanoseconds <= 1000000000);
    if (nanoseconds < 500)
      return false;
    tv_usec+= (nanoseconds + 500) / 1000;
    if (tv_usec < 1000000)
      return false;
    tv_usec%= 1000000;
    return true;
  }
public:
  static date_conv_mode_t sql_mode_for_timestamp(THD *thd);
  static time_round_mode_t default_round_mode(THD *thd);
  class DatetimeOptions: public date_mode_t
  {
  public:
    DatetimeOptions(date_conv_mode_t fuzzydate, time_round_mode_t round_mode)
     :date_mode_t(fuzzydate | round_mode)
    { }
    DatetimeOptions(THD *thd)
     :DatetimeOptions(sql_mode_for_timestamp(thd), default_round_mode(thd))
    { }
  };
public:
  Timestamp(my_time_t timestamp, ulong sec_part)
   :Timeval(timestamp, sec_part)
  { }
  explicit Timestamp(const timeval &tv)
   :Timeval(tv)
  { }
  explicit Timestamp(const Native &native);
  Timestamp(THD *thd, const MYSQL_TIME *ltime, uint *error_code);
  const struct timeval &tv() const { return *this; }
  int cmp(const Timestamp &other) const
  {
    return tv_sec < other.tv_sec   ? -1 :
           tv_sec > other.tv_sec   ? +1 :
           tv_usec < other.tv_usec ? -1 :
           tv_usec > other.tv_usec ? +1 : 0;
  }
  bool to_TIME(THD *thd, MYSQL_TIME *ltime, date_mode_t fuzzydate) const;
  bool to_native(Native *to, uint decimals) const;
  Datetime to_datetime(THD *thd) const
  {
    return Datetime(thd, *this);
  }
  long fraction_remainder(uint dec) const
  {
    return my_time_fraction_remainder(tv_usec, dec);
  }
  Timestamp &trunc(uint dec)
  {
    my_timeval_trunc(this, dec);
    return *this;
  }
  Timestamp &round(uint dec, int *warn)
  {
    round_or_set_max(dec, warn);
    return *this;
  }
  Timestamp &round(uint dec, time_round_mode_t mode, int *warn)
  {
    switch (mode.mode()) {
    case time_round_mode_t::FRAC_NONE:
      DBUG_ASSERT(fraction_remainder(dec) == 0);
      return trunc(dec);
    case time_round_mode_t::FRAC_TRUNCATE:
      return trunc(dec);
    case time_round_mode_t::FRAC_ROUND:
      return round(dec, warn);
    }
    return *this;
  }
  Timestamp &round(uint dec, time_round_mode_t mode)
  {
    int warn= 0;
    return round(dec, mode, &warn);
  }
};


/**
  A helper class to store MariaDB TIMESTAMP values, which can be:
  - real TIMESTAMP (seconds and microseconds since epoch), or
  - zero datetime '0000-00-00 00:00:00.000000'
*/
class Timestamp_or_zero_datetime: protected Timestamp
{
  bool m_is_zero_datetime;
public:
  Timestamp_or_zero_datetime()
   :Timestamp(0,0), m_is_zero_datetime(true)
  { }
  Timestamp_or_zero_datetime(const Native &native)
   :Timestamp(native.length() ? Timestamp(native) : Timestamp(0,0)),
    m_is_zero_datetime(native.length() == 0)
  { }
  Timestamp_or_zero_datetime(const Timestamp &tm, bool is_zero_datetime)
   :Timestamp(tm), m_is_zero_datetime(is_zero_datetime)
  { }
  Timestamp_or_zero_datetime(THD *thd, const MYSQL_TIME *ltime, uint *err_code);
  Datetime to_datetime(THD *thd) const
  {
    if (is_zero_datetime())
      return Datetime::zero();
    return Timestamp::to_datetime(thd);
  }
  bool is_zero_datetime() const { return m_is_zero_datetime; }
  void trunc(uint decimals)
  {
    if (!is_zero_datetime())
     Timestamp::trunc(decimals);
  }
  int cmp(const Timestamp_or_zero_datetime &other) const
  {
    if (is_zero_datetime())
      return other.is_zero_datetime() ? 0 : -1;
    if (other.is_zero_datetime())
      return 1;
    return Timestamp::cmp(other);
  }
  bool to_TIME(THD *thd, MYSQL_TIME *to, date_mode_t fuzzydate) const;
  /*
    Convert to native format:
    - Real timestamps are encoded in the same way how Field_timestamp2 stores
      values (big endian seconds followed by big endian microseconds)
    - Zero datetime '0000-00-00 00:00:00.000000' is encoded as empty string.
    Two native values are binary comparable.
  */
  bool to_native(Native *to, uint decimals) const;
};


/**
  A helper class to store non-null MariaDB TIMESTAMP values in
  the native binary encoded representation.
*/
class Timestamp_or_zero_datetime_native:
          public NativeBuffer<STRING_BUFFER_TIMESTAMP_BINARY_SIZE>
{
public:
  Timestamp_or_zero_datetime_native() { }
  Timestamp_or_zero_datetime_native(const Timestamp_or_zero_datetime &ts,
                                    uint decimals)
  {
    if (ts.to_native(this, decimals))
      length(0); // safety
  }
  int save_in_field(Field *field, uint decimals) const;
  Datetime to_datetime(THD *thd) const
  {
    return is_zero_datetime() ?
           Datetime::zero() :
           Datetime(thd, Timestamp(*this).tv());
  }
  bool is_zero_datetime() const
  {
    return length() == 0;
  }
};


/**
  A helper class to store nullable MariaDB TIMESTAMP values in
  the native binary encoded representation.
*/
class Timestamp_or_zero_datetime_native_null: public Timestamp_or_zero_datetime_native,
                                              public Null_flag
{
public:
  // With optional data type conversion
  Timestamp_or_zero_datetime_native_null(THD *thd, Item *item, bool conv);
  // Without data type conversion: item is known to be of the TIMESTAMP type
  Timestamp_or_zero_datetime_native_null(THD *thd, Item *item)
   :Timestamp_or_zero_datetime_native_null(thd, item, false)
  { }
  Datetime to_datetime(THD *thd) const
  {
    return is_null() ? Datetime() :
                       Timestamp_or_zero_datetime_native::to_datetime(thd);
  }
  void to_TIME(THD *thd, MYSQL_TIME *to)
  {
    DBUG_ASSERT(!is_null());
    Datetime::Options opt(TIME_CONV_NONE, TIME_FRAC_NONE);
    Timestamp_or_zero_datetime(*this).to_TIME(thd, to, opt);
  }
  bool is_zero_datetime() const
  {
    DBUG_ASSERT(!is_null());
    return Timestamp_or_zero_datetime_native::is_zero_datetime();
  }
};


/*
  Flags for collation aggregation modes, used in TDCollation::agg():

  MY_COLL_ALLOW_SUPERSET_CONV  - allow conversion to a superset
  MY_COLL_ALLOW_COERCIBLE_CONV - allow conversion of a coercible value
                                 (i.e. constant).
  MY_COLL_ALLOW_CONV           - allow any kind of conversion
                                 (combination of the above two)
  MY_COLL_ALLOW_NUMERIC_CONV   - if all items were numbers, convert to
                                 @@character_set_connection
  MY_COLL_DISALLOW_NONE        - don't allow return DERIVATION_NONE
                                 (e.g. when aggregating for comparison)
  MY_COLL_CMP_CONV             - combination of MY_COLL_ALLOW_CONV
                                 and MY_COLL_DISALLOW_NONE
*/

#define MY_COLL_ALLOW_SUPERSET_CONV   1
#define MY_COLL_ALLOW_COERCIBLE_CONV  2
#define MY_COLL_DISALLOW_NONE         4
#define MY_COLL_ALLOW_NUMERIC_CONV    8

#define MY_COLL_ALLOW_CONV (MY_COLL_ALLOW_SUPERSET_CONV | MY_COLL_ALLOW_COERCIBLE_CONV)
#define MY_COLL_CMP_CONV   (MY_COLL_ALLOW_CONV | MY_COLL_DISALLOW_NONE)


#define MY_REPERTOIRE_NUMERIC   MY_REPERTOIRE_ASCII


static inline my_repertoire_t operator|(const my_repertoire_t a,
                                        const my_repertoire_t b)
{
  return (my_repertoire_t) ((uint) a | (uint) b);
}

static inline my_repertoire_t &operator|=(my_repertoire_t &a,
                                          const my_repertoire_t b)
{
  return a= (my_repertoire_t) ((uint) a | (uint) b);
}


enum Derivation
{
  DERIVATION_IGNORABLE= 6,
  DERIVATION_NUMERIC= 5,
  DERIVATION_COERCIBLE= 4,
  DERIVATION_SYSCONST= 3,
  DERIVATION_IMPLICIT= 2,
  DERIVATION_NONE= 1,
  DERIVATION_EXPLICIT= 0
};


/**
   "Declared Type Collation"
   A combination of collation and its derivation.
*/

class DTCollation {
public:
  CHARSET_INFO     *collation;
  enum Derivation derivation;
  my_repertoire_t repertoire;

  void set_repertoire_from_charset(CHARSET_INFO *cs)
  {
    repertoire= cs->state & MY_CS_PUREASCII ?
                MY_REPERTOIRE_ASCII : MY_REPERTOIRE_UNICODE30;
  }
  DTCollation()
  {
    collation= &my_charset_bin;
    derivation= DERIVATION_NONE;
    repertoire= MY_REPERTOIRE_UNICODE30;
  }
  DTCollation(CHARSET_INFO *collation_arg)
  {
    /*
      This constructor version is used in combination with Field constructors,
      to pass "CHARSET_INFO" instead of the full DTCollation.
      Therefore, derivation is set to DERIVATION_IMPLICIT, which is the
      proper derivation for table fields.
      We should eventually remove all code pieces that pass "CHARSET_INFO"
      (e.g. in storage engine sources) and fix to pass the full DTCollation
      instead. Then, this constructor can be removed.
    */
    collation= collation_arg;
    derivation= DERIVATION_IMPLICIT;
    repertoire= my_charset_repertoire(collation_arg);
  }
  DTCollation(CHARSET_INFO *collation_arg, Derivation derivation_arg)
  {
    collation= collation_arg;
    derivation= derivation_arg;
    set_repertoire_from_charset(collation_arg);
  }
  DTCollation(CHARSET_INFO *collation_arg,
              Derivation derivation_arg,
              my_repertoire_t repertoire_arg)
   :collation(collation_arg),
    derivation(derivation_arg),
    repertoire(repertoire_arg)
  { }
  void set(const DTCollation &dt)
  {
    *this= dt;
  }
  void set(CHARSET_INFO *collation_arg, Derivation derivation_arg)
  {
    collation= collation_arg;
    derivation= derivation_arg;
    set_repertoire_from_charset(collation_arg);
  }
  void set(CHARSET_INFO *collation_arg,
           Derivation derivation_arg,
           my_repertoire_t repertoire_arg)
  {
    collation= collation_arg;
    derivation= derivation_arg;
    repertoire= repertoire_arg;
  }
  void set(CHARSET_INFO *collation_arg)
  {
    collation= collation_arg;
    set_repertoire_from_charset(collation_arg);
  }
  void set(Derivation derivation_arg)
  { derivation= derivation_arg; }
  bool aggregate(const DTCollation &dt, uint flags= 0);
  bool set(DTCollation &dt1, DTCollation &dt2, uint flags= 0)
  { set(dt1); return aggregate(dt2, flags); }
  const char *derivation_name() const
  {
    switch(derivation)
    {
      case DERIVATION_NUMERIC:   return "NUMERIC";
      case DERIVATION_IGNORABLE: return "IGNORABLE";
      case DERIVATION_COERCIBLE: return "COERCIBLE";
      case DERIVATION_IMPLICIT:  return "IMPLICIT";
      case DERIVATION_SYSCONST:  return "SYSCONST";
      case DERIVATION_EXPLICIT:  return "EXPLICIT";
      case DERIVATION_NONE:      return "NONE";
      default: return "UNKNOWN";
    }
  }
  int sortcmp(const Binary_string *s, const Binary_string *t) const
  {
    return collation->strnncollsp(s->ptr(), s->length(),
                                  t->ptr(), t->length());
  }
};


class DTCollation_numeric: public DTCollation
{
public:
  DTCollation_numeric()
   :DTCollation(charset_info(), DERIVATION_NUMERIC, MY_REPERTOIRE_NUMERIC)
  { }
  static const CHARSET_INFO *charset_info() { return &my_charset_numeric; }
  static const DTCollation & singleton();
};


static inline uint32
char_to_byte_length_safe(size_t char_length_arg, uint32 mbmaxlen_arg)
{
  ulonglong tmp= ((ulonglong) char_length_arg) * mbmaxlen_arg;
  return tmp > UINT_MAX32 ? (uint32) UINT_MAX32 : static_cast<uint32>(tmp);
}


class Type_numeric_attributes
{
public:
  static uint count_unsigned(Item **item, uint nitems);
  static uint32 find_max_char_length(Item **item, uint nitems);
  static uint32 find_max_octet_length(Item **item, uint nitems);
  static int find_max_decimal_int_part(Item **item, uint nitems);
  static uint find_max_decimals(Item **item, uint nitems);
public:
  /*
    The maximum value length in characters multiplied by collation->mbmaxlen.
    Almost always it's the maximum value length in bytes.
  */
  uint32 max_length;
  uint decimals;
  bool unsigned_flag;
public:
  Type_numeric_attributes()
   :max_length(0), decimals(0), unsigned_flag(false)
  { }
  Type_numeric_attributes(uint32 max_length_arg, uint decimals_arg,
                          bool unsigned_flag_arg)
   :max_length(max_length_arg),
    decimals(decimals_arg),
    unsigned_flag(unsigned_flag_arg)
  { }
protected:
  void aggregate_numeric_attributes_real(Item **item, uint nitems);
  void aggregate_numeric_attributes_decimal(Item **item, uint nitems,
                                            bool unsigned_arg);
};



class Type_temporal_attributes: public Type_numeric_attributes
{
public:
  Type_temporal_attributes(uint int_part_length, uint dec, bool unsigned_arg)
   :Type_numeric_attributes(int_part_length + (dec ? 1 : 0),
                            MY_MIN(dec, TIME_SECOND_PART_DIGITS),
                            unsigned_arg)
  {
    max_length+= decimals;
  }
};


class Type_temporal_attributes_not_fixed_dec: public Type_numeric_attributes
{
public:
  Type_temporal_attributes_not_fixed_dec(uint32 int_part_length, uint dec,
                                         bool unsigned_flag)
   :Type_numeric_attributes(int_part_length, dec, unsigned_flag)
  {
    if (decimals == NOT_FIXED_DEC)
      max_length+= TIME_SECOND_PART_DIGITS + 1;
    else if (decimals)
    {
      set_if_smaller(decimals, TIME_SECOND_PART_DIGITS);
      max_length+= decimals + 1;
    }
  }
};


/**
  A class to store type attributes for the standard data types.
  Does not include attributes for the extended data types
  such as ENUM, SET, GEOMETRY.
*/
class Type_std_attributes: public Type_numeric_attributes
{
public:
  DTCollation collation;
  Type_std_attributes()
   :collation(&my_charset_bin, DERIVATION_COERCIBLE)
  { }
  Type_std_attributes(const Type_numeric_attributes &nattr,
                      const DTCollation &dtc)
   :Type_numeric_attributes(nattr), collation(dtc)
  { }
  void set(const Type_std_attributes *other)
  {
    *this= *other;
  }
  void set(const Type_std_attributes &other)
  {
    *this= other;
  }
  void set(const Type_numeric_attributes &nattr, const DTCollation &dtc)
  {
    *this= Type_std_attributes(nattr, dtc);
  }
  uint32 max_char_length() const
  { return max_length / collation.collation->mbmaxlen; }
  void fix_length_and_charset(uint32 max_char_length_arg, CHARSET_INFO *cs)
  {
    max_length= char_to_byte_length_safe(max_char_length_arg, cs->mbmaxlen);
    collation.collation= cs;
  }
  void fix_char_length(uint32 max_char_length_arg)
  {
    max_length= char_to_byte_length_safe(max_char_length_arg,
                                         collation.collation->mbmaxlen);
  }
  void fix_attributes_temporal(uint32 int_part_length, uint dec)
  {
    *this= Type_std_attributes(
             Type_temporal_attributes(int_part_length, dec, false),
             DTCollation_numeric());
  }
  void fix_attributes_date()
  {
    fix_attributes_temporal(MAX_DATE_WIDTH, 0);
  }
  void fix_attributes_time(uint dec)
  {
    fix_attributes_temporal(MIN_TIME_WIDTH, dec);
  }
  void fix_attributes_datetime(uint dec)
  {
    fix_attributes_temporal(MAX_DATETIME_WIDTH, dec);
  }

  void aggregate_attributes_int(Item **items, uint nitems)
  {
    collation= DTCollation_numeric();
    fix_char_length(find_max_char_length(items, nitems));
    unsigned_flag= count_unsigned(items, nitems) > 0;
    decimals= 0;
  }
  void aggregate_attributes_real(Item **items, uint nitems)
  {
    collation= DTCollation_numeric();
    aggregate_numeric_attributes_real(items, nitems);
  }
  void aggregate_attributes_decimal(Item **items, uint nitems,
                                    bool unsigned_arg)
  {
    collation= DTCollation_numeric();
    aggregate_numeric_attributes_decimal(items, nitems,
                                         (unsigned_flag= unsigned_arg));
  }
  bool aggregate_attributes_string(const char *func_name,
                                   Item **item, uint nitems);
  void aggregate_attributes_temporal(uint int_part_length,
                                     Item **item, uint nitems)
  {
    fix_attributes_temporal(int_part_length, find_max_decimals(item, nitems));
  }

  bool agg_item_collations(DTCollation &c, const char *name,
                           Item **items, uint nitems,
                           uint flags, int item_sep);
  bool agg_item_set_converter(const DTCollation &coll, const char *fname,
                              Item **args, uint nargs,
                              uint flags, int item_sep);

  /*
    Collect arguments' character sets together.
    We allow to apply automatic character set conversion in some cases.
    The conditions when conversion is possible are:
    - arguments A and B have different charsets
    - A wins according to coercibility rules
      (i.e. a column is stronger than a string constant,
       an explicit COLLATE clause is stronger than a column)
    - character set of A is either superset for character set of B,
      or B is a string constant which can be converted into the
      character set of A without data loss.

    If all of the above is true, then it's possible to convert
    B into the character set of A, and then compare according
    to the collation of A.

    For functions with more than two arguments:

      collect(A,B,C) ::= collect(collect(A,B),C)

    Since this function calls THD::change_item_tree() on the passed Item **
    pointers, it is necessary to pass the original Item **'s, not copies.
    Otherwise their values will not be properly restored (see BUG#20769).
    If the items are not consecutive (eg. args[2] and args[5]), use the
    item_sep argument, ie.

      agg_item_charsets(coll, fname, &args[2], 2, flags, 3)
  */
  bool agg_arg_charsets(DTCollation &c, const char *func_name,
                        Item **items, uint nitems,
                        uint flags, int item_sep)
  {
    if (agg_item_collations(c, func_name, items, nitems, flags, item_sep))
      return true;
    return agg_item_set_converter(c, func_name, items, nitems, flags, item_sep);
  }
  /*
    Aggregate arguments for string result, e.g: CONCAT(a,b)
    - convert to @@character_set_connection if all arguments are numbers
    - allow DERIVATION_NONE
  */
  bool agg_arg_charsets_for_string_result(DTCollation &c, const char *func_name,
                                          Item **items, uint nitems,
                                          int item_sep)
  {
    uint flags= MY_COLL_ALLOW_SUPERSET_CONV |
                MY_COLL_ALLOW_COERCIBLE_CONV |
                MY_COLL_ALLOW_NUMERIC_CONV;
    return agg_arg_charsets(c, func_name, items, nitems, flags, item_sep);
  }
  /*
    Aggregate arguments for string result, when some comparison
    is involved internally, e.g: REPLACE(a,b,c)
    - convert to @@character_set_connection if all arguments are numbers
    - disallow DERIVATION_NONE
  */
  bool agg_arg_charsets_for_string_result_with_comparison(DTCollation &c,
                                                          const char *func_name,
                                                          Item **items,
                                                          uint nitems,
                                                          int item_sep)
  {
    uint flags= MY_COLL_ALLOW_SUPERSET_CONV |
                MY_COLL_ALLOW_COERCIBLE_CONV |
                MY_COLL_ALLOW_NUMERIC_CONV |
                MY_COLL_DISALLOW_NONE;
    return agg_arg_charsets(c, func_name, items, nitems, flags, item_sep);
  }

  /*
    Aggregate arguments for comparison, e.g: a=b, a LIKE b, a RLIKE b
    - don't convert to @@character_set_connection if all arguments are numbers
    - don't allow DERIVATION_NONE
  */
  bool agg_arg_charsets_for_comparison(DTCollation &c,
                                       const char *func_name,
                                       Item **items, uint nitems,
                                       int item_sep)
  {
    uint flags= MY_COLL_ALLOW_SUPERSET_CONV |
                MY_COLL_ALLOW_COERCIBLE_CONV |
                MY_COLL_DISALLOW_NONE;
    return agg_arg_charsets(c, func_name, items, nitems, flags, item_sep);
  }

};


class Type_all_attributes: public Type_std_attributes
{
public:
  Type_all_attributes()
   :Type_std_attributes()
  { }
  Type_all_attributes(const Type_all_attributes &other)
   :Type_std_attributes(other)
  { }
  virtual ~Type_all_attributes() {}
  virtual void set_maybe_null(bool maybe_null_arg)= 0;
  // Returns total number of decimal digits
  virtual uint decimal_precision() const= 0;
  virtual const TYPELIB *get_typelib() const= 0;
  virtual void set_typelib(const TYPELIB *typelib)= 0;
};


class Type_cmp_attributes
{
public:
  virtual ~Type_cmp_attributes() { }
  virtual CHARSET_INFO *compare_collation() const= 0;
};


class Type_cast_attributes
{
  CHARSET_INFO *m_charset;
  ulonglong m_length;
  ulonglong m_decimals;
  bool m_length_specified;
  bool m_decimals_specified;
public:
  Type_cast_attributes(const char *c_len, const char *c_dec, CHARSET_INFO *cs)
    :m_charset(cs), m_length(0), m_decimals(0),
     m_length_specified(false), m_decimals_specified(false)
  {
    set_length_and_dec(c_len, c_dec);
  }
  Type_cast_attributes(CHARSET_INFO *cs)
    :m_charset(cs), m_length(0), m_decimals(0),
     m_length_specified(false), m_decimals_specified(false)
  { }
  void set_length_and_dec(const char *c_len, const char *c_dec)
  {
    int error;
    /*
      We don't have to check for error here as sql_yacc.yy has guaranteed
      that the values are in range of ulonglong
    */
    if ((m_length_specified= (c_len != NULL)))
      m_length= (ulonglong) my_strtoll10(c_len, NULL, &error);
    if ((m_decimals_specified= (c_dec != NULL)))
      m_decimals= (ulonglong) my_strtoll10(c_dec, NULL, &error);
  }
  CHARSET_INFO *charset() const { return m_charset; }
  bool length_specified() const { return m_length_specified; }
  bool decimals_specified() const { return m_decimals_specified; }
  ulonglong length() const { return m_length; }
  ulonglong decimals() const { return m_decimals; }
};


class Name: private LEX_CSTRING
{
public:
  Name(const char *str_arg, uint length_arg)
  {
    DBUG_ASSERT(length_arg < UINT_MAX32);
    LEX_CSTRING::str= str_arg;
    LEX_CSTRING::length= length_arg;
  }
  Name(const LEX_CSTRING &lcs)
  {
    LEX_CSTRING::str= lcs.str;
    LEX_CSTRING::length= lcs.length;
  }
  const char *ptr() const { return LEX_CSTRING::str; }
  uint length() const { return (uint) LEX_CSTRING::length; }
  const LEX_CSTRING &lex_cstring() const { return *this; }
  bool eq(const LEX_CSTRING &other) const
  {
    return !system_charset_info->strnncoll(LEX_CSTRING::str, LEX_CSTRING::length,
                                           other.str, other.length);
  }
};


class Bit_addr
{
  /**
    Byte where the bit is stored inside a record.
    If the corresponding Field is a NOT NULL field, this member is NULL.
  */
  uchar *m_ptr;
  /**
    Offset of the bit inside m_ptr[0], in the range 0..7.
  */
  uchar m_offs;
public:
  Bit_addr()
   :m_ptr(NULL),
    m_offs(0)
  { }
  Bit_addr(uchar *ptr, uchar offs)
   :m_ptr(ptr), m_offs(offs)
  {
    DBUG_ASSERT(ptr || offs == 0);
    DBUG_ASSERT(offs < 8);
  }
  Bit_addr(bool maybe_null)
   :m_ptr(maybe_null ? (uchar *) "" : NULL),
    m_offs(0)
  { }
  uchar *ptr() const { return m_ptr; }
  uchar offs() const { return m_offs; }
  uchar bit() const { return static_cast<uchar>(m_ptr ? 1U << m_offs : 0); }
  void inc()
  {
    DBUG_ASSERT(m_ptr);
    m_ptr+= (m_offs == 7);
    m_offs= (m_offs + 1) & 7;
  }
};


class Record_addr
{
  uchar *m_ptr;      // Position of the field in the record
  Bit_addr m_null;   // Position and offset of the null bit
public:
  Record_addr(uchar *ptr_arg,
              uchar *null_ptr_arg,
              uchar null_bit_arg)
   :m_ptr(ptr_arg),
    m_null(null_ptr_arg, null_bit_arg)
  { }
  Record_addr(uchar *ptr, const Bit_addr &null)
   :m_ptr(ptr),
    m_null(null)
  { }
  Record_addr(bool maybe_null)
   :m_ptr(NULL),
    m_null(maybe_null)
  { }
  uchar *ptr() const { return m_ptr; }
  const Bit_addr &null() const { return m_null; }
  uchar *null_ptr() const { return m_null.ptr(); }
  uchar null_bit() const { return m_null.bit(); }
};


class Information_schema_numeric_attributes
{
  enum enum_attr
  {
    ATTR_NONE= 0,
    ATTR_PRECISION= 1,
    ATTR_SCALE= 2,
    ATTR_PRECISION_AND_SCALE= (ATTR_PRECISION|ATTR_SCALE)
  };
  uint m_precision;
  uint m_scale;
  enum_attr m_available_attributes;
public:
  Information_schema_numeric_attributes()
   :m_precision(0), m_scale(0),
    m_available_attributes(ATTR_NONE)
  { }
  Information_schema_numeric_attributes(uint precision)
   :m_precision(precision), m_scale(0),
    m_available_attributes(ATTR_PRECISION)
  { }
  Information_schema_numeric_attributes(uint precision, uint scale)
   :m_precision(precision), m_scale(scale),
    m_available_attributes(ATTR_PRECISION_AND_SCALE)
  { }
  bool has_precision() const { return m_available_attributes & ATTR_PRECISION; }
  bool has_scale() const { return m_available_attributes & ATTR_SCALE; }
  uint precision() const
  {
    DBUG_ASSERT(has_precision());
    return (uint) m_precision;
  }
  uint scale() const
  {
    DBUG_ASSERT(has_scale());
    return (uint) m_scale;
  }
};


class Information_schema_character_attributes
{
  uint32 m_octet_length;
  uint32 m_char_length;
  bool m_is_set;
public:
  Information_schema_character_attributes()
   :m_octet_length(0), m_char_length(0), m_is_set(false)
  { }
  Information_schema_character_attributes(uint32 octet_length,
                                          uint32 char_length)
   :m_octet_length(octet_length), m_char_length(char_length), m_is_set(true)
  { }
  bool has_octet_length() const { return m_is_set; }
  bool has_char_length() const { return m_is_set; }
  uint32 octet_length() const
  {
    DBUG_ASSERT(has_octet_length());
    return m_octet_length;
  }
  uint char_length() const
  {
    DBUG_ASSERT(has_char_length());
    return m_char_length;
  }
};


enum vers_kind_t
{
  VERS_UNDEFINED= 0,
  VERS_TIMESTAMP,
  VERS_TRX_ID
};


class Vers_type_handler
{
protected:
  Vers_type_handler() {}
public:
  virtual ~Vers_type_handler() {}
  virtual vers_kind_t kind() const
  {
    DBUG_ASSERT(0);
    return VERS_UNDEFINED;
  }
  virtual bool check_sys_fields(const LEX_CSTRING &table_name,
                                const Column_definition *row_start,
                                const Column_definition *row_end) const= 0;
};


class Vers_type_timestamp: public Vers_type_handler
{
public:
  virtual vers_kind_t kind() const
  {
    return VERS_TIMESTAMP;
  }
  bool check_sys_fields(const LEX_CSTRING &table_name,
                        const Column_definition *row_start,
                        const Column_definition *row_end) const;
};
extern Vers_type_timestamp vers_type_timestamp;


class Vers_type_trx: public Vers_type_handler
{
public:
  virtual vers_kind_t kind() const
  {
    return VERS_TRX_ID;
  }
  bool check_sys_fields(const LEX_CSTRING &table_name,
                        const Column_definition *row_start,
                        const Column_definition *row_end) const;
};
extern MYSQL_PLUGIN_IMPORT Vers_type_trx vers_type_trx;


class Type_handler
{
  Name m_name;
protected:
  String *print_item_value_csstr(THD *thd, Item *item, String *str) const;
  String *print_item_value_temporal(THD *thd, Item *item, String *str,
                                     const Name &type_name, String *buf) const;
  void make_sort_key_longlong(uchar *to,
                              bool maybe_null, bool null_value,
                              bool unsigned_flag,
                              longlong value) const;
  void store_sort_key_longlong(uchar *to, bool unsigned_flag,
                               longlong value) const;

  uint make_packed_sort_key_longlong(uchar *to, bool maybe_null,
                                     bool null_value, bool unsigned_flag,
                                     longlong value,
                                     const SORT_FIELD_ATTR *sort_field) const;

  bool Item_func_or_sum_illegal_param(const char *name) const;
  bool Item_func_or_sum_illegal_param(const Item_func_or_sum *) const;
  bool check_null(const Item *item, st_value *value) const;
  bool Item_send_str(Item *item, Protocol *protocol, st_value *buf) const;
  bool Item_send_tiny(Item *item, Protocol *protocol, st_value *buf) const;
  bool Item_send_short(Item *item, Protocol *protocol, st_value *buf) const;
  bool Item_send_long(Item *item, Protocol *protocol, st_value *buf) const;
  bool Item_send_longlong(Item *item, Protocol *protocol, st_value *buf) const;
  bool Item_send_float(Item *item, Protocol *protocol, st_value *buf) const;
  bool Item_send_double(Item *item, Protocol *protocol, st_value *buf) const;
  bool Item_send_time(Item *item, Protocol *protocol, st_value *buf) const;
  bool Item_send_date(Item *item, Protocol *protocol, st_value *buf) const;
  bool Item_send_timestamp(Item *item, Protocol *protocol, st_value *buf) const;
  bool Item_send_datetime(Item *item, Protocol *protocol, st_value *buf) const;
  bool Column_definition_prepare_stage2_legacy(Column_definition *c,
                                               enum_field_types type)
                                               const;
  bool Column_definition_prepare_stage2_legacy_num(Column_definition *c,
                                                   enum_field_types type)
                                                   const;
  bool Column_definition_prepare_stage2_legacy_real(Column_definition *c,
                                                    enum_field_types type)
                                                    const;
public:
  static const Type_handler *handler_by_name(THD *thd, const LEX_CSTRING &name);
  static const Type_handler *handler_by_name_or_error(THD *thd,
                                                      const LEX_CSTRING &name);
  static const Type_handler *odbc_literal_type_handler(const LEX_CSTRING *str);
  static const Type_handler *blob_type_handler(uint max_octet_length);
  static const Type_handler *string_type_handler(uint max_octet_length);
  static const Type_handler *bit_and_int_mixture_handler(uint max_char_len);
  static const Type_handler *type_handler_long_or_longlong(uint max_char_len,
                                                           bool unsigned_flag);
  /**
    Return a string type handler for Item
    If too_big_for_varchar() returns a BLOB variant, according to length.
    If max_length > 0 create a VARCHAR(n)
    If max_length == 0 create a CHAR(0)
    @param item - the Item to get the handler to.
  */
  static const Type_handler *varstring_type_handler(const Item *item);
  static const Type_handler *blob_type_handler(const Item *item);
  static const Type_handler *get_handler_by_field_type(enum_field_types type);
  static const Type_handler *get_handler_by_real_type(enum_field_types type);
  static const Type_handler *get_handler_by_cmp_type(Item_result type);
  static const Type_collection *
    type_collection_for_aggregation(const Type_handler *h1,
                                    const Type_handler *h2);
  virtual const Type_collection *type_collection() const;
  static const
  Type_handler *aggregate_for_result_traditional(const Type_handler *h1,
                                                 const Type_handler *h2);
  static void partition_field_type_not_allowed(const LEX_CSTRING &field_name);
  static bool partition_field_check_result_type(Item *item,
                                                Item_result expected_type);
  static const Name & version_mysql56();
  static const Name & version_mariadb53();

  void set_name(Name n) { DBUG_ASSERT(!m_name.ptr()); m_name= n; }
  const Name name() const { return m_name; }
  virtual const Name version() const;
  virtual const Name &default_value() const= 0;
  virtual uint32 flags() const { return 0; }
  virtual ulong KEY_pack_flags(uint column_nr) const { return 0; }
  bool is_unsigned() const { return flags() & UNSIGNED_FLAG; }
  virtual enum_field_types field_type() const= 0;
  virtual enum_field_types real_field_type() const { return field_type(); }
  /**
    Type code which is used for merging of traditional data types for result
    (for UNION and for hybrid functions such as COALESCE).
    Mapping can be done both ways: old->new, new->old, depending
    on the particular data type implementation:
    - type_handler_var_string (MySQL-4.1 old VARCHAR) is converted to
      new VARCHAR before merging.
      field_type_merge_rules[][] returns new VARCHAR.
    - type_handler_newdate is converted to old DATE before merging.
      field_type_merge_rules[][] returns NEWDATE.
    - Temporal type_handler_xxx2 (new MySQL-5.6 types) are converted to
      corresponding old type codes before merging (e.g. TIME2->TIME).
      field_type_merge_rules[][] returns old type codes (e.g. TIME).
      Then old types codes are supposed to convert to new type codes somehow,
      but they do not. So UNION and COALESCE create old columns.
      This is a bug and should be fixed eventually.
  */
  virtual enum_field_types traditional_merge_field_type() const
  {
    DBUG_ASSERT(is_traditional_scalar_type());
    return field_type();
  }
  virtual enum_field_types type_code_for_protocol() const
  {
    return field_type();
  }
  virtual protocol_send_type_t protocol_send_type() const= 0;
  virtual bool Item_append_extended_type_info(Send_field_extended_metadata *to,
                                              const Item *item) const
  {
    return false;
  }
  virtual Item_result result_type() const= 0;
  virtual Item_result cmp_type() const= 0;
  virtual enum_dynamic_column_type
    dyncol_type(const Type_all_attributes *attr) const= 0;
  virtual enum_mysql_timestamp_type mysql_timestamp_type() const
  {
    return MYSQL_TIMESTAMP_ERROR;
  }
  /*
    Return true if the native format is fully implemented for a data type:
    - Field_xxx::val_native()
    - Item_xxx::val_native() for all classes supporting this data type
    - Type_handler_xxx::cmp_native()
  */
  virtual bool is_val_native_ready() const
  {
    return false;
  }
  /*
    If operations such as:
      UPDATE t1 SET binary_string_field=this_type_field;
    should store this_type_field->val_native() rather than
    this_type_field->val_str().
  */
  virtual bool convert_to_binary_using_val_native() const
  {
    return false;
  }
  virtual bool is_timestamp_type() const
  {
    return false;
  }
  virtual bool is_order_clause_position_type() const
  {
    return false;
  }
  virtual bool is_limit_clause_valid_type() const
  {
    return false;
  }
  /*
    Returns true if this data type supports a hack that
      WHERE notnull_column IS NULL
    finds zero values, e.g.:
      WHERE date_notnull_column IS NULL        ->
      WHERE date_notnull_column = '0000-00-00'
  */
  virtual bool cond_notnull_field_isnull_to_field_eq_zero() const
  {
    return false;
  }
  /**
    Check whether a field type can be partially indexed by a key.
    @param  type   field type
    @retval true   Type can have a prefixed key
    @retval false  Type can not have a prefixed key
  */
  virtual bool type_can_have_key_part() const
  {
    return false;
  }
  virtual bool type_can_have_auto_increment_attribute() const
  {
    return false;
  }
  virtual uint max_octet_length() const { return 0; }
  /**
    Prepared statement long data:
    Check whether this parameter data type is compatible with long data.
    Used to detect whether a long data stream has been supplied to a
    incompatible data type.
  */
  virtual bool is_param_long_data_type() const { return false; }
  virtual const Type_handler *type_handler_for_comparison() const= 0;
  virtual const Type_handler *type_handler_for_native_format() const
  {
    return this;
  }
  virtual const Type_handler *type_handler_for_item_field() const
  {
    return this;
  }
  virtual const Type_handler *type_handler_for_tmp_table(const Item *) const
  {
    return this;
  }
  virtual const Type_handler *type_handler_for_union(const Item *) const
  {
    return this;
  }
  virtual const Type_handler *cast_to_int_type_handler() const
  {
    return this;
  }
  virtual const Type_handler *type_handler_unsigned() const
  {
    return this;
  }
  virtual const Type_handler *type_handler_signed() const
  {
    return this;
  }
  virtual bool partition_field_check(const LEX_CSTRING &field_name,
                                     Item *item_expr) const
  {
    partition_field_type_not_allowed(field_name);
    return true;
  }
  virtual bool partition_field_append_value(String *str,
                                            Item *item_expr,
                                            CHARSET_INFO *field_cs,
                                            partition_value_print_mode_t mode)
                                            const;
  virtual int
  stored_field_cmp_to_item(THD *thd, Field *field, Item *item) const= 0;
  virtual CHARSET_INFO *charset_for_protocol(const Item *item) const;
  virtual const Type_handler*
  type_handler_adjusted_to_max_octet_length(uint max_octet_length,
                                            CHARSET_INFO *cs) const
  { return this; }
  virtual bool adjust_spparam_type(Spvar_definition *def, Item *from) const
  {
    return false;
  }
  Type_handler() : m_name(0,0) {}
  virtual ~Type_handler() {}
  /**
    Determines MariaDB traditional scalar data types that always present
    in the server.
  */
  bool is_traditional_scalar_type() const;
  virtual bool is_scalar_type() const { return true; }
  virtual bool can_return_int() const { return true; }
  virtual bool can_return_decimal() const { return true; }
  virtual bool can_return_real() const { return true; }
  virtual bool can_return_str() const { return true; }
  virtual bool can_return_text() const { return true; }
  virtual bool can_return_date() const { return true; }
  virtual bool can_return_time() const { return true; }
  virtual bool can_return_extract_source(interval_type type) const;
  virtual bool is_bool_type() const { return false; }
  virtual bool is_general_purpose_string_type() const { return false; }
  virtual uint Item_time_precision(THD *thd, Item *item) const;
  virtual uint Item_datetime_precision(THD *thd, Item *item) const;
  virtual uint Item_decimal_scale(const Item *item) const;
  virtual uint Item_decimal_precision(const Item *item) const= 0;
  /*
    Returns how many digits a divisor adds into a division result.
    See Item::divisor_precision_increment() in item.h for more comments.
  */
  virtual uint Item_divisor_precision_increment(const Item *) const;
  /**
    Makes a temporary table Field to handle numeric aggregate functions,
    e.g. SUM(DISTINCT expr), AVG(DISTINCT expr), etc.
  */
  virtual Field *make_num_distinct_aggregator_field(MEM_ROOT *,
                                                    const Item *) const;
  /**
    Makes a temporary table Field to handle RBR replication type conversion.
    @param TABLE    - The conversion table the field is going to be added to.
                      It's used to access to table->in_use->mem_root,
                      to create the new field on the table memory root,
                      as well as to increment statistics in table->share
                      (e.g. table->s->blob_count).
    @param metadata - Metadata from the binary log.
    @param target   - The field in the target table on the slave.

    Note, the data types of "target" and of "this" are not necessarily
    always the same, in general case it's possible that:
            this->field_type() != target->field_type()
    and/or
            this->real_type( ) != target->real_type()

    This method decodes metadata according to this->real_type()
    and creates a new field also according to this->real_type().

    In some cases it lurks into "target", to get some extra information, e.g.:
    - unsigned_flag for numeric fields
    - charset() for string fields
    - typelib and field_length for SET and ENUM
    - geom_type and srid for GEOMETRY
    This information is not available in the binary log, so
    we assume that these fields are the same on the master and on the slave.
  */
  virtual Field *make_conversion_table_field(MEM_ROOT *root,
                                             TABLE *table,
                                             uint metadata,
                                             const Field *target) const= 0;
  virtual void show_binlog_type(const Conv_source &src, const Field &dst,
                                String *str) const;
  virtual uint32 max_display_length_for_field(const Conv_source &src) const= 0;
  /*
    Performs the final data type validation for a UNION element,
    after the regular "aggregation for result" was done.
  */
  virtual bool union_element_finalize(const Item * item) const
  {
    return false;
  }
  virtual uint Column_definition_gis_options_image(uchar *buff,
                                                   const Column_definition &def)
                                                   const
  {
    return 0;
  }
  virtual bool Column_definition_data_type_info_image(Binary_string *to,
                                                   const Column_definition &def)
                                                   const;
  // Check if the implicit default value is Ok in the current sql_mode
  virtual bool validate_implicit_default_value(THD *thd,
                                               const Column_definition &def)
                                               const;
  // Automatic upgrade, e.g. for ALTER TABLE t1 FORCE
  virtual void Column_definition_implicit_upgrade(Column_definition *c) const
  { }
  // Validate CHECK constraint after the parser
  virtual bool Column_definition_validate_check_constraint(THD *thd,
                                                           Column_definition *c)
                                                           const;
  // Set attributes in the parser
  virtual bool Column_definition_set_attributes(THD *thd,
                                                Column_definition *def,
                                                const Lex_field_type_st &attr,
                                                CHARSET_INFO *cs,
                                                column_definition_type_t type)
                                                const;
  // Fix attributes after the parser
  virtual bool Column_definition_fix_attributes(Column_definition *c) const= 0;
  /*
    Fix attributes from an existing field. Used for:
    - ALTER TABLE (for columns that do not change)
    - DECLARE var TYPE OF t1.col1; (anchored SP variables)
  */
  virtual void Column_definition_reuse_fix_attributes(THD *thd,
                                                      Column_definition *c,
                                                      const Field *field) const
  { }
  virtual bool Column_definition_prepare_stage1(THD *thd,
                                                MEM_ROOT *mem_root,
                                                Column_definition *c,
                                                handler *file,
                                                ulonglong table_flags) const;
  /*
    This method is called on queries like:
      CREATE TABLE t2 (a INT) AS SELECT a FROM t1;
    I.e. column "a" is queried from another table,
    but its data type is redefined.
    @param OUT def   - The column definition to be redefined
    @param IN  dup   - The column definition to take the data type from
                       (i.e. "a INT" in the above example).
    @param IN file   - Table owner handler. If it does not support certain
                       data types, some conversion can be applied.
                       I.g. true BIT to BIT-AS-CHAR.
    @param IN schema - the owner schema definition, e.g. for the default
                       character set and collation.
    @retval true     - on error
    @retval false    - on success
  */
  virtual bool Column_definition_redefine_stage1(Column_definition *def,
                                                 const Column_definition *dup,
                                                 const handler *file,
                                                 const Schema_specification_st *
                                                       schema)
                                                 const;
  virtual bool Column_definition_prepare_stage2(Column_definition *c,
                                                handler *file,
                                                ulonglong table_flags) const= 0;
  virtual bool Key_part_spec_init_primary(Key_part_spec *part,
                                          const Column_definition &def,
                                          const handler *file) const;
  virtual bool Key_part_spec_init_unique(Key_part_spec *part,
                                         const Column_definition &def,
                                         const handler *file,
                                         bool *has_key_needed) const;
  virtual bool Key_part_spec_init_multiple(Key_part_spec *part,
                                           const Column_definition &def,
                                           const handler *file) const;
  virtual bool Key_part_spec_init_foreign(Key_part_spec *part,
                                          const Column_definition &def,
                                          const handler *file) const;
  virtual bool Key_part_spec_init_spatial(Key_part_spec *part,
                                          const Column_definition &def) const;
  virtual bool Key_part_spec_init_ft(Key_part_spec *part,
                                     const Column_definition &def) const
  {
    return true; // Error
  }
  virtual Field *make_table_field(MEM_ROOT *root,
                                  const LEX_CSTRING *name,
                                  const Record_addr &addr,
                                  const Type_all_attributes &attr,
                                  TABLE_SHARE *share) const= 0;
  Field *make_and_init_table_field(MEM_ROOT *root,
                                   const LEX_CSTRING *name,
                                   const Record_addr &addr,
                                   const Type_all_attributes &attr,
                                   TABLE *table) const;
  virtual Field *make_schema_field(MEM_ROOT *root,
                                   TABLE *table,
                                   const Record_addr &addr,
                                   const ST_FIELD_INFO &def,
                                   bool show_field) const
  {
    DBUG_ASSERT(0);
    return NULL;
  }
  virtual Field *
  make_table_field_from_def(TABLE_SHARE *share,
                            MEM_ROOT *mem_root,
                            const LEX_CSTRING *name,
                            const Record_addr &addr,
                            const Bit_addr &bit,
                            const Column_definition_attributes *attr,
                            uint32 flags) const= 0;
  virtual void
  Column_definition_attributes_frm_pack(const Column_definition_attributes *at,
                                        uchar *buff) const;
  virtual const Type_handler *type_handler_frm_unpack(const uchar *buffer) const
  {
    return this;
  }
  virtual bool
  Column_definition_attributes_frm_unpack(Column_definition_attributes *attr,
                                          TABLE_SHARE *share,
                                          const uchar *buffer,
                                          LEX_CUSTRING *gis_options) const;

  /*
    Create a fixed size key part for a sort key
  */
  virtual void make_sort_key_part(uchar *to, Item *item,
                                  const SORT_FIELD_ATTR *sort_field,
                                  Sort_param *param) const= 0;

  /*
    create a compact size key part for a sort key
  */
  virtual uint make_packed_sort_key_part(uchar *to, Item *item,
                                         const SORT_FIELD_ATTR *sort_field,
                                         Sort_param *param) const=0;

  virtual void sort_length(THD *thd,
                          const Type_std_attributes *item,
                          SORT_FIELD_ATTR *attr) const= 0;
  virtual bool is_packable() const { return false; }


  virtual uint32 max_display_length(const Item *item) const= 0;
  virtual uint32 Item_decimal_notation_int_digits(const Item *item) const { return 0; }
  virtual uint32 calc_pack_length(uint32 length) const= 0;
  virtual uint calc_key_length(const Column_definition &def) const;
  virtual void Item_update_null_value(Item *item) const= 0;
  virtual bool Item_save_in_value(THD *thd, Item *item, st_value *value) const= 0;
  virtual void Item_param_setup_conversion(THD *thd, Item_param *) const {}
  virtual void Item_param_set_param_func(Item_param *param,
                                         uchar **pos, ulong len) const;
  virtual bool Item_param_set_from_value(THD *thd,
                                         Item_param *param,
                                         const Type_all_attributes *attr,
                                         const st_value *value) const= 0;
  virtual bool Item_param_val_native(THD *thd,
                                         Item_param *item,
                                         Native *to) const;
  virtual bool Item_send(Item *item, Protocol *p, st_value *buf) const= 0;
  virtual int Item_save_in_field(Item *item, Field *field,
                                 bool no_conversions) const= 0;

  /**
    Return a string representation of the Item value.

    @param thd     thread handle
    @param str     string buffer for representation of the value

    @note
      If the item has a string result type, the string is escaped
      according to its character set.

    @retval
      NULL      on error
    @retval
      non-NULL  a pointer to a a valid string on success
  */
  virtual String *print_item_value(THD *thd, Item *item, String *str) const= 0;

  /**
    Check if
      WHERE expr=value AND expr=const
    can be rewritten as:
      WHERE const=value AND expr=const

    "this" is the comparison handler that is used by "target".

    @param target       - the predicate expr=value,
                          whose "expr" argument will be replaced to "const".
    @param target_expr  - the target's "expr" which will be replaced to "const".
    @param target_value - the target's second argument, it will remain unchanged.
    @param source       - the equality predicate expr=const (or expr<=>const)
                          that can be used to rewrite the "target" part
                          (under certain conditions, see the code).
    @param source_expr  - the source's "expr". It should be exactly equal to
                          the target's "expr" to make condition rewrite possible.
    @param source_const - the source's "const" argument, it will be inserted
                          into "target" instead of "expr".
  */
  virtual bool
  can_change_cond_ref_to_const(Item_bool_func2 *target,
                               Item *target_expr, Item *target_value,
                               Item_bool_func2 *source,
                               Item *source_expr, Item *source_const) const= 0;
  virtual bool
  subquery_type_allows_materialization(const Item *inner,
                                       const Item *outer) const= 0;
  /**
    Make a simple constant replacement item for a constant "src",
    so the new item can futher be used for comparison with "cmp", e.g.:
      src = cmp   ->  replacement = cmp

    "this" is the type handler that is used to compare "src" and "cmp".

    @param thd - current thread, for mem_root
    @param src - The item that we want to replace. It's a const item,
                 but it can be complex enough to calculate on every row.
    @param cmp - The src's comparand.
    @retval    - a pointer to the created replacement Item
    @retval    - NULL, if could not create a replacement (e.g. on EOM).
                 NULL is also returned for ROWs, because instead of replacing
                 a Item_row to a new Item_row, Type_handler_row just replaces
                 its elements.
  */
  virtual Item *make_const_item_for_comparison(THD *thd,
                                               Item *src,
                                               const Item *cmp) const= 0;
  virtual Item_cache *Item_get_cache(THD *thd, const Item *item) const= 0;
  virtual Item *make_constructor_item(THD *thd, List<Item> *args) const
  {
    return NULL;
  }
  /**
    A builder for literals with data type name prefix, e.g.:
      TIME'00:00:00', DATE'2001-01-01', TIMESTAMP'2001-01-01 00:00:00'.
    @param thd          The current thread
    @param str          Character literal
    @param length       Length of str
    @param cs           Character set of the string
    @param send_error   Whether to generate an error on failure

    @retval             A pointer to a new Item on success
                        NULL on error (wrong literal value, EOM)
  */
  virtual Item_literal *create_literal_item(THD *thd,
                                            const char *str, size_t length,
                                            CHARSET_INFO *cs,
                                            bool send_error) const
  {
    DBUG_ASSERT(0);
    return NULL;
  }
  Item_literal *create_literal_item(THD *thd, const String *str,
                                    bool send_error) const
  {
    return create_literal_item(thd, str->ptr(), str->length(), str->charset(),
                               send_error);
  }
  virtual Item *create_typecast_item(THD *thd, Item *item,
                                     const Type_cast_attributes &attr) const
  {
    return NULL;
  }
  virtual Item_copy *create_item_copy(THD *thd, Item *item) const;
  virtual int cmp_native(const Native &a, const Native &b) const
  {
    DBUG_ASSERT(0);
    return 0;
  }
  virtual bool set_comparator_func(Arg_comparator *cmp) const= 0;
  virtual bool Item_const_eq(const Item_const *a, const Item_const *b,
                             bool binary_cmp) const
  {
    return false;
  }
  virtual bool Item_eq_value(THD *thd, const Type_cmp_attributes *attr,
                             Item *a, Item *b) const= 0;
  virtual bool Item_hybrid_func_fix_attributes(THD *thd,
                                               const char *name,
                                               Type_handler_hybrid_field_type *,
                                               Type_all_attributes *atrr,
                                               Item **items,
                                               uint nitems) const= 0;
  virtual bool Item_func_min_max_fix_attributes(THD *thd,
                                                Item_func_min_max *func,
                                                Item **items,
                                                uint nitems) const;
  virtual bool Item_sum_hybrid_fix_length_and_dec(Item_sum_hybrid *) const= 0;
  virtual bool Item_sum_sum_fix_length_and_dec(Item_sum_sum *) const= 0;
  virtual bool Item_sum_avg_fix_length_and_dec(Item_sum_avg *) const= 0;
  virtual
  bool Item_sum_variance_fix_length_and_dec(Item_sum_variance *) const= 0;

  virtual bool Item_val_native_with_conversion(THD *thd, Item *item,
                                               Native *to) const
  {
    return true;
  }
  virtual bool Item_val_native_with_conversion_result(THD *thd, Item *item,
                                                      Native *to) const
  {
    return true;
  }

  virtual bool Item_val_bool(Item *item) const= 0;
  virtual void Item_get_date(THD *thd, Item *item,
                             Temporal::Warn *buff, MYSQL_TIME *ltime,
                             date_mode_t fuzzydate) const= 0;
  bool Item_get_date_with_warn(THD *thd, Item *item, MYSQL_TIME *ltime,
                               date_mode_t fuzzydate) const;
  virtual longlong Item_val_int_signed_typecast(Item *item) const= 0;
  virtual longlong Item_val_int_unsigned_typecast(Item *item) const= 0;

  virtual String *Item_func_hex_val_str_ascii(Item_func_hex *item,
                                              String *str) const= 0;

  virtual
  String *Item_func_hybrid_field_type_val_str(Item_func_hybrid_field_type *,
                                              String *) const= 0;
  virtual
  double Item_func_hybrid_field_type_val_real(Item_func_hybrid_field_type *)
                                              const= 0;
  virtual
  longlong Item_func_hybrid_field_type_val_int(Item_func_hybrid_field_type *)
                                               const= 0;
  virtual
  my_decimal *Item_func_hybrid_field_type_val_decimal(
                                              Item_func_hybrid_field_type *,
                                              my_decimal *) const= 0;
  virtual
  void Item_func_hybrid_field_type_get_date(THD *,
                                            Item_func_hybrid_field_type *,
                                            Temporal::Warn *,
                                            MYSQL_TIME *,
                                            date_mode_t fuzzydate) const= 0;
  bool Item_func_hybrid_field_type_get_date_with_warn(THD *thd,
                                                Item_func_hybrid_field_type *,
                                                MYSQL_TIME *,
                                                date_mode_t) const;
  virtual
  String *Item_func_min_max_val_str(Item_func_min_max *, String *) const= 0;
  virtual
  double Item_func_min_max_val_real(Item_func_min_max *) const= 0;
  virtual
  longlong Item_func_min_max_val_int(Item_func_min_max *) const= 0;
  virtual
  my_decimal *Item_func_min_max_val_decimal(Item_func_min_max *,
                                            my_decimal *) const= 0;
  virtual
  bool Item_func_min_max_get_date(THD *thd, Item_func_min_max*,
                                  MYSQL_TIME *, date_mode_t fuzzydate) const= 0;
  virtual bool
  Item_func_between_fix_length_and_dec(Item_func_between *func) const= 0;
  virtual longlong
  Item_func_between_val_int(Item_func_between *func) const= 0;

  virtual cmp_item *
  make_cmp_item(THD *thd, CHARSET_INFO *cs) const= 0;

  virtual in_vector *
  make_in_vector(THD *thd, const Item_func_in *func, uint nargs) const= 0;

  virtual bool
  Item_func_in_fix_comparator_compatible_types(THD *thd, Item_func_in *)
                                                               const= 0;

  virtual bool
  Item_func_round_fix_length_and_dec(Item_func_round *round) const= 0;

  virtual bool
  Item_func_int_val_fix_length_and_dec(Item_func_int_val *func) const= 0;

  virtual bool
  Item_func_abs_fix_length_and_dec(Item_func_abs *func) const= 0;

  virtual bool
  Item_func_neg_fix_length_and_dec(Item_func_neg *func) const= 0;

  virtual bool
  Item_func_signed_fix_length_and_dec(Item_func_signed *item) const;
  virtual bool
  Item_func_unsigned_fix_length_and_dec(Item_func_unsigned *item) const;
  virtual bool
  Item_double_typecast_fix_length_and_dec(Item_double_typecast *item) const;
  virtual bool
  Item_float_typecast_fix_length_and_dec(Item_float_typecast *item) const;
  virtual bool
  Item_decimal_typecast_fix_length_and_dec(Item_decimal_typecast *item) const;
  virtual bool
  Item_char_typecast_fix_length_and_dec(Item_char_typecast *item) const;
  virtual bool
  Item_time_typecast_fix_length_and_dec(Item_time_typecast *item) const;
  virtual bool
  Item_date_typecast_fix_length_and_dec(Item_date_typecast *item) const;
  virtual bool
  Item_datetime_typecast_fix_length_and_dec(Item_datetime_typecast *item) const;

  virtual bool
  Item_func_plus_fix_length_and_dec(Item_func_plus *func) const= 0;
  virtual bool
  Item_func_minus_fix_length_and_dec(Item_func_minus *func) const= 0;
  virtual bool
  Item_func_mul_fix_length_and_dec(Item_func_mul *func) const= 0;
  virtual bool
  Item_func_div_fix_length_and_dec(Item_func_div *func) const= 0;
  virtual bool
  Item_func_mod_fix_length_and_dec(Item_func_mod *func) const= 0;

  virtual const Vers_type_handler *vers() const { return NULL; }
};


/*
  Special handler for ROW
*/
class Type_handler_row: public Type_handler
{
public:
  virtual ~Type_handler_row() {}
  const Name &default_value() const override;
  bool validate_implicit_default_value(THD *thd,
                                       const Column_definition &def) const
                                       override
  {
    DBUG_ASSERT(0);
    return true;
  }
  const Type_collection *type_collection() const override;
  bool is_scalar_type() const override { return false; }
  bool can_return_int() const override { return false; }
  bool can_return_decimal() const override { return false; }
  bool can_return_real() const override { return false; }
  bool can_return_str() const override { return false; }
  bool can_return_text() const override { return false; }
  bool can_return_date() const override { return false; }
  bool can_return_time() const override { return false; }
  enum_field_types field_type() const override
  {
    DBUG_ASSERT(0);
    return MYSQL_TYPE_NULL;
  };
  protocol_send_type_t protocol_send_type() const override
  {
    DBUG_ASSERT(0);
    return PROTOCOL_SEND_STRING;
  }
  Item_result result_type() const override
  {
    return ROW_RESULT;
  }
  Item_result cmp_type() const override
  {
    return ROW_RESULT;
  }
  enum_dynamic_column_type dyncol_type(const Type_all_attributes *attr)
                                       const override
  {
    DBUG_ASSERT(0);
    return DYN_COL_NULL;
  }
  const Type_handler *type_handler_for_comparison() const override;
  int stored_field_cmp_to_item(THD *thd, Field *field, Item *item) const override
  {
    DBUG_ASSERT(0);
    return 0;
  }
  bool subquery_type_allows_materialization(const Item *inner,
                                            const Item *outer) const override
  {
    DBUG_ASSERT(0);
    return false;
  }
  Field *make_num_distinct_aggregator_field(MEM_ROOT *, const Item *) const override
  {
    DBUG_ASSERT(0);
    return NULL;
  }
  Field *make_conversion_table_field(MEM_ROOT *root,
                                     TABLE *table,
                                     uint metadata,
                                     const Field *target) const override
  {
    DBUG_ASSERT(0);
    return NULL;
  }
  bool Column_definition_fix_attributes(Column_definition *c) const override
  {
    return false;
  }
  void Column_definition_reuse_fix_attributes(THD *thd,
                                              Column_definition *c,
                                              const Field *field)
                                              const override
  {
    DBUG_ASSERT(0);
  }
  bool Column_definition_prepare_stage1(THD *thd,
                                        MEM_ROOT *mem_root,
                                        Column_definition *c,
                                        handler *file,
                                        ulonglong table_flags) const override;
  bool Column_definition_redefine_stage1(Column_definition *def,
                                         const Column_definition *dup,
                                         const handler *file,
                                         const Schema_specification_st *schema)
                                         const override
  {
    DBUG_ASSERT(0);
    return true;
  }
  bool Column_definition_prepare_stage2(Column_definition *c,
                                        handler *file,
                                        ulonglong table_flags) const override
  {
    return false;
  }
  Field *make_table_field(MEM_ROOT *root,
                          const LEX_CSTRING *name,
                          const Record_addr &addr,
                          const Type_all_attributes &attr,
                          TABLE_SHARE *share) const override
  {
    DBUG_ASSERT(0);
    return NULL;
  }
  Field *make_table_field_from_def(TABLE_SHARE *share,
                                   MEM_ROOT *mem_root,
                                   const LEX_CSTRING *name,
                                   const Record_addr &addr,
                                   const Bit_addr &bit,
                                   const Column_definition_attributes *attr,
                                   uint32 flags) const override;
  void make_sort_key_part(uchar *to, Item *item,
                          const SORT_FIELD_ATTR *sort_field,
                          Sort_param *param) const override
  {
    DBUG_ASSERT(0);
  }
  uint make_packed_sort_key_part(uchar *to, Item *item,
                                 const SORT_FIELD_ATTR *sort_field,
                                 Sort_param *param) const override
  {
    DBUG_ASSERT(0);
    return 0;
  }
  void sort_length(THD *thd, const Type_std_attributes *item,
                   SORT_FIELD_ATTR *attr) const override
  {
    DBUG_ASSERT(0);
  }
  uint32 max_display_length(const Item *item) const override
  {
    DBUG_ASSERT(0);
    return 0;
  }
  uint32 max_display_length_for_field(const Conv_source &src) const override
  {
    DBUG_ASSERT(0);
    return 0;
  }
  uint32 calc_pack_length(uint32 length) const override
  {
    DBUG_ASSERT(0);
    return 0;
  }
  bool Item_eq_value(THD *thd, const Type_cmp_attributes *attr,
                     Item *a, Item *b) const override;
  uint Item_decimal_precision(const Item *item) const override
  {
    DBUG_ASSERT(0);
    return DECIMAL_MAX_PRECISION;
  }
  bool Item_save_in_value(THD *thd, Item *item, st_value *value) const override;
  bool Item_param_set_from_value(THD *thd,
                                 Item_param *param,
                                 const Type_all_attributes *attr,
                                 const st_value *value) const override;
  bool Item_send(Item *item, Protocol *protocol, st_value *buf) const override
  {
    DBUG_ASSERT(0);
    return true;
  }
  void Item_update_null_value(Item *item) const override;
  int Item_save_in_field(Item *item, Field *field, bool no_conversions)
                         const override
  {
    DBUG_ASSERT(0);
    return 1;
  }
  String *print_item_value(THD *thd, Item *item, String *str) const override;
  bool can_change_cond_ref_to_const(Item_bool_func2 *target,
                                   Item *target_expr, Item *target_value,
                                   Item_bool_func2 *source,
                                   Item *source_expr, Item *source_const)
                                   const override
  {
    DBUG_ASSERT(0);
    return false;
  }
  Item *make_const_item_for_comparison(THD *, Item *src, const Item *cmp)
                                       const override;
  Item_cache *Item_get_cache(THD *thd, const Item *item) const override;
  Item_copy *create_item_copy(THD *thd, Item *item) const override
  {
    DBUG_ASSERT(0);
    return NULL;
  }
  bool set_comparator_func(Arg_comparator *cmp) const override;
  bool Item_hybrid_func_fix_attributes(THD *thd,
                                       const char *name,
                                       Type_handler_hybrid_field_type *,
                                       Type_all_attributes *atrr,
                                       Item **items, uint nitems)
                                       const override
  {
    DBUG_ASSERT(0);
    return true;
  }
  bool Item_sum_hybrid_fix_length_and_dec(Item_sum_hybrid *func) const override
  {
    DBUG_ASSERT(0);
    return true;
  }
  bool Item_sum_sum_fix_length_and_dec(Item_sum_sum *) const override
  {
    DBUG_ASSERT(0);
    return true;
  }
  bool Item_sum_avg_fix_length_and_dec(Item_sum_avg *) const override
  {
    DBUG_ASSERT(0);
    return true;
  }
  bool Item_sum_variance_fix_length_and_dec(Item_sum_variance *) const override
  {
    DBUG_ASSERT(0);
    return true;
  }
  bool Item_val_bool(Item *item) const override
  {
    DBUG_ASSERT(0);
    return false;
  }
  void Item_get_date(THD *thd, Item *item,
                     Temporal::Warn *warn, MYSQL_TIME *ltime,
                     date_mode_t fuzzydate) const override
  {
    DBUG_ASSERT(0);
    set_zero_time(ltime, MYSQL_TIMESTAMP_NONE);
  }
  longlong Item_val_int_signed_typecast(Item *item) const override
  {
    DBUG_ASSERT(0);
    return 0;
  }
  longlong Item_val_int_unsigned_typecast(Item *item) const override
  {
    DBUG_ASSERT(0);
    return 0;
  }
  String *Item_func_hex_val_str_ascii(Item_func_hex *item, String *str)
                                      const override
  {
    DBUG_ASSERT(0);
    return NULL;
  }
  String *Item_func_hybrid_field_type_val_str(Item_func_hybrid_field_type *,
                                              String *) const override
  {
    DBUG_ASSERT(0);
    return NULL;
  }
  double Item_func_hybrid_field_type_val_real(Item_func_hybrid_field_type *)
                                              const override
  {
    DBUG_ASSERT(0);
    return 0.0;
  }
  longlong Item_func_hybrid_field_type_val_int(Item_func_hybrid_field_type *)
                                               const override
  {
    DBUG_ASSERT(0);
    return 0;
  }
  my_decimal *Item_func_hybrid_field_type_val_decimal(
                                              Item_func_hybrid_field_type *,
                                              my_decimal *) const override
  {
    DBUG_ASSERT(0);
    return NULL;
  }
  void Item_func_hybrid_field_type_get_date(THD *,
                                            Item_func_hybrid_field_type *,
                                            Temporal::Warn *,
                                            MYSQL_TIME *ltime,
                                            date_mode_t fuzzydate)
                                            const override
  {
    DBUG_ASSERT(0);
    set_zero_time(ltime, MYSQL_TIMESTAMP_NONE);
  }

  String *Item_func_min_max_val_str(Item_func_min_max *, String *) const override
  {
    DBUG_ASSERT(0);
    return NULL;
  }
  double Item_func_min_max_val_real(Item_func_min_max *) const override
  {
    DBUG_ASSERT(0);
    return 0;
  }
  longlong Item_func_min_max_val_int(Item_func_min_max *) const override
  {
    DBUG_ASSERT(0);
    return 0;
  }
  my_decimal *Item_func_min_max_val_decimal(Item_func_min_max *,
                                            my_decimal *) const override
  {
    DBUG_ASSERT(0);
    return NULL;
  }
  bool Item_func_min_max_get_date(THD *thd, Item_func_min_max*,
                                  MYSQL_TIME *, date_mode_t fuzzydate)
                                  const override
  {
    DBUG_ASSERT(0);
    return true;
  }
  bool Item_func_between_fix_length_and_dec(Item_func_between *func)
                                            const override
  {
    DBUG_ASSERT(0);
    return true;
  }
  longlong Item_func_between_val_int(Item_func_between *func) const override;
  cmp_item *make_cmp_item(THD *thd, CHARSET_INFO *cs) const override;
  in_vector *make_in_vector(THD *thd, const Item_func_in *f, uint nargs)
                            const override;
  bool Item_func_in_fix_comparator_compatible_types(THD *thd, Item_func_in *)
                                                    const override;
  bool Item_func_round_fix_length_and_dec(Item_func_round *) const override;
  bool Item_func_int_val_fix_length_and_dec(Item_func_int_val *) const override;
  bool Item_func_abs_fix_length_and_dec(Item_func_abs *) const override;
  bool Item_func_neg_fix_length_and_dec(Item_func_neg *) const override;

  bool Item_func_signed_fix_length_and_dec(Item_func_signed *) const override
  {
    DBUG_ASSERT(0);
    return true;
  }
  bool Item_func_unsigned_fix_length_and_dec(Item_func_unsigned *) const override
  {
    DBUG_ASSERT(0);
    return true;
  }
  bool Item_double_typecast_fix_length_and_dec(Item_double_typecast *)
                                               const override
  {
    DBUG_ASSERT(0);
    return true;
  }
  bool Item_float_typecast_fix_length_and_dec(Item_float_typecast *)
                                              const override
  {
    DBUG_ASSERT(0);
    return true;
  }
  bool Item_decimal_typecast_fix_length_and_dec(Item_decimal_typecast *)
                                                const override
  {
    DBUG_ASSERT(0);
    return true;
  }
  bool Item_char_typecast_fix_length_and_dec(Item_char_typecast *)
                                             const override
  {
    DBUG_ASSERT(0);
    return true;
  }
  bool Item_time_typecast_fix_length_and_dec(Item_time_typecast *)
                                             const override
  {
    DBUG_ASSERT(0);
    return true;
  }
  bool Item_date_typecast_fix_length_and_dec(Item_date_typecast *)
                                             const override
  {
    DBUG_ASSERT(0);
    return true;
  }
  bool Item_datetime_typecast_fix_length_and_dec(Item_datetime_typecast *)
                                                 const override
  {
    DBUG_ASSERT(0);
    return true;
  }

  bool Item_func_plus_fix_length_and_dec(Item_func_plus *) const override;
  bool Item_func_minus_fix_length_and_dec(Item_func_minus *) const override;
  bool Item_func_mul_fix_length_and_dec(Item_func_mul *) const override;
  bool Item_func_div_fix_length_and_dec(Item_func_div *) const override;
  bool Item_func_mod_fix_length_and_dec(Item_func_mod *) const override;
};


/*
  A common parent class for numeric data type handlers
*/
class Type_handler_numeric: public Type_handler
{
public:
  const Name &default_value() const override;
  String *print_item_value(THD *thd, Item *item, String *str) const override;
  double Item_func_min_max_val_real(Item_func_min_max *) const override;
  longlong Item_func_min_max_val_int(Item_func_min_max *) const override;
  my_decimal *Item_func_min_max_val_decimal(Item_func_min_max *,
                                            my_decimal *) const override;
  bool Item_func_min_max_get_date(THD *thd, Item_func_min_max*,
                                  MYSQL_TIME *, date_mode_t fuzzydate)
                                  const override;
  virtual ~Type_handler_numeric() { }
  bool can_change_cond_ref_to_const(Item_bool_func2 *target,
                                   Item *target_expr, Item *target_value,
                                   Item_bool_func2 *source,
                                   Item *source_expr, Item *source_const)
                                   const override;
  bool Item_func_between_fix_length_and_dec(Item_func_between *func) const override;
  bool Item_char_typecast_fix_length_and_dec(Item_char_typecast *) const override;
};


/*** Abstract classes for every XXX_RESULT */

class Type_handler_real_result: public Type_handler_numeric
{
public:
  Item_result result_type() const override{ return REAL_RESULT; }
  Item_result cmp_type() const override { return REAL_RESULT; }
  enum_dynamic_column_type dyncol_type(const Type_all_attributes *attr)
                                       const override
  {
    return DYN_COL_DOUBLE;
  }
  virtual ~Type_handler_real_result() {}
  const Type_handler *type_handler_for_comparison() const override;
  Field *make_table_field(MEM_ROOT *root,
                          const LEX_CSTRING *name,
                          const Record_addr &addr,
                          const Type_all_attributes &attr,
                          TABLE_SHARE *share) const override;
  void Column_definition_reuse_fix_attributes(THD *thd,
                                              Column_definition *c,
                                              const Field *field)
                                              const override;
  void
  Column_definition_attributes_frm_pack(const Column_definition_attributes *at,
                                        uchar *buff) const override;
  bool
  Column_definition_attributes_frm_unpack(Column_definition_attributes *attr,
                                          TABLE_SHARE *share,
                                          const uchar *buffer,
                                          LEX_CUSTRING *gis_options)
                                          const override;
  int stored_field_cmp_to_item(THD *thd, Field *field, Item *item)
                               const override;
  bool subquery_type_allows_materialization(const Item *inner,
                                            const Item *outer)
                                            const override;
  void make_sort_key_part(uchar *to, Item *item,
                          const SORT_FIELD_ATTR *sort_field,
                          Sort_param *param) const override;
  uint make_packed_sort_key_part(uchar *to, Item *item,
                                 const SORT_FIELD_ATTR *sort_field,
                                 Sort_param *param) const override;
  void sort_length(THD *thd,
                   const Type_std_attributes *item,
                   SORT_FIELD_ATTR *attr) const override;
  bool Item_const_eq(const Item_const *a, const Item_const *b,
                     bool binary_cmp) const override;
  bool Item_eq_value(THD *thd, const Type_cmp_attributes *attr,
                     Item *a, Item *b) const override;
  uint Item_decimal_precision(const Item *item) const override;
  bool Item_save_in_value(THD *thd, Item *item, st_value *value) const override;
  bool Item_param_set_from_value(THD *thd,
                                 Item_param *param,
                                 const Type_all_attributes *attr,
                                 const st_value *value) const override;
  void Item_update_null_value(Item *item) const override;
  int Item_save_in_field(Item *item, Field *field, bool no_conversions)
                         const override;
  Item *make_const_item_for_comparison(THD *, Item *src, const Item *cmp)
                                       const override;
  bool set_comparator_func(Arg_comparator *cmp) const override;
  bool Item_hybrid_func_fix_attributes(THD *thd,
                                       const char *name,
                                       Type_handler_hybrid_field_type *,
                                       Type_all_attributes *atrr,
                                       Item **items, uint nitems)
                                       const override;
  bool Item_func_min_max_fix_attributes(THD *thd, Item_func_min_max *func,
                                        Item **items, uint nitems)
                                        const override;
  bool Item_sum_hybrid_fix_length_and_dec(Item_sum_hybrid *func) const override;
  bool Item_sum_sum_fix_length_and_dec(Item_sum_sum *) const override;
  bool Item_sum_avg_fix_length_and_dec(Item_sum_avg *) const override;
  bool Item_sum_variance_fix_length_and_dec(Item_sum_variance *) const override;
  bool Item_func_signed_fix_length_and_dec(Item_func_signed *item)
                                           const override;
  bool Item_func_unsigned_fix_length_and_dec(Item_func_unsigned *item)
                                             const override;
  bool Item_val_bool(Item *item) const override;
  void Item_get_date(THD *thd, Item *item, Temporal::Warn *warn,
                     MYSQL_TIME *ltime,  date_mode_t fuzzydate) const override;
  longlong Item_val_int_signed_typecast(Item *item) const override;
  longlong Item_val_int_unsigned_typecast(Item *item) const override;
  String *Item_func_hex_val_str_ascii(Item_func_hex *item, String *str)
                                      const override;
  double Item_func_hybrid_field_type_val_real(Item_func_hybrid_field_type *)
                                              const override;
  longlong Item_func_hybrid_field_type_val_int(Item_func_hybrid_field_type *)
                                               const override;
  my_decimal *Item_func_hybrid_field_type_val_decimal(
                                              Item_func_hybrid_field_type *,
                                              my_decimal *) const override;
  void Item_func_hybrid_field_type_get_date(THD *,
                                            Item_func_hybrid_field_type *,
                                            Temporal::Warn *,
                                            MYSQL_TIME *,
                                            date_mode_t fuzzydate)
                                            const override;
  longlong Item_func_between_val_int(Item_func_between *func) const override;
  cmp_item *make_cmp_item(THD *thd, CHARSET_INFO *cs) const override;
  in_vector *make_in_vector(THD *, const Item_func_in *, uint nargs)
                            const override;
  bool Item_func_in_fix_comparator_compatible_types(THD *thd, Item_func_in *)
                                                    const override;

  bool Item_func_round_fix_length_and_dec(Item_func_round *) const override;
  bool Item_func_int_val_fix_length_and_dec(Item_func_int_val *) const override;
  bool Item_func_abs_fix_length_and_dec(Item_func_abs *) const override;
  bool Item_func_neg_fix_length_and_dec(Item_func_neg *) const override;
  bool Item_func_plus_fix_length_and_dec(Item_func_plus *) const override;
  bool Item_func_minus_fix_length_and_dec(Item_func_minus *) const override;
  bool Item_func_mul_fix_length_and_dec(Item_func_mul *) const override;
  bool Item_func_div_fix_length_and_dec(Item_func_div *) const override;
  bool Item_func_mod_fix_length_and_dec(Item_func_mod *) const override;
};


class Type_handler_decimal_result: public Type_handler_numeric
{
public:
  protocol_send_type_t protocol_send_type() const override
  {
    return PROTOCOL_SEND_STRING;
  }
  Item_result result_type() const override { return DECIMAL_RESULT; }
  Item_result cmp_type() const override { return DECIMAL_RESULT; }
  enum_dynamic_column_type dyncol_type(const Type_all_attributes *) const
    override
  {
    return DYN_COL_DECIMAL;
  }
  virtual ~Type_handler_decimal_result() {};
  const Type_handler *type_handler_for_comparison() const override;
  int stored_field_cmp_to_item(THD *, Field *field, Item *item) const override
  {
    VDec item_val(item);
    return item_val.is_null() ? 0 : my_decimal(field).cmp(item_val.ptr());
  }
  bool subquery_type_allows_materialization(const Item *inner,
                                            const Item *outer) const override;
  Field *make_schema_field(MEM_ROOT *root,
                           TABLE *table,
                           const Record_addr &addr,
                           const ST_FIELD_INFO &def,
                           bool show_field) const override;
  Field *make_num_distinct_aggregator_field(MEM_ROOT *, const Item *)
    const override;
  void make_sort_key_part(uchar *to, Item *item,
                          const SORT_FIELD_ATTR *sort_field,
                          Sort_param *param) const override;
  uint make_packed_sort_key_part(uchar *to, Item *item,
                                 const SORT_FIELD_ATTR *sort_field,
                                 Sort_param *param) const override;
  void
  Column_definition_attributes_frm_pack(const Column_definition_attributes *at,
                                        uchar *buff) const override;
  bool
  Column_definition_attributes_frm_unpack(Column_definition_attributes *attr,
                                          TABLE_SHARE *share,
                                          const uchar *buffer,
                                          LEX_CUSTRING *gis_options)
                                          const override;
  void sort_length(THD *thd,
                   const Type_std_attributes *item,
                   SORT_FIELD_ATTR *attr) const override;
  uint32 max_display_length(const Item *item) const override;
  uint32 Item_decimal_notation_int_digits(const Item *item) const override;
  Item *create_typecast_item(THD *thd, Item *item,
                             const Type_cast_attributes &attr) const override;
  bool Item_const_eq(const Item_const *a, const Item_const *b,
                     bool binary_cmp) const override;
  bool Item_eq_value(THD *thd, const Type_cmp_attributes *attr,
                     Item *a, Item *b) const override
  {
    VDec va(a), vb(b);
    return va.ptr() && vb.ptr() && !va.cmp(vb);
  }
  uint Item_decimal_precision(const Item *item) const override;
  bool Item_save_in_value(THD *thd, Item *item, st_value *value) const override;
  void Item_param_set_param_func(Item_param *param,
                                 uchar **pos, ulong len) const override;
  bool Item_param_set_from_value(THD *thd,
                                 Item_param *param,
                                 const Type_all_attributes *attr,
                                 const st_value *value) const override;
  bool Item_send(Item *item, Protocol *protocol, st_value *buf) const override
  {
    return Item_send_str(item, protocol, buf);
  }
  void Item_update_null_value(Item *item) const override;
  int Item_save_in_field(Item *item, Field *field, bool no_conversions) const
    override;
  Item *make_const_item_for_comparison(THD *, Item *src, const Item *cmp) const
    override;
  Item_cache *Item_get_cache(THD *thd, const Item *item) const override;
  bool set_comparator_func(Arg_comparator *cmp) const override;
  bool Item_hybrid_func_fix_attributes(THD *thd,
                                       const char *name,
                                       Type_handler_hybrid_field_type *,
                                       Type_all_attributes *atrr,
                                       Item **items, uint nitems)
    const override;
  bool Item_sum_hybrid_fix_length_and_dec(Item_sum_hybrid *) const override;
  bool Item_sum_sum_fix_length_and_dec(Item_sum_sum *) const override;
  bool Item_sum_avg_fix_length_and_dec(Item_sum_avg *) const override;
  bool Item_sum_variance_fix_length_and_dec(Item_sum_variance*) const override;
  bool Item_val_bool(Item *item) const override
  {
    return VDec(item).to_bool();
  }
  void Item_get_date(THD *thd, Item *item, Temporal::Warn *warn,
                     MYSQL_TIME *ltime,  date_mode_t fuzzydate) const override;
  longlong Item_val_int_signed_typecast(Item *item) const override;
  longlong Item_val_int_unsigned_typecast(Item *item) const override
  {
    return VDec(item).to_longlong(true);
  }
  String *Item_func_hex_val_str_ascii(Item_func_hex *item, String *str)
    const override;
  String *Item_func_hybrid_field_type_val_str(Item_func_hybrid_field_type *,
                                              String *) const override;
  double Item_func_hybrid_field_type_val_real(Item_func_hybrid_field_type *)
    const override;
  longlong Item_func_hybrid_field_type_val_int(Item_func_hybrid_field_type *)
    const override;
  my_decimal *Item_func_hybrid_field_type_val_decimal(
                                              Item_func_hybrid_field_type *,
                                              my_decimal *) const override;
  void Item_func_hybrid_field_type_get_date(THD *,
                                            Item_func_hybrid_field_type *,
                                            Temporal::Warn *,
                                            MYSQL_TIME *,
                                            date_mode_t fuzzydate)
    const override;
  String *Item_func_min_max_val_str(Item_func_min_max *, String *)
    const override;
  longlong Item_func_between_val_int(Item_func_between *func) const override;
  cmp_item *make_cmp_item(THD *thd, CHARSET_INFO *cs) const override;
  in_vector *make_in_vector(THD *, const Item_func_in *, uint nargs)
    const override;
  bool Item_func_in_fix_comparator_compatible_types(THD *thd, Item_func_in *)
    const override;
  bool Item_func_round_fix_length_and_dec(Item_func_round *) const override;
  bool Item_func_int_val_fix_length_and_dec(Item_func_int_val*) const override;
  bool Item_func_abs_fix_length_and_dec(Item_func_abs *) const override;
  bool Item_func_neg_fix_length_and_dec(Item_func_neg *) const override;
  bool Item_func_plus_fix_length_and_dec(Item_func_plus *) const override;
  bool Item_func_minus_fix_length_and_dec(Item_func_minus *) const override;
  bool Item_func_mul_fix_length_and_dec(Item_func_mul *) const override;
  bool Item_func_div_fix_length_and_dec(Item_func_div *) const override;
  bool Item_func_mod_fix_length_and_dec(Item_func_mod *) const override;
};


class Type_limits_int
{
private:
  uint32 m_precision;
  uint32 m_char_length;
public:
  Type_limits_int(uint32 prec, uint32 nchars)
   :m_precision(prec), m_char_length(nchars)
  { }
  uint32 precision() const { return m_precision; }
  uint32 char_length() const { return m_char_length; }
};


/*
  UNDIGNED TINYINT:    0..255   digits=3 nchars=3
  SIGNED TINYINT  : -128..127   digits=3 nchars=4
*/
class Type_limits_uint8: public Type_limits_int
{
public:
  Type_limits_uint8()
   :Type_limits_int(MAX_TINYINT_WIDTH, MAX_TINYINT_WIDTH)
  { }
};


class Type_limits_sint8: public Type_limits_int
{
public:
  Type_limits_sint8()
   :Type_limits_int(MAX_TINYINT_WIDTH, MAX_TINYINT_WIDTH + 1)
  { }
};


/*
  UNDIGNED SMALLINT:       0..65535  digits=5 nchars=5
  SIGNED SMALLINT:    -32768..32767  digits=5 nchars=6
*/
class Type_limits_uint16: public Type_limits_int
{
public:
  Type_limits_uint16()
   :Type_limits_int(MAX_SMALLINT_WIDTH, MAX_SMALLINT_WIDTH)
  { }
};


class Type_limits_sint16: public Type_limits_int
{
public:
  Type_limits_sint16()
   :Type_limits_int(MAX_SMALLINT_WIDTH, MAX_SMALLINT_WIDTH + 1)
  { }
};


/*
  MEDIUMINT UNSIGNED         0 .. 16777215  digits=8 char_length=8
  MEDIUMINT SIGNED:   -8388608 ..  8388607  digits=7 char_length=8
*/
class Type_limits_uint24: public Type_limits_int
{
public:
  Type_limits_uint24()
   :Type_limits_int(MAX_MEDIUMINT_WIDTH, MAX_MEDIUMINT_WIDTH)
  { }
};


class Type_limits_sint24: public Type_limits_int
{
public:
  Type_limits_sint24()
   :Type_limits_int(MAX_MEDIUMINT_WIDTH - 1, MAX_MEDIUMINT_WIDTH)
  { }
};


/*
  UNSIGNED INT:           0..4294967295  digits=10 nchars=10
  SIGNED INT:   -2147483648..2147483647  digits=10 nchars=11
*/
class Type_limits_uint32: public Type_limits_int
{
public:
  Type_limits_uint32()
   :Type_limits_int(MAX_INT_WIDTH, MAX_INT_WIDTH)
  { }
};



class Type_limits_sint32: public Type_limits_int
{
public:
  Type_limits_sint32()
   :Type_limits_int(MAX_INT_WIDTH, MAX_INT_WIDTH + 1)
  { }
};


/*
  UNSIGNED BIGINT:                  0..18446744073709551615 digits=20 nchars=20
  SIGNED BIGINT:  -9223372036854775808..9223372036854775807 digits=19 nchars=20
*/
class Type_limits_uint64: public Type_limits_int
{
public:
  Type_limits_uint64(): Type_limits_int(MAX_BIGINT_WIDTH, MAX_BIGINT_WIDTH)
  { }
};


class Type_limits_sint64: public Type_limits_int
{
public:
  Type_limits_sint64()
   :Type_limits_int(MAX_BIGINT_WIDTH - 1, MAX_BIGINT_WIDTH)
  { }
};



class Type_handler_int_result: public Type_handler_numeric
{
public:
  Item_result result_type() const override { return INT_RESULT; }
  Item_result cmp_type() const override { return INT_RESULT; }
  enum_dynamic_column_type dyncol_type(const Type_all_attributes *attr) const override
  {
    return attr->unsigned_flag ? DYN_COL_UINT : DYN_COL_INT;
  }
  bool is_order_clause_position_type() const override { return true; }
  bool is_limit_clause_valid_type() const override { return true; }
  virtual ~Type_handler_int_result() {}
  const Type_handler *type_handler_for_comparison() const override;
  int stored_field_cmp_to_item(THD *thd, Field *field, Item *item) const override;
  bool subquery_type_allows_materialization(const Item *inner,
                                            const Item *outer) const override;
  Field *make_num_distinct_aggregator_field(MEM_ROOT *, const Item *) const override;
  Field *make_table_field(MEM_ROOT *root,
                          const LEX_CSTRING *name,
                          const Record_addr &addr,
                          const Type_all_attributes &attr,
                          TABLE_SHARE *share) const override;
  void make_sort_key_part(uchar *to, Item *item,
                          const SORT_FIELD_ATTR *sort_field,
                          Sort_param *param) const override;
  uint make_packed_sort_key_part(uchar *to, Item *item,
                                 const SORT_FIELD_ATTR *sort_field,
                                 Sort_param *param) const override;
  void
  Column_definition_attributes_frm_pack(const Column_definition_attributes *at,
                                        uchar *buff) const override;
  void sort_length(THD *thd,
                   const Type_std_attributes *item,
                   SORT_FIELD_ATTR *attr) const override;
  bool Item_const_eq(const Item_const *a, const Item_const *b,
                     bool binary_cmp) const override;
  bool Item_eq_value(THD *thd, const Type_cmp_attributes *attr,
                     Item *a, Item *b) const override;
  uint Item_decimal_precision(const Item *item) const override;
  bool Item_save_in_value(THD *thd, Item *item, st_value *value) const override;
  bool Item_param_set_from_value(THD *thd,
                                 Item_param *param,
                                 const Type_all_attributes *attr,
                                 const st_value *value) const override;
  void Item_update_null_value(Item *item) const override;
  int Item_save_in_field(Item *item, Field *field, bool no_conversions) const override;
  Item *make_const_item_for_comparison(THD *, Item *src, const Item *cmp) const override;
  Item_cache *Item_get_cache(THD *thd, const Item *item) const override;
  bool set_comparator_func(Arg_comparator *cmp) const override;
  bool Item_hybrid_func_fix_attributes(THD *thd,
                                       const char *name,
                                       Type_handler_hybrid_field_type *,
                                       Type_all_attributes *atrr,
                                       Item **items, uint nitems) const override;
  bool Item_sum_hybrid_fix_length_and_dec(Item_sum_hybrid *func) const override;
  bool Item_sum_sum_fix_length_and_dec(Item_sum_sum *) const override;
  bool Item_sum_avg_fix_length_and_dec(Item_sum_avg *) const override;
  bool Item_sum_variance_fix_length_and_dec(Item_sum_variance *) const override;
  bool Item_val_bool(Item *item) const override;
  void Item_get_date(THD *thd, Item *item, Temporal::Warn *warn,
                     MYSQL_TIME *ltime,  date_mode_t fuzzydate) const override;
  longlong Item_val_int_signed_typecast(Item *item) const override;
  longlong Item_val_int_unsigned_typecast(Item *item) const override;
  String *Item_func_hex_val_str_ascii(Item_func_hex *item, String *str) const override;
  String *Item_func_hybrid_field_type_val_str(Item_func_hybrid_field_type *,
                                              String *) const override;
  double Item_func_hybrid_field_type_val_real(Item_func_hybrid_field_type *)
                                              const override;
  longlong Item_func_hybrid_field_type_val_int(Item_func_hybrid_field_type *)
                                               const override;
  my_decimal *Item_func_hybrid_field_type_val_decimal(
                                              Item_func_hybrid_field_type *,
                                              my_decimal *) const override;
  void Item_func_hybrid_field_type_get_date(THD *,
                                            Item_func_hybrid_field_type *,
                                            Temporal::Warn *,
                                            MYSQL_TIME *,
                                            date_mode_t fuzzydate) const override;
  String *Item_func_min_max_val_str(Item_func_min_max *, String *) const override;
  longlong Item_func_between_val_int(Item_func_between *func) const override;
  cmp_item *make_cmp_item(THD *thd, CHARSET_INFO *cs) const override;
  in_vector *make_in_vector(THD *, const Item_func_in *, uint nargs) const override;
  bool Item_func_in_fix_comparator_compatible_types(THD *thd,
                                                    Item_func_in *) const override;
  bool Item_func_round_fix_length_and_dec(Item_func_round *) const override;
  bool Item_func_int_val_fix_length_and_dec(Item_func_int_val *) const override;
  bool Item_func_abs_fix_length_and_dec(Item_func_abs *) const override;
  bool Item_func_neg_fix_length_and_dec(Item_func_neg *) const override;
  bool Item_func_plus_fix_length_and_dec(Item_func_plus *) const override;
  bool Item_func_minus_fix_length_and_dec(Item_func_minus *) const override;
  bool Item_func_mul_fix_length_and_dec(Item_func_mul *) const override;
  bool Item_func_div_fix_length_and_dec(Item_func_div *) const override;
  bool Item_func_mod_fix_length_and_dec(Item_func_mod *) const override;
  const Vers_type_handler *vers() const override { return &vers_type_trx; }
};


class Type_handler_general_purpose_int: public Type_handler_int_result
{
public:
  bool type_can_have_auto_increment_attribute() const override { return true; }
  virtual const Type_limits_int *type_limits_int() const= 0;
  uint32 max_display_length(const Item *item) const override
  {
    return type_limits_int()->char_length();
  }
  uint32 Item_decimal_notation_int_digits(const Item *item) const override;
  bool partition_field_check(const LEX_CSTRING &field_name,
                             Item *item_expr) const override
  {
    return partition_field_check_result_type(item_expr, INT_RESULT);
  }
  bool partition_field_append_value(String *str,
                                    Item *item_expr,
                                    CHARSET_INFO *field_cs,
                                    partition_value_print_mode_t)
                                    const override;
  const Vers_type_handler *vers() const override { return &vers_type_trx; }
};


class Type_handler_temporal_result: public Type_handler
{
protected:
  uint Item_decimal_scale_with_seconds(const Item *item) const;
  uint Item_divisor_precision_increment_with_seconds(const Item *) const;
public:
  Item_result result_type() const override { return STRING_RESULT; }
  Item_result cmp_type() const override { return TIME_RESULT; }
  virtual ~Type_handler_temporal_result() {}
  void
  Column_definition_attributes_frm_pack(const Column_definition_attributes *at,
                                        uchar *buff) const override;
  void make_sort_key_part(uchar *to, Item *item,
                          const SORT_FIELD_ATTR *sort_field,
                          Sort_param *param) const override;
  uint make_packed_sort_key_part(uchar *to, Item *item,
                                 const SORT_FIELD_ATTR *sort_field,
                                 Sort_param *param) const override;
  void sort_length(THD *thd,
                   const Type_std_attributes *item,
                   SORT_FIELD_ATTR *attr) const override;
  bool Item_const_eq(const Item_const *a, const Item_const *b,
                     bool binary_cmp) const override;
  bool Item_param_set_from_value(THD *thd,
                                 Item_param *param,
                                 const Type_all_attributes *attr,
                                 const st_value *value) const override;
  uint32 max_display_length(const Item *item) const override;
  uint32 Item_decimal_notation_int_digits(const Item *item) const override;
  bool can_change_cond_ref_to_const(Item_bool_func2 *target,
                                   Item *target_expr, Item *target_value,
                                   Item_bool_func2 *source,
                                   Item *source_expr, Item *source_const)
    const override;
  bool subquery_type_allows_materialization(const Item *inner,
                                            const Item *outer) const override;
  bool Item_func_min_max_fix_attributes(THD *thd, Item_func_min_max *func,
                                        Item **items, uint nitems)
    const override;
  bool Item_sum_hybrid_fix_length_and_dec(Item_sum_hybrid *) const override;
  bool Item_sum_sum_fix_length_and_dec(Item_sum_sum *) const override;
  bool Item_sum_avg_fix_length_and_dec(Item_sum_avg *) const override;
  bool Item_sum_variance_fix_length_and_dec(Item_sum_variance *)const override;
  bool Item_val_bool(Item *item) const override;
  void Item_get_date(THD *thd, Item *item, Temporal::Warn *warn,
                     MYSQL_TIME *ltime,  date_mode_t fuzzydate) const override;
  longlong Item_val_int_signed_typecast(Item *item) const override;
  longlong Item_val_int_unsigned_typecast(Item *item) const override;
  String *Item_func_hex_val_str_ascii(Item_func_hex *, String *)const override;
  String *Item_func_hybrid_field_type_val_str(Item_func_hybrid_field_type *,
                                              String *) const override;
  double Item_func_hybrid_field_type_val_real(Item_func_hybrid_field_type *)
                                              const override;
  longlong Item_func_hybrid_field_type_val_int(Item_func_hybrid_field_type *)
                                               const override;
  my_decimal *Item_func_hybrid_field_type_val_decimal(
                                              Item_func_hybrid_field_type *,
                                              my_decimal *) const override;
  void Item_func_hybrid_field_type_get_date(THD *,
                                            Item_func_hybrid_field_type *,
                                            Temporal::Warn *,
                                            MYSQL_TIME *,
                                            date_mode_t) const override;
  bool Item_func_min_max_get_date(THD *thd, Item_func_min_max*,
<<<<<<< HEAD
                                  MYSQL_TIME *, date_mode_t) const override;
  bool Item_func_between_fix_length_and_dec(Item_func_between *)const override;
  bool Item_func_in_fix_comparator_compatible_types(THD *, Item_func_in *)
    const override;
  bool Item_func_round_fix_length_and_dec(Item_func_round *) const override;
  bool Item_func_int_val_fix_length_and_dec(Item_func_int_val *)const override;
  bool Item_func_abs_fix_length_and_dec(Item_func_abs *) const override;
  bool Item_func_neg_fix_length_and_dec(Item_func_neg *) const override;
  bool Item_func_plus_fix_length_and_dec(Item_func_plus *) const override;
  bool Item_func_minus_fix_length_and_dec(Item_func_minus *) const override;
  bool Item_func_mul_fix_length_and_dec(Item_func_mul *) const override;
  bool Item_func_div_fix_length_and_dec(Item_func_div *) const override;
  bool Item_func_mod_fix_length_and_dec(Item_func_mod *) const override;
  const Vers_type_handler *vers() const override { return &vers_type_timestamp; }
=======
                                  MYSQL_TIME *, date_mode_t fuzzydate) const;
  bool Item_func_between_fix_length_and_dec(Item_func_between *func) const;
  bool Item_func_in_fix_comparator_compatible_types(THD *thd,
                                                    Item_func_in *) const;
  bool Item_func_abs_fix_length_and_dec(Item_func_abs *) const;
  bool Item_func_neg_fix_length_and_dec(Item_func_neg *) const;
  bool Item_func_plus_fix_length_and_dec(Item_func_plus *) const;
  bool Item_func_minus_fix_length_and_dec(Item_func_minus *) const;
  bool Item_func_mul_fix_length_and_dec(Item_func_mul *) const;
  bool Item_func_div_fix_length_and_dec(Item_func_div *) const;
  bool Item_func_mod_fix_length_and_dec(Item_func_mod *) const;
  bool Vers_history_point_resolve_unit(THD *thd, Vers_history_point *p) const;
>>>>>>> 9216114c
};


class Type_handler_string_result: public Type_handler
{
  uint Item_temporal_precision(THD *thd, Item *item, bool is_time) const;
public:
  const Name &default_value() const override;
  protocol_send_type_t protocol_send_type() const override
  {
    return PROTOCOL_SEND_STRING;
  }
  Item_result result_type() const override { return STRING_RESULT; }
  Item_result cmp_type() const override { return STRING_RESULT; }
  enum_dynamic_column_type dyncol_type(const Type_all_attributes *) const
    override
  {
    return DYN_COL_STRING;
  }
  CHARSET_INFO *charset_for_protocol(const Item *item) const override;
  virtual ~Type_handler_string_result() {}
  const Type_handler *type_handler_for_comparison() const override;
  int stored_field_cmp_to_item(THD *thd, Field *field, Item *item) const
    override;
  const Type_handler *
  type_handler_adjusted_to_max_octet_length(uint max_octet_length,
                                            CHARSET_INFO *cs) const override;
  void make_sort_key_part(uchar *to, Item *item,
                          const SORT_FIELD_ATTR *sort_field,
                          Sort_param *param) const override;
  uint make_packed_sort_key_part(uchar *to, Item *item,
                                 const SORT_FIELD_ATTR *sort_field,
                                 Sort_param *param) const override;
  void sort_length(THD *thd,
                   const Type_std_attributes *item,
                   SORT_FIELD_ATTR *attr) const override;
  bool is_packable()const override { return true; }
  bool union_element_finalize(const Item * item) const override;
  uint calc_key_length(const Column_definition &def) const override;
  bool Column_definition_prepare_stage1(THD *thd,
                                        MEM_ROOT *mem_root,
                                        Column_definition *c,
                                        handler *file,
                                        ulonglong table_flags) const override;
  bool Column_definition_redefine_stage1(Column_definition *def,
                                         const Column_definition *dup,
                                         const handler *file,
                                         const Schema_specification_st *schema)
                                         const override;
  void
  Column_definition_attributes_frm_pack(const Column_definition_attributes *at,
                                        uchar *buff) const override;
  uint32 max_display_length(const Item *item) const override;
  /*
    The next method returns 309 for long stringified doubles in scientific
    notation, e.g. FORMAT('1e308', 2).
  */
  uint32 Item_decimal_notation_int_digits(const Item *item) const override
  { return 309; }
  bool Item_const_eq(const Item_const *a, const Item_const *b,
                     bool binary_cmp) const override;
  bool Item_eq_value(THD *thd, const Type_cmp_attributes *attr,
                     Item *a, Item *b) const override;
  uint Item_time_precision(THD *thd, Item *item) const override
  {
    return Item_temporal_precision(thd, item, true);
  }
  uint Item_datetime_precision(THD *thd, Item *item) const override
  {
    return Item_temporal_precision(thd, item, false);
  }
  uint Item_decimal_precision(const Item *item) const override;
  void Item_update_null_value(Item *item) const override;
  bool Item_save_in_value(THD *thd, Item *item, st_value *value) const override;
  void Item_param_setup_conversion(THD *thd, Item_param *) const override;
  void Item_param_set_param_func(Item_param *param,
                                 uchar **pos, ulong len) const override;
  bool Item_param_set_from_value(THD *thd,
                                 Item_param *param,
                                 const Type_all_attributes *attr,
                                 const st_value *value) const override;
  bool Item_send(Item *item, Protocol *protocol, st_value *buf) const override
  {
    return Item_send_str(item, protocol, buf);
  }
  int Item_save_in_field(Item *item, Field *field, bool no_conversions) const
    override;
  String *print_item_value(THD *thd, Item *item, String *str) const override
  {
    return print_item_value_csstr(thd, item, str);
  }
  bool can_change_cond_ref_to_const(Item_bool_func2 *target,
                                   Item *target_expr, Item *target_value,
                                   Item_bool_func2 *source,
                                   Item *source_expr, Item *source_const) const
    override;
  bool subquery_type_allows_materialization(const Item *inner,
                                            const Item *outer) const override;
  Item *make_const_item_for_comparison(THD *, Item *src, const Item *cmp) const
    override;
  Item_cache *Item_get_cache(THD *thd, const Item *item) const override;
  bool set_comparator_func(Arg_comparator *cmp) const override;
  bool Item_hybrid_func_fix_attributes(THD *thd,
                                       const char *name,
                                       Type_handler_hybrid_field_type *,
                                       Type_all_attributes *atrr,
                                       Item **items, uint nitems) const
    override;
  bool Item_sum_hybrid_fix_length_and_dec(Item_sum_hybrid *func) const override;
  bool Item_sum_sum_fix_length_and_dec(Item_sum_sum *) const override;
  bool Item_sum_avg_fix_length_and_dec(Item_sum_avg *) const override;
  bool Item_sum_variance_fix_length_and_dec(Item_sum_variance *) const override;
  bool Item_func_signed_fix_length_and_dec(Item_func_signed *item) const
    override;
  bool Item_func_unsigned_fix_length_and_dec(Item_func_unsigned *item) const
    override;
  bool Item_val_bool(Item *item) const override;
  void Item_get_date(THD *thd, Item *item, Temporal::Warn *warn,
                     MYSQL_TIME *ltime,  date_mode_t fuzzydate) const override;
  longlong Item_val_int_signed_typecast(Item *item) const override;
  longlong Item_val_int_unsigned_typecast(Item *item) const override;
  String *Item_func_hex_val_str_ascii(Item_func_hex *item, String *str) const
    override;
  String *Item_func_hybrid_field_type_val_str(Item_func_hybrid_field_type *,
                                              String *) const override;
  double Item_func_hybrid_field_type_val_real(Item_func_hybrid_field_type *)
    const override;
  longlong Item_func_hybrid_field_type_val_int(Item_func_hybrid_field_type *)
    const override;
  my_decimal *Item_func_hybrid_field_type_val_decimal(
                                              Item_func_hybrid_field_type *,
                                              my_decimal *) const override;
  void Item_func_hybrid_field_type_get_date(THD *,
                                            Item_func_hybrid_field_type *,
                                            Temporal::Warn *,
                                            MYSQL_TIME *,
                                            date_mode_t fuzzydate)
    const override;
  String *Item_func_min_max_val_str(Item_func_min_max *, String *) const
    override;
  double Item_func_min_max_val_real(Item_func_min_max *) const override;
  longlong Item_func_min_max_val_int(Item_func_min_max *) const override;
  my_decimal *Item_func_min_max_val_decimal(Item_func_min_max *,
                                            my_decimal *) const override;
  bool Item_func_min_max_get_date(THD *thd, Item_func_min_max*,
                                  MYSQL_TIME *, date_mode_t fuzzydate) const
    override;
  bool Item_func_between_fix_length_and_dec(Item_func_between *func) const
    override;
  longlong Item_func_between_val_int(Item_func_between *func) const override;
  bool Item_char_typecast_fix_length_and_dec(Item_char_typecast *) const
    override;
  cmp_item *make_cmp_item(THD *thd, CHARSET_INFO *cs) const override;
  in_vector *make_in_vector(THD *, const Item_func_in *, uint nargs) const
    override;
  bool Item_func_in_fix_comparator_compatible_types(THD *thd, Item_func_in *)
    const override;
  bool Item_func_round_fix_length_and_dec(Item_func_round *) const override;
  bool Item_func_int_val_fix_length_and_dec(Item_func_int_val *) const override;
  bool Item_func_abs_fix_length_and_dec(Item_func_abs *) const override;
  bool Item_func_neg_fix_length_and_dec(Item_func_neg *) const override;
  bool Item_func_plus_fix_length_and_dec(Item_func_plus *) const override;
  bool Item_func_minus_fix_length_and_dec(Item_func_minus *) const override;
  bool Item_func_mul_fix_length_and_dec(Item_func_mul *) const override;
  bool Item_func_div_fix_length_and_dec(Item_func_div *) const override;
  bool Item_func_mod_fix_length_and_dec(Item_func_mod *) const override;
  const Vers_type_handler *vers() const override { return &vers_type_timestamp; }
};


class Type_handler_general_purpose_string: public Type_handler_string_result
{
public:
  bool is_general_purpose_string_type() const override { return true; }
};


/***
  Instantiable classes for every MYSQL_TYPE_XXX

  There are no Type_handler_xxx for the following types:
  - MYSQL_TYPE_VAR_STRING (old VARCHAR) - mapped to MYSQL_TYPE_VARSTRING
  - MYSQL_TYPE_ENUM                     - mapped to MYSQL_TYPE_VARSTRING
  - MYSQL_TYPE_SET:                     - mapped to MYSQL_TYPE_VARSTRING

  because the functionality that currently uses Type_handler
  (e.g. hybrid type functions) does not need to distinguish between
  these types and VARCHAR.
  For example:
    CREATE TABLE t2 AS SELECT COALESCE(enum_column) FROM t1;
  creates a VARCHAR column.

  There most likely be Type_handler_enum and Type_handler_set later,
  when the Type_handler infrastructure gets used in more pieces of the code.
*/


class Type_handler_tiny: public Type_handler_general_purpose_int
{
public:
  virtual ~Type_handler_tiny() {}
  enum_field_types field_type() const override { return MYSQL_TYPE_TINY; }
  const Type_handler *type_handler_unsigned() const override;
  const Type_handler *type_handler_signed() const override;
  protocol_send_type_t protocol_send_type() const override
  {
    return PROTOCOL_SEND_TINY;
  }
  const Type_limits_int *type_limits_int() const override;
  uint32 calc_pack_length(uint32 length) const override { return 1; }
  uint32 max_display_length_for_field(const Conv_source &src) const override
  { return 4; }
  bool Item_send(Item *item, Protocol *protocol, st_value *buf) const override
  {
    return Item_send_tiny(item, protocol, buf);
  }
  Field *make_conversion_table_field(MEM_ROOT *root,
                                     TABLE *table, uint metadata,
                                     const Field *target) const override;
  bool Column_definition_fix_attributes(Column_definition *c) const override;
  bool Column_definition_prepare_stage2(Column_definition *c,
                                        handler *file,
                                        ulonglong table_flags) const override
  { return Column_definition_prepare_stage2_legacy_num(c, MYSQL_TYPE_TINY); }
  Field *make_schema_field(MEM_ROOT *root,
                           TABLE *table,
                           const Record_addr &addr,
                           const ST_FIELD_INFO &def,
                           bool show_field) const override;
  Field *make_table_field_from_def(TABLE_SHARE *share,
                                   MEM_ROOT *mem_root,
                                   const LEX_CSTRING *name,
                                   const Record_addr &addr,
                                   const Bit_addr &bit,
                                   const Column_definition_attributes *attr,
                                   uint32 flags) const override;
  void Item_param_set_param_func(Item_param *param,
                                 uchar **pos, ulong len) const override;
};


class Type_handler_utiny: public Type_handler_tiny
{
public:
  uint flags() const override { return UNSIGNED_FLAG; }
  const Type_limits_int *type_limits_int() const override;
};


class Type_handler_short: public Type_handler_general_purpose_int
{
public:
  virtual ~Type_handler_short() {}
  enum_field_types field_type() const override { return MYSQL_TYPE_SHORT; }
  const Type_handler *type_handler_unsigned() const override;
  const Type_handler *type_handler_signed() const override;
  protocol_send_type_t protocol_send_type() const override
  {
    return PROTOCOL_SEND_SHORT;
  }
  bool Item_send(Item *item, Protocol *protocol, st_value *buf) const override
  {
    return Item_send_short(item, protocol, buf);
  }
  const Type_limits_int *type_limits_int() const override;
  uint32 max_display_length_for_field(const Conv_source &src) const override
  { return 6; }
  uint32 calc_pack_length(uint32 length) const  override{ return 2; }
  Field *make_conversion_table_field(MEM_ROOT *root,
                                     TABLE *table, uint metadata,
                                     const Field *target) const override;
  bool Column_definition_fix_attributes(Column_definition *c) const override;
  bool Column_definition_prepare_stage2(Column_definition *c,
                                        handler *file,
                                        ulonglong table_flags) const override
  { return Column_definition_prepare_stage2_legacy_num(c, MYSQL_TYPE_SHORT); }
  Field *make_schema_field(MEM_ROOT *root,
                           TABLE *table,
                           const Record_addr &addr,
                           const ST_FIELD_INFO &def,
                           bool show_field) const override;
  Field *make_table_field_from_def(TABLE_SHARE *share,
                                   MEM_ROOT *mem_root,
                                   const LEX_CSTRING *name,
                                   const Record_addr &addr,
                                   const Bit_addr &bit,
                                   const Column_definition_attributes *attr,
                                   uint32 flags) const override;
  void Item_param_set_param_func(Item_param *param,
                                 uchar **pos, ulong len) const override;
};


class Type_handler_ushort: public Type_handler_short
{
public:
  uint flags() const override { return UNSIGNED_FLAG; }
  const Type_limits_int *type_limits_int() const override;
};


class Type_handler_long: public Type_handler_general_purpose_int
{
public:
  virtual ~Type_handler_long() {}
  enum_field_types field_type() const override { return MYSQL_TYPE_LONG; }
  const Type_handler *type_handler_unsigned() const override;
  const Type_handler *type_handler_signed() const override;
  protocol_send_type_t protocol_send_type() const override
  {
    return PROTOCOL_SEND_LONG;
  }
  const Type_limits_int *type_limits_int() const override;
  uint32 max_display_length_for_field(const Conv_source &src) const override
  { return 11; }
  uint32 calc_pack_length(uint32 length) const override { return 4; }
  bool Item_send(Item *item, Protocol *protocol, st_value *buf) const override
  {
    return Item_send_long(item, protocol, buf);
  }
  Field *make_conversion_table_field(MEM_ROOT *root,
                                     TABLE *table, uint metadata,
                                     const Field *target) const override;
  bool Column_definition_fix_attributes(Column_definition *c) const override;
  bool Column_definition_prepare_stage2(Column_definition *c,
                                        handler *file,
                                        ulonglong table_flags) const override
  { return Column_definition_prepare_stage2_legacy_num(c, MYSQL_TYPE_LONG); }
  Field *make_schema_field(MEM_ROOT *root,
                           TABLE *table,
                           const Record_addr &addr,
                           const ST_FIELD_INFO &def,
                           bool show_field) const override;
  Field *make_table_field_from_def(TABLE_SHARE *share,
                                   MEM_ROOT *mem_root,
                                   const LEX_CSTRING *name,
                                   const Record_addr &addr,
                                   const Bit_addr &bit,
                                   const Column_definition_attributes *attr,
                                   uint32 flags) const override;
  void Item_param_set_param_func(Item_param *param,
                                 uchar **pos, ulong len) const override;
};


class Type_handler_ulong: public Type_handler_long
{
public:
  uint flags() const override { return UNSIGNED_FLAG; }
  const Type_limits_int *type_limits_int() const override;
};


class Type_handler_bool: public Type_handler_long
{
public:
  bool is_bool_type() const override { return true; }
  const Type_handler *type_handler_unsigned() const override;
  const Type_handler *type_handler_signed() const override;
  void Item_update_null_value(Item *item) const override;
  bool Item_sum_hybrid_fix_length_and_dec(Item_sum_hybrid *) const override;
};


class Type_handler_longlong: public Type_handler_general_purpose_int
{
public:
  virtual ~Type_handler_longlong() {}
  enum_field_types field_type() const  override{ return MYSQL_TYPE_LONGLONG; }
  const Type_handler *type_handler_unsigned() const override;
  const Type_handler *type_handler_signed() const override;
  protocol_send_type_t protocol_send_type() const override
  {
    return PROTOCOL_SEND_LONGLONG;
  }
  const Type_limits_int *type_limits_int() const override;
  uint32 max_display_length_for_field(const Conv_source &src) const override
  { return 20; }
  uint32 calc_pack_length(uint32 length) const override { return 8; }
  Item *create_typecast_item(THD *thd, Item *item,
                             const Type_cast_attributes &attr) const override;
  bool Item_send(Item *item, Protocol *protocol, st_value *buf) const override
  {
    return Item_send_longlong(item, protocol, buf);
  }
  Field *make_conversion_table_field(MEM_ROOT *root,
                                     TABLE *table, uint metadata,
                                     const Field *target) const override;
  bool Column_definition_fix_attributes(Column_definition *c) const override;
  bool Column_definition_prepare_stage2(Column_definition *c,
                                        handler *file,
                                        ulonglong table_flags) const override
  {
    return Column_definition_prepare_stage2_legacy_num(c, MYSQL_TYPE_LONGLONG);
  }
  Field *make_schema_field(MEM_ROOT *root,
                           TABLE *table,
                           const Record_addr &addr,
                           const ST_FIELD_INFO &def,
                           bool show_field) const override;
  Field *make_table_field_from_def(TABLE_SHARE *share,
                                   MEM_ROOT *mem_root,
                                   const LEX_CSTRING *name,
                                   const Record_addr &addr,
                                   const Bit_addr &bit,
                                   const Column_definition_attributes *attr,
                                   uint32 flags) const override;
  void Item_param_set_param_func(Item_param *param,
                                 uchar **pos, ulong len) const override;
};


class Type_handler_ulonglong: public Type_handler_longlong
{
public:
  uint flags() const override { return UNSIGNED_FLAG; }
  const Type_limits_int *type_limits_int() const override;
};


class Type_handler_vers_trx_id: public Type_handler_ulonglong
{
public:
  virtual ~Type_handler_vers_trx_id() {}
  Field *make_table_field(MEM_ROOT *root,
                          const LEX_CSTRING *name,
                          const Record_addr &addr,
                          const Type_all_attributes &attr,
                          TABLE_SHARE *share) const override;
};


class Type_handler_int24: public Type_handler_general_purpose_int
{
public:
  virtual ~Type_handler_int24() {}
  enum_field_types field_type() const override { return MYSQL_TYPE_INT24; }
  const Type_handler *type_handler_unsigned() const override;
  const Type_handler *type_handler_signed() const override;
  protocol_send_type_t protocol_send_type() const override
  {
    return PROTOCOL_SEND_LONG;
  }
  bool Item_send(Item *item, Protocol *protocol, st_value *buf) const override
  {
    return Item_send_long(item, protocol, buf);
  }
  const Type_limits_int *type_limits_int() const override;
  uint32 max_display_length_for_field(const Conv_source &src) const override
  { return 9; }
  uint32 calc_pack_length(uint32 length) const override { return 3; }
  Field *make_conversion_table_field(MEM_ROOT *mem_root,
                                     TABLE *table, uint metadata,
                                     const Field *target) const override;
  bool Column_definition_fix_attributes(Column_definition *c) const override;
  bool Column_definition_prepare_stage2(Column_definition *c,
                                        handler *file,
                                        ulonglong table_flags) const override
  { return Column_definition_prepare_stage2_legacy_num(c, MYSQL_TYPE_INT24); }
  Field *make_table_field_from_def(TABLE_SHARE *share,
                                   MEM_ROOT *mem_root,
                                   const LEX_CSTRING *name,
                                   const Record_addr &addr,
                                   const Bit_addr &bit,
                                   const Column_definition_attributes *attr,
                                   uint32 flags) const override;
};


class Type_handler_uint24: public Type_handler_int24
{
public:
  uint flags() const override { return UNSIGNED_FLAG; }
  const Type_limits_int *type_limits_int() const override;
};


class Type_handler_year: public Type_handler_int_result
{
public:
  virtual ~Type_handler_year() {}
  enum_field_types field_type() const override { return MYSQL_TYPE_YEAR; }
  uint flags() const override { return UNSIGNED_FLAG; }
  protocol_send_type_t protocol_send_type() const override
  {
    return PROTOCOL_SEND_SHORT;
  }
  uint32 max_display_length(const Item *item) const override;
  uint32 Item_decimal_notation_int_digits(const Item *item) const override
  { return 4; };
  uint32 max_display_length_for_field(const Conv_source &src) const override
  { return 4; }
  uint32 calc_pack_length(uint32 length) const override { return 1; }
  bool Item_send(Item *item, Protocol *protocol, st_value *buf) const override
  {
    return Item_send_short(item, protocol, buf);
  }
  Field *make_conversion_table_field(MEM_ROOT *root,
                                     TABLE *table, uint metadata,
                                     const Field *target) const override;
  bool Column_definition_fix_attributes(Column_definition *c) const override;
  void Column_definition_reuse_fix_attributes(THD *thd,
                                              Column_definition *c,
                                              const Field *field)
                                              const override;
  bool Column_definition_prepare_stage2(Column_definition *c,
                                        handler *file,
                                        ulonglong table_flags) const override
  { return Column_definition_prepare_stage2_legacy_num(c, MYSQL_TYPE_YEAR); }
  Field *make_table_field_from_def(TABLE_SHARE *share,
                                   MEM_ROOT *mem_root,
                                   const LEX_CSTRING *name,
                                   const Record_addr &addr,
                                   const Bit_addr &bit,
                                   const Column_definition_attributes *attr,
<<<<<<< HEAD
                                   uint32 flags) const override;
  Item_cache *Item_get_cache(THD *thd, const Item *item) const override;
=======
                                   uint32 flags) const;
  Item_cache *Item_get_cache(THD *thd, const Item *item) const;
  bool Item_func_round_fix_length_and_dec(Item_func_round *) const;
  bool Item_func_int_val_fix_length_and_dec(Item_func_int_val *) const;
>>>>>>> 9216114c
  void Item_get_date(THD *thd, Item *item, Temporal::Warn *warn,
                     MYSQL_TIME *ltime,  date_mode_t fuzzydate) const override;
  void Item_func_hybrid_field_type_get_date(THD *,
                                            Item_func_hybrid_field_type *item,
                                            Temporal::Warn *,
                                            MYSQL_TIME *to,
                                            date_mode_t fuzzydate)
                                            const override;
  const Vers_type_handler *vers() const override { return NULL; }
};


class Type_handler_bit: public Type_handler_int_result
{
public:
  virtual ~Type_handler_bit() {}
  enum_field_types field_type() const override { return MYSQL_TYPE_BIT; }
  uint flags() const override { return UNSIGNED_FLAG; }
  protocol_send_type_t protocol_send_type() const override
  {
    return PROTOCOL_SEND_STRING;
  }
<<<<<<< HEAD
  uint32 max_display_length(const Item *item) const override;
  uint32 Item_decimal_notation_int_digits(const Item *item) const override;
  static uint32 Bit_decimal_notation_int_digits(const Item *item); 
  uint32 max_display_length_for_field(const Conv_source &src) const override;
  uint32 calc_pack_length(uint32 length) const override { return length / 8; }
  uint calc_key_length(const Column_definition &def) const override;
  void
  Column_definition_attributes_frm_pack(const Column_definition_attributes *at,
                                        uchar *buff) const override;
  bool Item_send(Item *item, Protocol *protocol, st_value *buf) const override
=======
  uint32 max_display_length(const Item *item) const;
  uint32 Item_decimal_notation_int_digits(const Item *item) const;
  static uint32 Bit_decimal_notation_int_digits_by_nbits(uint nbits);
  uint32 calc_pack_length(uint32 length) const { return length / 8; }
  bool Item_send(Item *item, Protocol *protocol, st_value *buf) const
>>>>>>> 9216114c
  {
    return Item_send_str(item, protocol, buf);
  }
  String *print_item_value(THD *thd, Item *item, String *str) const override
  {
    return print_item_value_csstr(thd, item, str);
  }
<<<<<<< HEAD
  void show_binlog_type(const Conv_source &src, const Field &, String *str)
    const override;
  Field *make_conversion_table_field(MEM_ROOT *root,
                                     TABLE *table, uint metadata,
                                     const Field *target) const override;
  bool Column_definition_fix_attributes(Column_definition *c) const override;
=======
  bool Item_func_round_fix_length_and_dec(Item_func_round *) const;
  bool Item_func_int_val_fix_length_and_dec(Item_func_int_val *) const;
  Field *make_conversion_table_field(TABLE *, uint metadata,
                                     const Field *target) const;
  bool Column_definition_fix_attributes(Column_definition *c) const;
>>>>>>> 9216114c
  bool Column_definition_prepare_stage1(THD *thd,
                                        MEM_ROOT *mem_root,
                                        Column_definition *c,
                                        handler *file,
                                        ulonglong table_flags) const override;
  bool Column_definition_redefine_stage1(Column_definition *def,
                                         const Column_definition *dup,
                                         const handler *file,
                                         const Schema_specification_st *schema)
                                         const override;
  bool Column_definition_prepare_stage2(Column_definition *c,
                                        handler *file,
                                        ulonglong table_flags) const override;
  Field *make_table_field(MEM_ROOT *root,
                          const LEX_CSTRING *name,
                          const Record_addr &addr,
                          const Type_all_attributes &attr,
                          TABLE_SHARE *share) const override;
  Field *make_table_field_from_def(TABLE_SHARE *share,
                                   MEM_ROOT *mem_root,
                                   const LEX_CSTRING *name,
                                   const Record_addr &addr,
                                   const Bit_addr &bit,
                                   const Column_definition_attributes *attr,
                                   uint32 flags) const override;
};


class Type_handler_float: public Type_handler_real_result
{
public:
  virtual ~Type_handler_float() {}
  enum_field_types field_type() const override { return MYSQL_TYPE_FLOAT; }
  protocol_send_type_t protocol_send_type() const override
  {
    return PROTOCOL_SEND_FLOAT;
  }
  bool type_can_have_auto_increment_attribute() const override { return true; }
  uint32 max_display_length(const Item *item) const override { return 25; }
  uint32 max_display_length_for_field(const Conv_source &src) const override
  { return 12; }
  uint32 Item_decimal_notation_int_digits(const Item *item) const override
  { return 39; }
  uint32 calc_pack_length(uint32 length) const override { return sizeof(float); }
  Item *create_typecast_item(THD *thd, Item *item,
                             const Type_cast_attributes &attr) const override;
  bool Item_send(Item *item, Protocol *protocol, st_value *buf) const override
  {
    return Item_send_float(item, protocol, buf);
  }
  Field *make_num_distinct_aggregator_field(MEM_ROOT *, const Item *)
                                            const override;
  Field *make_conversion_table_field(MEM_ROOT *root,
                                     TABLE *table, uint metadata,
                                     const Field *target) const override;
  bool Column_definition_fix_attributes(Column_definition *c) const override;
  bool Column_definition_prepare_stage2(Column_definition *c,
                                        handler *file,
                                        ulonglong table_flags) const override
  { return Column_definition_prepare_stage2_legacy_real(c, MYSQL_TYPE_FLOAT); }
  Field *make_schema_field(MEM_ROOT *root,
                           TABLE *table,
                           const Record_addr &addr,
                           const ST_FIELD_INFO &def,
                           bool show_field) const override;
  Field *make_table_field_from_def(TABLE_SHARE *share,
                                   MEM_ROOT *mem_root,
                                   const LEX_CSTRING *name,
                                   const Record_addr &addr,
                                   const Bit_addr &bit,
                                   const Column_definition_attributes *attr,
                                   uint32 flags) const override;
  void Item_param_set_param_func(Item_param *param,
                                 uchar **pos, ulong len) const override;

  Item_cache *Item_get_cache(THD *thd, const Item *item) const override;
  String *Item_func_hybrid_field_type_val_str(Item_func_hybrid_field_type *,
                                              String *) const override;
  String *Item_func_min_max_val_str(Item_func_min_max *, String *)
                                    const override;
};


class Type_handler_double: public Type_handler_real_result
{
public:
  virtual ~Type_handler_double() {}
  enum_field_types field_type() const override { return MYSQL_TYPE_DOUBLE; }
  protocol_send_type_t protocol_send_type() const override
  {
    return PROTOCOL_SEND_DOUBLE;
  }
  bool type_can_have_auto_increment_attribute() const override { return true; }
  uint32 max_display_length(const Item *item) const override { return 53; }
  uint32 Item_decimal_notation_int_digits(const Item *item) const override
  { return 309; }
  uint32 max_display_length_for_field(const Conv_source &src) const override
  { return 22; }
  uint32 calc_pack_length(uint32 length) const override
  {
    return sizeof(double);
  }
  Item *create_typecast_item(THD *thd, Item *item,
                             const Type_cast_attributes &attr) const override;
  bool Item_send(Item *item, Protocol *protocol, st_value *buf) const override
  {
    return Item_send_double(item, protocol, buf);
  }
  Field *make_conversion_table_field(MEM_ROOT *root,
                                     TABLE *table, uint metadata,
                                     const Field *target) const override;
  bool Column_definition_fix_attributes(Column_definition *c) const override;
  bool Column_definition_prepare_stage2(Column_definition *c,
                                        handler *file,
                                        ulonglong table_flags) const override
  { return Column_definition_prepare_stage2_legacy_real(c, MYSQL_TYPE_DOUBLE); }
  Field *make_schema_field(MEM_ROOT *root,
                           TABLE *table,
                           const Record_addr &addr,
                           const ST_FIELD_INFO &def,
                           bool show_field) const override;
  Field *make_table_field_from_def(TABLE_SHARE *share,
                                   MEM_ROOT *mem_root,
                                   const LEX_CSTRING *name,
                                   const Record_addr &addr,
                                   const Bit_addr &bit,
                                   const Column_definition_attributes *attr,
                                   uint32 flags) const override;
  void Item_param_set_param_func(Item_param *param,
                                 uchar **pos, ulong len) const override;

  Item_cache *Item_get_cache(THD *thd, const Item *item) const override;
  String *Item_func_hybrid_field_type_val_str(Item_func_hybrid_field_type *,
                                              String *) const override;
  String *Item_func_min_max_val_str(Item_func_min_max *, String *)
                                    const override;
};


class Type_handler_time_common: public Type_handler_temporal_result
{
public:
  virtual ~Type_handler_time_common() { }
  const Name &default_value() const override;
  enum_field_types field_type() const override { return MYSQL_TYPE_TIME; }
  enum_dynamic_column_type dyncol_type(const Type_all_attributes *attr)
                                       const override
  {
    return DYN_COL_TIME;
  }
  protocol_send_type_t protocol_send_type() const override
  {
    return PROTOCOL_SEND_TIME;
  }
  enum_mysql_timestamp_type mysql_timestamp_type() const override
  {
    return MYSQL_TIMESTAMP_TIME;
  }
  bool partition_field_check(const LEX_CSTRING &field_name,
                             Item *item_expr) const override
  {
    return partition_field_check_result_type(item_expr, STRING_RESULT);
  }
  Field *make_schema_field(MEM_ROOT *root,
                           TABLE *table,
                           const Record_addr &addr,
                           const ST_FIELD_INFO &def,
                           bool show_field) const override;
  Item_literal *create_literal_item(THD *thd, const char *str, size_t length,
                                    CHARSET_INFO *cs, bool send_error)
                                    const override;
  Item *create_typecast_item(THD *thd, Item *item,
                             const Type_cast_attributes &attr)
                             const override;
  bool Item_eq_value(THD *thd, const Type_cmp_attributes *attr,
                     Item *a, Item *b) const override;
  uint Item_decimal_scale(const Item *item) const override
  {
    return Item_decimal_scale_with_seconds(item);
  }
  uint Item_decimal_precision(const Item *item) const override;
  uint Item_divisor_precision_increment(const Item *item) const override
  {
    return Item_divisor_precision_increment_with_seconds(item);
  }
  const Type_handler *type_handler_for_comparison() const override;
  int stored_field_cmp_to_item(THD *thd, Field *field, Item *item)
                               const override;
  void Column_definition_implicit_upgrade(Column_definition *c) const override;
  bool Column_definition_fix_attributes(Column_definition *c) const override;
  bool
  Column_definition_attributes_frm_unpack(Column_definition_attributes *attr,
                                          TABLE_SHARE *share,
                                          const uchar *buffer,
                                          LEX_CUSTRING *gis_options)
                                          const override;
  bool Item_save_in_value(THD *thd, Item *item, st_value *value) const override;
  bool Item_send(Item *item, Protocol *protocol, st_value *buf) const override
  {
    return Item_send_time(item, protocol, buf);
  }
  void Item_update_null_value(Item *item) const override;
  int Item_save_in_field(Item *item, Field *field, bool no_conversions)
                         const override;
  String *print_item_value(THD *thd, Item *item, String *str) const override;
  Item_cache *Item_get_cache(THD *thd, const Item *item) const override;
  longlong Item_val_int_unsigned_typecast(Item *item) const override;
  bool Item_hybrid_func_fix_attributes(THD *thd,
                                       const char *name,
                                       Type_handler_hybrid_field_type *,
                                       Type_all_attributes *atrr,
                                       Item **items, uint nitems)
                                       const override;
  String *Item_func_hybrid_field_type_val_str(Item_func_hybrid_field_type *,
                                              String *) const override;
  double Item_func_hybrid_field_type_val_real(Item_func_hybrid_field_type *)
                                              const override;
  longlong Item_func_hybrid_field_type_val_int(Item_func_hybrid_field_type *)
                                               const override;
  my_decimal *Item_func_hybrid_field_type_val_decimal(
                                              Item_func_hybrid_field_type *,
                                              my_decimal *) const override;
  void Item_func_hybrid_field_type_get_date(THD *,
                                            Item_func_hybrid_field_type *,
                                            Temporal::Warn *,
                                            MYSQL_TIME *,
                                            date_mode_t fuzzydate)
                                            const override;
  String *Item_func_min_max_val_str(Item_func_min_max *, String *) const override;
  double Item_func_min_max_val_real(Item_func_min_max *) const override;
  longlong Item_func_min_max_val_int(Item_func_min_max *) const override;
  my_decimal *Item_func_min_max_val_decimal(Item_func_min_max *,
                                            my_decimal *) const override;
  bool Item_func_min_max_get_date(THD *thd, Item_func_min_max*,
<<<<<<< HEAD
                                  MYSQL_TIME *, date_mode_t fuzzydate)
                                  const override;
  longlong Item_func_between_val_int(Item_func_between *func) const override;
  bool Item_func_round_fix_length_and_dec(Item_func_round *) const override;
  Item *make_const_item_for_comparison(THD *, Item *src, const Item *cmp)
                                       const override;
  bool set_comparator_func(Arg_comparator *cmp) const override;
  cmp_item *make_cmp_item(THD *thd, CHARSET_INFO *cs) const override;
  in_vector *make_in_vector(THD *, const Item_func_in *, uint nargs)
                            const override;
  void Item_param_set_param_func(Item_param *param, uchar **pos, ulong len)
                                 const override;
=======
                                  MYSQL_TIME *, date_mode_t fuzzydate) const;
  longlong Item_func_between_val_int(Item_func_between *func) const;
  bool Item_func_round_fix_length_and_dec(Item_func_round *) const;
  bool Item_func_int_val_fix_length_and_dec(Item_func_int_val *) const;
  Item *make_const_item_for_comparison(THD *, Item *src, const Item *cmp) const;
  bool set_comparator_func(Arg_comparator *cmp) const;
  cmp_item *make_cmp_item(THD *thd, CHARSET_INFO *cs) const;
  in_vector *make_in_vector(THD *, const Item_func_in *, uint nargs) const;
  void Item_param_set_param_func(Item_param *param,
                                 uchar **pos, ulong len) const;
>>>>>>> 9216114c
};


class Type_handler_time: public Type_handler_time_common
{
  /* number of bytes to store TIME(N) */
  static uint m_hires_bytes[MAX_DATETIME_PRECISION+1];
public:
  static uint hires_bytes(uint dec) { return m_hires_bytes[dec]; }
  virtual ~Type_handler_time() {}
  const Name version() const override { return version_mariadb53(); }
  uint32 max_display_length_for_field(const Conv_source &src) const override
  { return MIN_TIME_WIDTH; }
  uint32 calc_pack_length(uint32 length) const override;
  Field *make_conversion_table_field(MEM_ROOT *root,
                                     TABLE *table, uint metadata,
                                     const Field *target) const override;
  bool Column_definition_prepare_stage2(Column_definition *c,
                                        handler *file,
                                        ulonglong table_flags) const override
  { return Column_definition_prepare_stage2_legacy(c, MYSQL_TYPE_TIME); }
  Field *make_table_field(MEM_ROOT *root,
                          const LEX_CSTRING *name,
                          const Record_addr &addr,
                          const Type_all_attributes &attr,
                          TABLE_SHARE *share) const override;
  Field *make_table_field_from_def(TABLE_SHARE *share,
                                   MEM_ROOT *mem_root,
                                   const LEX_CSTRING *name,
                                   const Record_addr &addr,
                                   const Bit_addr &bit,
                                   const Column_definition_attributes *attr,
                                   uint32 flags) const override;
};


class Type_handler_time2: public Type_handler_time_common
{
public:
  virtual ~Type_handler_time2() {}
  const Name version() const override { return version_mysql56(); }
  enum_field_types real_field_type() const override { return MYSQL_TYPE_TIME2; }
  uint32 max_display_length_for_field(const Conv_source &src) const override;
  uint32 calc_pack_length(uint32 length) const override;
  Field *make_conversion_table_field(MEM_ROOT *root,
                                     TABLE *table, uint metadata,
                                     const Field *target) const override;
  bool Column_definition_prepare_stage2(Column_definition *c,
                                        handler *file,
                                        ulonglong table_flags) const override
  { return Column_definition_prepare_stage2_legacy(c, MYSQL_TYPE_TIME2); }
  Field *make_table_field(MEM_ROOT *root,
                          const LEX_CSTRING *name,
                          const Record_addr &addr,
                          const Type_all_attributes &attr,
                          TABLE_SHARE *share) const override;
  Field *make_table_field_from_def(TABLE_SHARE *share,
                                   MEM_ROOT *mem_root,
                                   const LEX_CSTRING *name,
                                   const Record_addr &addr,
                                   const Bit_addr &bit,
                                   const Column_definition_attributes *attr,
                                   uint32 flags) const override;
};


class Type_handler_temporal_with_date: public Type_handler_temporal_result
{
public:
  virtual ~Type_handler_temporal_with_date() {}
  Item_literal *create_literal_item(THD *thd, const char *str, size_t length,
                                    CHARSET_INFO *cs, bool send_error)
                                    const override;
  bool Item_eq_value(THD *thd, const Type_cmp_attributes *attr,
                     Item *a, Item *b) const override;
  int stored_field_cmp_to_item(THD *thd, Field *field, Item *item)
                               const override;
  bool Item_save_in_value(THD *thd, Item *item, st_value *value)
                          const override;
  bool Item_send(Item *item, Protocol *protocol, st_value *buf) const override
  {
    return Item_send_date(item, protocol, buf);
  }
  void Item_update_null_value(Item *item) const override;
  int Item_save_in_field(Item *item, Field *field, bool no_conversions)
                         const override;
  Item *make_const_item_for_comparison(THD *, Item *src, const Item *cmp)
                                       const override;
  bool set_comparator_func(Arg_comparator *cmp) const override;
  cmp_item *make_cmp_item(THD *thd, CHARSET_INFO *cs) const override;
  in_vector *make_in_vector(THD *, const Item_func_in *, uint nargs)
                            const override;
  longlong Item_func_between_val_int(Item_func_between *func) const override;
};


class Type_handler_date_common: public Type_handler_temporal_with_date
{
public:
  virtual ~Type_handler_date_common() {}
  const Name &default_value() const override;
  const Type_handler *type_handler_for_comparison() const override;
  enum_field_types field_type() const override { return MYSQL_TYPE_DATE; }
  uint32 max_display_length_for_field(const Conv_source &src) const override
  { return 3; }
  enum_dynamic_column_type dyncol_type(const Type_all_attributes *attr)
                                       const override
  {
    return DYN_COL_DATE;
  }
  protocol_send_type_t protocol_send_type() const override
  {
    return PROTOCOL_SEND_DATE;
  }
  enum_mysql_timestamp_type mysql_timestamp_type() const override
  {
    return MYSQL_TIMESTAMP_DATE;
  }
  bool cond_notnull_field_isnull_to_field_eq_zero() const override
  {
    return true;
  }
  bool partition_field_check(const LEX_CSTRING &field_name,
                             Item *item_expr) const override
  {
    return partition_field_check_result_type(item_expr, STRING_RESULT);
  }
  Field *make_schema_field(MEM_ROOT *root,
                           TABLE *table,
                           const Record_addr &addr,
                           const ST_FIELD_INFO &def,
                           bool show_field) const override;
  Item_literal *create_literal_item(THD *thd, const char *str, size_t length,
                                    CHARSET_INFO *cs, bool send_error)
                                    const override;
  Item *create_typecast_item(THD *thd, Item *item,
                             const Type_cast_attributes &attr)
                             const override;
  bool validate_implicit_default_value(THD *thd,
                                       const Column_definition &def)
                                       const override;
  bool Column_definition_fix_attributes(Column_definition *c) const override;
  void
  Column_definition_attributes_frm_pack(const Column_definition_attributes *at,
                                        uchar *buff) const override;
  uint Item_decimal_precision(const Item *item) const override;
  String *print_item_value(THD *thd, Item *item, String *str) const override;
  Item_cache *Item_get_cache(THD *thd, const Item *item) const override;
  String *Item_func_min_max_val_str(Item_func_min_max *, String *) const override;
  double Item_func_min_max_val_real(Item_func_min_max *) const override;
  longlong Item_func_min_max_val_int(Item_func_min_max *) const override;
  my_decimal *Item_func_min_max_val_decimal(Item_func_min_max *,
<<<<<<< HEAD
                                            my_decimal *) const override;
=======
                                            my_decimal *) const;
  bool Item_func_round_fix_length_and_dec(Item_func_round *) const;
  bool Item_func_int_val_fix_length_and_dec(Item_func_int_val *) const;
>>>>>>> 9216114c
  bool Item_hybrid_func_fix_attributes(THD *thd,
                                       const char *name,
                                       Type_handler_hybrid_field_type *,
                                       Type_all_attributes *atrr,
                                       Item **items, uint nitems)
                                       const override;
  void Item_param_set_param_func(Item_param *param,
                                 uchar **pos, ulong len) const override;
};

class Type_handler_date: public Type_handler_date_common
{
public:
  virtual ~Type_handler_date() {}
  uint32 calc_pack_length(uint32 length) const override { return 4; }
  Field *make_conversion_table_field(MEM_ROOT *root,
                                     TABLE *table, uint metadata,
                                     const Field *target) const override;
  bool Column_definition_prepare_stage2(Column_definition *c,
                                        handler *file,
                                        ulonglong table_flags) const override
  { return Column_definition_prepare_stage2_legacy(c, MYSQL_TYPE_DATE); }
  Field *make_table_field(MEM_ROOT *root,
                          const LEX_CSTRING *name,
                          const Record_addr &addr,
                          const Type_all_attributes &attr,
                          TABLE_SHARE *share) const override;
  Field *make_table_field_from_def(TABLE_SHARE *share,
                                   MEM_ROOT *mem_root,
                                   const LEX_CSTRING *name,
                                   const Record_addr &addr,
                                   const Bit_addr &bit,
                                   const Column_definition_attributes *attr,
                                   uint32 flags) const override;
};


class Type_handler_newdate: public Type_handler_date_common
{
public:
  virtual ~Type_handler_newdate() {}
  enum_field_types real_field_type() const override
  {
    return MYSQL_TYPE_NEWDATE;
  }
  uint32 calc_pack_length(uint32 length) const override { return 3; }
  Field *make_conversion_table_field(MEM_ROOT *root,
                                     TABLE *table, uint metadata,
                                     const Field *target) const override;
  bool Column_definition_prepare_stage2(Column_definition *c,
                                        handler *file,
                                        ulonglong table_flags) const override
  { return Column_definition_prepare_stage2_legacy(c, MYSQL_TYPE_NEWDATE); }
  Field *make_table_field(MEM_ROOT *root,
                          const LEX_CSTRING *name,
                          const Record_addr &addr,
                          const Type_all_attributes &attr,
                          TABLE_SHARE *share) const override;
  Field *make_table_field_from_def(TABLE_SHARE *share,
                                   MEM_ROOT *mem_root,
                                   const LEX_CSTRING *name,
                                   const Record_addr &addr,
                                   const Bit_addr &bit,
                                   const Column_definition_attributes *attr,
                                   uint32 flags) const override;
};


class Type_handler_datetime_common: public Type_handler_temporal_with_date
{
public:
  virtual ~Type_handler_datetime_common() {}
  const Name &default_value() const override;
  const Type_handler *type_handler_for_comparison() const override;
  enum_field_types field_type() const override
  {
    return MYSQL_TYPE_DATETIME;
  }
  enum_dynamic_column_type dyncol_type(const Type_all_attributes *attr)
                                       const override
  {
    return DYN_COL_DATETIME;
  }
  protocol_send_type_t protocol_send_type() const override
  {
    return PROTOCOL_SEND_DATETIME;
  }
  enum_mysql_timestamp_type mysql_timestamp_type() const override
  {
    return MYSQL_TIMESTAMP_DATETIME;
  }
  bool cond_notnull_field_isnull_to_field_eq_zero() const override
  {
    return true;
  }
  bool partition_field_check(const LEX_CSTRING &field_name,
                             Item *item_expr) const override
  {
    return partition_field_check_result_type(item_expr, STRING_RESULT);
  }
  Field *make_schema_field(MEM_ROOT *root,
                           TABLE *table,
                           const Record_addr &addr,
                           const ST_FIELD_INFO &def,
                           bool show_field) const override;
  Item *create_typecast_item(THD *thd, Item *item,
                             const Type_cast_attributes &attr) const override;
  bool validate_implicit_default_value(THD *thd, const Column_definition &def)
                                       const override;
  void Column_definition_implicit_upgrade(Column_definition *c) const override;
  bool Column_definition_fix_attributes(Column_definition *c) const override;
  bool
  Column_definition_attributes_frm_unpack(Column_definition_attributes *attr,
                                          TABLE_SHARE *share,
                                          const uchar *buffer,
                                          LEX_CUSTRING *gis_options)
                                          const override;
  uint Item_decimal_scale(const Item *item) const override
  {
    return Item_decimal_scale_with_seconds(item);
  }
  uint Item_decimal_precision(const Item *item) const override;
  uint Item_divisor_precision_increment(const Item *item) const override
  {
    return Item_divisor_precision_increment_with_seconds(item);
  }
  bool Item_send(Item *item, Protocol *protocol, st_value *buf) const override
  {
    return Item_send_datetime(item, protocol, buf);
  }
<<<<<<< HEAD
  String *print_item_value(THD *thd, Item *item, String *str) const override;
  Item_cache *Item_get_cache(THD *thd, const Item *item) const override;
  String *Item_func_min_max_val_str(Item_func_min_max *, String *) const override;
  double Item_func_min_max_val_real(Item_func_min_max *) const override;
  longlong Item_func_min_max_val_int(Item_func_min_max *) const override;
  my_decimal *Item_func_min_max_val_decimal(Item_func_min_max *, my_decimal *)
                                            const override;
  bool Item_func_round_fix_length_and_dec(Item_func_round *) const override;
=======
  String *print_item_value(THD *thd, Item *item, String *str) const;
  Item_cache *Item_get_cache(THD *thd, const Item *item) const;
  String *Item_func_min_max_val_str(Item_func_min_max *, String *) const;
  double Item_func_min_max_val_real(Item_func_min_max *) const;
  longlong Item_func_min_max_val_int(Item_func_min_max *) const;
  my_decimal *Item_func_min_max_val_decimal(Item_func_min_max *,
                                            my_decimal *) const;
  bool Item_func_round_fix_length_and_dec(Item_func_round *) const;
  bool Item_func_int_val_fix_length_and_dec(Item_func_int_val *) const;
>>>>>>> 9216114c
  bool Item_hybrid_func_fix_attributes(THD *thd,
                                       const char *name,
                                       Type_handler_hybrid_field_type *,
                                       Type_all_attributes *atrr,
                                       Item **items, uint nitems)
                                       const override;
  void Item_param_set_param_func(Item_param *param, uchar **pos, ulong len)
                                 const override;
};


class Type_handler_datetime: public Type_handler_datetime_common
{
  /* number of bytes to store DATETIME(N) */
  static uint m_hires_bytes[MAX_DATETIME_PRECISION + 1];
public:
  static uint hires_bytes(uint dec) { return m_hires_bytes[dec]; }
  virtual ~Type_handler_datetime() {}
  const Name version() const override { return version_mariadb53(); }
  uint32 max_display_length_for_field(const Conv_source &src) const override
  { return MAX_DATETIME_WIDTH; }
  uint32 calc_pack_length(uint32 length) const override;
  Field *make_conversion_table_field(MEM_ROOT *root,
                                     TABLE *table, uint metadata,
                                     const Field *target) const override;
  bool Column_definition_prepare_stage2(Column_definition *c,
                                        handler *file,
                                        ulonglong table_flags) const override
  { return Column_definition_prepare_stage2_legacy(c, MYSQL_TYPE_DATETIME); }
  Field *make_table_field(MEM_ROOT *root,
                          const LEX_CSTRING *name,
                          const Record_addr &addr,
                          const Type_all_attributes &attr,
                          TABLE_SHARE *share) const override;
  Field *make_table_field_from_def(TABLE_SHARE *share,
                                   MEM_ROOT *mem_root,
                                   const LEX_CSTRING *name,
                                   const Record_addr &addr,
                                   const Bit_addr &bit,
                                   const Column_definition_attributes *attr,
                                   uint32 flags) const override;
};


class Type_handler_datetime2: public Type_handler_datetime_common
{
public:
  virtual ~Type_handler_datetime2() {}
  const Name version() const override { return version_mysql56(); }
  enum_field_types real_field_type() const override
  {
    return MYSQL_TYPE_DATETIME2;
  }
  uint32 max_display_length_for_field(const Conv_source &src) const override;
  uint32 calc_pack_length(uint32 length) const override;
  Field *make_conversion_table_field(MEM_ROOT *root,
                                     TABLE *table, uint metadata,
                                     const Field *target) const override;
  bool Column_definition_prepare_stage2(Column_definition *c,
                                        handler *file,
                                        ulonglong table_flags) const override
  { return Column_definition_prepare_stage2_legacy(c, MYSQL_TYPE_DATETIME2); }
  Field *make_table_field(MEM_ROOT *root,
                          const LEX_CSTRING *name,
                          const Record_addr &addr,
                          const Type_all_attributes &attr,
                          TABLE_SHARE *share) const override;
  Field *make_table_field_from_def(TABLE_SHARE *share,
                                   MEM_ROOT *mem_root,
                                   const LEX_CSTRING *name,
                                   const Record_addr &addr,
                                   const Bit_addr &bit,
                                   const Column_definition_attributes *attr,
                                   uint32 flags) const override;
};


class Type_handler_timestamp_common: public Type_handler_temporal_with_date
{
protected:
  bool TIME_to_native(THD *, const MYSQL_TIME *from, Native *to, uint dec) const;
public:
  virtual ~Type_handler_timestamp_common() {}
  const Name &default_value() const override;
  const Type_handler *type_handler_for_comparison() const override;
  const Type_handler *type_handler_for_native_format() const override;
  enum_field_types field_type() const override { return MYSQL_TYPE_TIMESTAMP; }
  enum_dynamic_column_type dyncol_type(const Type_all_attributes *attr)
                                       const override
  {
    return DYN_COL_DATETIME;
  }
  protocol_send_type_t protocol_send_type() const override
  {
    return PROTOCOL_SEND_DATETIME;
  }
  enum_mysql_timestamp_type mysql_timestamp_type() const override
  {
    return MYSQL_TIMESTAMP_DATETIME;
  }
  bool is_val_native_ready() const override
  {
    return true;
  }
  bool is_timestamp_type() const override
  {
    return true;
  }
  void Column_definition_implicit_upgrade(Column_definition *c) const override;
  bool
  Column_definition_attributes_frm_unpack(Column_definition_attributes *attr,
                                          TABLE_SHARE *share,
                                          const uchar *buffer,
                                          LEX_CUSTRING *gis_options)
                                          const override;
  bool Item_eq_value(THD *thd, const Type_cmp_attributes *attr,
<<<<<<< HEAD
                     Item *a, Item *b) const override;
  bool Item_val_native_with_conversion(THD *thd, Item *, Native *to)
                                       const override;
  bool Item_val_native_with_conversion_result(THD *thd, Item *, Native *to)
                                              const override;
  bool Item_param_val_native(THD *thd, Item_param *item, Native *to)
                             const override;
  int cmp_native(const Native &a, const Native &b) const override;
  longlong Item_func_between_val_int(Item_func_between *func) const override;
  bool Item_func_round_fix_length_and_dec(Item_func_round *) const override;
  cmp_item *make_cmp_item(THD *thd, CHARSET_INFO *cs) const override;
  in_vector *make_in_vector(THD *thd, const Item_func_in *f, uint nargs)
                            const override;
  void make_sort_key_part(uchar *to, Item *item,
                          const SORT_FIELD_ATTR *sort_field,
                          Sort_param *param) const override;
  uint make_packed_sort_key_part(uchar *to, Item *item,
                                 const SORT_FIELD_ATTR *sort_field,
                                 Sort_param *param) const override;
  void sort_length(THD *thd,
                   const Type_std_attributes *item,
                   SORT_FIELD_ATTR *attr) const override;
  bool Column_definition_fix_attributes(Column_definition *c) const override;
  uint Item_decimal_scale(const Item *item) const override
=======
                     Item *a, Item *b) const;
  bool Item_val_native_with_conversion(THD *thd, Item *, Native *to) const;
  bool Item_val_native_with_conversion_result(THD *thd, Item *, Native *to) const;
  bool Item_param_val_native(THD *thd, Item_param *item, Native *to) const;
  int cmp_native(const Native &a, const Native &b) const;
  longlong Item_func_between_val_int(Item_func_between *func) const;
  bool Item_func_round_fix_length_and_dec(Item_func_round *) const;
  bool Item_func_int_val_fix_length_and_dec(Item_func_int_val *) const;
  cmp_item *make_cmp_item(THD *thd, CHARSET_INFO *cs) const;
  in_vector *make_in_vector(THD *thd, const Item_func_in *f, uint nargs) const;
  void make_sort_key(uchar *to, Item *item, const SORT_FIELD_ATTR *sort_field,
                     Sort_param *param) const;
  void sortlength(THD *thd,
                  const Type_std_attributes *item,
                  SORT_FIELD_ATTR *attr) const;
  bool Column_definition_fix_attributes(Column_definition *c) const;
  uint Item_decimal_scale(const Item *item) const
>>>>>>> 9216114c
  {
    return Item_decimal_scale_with_seconds(item);
  }
  uint Item_decimal_precision(const Item *item) const override;
  uint Item_divisor_precision_increment(const Item *item) const override
  {
    return Item_divisor_precision_increment_with_seconds(item);
  }
  bool Item_send(Item *item, Protocol *protocol, st_value *buf) const override
  {
    return Item_send_timestamp(item, protocol, buf);
  }
  int Item_save_in_field(Item *item, Field *field, bool no_conversions)
                         const override;
  String *print_item_value(THD *thd, Item *item, String *str) const override;
  Item_cache *Item_get_cache(THD *thd, const Item *item) const override;
  Item_copy *create_item_copy(THD *thd, Item *item) const override;
  String *Item_func_min_max_val_str(Item_func_min_max *, String *) const override;
  double Item_func_min_max_val_real(Item_func_min_max *) const override;
  longlong Item_func_min_max_val_int(Item_func_min_max *) const override;
  my_decimal *Item_func_min_max_val_decimal(Item_func_min_max *,
                                            my_decimal *) const override;
  bool set_comparator_func(Arg_comparator *cmp) const override;
  bool Item_hybrid_func_fix_attributes(THD *thd,
                                       const char *name,
                                       Type_handler_hybrid_field_type *,
                                       Type_all_attributes *atrr,
                                       Item **items, uint nitems)
                                       const override;
  void Item_param_set_param_func(Item_param *param,
                                 uchar **pos, ulong len) const override;
  bool Item_func_min_max_get_date(THD *thd, Item_func_min_max*,
                                  MYSQL_TIME *, date_mode_t fuzzydate)
                                  const override;
};


class Type_handler_timestamp: public Type_handler_timestamp_common
{
  /* number of bytes to store second_part part of the TIMESTAMP(N) */
  static uint m_sec_part_bytes[MAX_DATETIME_PRECISION + 1];
public:
  static uint sec_part_bytes(uint dec) { return m_sec_part_bytes[dec]; }
  virtual ~Type_handler_timestamp() {}
  const Name version() const override { return version_mariadb53(); }
  uint32 max_display_length_for_field(const Conv_source &src) const override
  { return MAX_DATETIME_WIDTH; }
  uint32 calc_pack_length(uint32 length) const override;
  Field *make_conversion_table_field(MEM_ROOT *root,
                                     TABLE *table, uint metadata,
                                     const Field *target) const override;
  bool Column_definition_prepare_stage2(Column_definition *c,
                                        handler *file,
                                        ulonglong table_flags) const override
  { return Column_definition_prepare_stage2_legacy_num(c, MYSQL_TYPE_TIMESTAMP); }
  Field *make_table_field(MEM_ROOT *root,
                          const LEX_CSTRING *name,
                          const Record_addr &addr,
                          const Type_all_attributes &attr,
                          TABLE_SHARE *share) const override;
  Field *make_table_field_from_def(TABLE_SHARE *share,
                                   MEM_ROOT *mem_root,
                                   const LEX_CSTRING *name,
                                   const Record_addr &addr,
                                   const Bit_addr &bit,
                                   const Column_definition_attributes *attr,
                                   uint32 flags) const override;
};


class Type_handler_timestamp2: public Type_handler_timestamp_common
{
public:
  virtual ~Type_handler_timestamp2() {}
  const Name version() const override { return version_mysql56(); }
  enum_field_types real_field_type() const override
  {
    return MYSQL_TYPE_TIMESTAMP2;
  }
  uint32 max_display_length_for_field(const Conv_source &src) const override;
  uint32 calc_pack_length(uint32 length) const override;
  Field *make_conversion_table_field(MEM_ROOT *root,
                                     TABLE *table, uint metadata,
                                     const Field *target) const override;
  bool Column_definition_prepare_stage2(Column_definition *c,
                                        handler *file,
                                        ulonglong table_flags) const override
  {
    return Column_definition_prepare_stage2_legacy_num(c, MYSQL_TYPE_TIMESTAMP2);
  }
  Field *make_table_field(MEM_ROOT *root,
                          const LEX_CSTRING *name,
                          const Record_addr &addr,
                          const Type_all_attributes &attr,
                          TABLE_SHARE *share) const override;
  Field *make_table_field_from_def(TABLE_SHARE *share,
                                   MEM_ROOT *mem_root,
                                   const LEX_CSTRING *name,
                                   const Record_addr &addr,
                                   const Bit_addr &bit,
                                   const Column_definition_attributes *attr,
                                   uint32 flags) const override;
};


class Type_handler_olddecimal: public Type_handler_decimal_result
{
public:
  virtual ~Type_handler_olddecimal() {}
  enum_field_types field_type() const override { return MYSQL_TYPE_DECIMAL; }
  uint32 max_display_length_for_field(const Conv_source &src) const override;
  uint32 calc_pack_length(uint32 length) const override { return length; }
  const Type_handler *type_handler_for_tmp_table(const Item *item) const override;
  const Type_handler *type_handler_for_union(const Item *item) const override;
  void show_binlog_type(const Conv_source &src, const Field &, String *str)
    const override;
  Field *make_conversion_table_field(MEM_ROOT *root,
                                     TABLE *table, uint metadata,
                                     const Field *target) const override;
  bool Column_definition_fix_attributes(Column_definition *c) const override;
  bool Column_definition_prepare_stage2(Column_definition *c,
                                        handler *file,
                                        ulonglong table_flags) const override
  { return Column_definition_prepare_stage2_legacy_num(c, MYSQL_TYPE_DECIMAL); }
  Field *make_table_field(MEM_ROOT *root,
                          const LEX_CSTRING *name,
                          const Record_addr &addr,
                          const Type_all_attributes &attr,
                          TABLE_SHARE *share) const override;
  Field *make_table_field_from_def(TABLE_SHARE *share,
                                   MEM_ROOT *mem_root,
                                   const LEX_CSTRING *name,
                                   const Record_addr &addr,
                                   const Bit_addr &bit,
                                   const Column_definition_attributes *attr,
                                   uint32 flags) const override;
};


class Type_handler_newdecimal: public Type_handler_decimal_result
{
public:
  virtual ~Type_handler_newdecimal() {}
  enum_field_types field_type() const override { return MYSQL_TYPE_NEWDECIMAL; }
  uint32 max_display_length_for_field(const Conv_source &src) const override;
  uint32 calc_pack_length(uint32 length) const override;
  uint calc_key_length(const Column_definition &def) const override;
  void show_binlog_type(const Conv_source &src, const Field &, String *str)
    const override;
  Field *make_conversion_table_field(MEM_ROOT *root,
                                     TABLE *table, uint metadata,
                                     const Field *target) const override;
  bool Column_definition_fix_attributes(Column_definition *c) const override;
  bool Column_definition_prepare_stage1(THD *thd,
                                        MEM_ROOT *mem_root,
                                        Column_definition *c,
                                        handler *file,
                                        ulonglong table_flags) const override;
  bool Column_definition_redefine_stage1(Column_definition *def,
                                         const Column_definition *dup,
                                         const handler *file,
                                         const Schema_specification_st *schema)
                                         const override;
  bool Column_definition_prepare_stage2(Column_definition *c,
                                        handler *file,
                                        ulonglong table_flags) const override;
  Field *make_table_field(MEM_ROOT *root,
                          const LEX_CSTRING *name,
                          const Record_addr &addr,
                          const Type_all_attributes &attr,
                          TABLE_SHARE *share) const override;
  Field *make_table_field_from_def(TABLE_SHARE *share,
                                   MEM_ROOT *mem_root,
                                   const LEX_CSTRING *name,
                                   const Record_addr &addr,
                                   const Bit_addr &bit,
                                   const Column_definition_attributes *attr,
                                   uint32 flags) const override;
};


class Type_handler_null: public Type_handler_general_purpose_string
{
public:
  virtual ~Type_handler_null() {}
  enum_field_types field_type() const override { return MYSQL_TYPE_NULL; }
  enum_dynamic_column_type dyncol_type(const Type_all_attributes *attr)
                                       const override
  {
    return DYN_COL_NULL;
  }
  const Type_handler *type_handler_for_comparison() const override;
  const Type_handler *type_handler_for_tmp_table(const Item *item) const override;
  const Type_handler *type_handler_for_union(const Item *) const override;
  uint32 max_display_length(const Item *item) const override { return 0; }
  uint32 max_display_length_for_field(const Conv_source &src) const override
  {
    return 0;
  }
  uint32 calc_pack_length(uint32 length) const override { return 0; }
  bool Item_const_eq(const Item_const *a, const Item_const *b,
                     bool binary_cmp) const override;
  bool Item_save_in_value(THD *thd, Item *item, st_value *value) const override;
  bool Item_send(Item *item, Protocol *protocol, st_value *buf) const override;
  Field *make_conversion_table_field(MEM_ROOT *root,
                                     TABLE *table, uint metadata,
                                     const Field *target) const override;
  bool Column_definition_fix_attributes(Column_definition *c) const override;
  bool Column_definition_prepare_stage1(THD *thd,
                                        MEM_ROOT *mem_root,
                                        Column_definition *c,
                                        handler *file,
                                        ulonglong table_flags) const override;
  bool Column_definition_redefine_stage1(Column_definition *def,
                                         const Column_definition *dup,
                                         const handler *file,
                                         const Schema_specification_st *schema)
                                         const override;
  bool Column_definition_prepare_stage2(Column_definition *c,
                                        handler *file,
                                        ulonglong table_flags) const override
  { return Column_definition_prepare_stage2_legacy(c, MYSQL_TYPE_NULL); }
  void
  Column_definition_attributes_frm_pack(const Column_definition_attributes *at,
                                        uchar *buff) const override;
  Field *make_table_field(MEM_ROOT *root,
                          const LEX_CSTRING *name,
                          const Record_addr &addr,
                          const Type_all_attributes &attr,
                          TABLE_SHARE *share) const override;
  Field *make_table_field_from_def(TABLE_SHARE *share,
                                   MEM_ROOT *mem_root,
                                   const LEX_CSTRING *name,
                                   const Record_addr &addr,
                                   const Bit_addr &bit,
                                   const Column_definition_attributes *attr,
                                   uint32 flags) const override;
};


class Type_handler_longstr: public Type_handler_general_purpose_string
{
public:
  bool type_can_have_key_part() const override
  {
    return true;
  }
};


class Type_handler_string: public Type_handler_longstr
{
public:
  virtual ~Type_handler_string() {}
  enum_field_types field_type() const override { return MYSQL_TYPE_STRING; }
  ulong KEY_pack_flags(uint column_nr) const override
  {
    return HA_PACK_KEY;
  }
  bool is_param_long_data_type() const override { return true; }
  uint32 max_display_length_for_field(const Conv_source &src) const override;
  uint32 calc_pack_length(uint32 length) const override { return length; }
  const Type_handler *type_handler_for_tmp_table(const Item *item) const override
  {
    return varstring_type_handler(item);
  }
  bool partition_field_check(const LEX_CSTRING &field_name,
                             Item *item_expr) const override
  {
    return partition_field_check_result_type(item_expr, STRING_RESULT);
  }
  void show_binlog_type(const Conv_source &src, const Field &dst, String *str)
    const override;
  Field *make_conversion_table_field(MEM_ROOT *root,
                                     TABLE *table, uint metadata,
                                     const Field *target) const override;
  bool Column_definition_set_attributes(THD *thd,
                                        Column_definition *def,
                                        const Lex_field_type_st &attr,
                                        CHARSET_INFO *cs,
                                        column_definition_type_t type)
                                        const override;
  bool Column_definition_fix_attributes(Column_definition *c) const override;
  bool Column_definition_prepare_stage2(Column_definition *c,
                                        handler *file,
                                        ulonglong table_flags) const override;
  bool Key_part_spec_init_ft(Key_part_spec *part,
                             const Column_definition &def) const override;
  Field *make_table_field(MEM_ROOT *root,
                          const LEX_CSTRING *name,
                          const Record_addr &addr,
                          const Type_all_attributes &attr,
                          TABLE_SHARE *share) const override;
  Field *make_table_field_from_def(TABLE_SHARE *share,
                                   MEM_ROOT *mem_root,
                                   const LEX_CSTRING *name,
                                   const Record_addr &addr,
                                   const Bit_addr &bit,
                                   const Column_definition_attributes *attr,
                                   uint32 flags) const override;
};


/* Old varchar */
class Type_handler_var_string: public Type_handler_string
{
public:
  virtual ~Type_handler_var_string() {}
  enum_field_types field_type() const override { return MYSQL_TYPE_VAR_STRING; }
  enum_field_types real_field_type() const override { return MYSQL_TYPE_STRING; }
  enum_field_types traditional_merge_field_type() const override
  {
    return MYSQL_TYPE_VARCHAR;
  }
  const Type_handler *type_handler_for_tmp_table(const Item *item) const override
  {
    return varstring_type_handler(item);
  }
  uint32 max_display_length_for_field(const Conv_source &src) const override;
  void show_binlog_type(const Conv_source &src, const Field &dst, String *str)
    const override;
  void Column_definition_implicit_upgrade(Column_definition *c) const override;
  bool Column_definition_fix_attributes(Column_definition *c) const override;
  bool Column_definition_prepare_stage2(Column_definition *c,
                                        handler *file,
                                        ulonglong table_flags) const override
  { return Column_definition_prepare_stage2_legacy_num(c, MYSQL_TYPE_STRING); }
  const Type_handler *type_handler_for_union(const Item *item) const override
  {
    return varstring_type_handler(item);
  }
};


class Type_handler_varchar: public Type_handler_longstr
{
public:
  virtual ~Type_handler_varchar() {}
  enum_field_types field_type() const override { return MYSQL_TYPE_VARCHAR; }
  ulong KEY_pack_flags(uint column_nr) const override
  {
    if (column_nr == 0)
      return HA_BINARY_PACK_KEY | HA_VAR_LENGTH_KEY;
    return HA_PACK_KEY;
  }
  enum_field_types type_code_for_protocol() const override
  {
    return MYSQL_TYPE_VAR_STRING; // Keep things compatible for old clients
  }
  uint32 max_display_length_for_field(const Conv_source &src) const override;
  uint32 calc_pack_length(uint32 length) const override
  {
    return (length + (length < 256 ? 1: 2));
  }
  const Type_handler *type_handler_for_tmp_table(const Item *item) const override
  {
    return varstring_type_handler(item);
  }
  const Type_handler *type_handler_for_union(const Item *item) const override
  {
    return varstring_type_handler(item);
  }
  bool is_param_long_data_type() const override { return true; }
  bool partition_field_check(const LEX_CSTRING &field_name,
                             Item *item_expr) const override
  {
    return partition_field_check_result_type(item_expr, STRING_RESULT);
  }
  void show_binlog_type(const Conv_source &src, const Field &dst, String *str)
    const override;
  Field *make_conversion_table_field(MEM_ROOT *root,
                                     TABLE *table, uint metadata,
                                     const Field *target) const override;
  bool Column_definition_set_attributes(THD *thd,
                                        Column_definition *def,
                                        const Lex_field_type_st &attr,
                                        CHARSET_INFO *cs,
                                        column_definition_type_t type)
                                        const override;
  bool Column_definition_fix_attributes(Column_definition *c) const override;
  bool Column_definition_prepare_stage2(Column_definition *c,
                                        handler *file,
                                        ulonglong table_flags) const override;
  bool Key_part_spec_init_ft(Key_part_spec *part,
                             const Column_definition &def) const override;
  Field *make_table_field(MEM_ROOT *root,
                          const LEX_CSTRING *name,
                          const Record_addr &addr,
                          const Type_all_attributes &attr,
                          TABLE_SHARE *share) const override;
  Field *make_schema_field(MEM_ROOT *root,
                           TABLE *table,
                           const Record_addr &addr,
                           const ST_FIELD_INFO &def,
                           bool show_field) const override;
  Field *make_table_field_from_def(TABLE_SHARE *share,
                                   MEM_ROOT *mem_root,
                                   const LEX_CSTRING *name,
                                   const Record_addr &addr,
                                   const Bit_addr &bit,
                                   const Column_definition_attributes *attr,
                                   uint32 flags) const override;
  bool adjust_spparam_type(Spvar_definition *def, Item *from) const override;
};


class Type_handler_hex_hybrid: public Type_handler_varchar
{
public:
  virtual ~Type_handler_hex_hybrid() {}
<<<<<<< HEAD
  const Type_handler *cast_to_int_type_handler() const override;
=======
  const Name name() const { return m_name_hex_hybrid; }
  const Type_handler *cast_to_int_type_handler() const;
  const Type_handler *type_handler_for_system_time() const;
  bool Item_func_round_fix_length_and_dec(Item_func_round *) const;
  bool Item_func_int_val_fix_length_and_dec(Item_func_int_val *) const;
>>>>>>> 9216114c
};


class Type_handler_varchar_compressed: public Type_handler_varchar
{
public:
  enum_field_types real_field_type() const override
  {
    return MYSQL_TYPE_VARCHAR_COMPRESSED;
  }
  ulong KEY_pack_flags(uint column_nr) const override
  {
    DBUG_ASSERT(0);
    return 0;
  }
  uint32 max_display_length_for_field(const Conv_source &src) const override;
  bool partition_field_check(const LEX_CSTRING &field_name,
                             Item *item_expr) const override
  {
    partition_field_type_not_allowed(field_name);
    return true;
  }
  void show_binlog_type(const Conv_source &src, const Field &dst, String *str)
    const override;
  Field *make_conversion_table_field(MEM_ROOT *root,
                                     TABLE *table, uint metadata,
                                     const Field *target) const override;
  enum_dynamic_column_type dyncol_type(const Type_all_attributes *attr)
                                       const override
  {
    DBUG_ASSERT(0);
    return DYN_COL_STRING;
  }
};


class Type_handler_blob_common: public Type_handler_longstr
{
public:
  virtual ~Type_handler_blob_common() { }
  virtual uint length_bytes() const= 0;
  ulong KEY_pack_flags(uint column_nr) const override
  {
    if (column_nr == 0)
      return HA_BINARY_PACK_KEY | HA_VAR_LENGTH_KEY;
    return HA_PACK_KEY;
  }
  Field *make_conversion_table_field(MEM_ROOT *root,
                                     TABLE *table, uint metadata,
                                     const Field *target) const override;
  const Type_handler *type_handler_for_tmp_table(const Item *item) const
    override
  {
    return blob_type_handler(item);
  }
  const Type_handler *type_handler_for_union(const Item *item) const override
  {
    return blob_type_handler(item);
  }
  bool subquery_type_allows_materialization(const Item *inner,
                                            const Item *outer) const override
  {
    return false; // Materialization does not work with BLOB columns
  }
  bool is_param_long_data_type() const override { return true; }
  uint calc_key_length(const Column_definition &def) const override;
  bool Column_definition_fix_attributes(Column_definition *c) const override;
  bool Column_definition_prepare_stage2(Column_definition *c,
                                        handler *file,
                                        ulonglong table_flags) const override;
  void
  Column_definition_attributes_frm_pack(const Column_definition_attributes *at,
                                        uchar *buff) const override;
  bool Key_part_spec_init_ft(Key_part_spec *part,
                             const Column_definition &def) const override;
  bool Key_part_spec_init_primary(Key_part_spec *part,
                                  const Column_definition &def,
                                  const handler *file) const override;
  bool Key_part_spec_init_unique(Key_part_spec *part,
                                 const Column_definition &def,
                                 const handler *file,
                                 bool *has_key_needed) const override;
  bool Key_part_spec_init_multiple(Key_part_spec *part,
                                   const Column_definition &def,
                                   const handler *file) const override;
  bool Key_part_spec_init_foreign(Key_part_spec *part,
                                  const Column_definition &def,
                                  const handler *file) const override;
  bool Item_hybrid_func_fix_attributes(THD *thd,
                                       const char *name,
                                       Type_handler_hybrid_field_type *,
                                       Type_all_attributes *atrr,
                                       Item **items, uint nitems) const
    override;
  void Item_param_setup_conversion(THD *thd, Item_param *) const override;

  bool partition_field_check(const LEX_CSTRING &field_name,
                        Item *item_expr) const override;
  Field *make_schema_field(MEM_ROOT *root,
                           TABLE *table,
                           const Record_addr &addr,
                           const ST_FIELD_INFO &def,
                           bool show_field) const override;
  Field *make_table_field_from_def(TABLE_SHARE *share,
                                   MEM_ROOT *mem_root,
                                   const LEX_CSTRING *name,
                                   const Record_addr &addr,
                                   const Bit_addr &bit,
                                   const Column_definition_attributes *attr,
                                   uint32 flags) const override;
  const Vers_type_handler *vers() const override { return &vers_type_timestamp; }
};


class Type_handler_tiny_blob: public Type_handler_blob_common
{
public:
  virtual ~Type_handler_tiny_blob() {}
  uint length_bytes() const override { return 1; }
  enum_field_types field_type() const override { return MYSQL_TYPE_TINY_BLOB; }
  uint32 max_display_length_for_field(const Conv_source &src) const override;
  uint32 calc_pack_length(uint32 length) const override;
  Field *make_table_field(MEM_ROOT *root,
                          const LEX_CSTRING *name,
                          const Record_addr &addr,
                          const Type_all_attributes &attr,
                          TABLE_SHARE *share) const override;
  uint max_octet_length() const override { return UINT_MAX8; }
};


class Type_handler_medium_blob: public Type_handler_blob_common
{
public:
  virtual ~Type_handler_medium_blob() {}
  uint length_bytes() const override { return 3; }
  enum_field_types field_type() const override { return MYSQL_TYPE_MEDIUM_BLOB; }
  uint32 max_display_length_for_field(const Conv_source &src) const override;
  uint32 calc_pack_length(uint32 length) const override;
  Field *make_table_field(MEM_ROOT *root,
                          const LEX_CSTRING *name,
                          const Record_addr &addr,
                          const Type_all_attributes &attr,
                          TABLE_SHARE *share) const override;
  uint max_octet_length() const override { return UINT_MAX24; }
};


class Type_handler_long_blob: public Type_handler_blob_common
{
public:
  virtual ~Type_handler_long_blob() {}
  uint length_bytes() const override { return 4; }
  enum_field_types field_type() const override { return MYSQL_TYPE_LONG_BLOB; }
  uint32 max_display_length_for_field(const Conv_source &src) const override;
  uint32 calc_pack_length(uint32 length) const override;
  Item *create_typecast_item(THD *thd, Item *item,
                             const Type_cast_attributes &attr) const override;
  Field *make_table_field(MEM_ROOT *root,
                          const LEX_CSTRING *name,
                          const Record_addr &addr,
                          const Type_all_attributes &attr,
                          TABLE_SHARE *share) const override;
  uint max_octet_length() const override { return UINT_MAX32; }
};


class Type_handler_blob: public Type_handler_blob_common
{
public:
  virtual ~Type_handler_blob() {}
  uint length_bytes() const override { return 2; }
  enum_field_types field_type() const override { return MYSQL_TYPE_BLOB; }
  uint32 max_display_length_for_field(const Conv_source &src) const override;
  uint32 calc_pack_length(uint32 length) const override;
  Field *make_table_field(MEM_ROOT *root,
                          const LEX_CSTRING *name,
                          const Record_addr &addr,
                          const Type_all_attributes &attr,
                          TABLE_SHARE *share) const override;
  uint max_octet_length() const override { return UINT_MAX16; }
};


class Type_handler_blob_compressed: public Type_handler_blob
{
public:
  enum_field_types real_field_type() const override
  {
    return MYSQL_TYPE_BLOB_COMPRESSED;
  }
  ulong KEY_pack_flags(uint column_nr) const override
  {
    DBUG_ASSERT(0);
    return 0;
  }
  uint32 max_display_length_for_field(const Conv_source &src) const override;
  void show_binlog_type(const Conv_source &src, const Field &, String *str)
    const override;
  Field *make_conversion_table_field(MEM_ROOT *root,
                                     TABLE *table, uint metadata,
                                     const Field *target) const override;
  enum_dynamic_column_type dyncol_type(const Type_all_attributes *attr)
                                       const override
  {
    DBUG_ASSERT(0);
    return DYN_COL_STRING;
  }
};


class Type_handler_typelib: public Type_handler_general_purpose_string
{
public:
  virtual ~Type_handler_typelib() { }
<<<<<<< HEAD
  enum_field_types field_type() const override { return MYSQL_TYPE_STRING; }
  const Type_handler *type_handler_for_item_field() const override;
  const Type_handler *cast_to_int_type_handler() const override;
  uint32 max_display_length_for_field(const Conv_source &src) const override;
=======
  enum_field_types field_type() const { return MYSQL_TYPE_STRING; }
  const Type_handler *type_handler_for_item_field() const;
  const Type_handler *cast_to_int_type_handler() const;
  bool Item_func_round_fix_length_and_dec(Item_func_round *) const;
  bool Item_func_int_val_fix_length_and_dec(Item_func_int_val *) const;
>>>>>>> 9216114c
  bool Item_hybrid_func_fix_attributes(THD *thd,
                                       const char *name,
                                       Type_handler_hybrid_field_type *,
                                       Type_all_attributes *atrr,
                                       Item **items, uint nitems)
                                       const override;
  void Column_definition_reuse_fix_attributes(THD *thd,
                                              Column_definition *c,
                                              const Field *field)
                                              const override;
  bool Column_definition_prepare_stage1(THD *thd,
                                        MEM_ROOT *mem_root,
                                        Column_definition *c,
                                        handler *file,
                                        ulonglong table_flags)
                                        const override;
  bool Column_definition_redefine_stage1(Column_definition *def,
                                         const Column_definition *dup,
                                         const handler *file,
                                         const Schema_specification_st *schema)
                                         const override;
  void Item_param_set_param_func(Item_param *param,
                                 uchar **pos, ulong len) const override;
  const Vers_type_handler *vers() const override { return NULL; }
};


class Type_handler_enum: public Type_handler_typelib
{
public:
  virtual ~Type_handler_enum() {}
  enum_field_types real_field_type() const override { return MYSQL_TYPE_ENUM; }
  enum_field_types traditional_merge_field_type() const override
  {
    return MYSQL_TYPE_ENUM;
  }
  uint32 calc_pack_length(uint32 length) const override;
  uint calc_key_length(const Column_definition &def) const override;
  void
  Column_definition_attributes_frm_pack(const Column_definition_attributes *at,
                                        uchar *buff) const override;
  Field *make_conversion_table_field(MEM_ROOT *root,
                                     TABLE *table, uint metadata,
                                     const Field *target)
                                     const override;
  bool Column_definition_fix_attributes(Column_definition *c) const override;
  bool Column_definition_prepare_stage2(Column_definition *c,
                                        handler *file,
                                        ulonglong table_flags) const override;
  Field *make_table_field(MEM_ROOT *root,
                          const LEX_CSTRING *name,
                          const Record_addr &addr,
                          const Type_all_attributes &attr,
                          TABLE_SHARE *share) const override;
  Field *make_table_field_from_def(TABLE_SHARE *share,
                                   MEM_ROOT *mem_root,
                                   const LEX_CSTRING *name,
                                   const Record_addr &addr,
                                   const Bit_addr &bit,
                                   const Column_definition_attributes *attr,
                                   uint32 flags) const override;
  Field *make_schema_field(MEM_ROOT *root,
                           TABLE *table,
                           const Record_addr &addr,
                           const ST_FIELD_INFO &def,
                           bool show_field) const override;
};


class Type_handler_set: public Type_handler_typelib
{
public:
  virtual ~Type_handler_set() {}
  enum_field_types real_field_type() const override { return MYSQL_TYPE_SET; }
  enum_field_types traditional_merge_field_type() const override
  {
    return MYSQL_TYPE_SET;
  }
  uint32 calc_pack_length(uint32 length) const override;
  uint calc_key_length(const Column_definition &def) const override;
  void
  Column_definition_attributes_frm_pack(const Column_definition_attributes *at,
                                        uchar *buff) const override;
  Field *make_conversion_table_field(MEM_ROOT *root,
                                     TABLE *table, uint metadata,
                                     const Field *target)
                                     const override;
  bool Column_definition_fix_attributes(Column_definition *c) const override;
  bool Column_definition_prepare_stage2(Column_definition *c,
                                        handler *file,
                                        ulonglong table_flags) const override;
  Field *make_table_field(MEM_ROOT *root,
                          const LEX_CSTRING *name,
                          const Record_addr &addr,
                          const Type_all_attributes &attr,
                          TABLE_SHARE *share) const override;
  Field *make_table_field_from_def(TABLE_SHARE *share,
                                   MEM_ROOT *mem_root,
                                   const LEX_CSTRING *name,
                                   const Record_addr &addr,
                                   const Bit_addr &bit,
                                   const Column_definition_attributes *attr,
                                   uint32 flags) const override;
};


// A pseudo type handler, mostly for test purposes for now
class Type_handler_interval_DDhhmmssff: public Type_handler_long_blob
{
public:
  Item *create_typecast_item(THD *thd, Item *item,
                             const Type_cast_attributes &attr) const override;
};


class Function_collection
{
public:
  virtual ~Function_collection() {}
  virtual bool init()= 0;
  virtual void cleanup()= 0;
  virtual Create_func *find_native_function_builder(THD *thd,
                                                    const LEX_CSTRING &name)
                                                    const= 0;
};


class Type_collection
{
public:
  virtual ~Type_collection() {}
  virtual bool init(Type_handler_data *data)
  {
    return false;
  }
  virtual const Type_handler *handler_by_name(const LEX_CSTRING &name) const= 0;
  virtual const Type_handler *aggregate_for_result(const Type_handler *h1,
                                                   const Type_handler *h2)
                                                   const= 0;
  virtual const Type_handler *aggregate_for_comparison(const Type_handler *h1,
                                                       const Type_handler *h2)
                                                       const= 0;
  virtual const Type_handler *aggregate_for_min_max(const Type_handler *h1,
                                                    const Type_handler *h2)
                                                    const= 0;
  virtual const Type_handler *aggregate_for_num_op(const Type_handler *h1,
                                                   const Type_handler *h2)
                                                   const= 0;
};


/**
  A handler for hybrid type functions, e.g.
  COALESCE(), IF(), IFNULL(), NULLIF(), CASE,
  numeric operators,
  UNIX_TIMESTAMP(), TIME_TO_SEC().

  Makes sure that field_type(), cmp_type() and result_type()
  are always in sync to each other for hybrid functions.
*/
class Type_handler_hybrid_field_type
{
  const Type_handler *m_type_handler;
  bool aggregate_for_min_max(const Type_handler *other);

public:
  Type_handler_hybrid_field_type();
  Type_handler_hybrid_field_type(const Type_handler *handler)
   :m_type_handler(handler)
  { }
  Type_handler_hybrid_field_type(const Type_handler_hybrid_field_type *other)
    :m_type_handler(other->m_type_handler)
  { }
  void swap(Type_handler_hybrid_field_type &other)
  {
    swap_variables(const Type_handler *, m_type_handler, other.m_type_handler);
  }
  const Type_handler *type_handler() const { return m_type_handler; }
  enum_field_types real_field_type() const
  {
    return m_type_handler->real_field_type();
  }
  Item_result cmp_type() const { return m_type_handler->cmp_type(); }
  enum_mysql_timestamp_type mysql_timestamp_type() const
  {
    return m_type_handler->mysql_timestamp_type();
  }
  bool is_timestamp_type() const
  {
    return m_type_handler->is_timestamp_type();
  }
  void set_handler(const Type_handler *other)
  {
    m_type_handler= other;
  }
  const Type_handler *set_handler_by_field_type(enum_field_types type)
  {
    return (m_type_handler= Type_handler::get_handler_by_field_type(type));
  }
  const Type_handler *set_handler_by_real_type(enum_field_types type)
  {
    return (m_type_handler= Type_handler::get_handler_by_real_type(type));
  }
  bool aggregate_for_comparison(const Type_handler *other);
  bool aggregate_for_comparison(const char *funcname,
                                Item **items, uint nitems,
                                bool treat_int_to_uint_as_decimal);
  bool aggregate_for_result(const Type_handler *other);
  bool aggregate_for_result(const char *funcname,
                            Item **item, uint nitems, bool treat_bit_as_number);
  bool aggregate_for_min_max(const char *funcname, Item **item, uint nitems);

  bool aggregate_for_num_op(const class Type_aggregator *aggregator,
                            const Type_handler *h0, const Type_handler *h1);
};

/*
  Helper template to simplify creating builtin types with names.
  Plugin types inherit from Type_handler_xxx types that do not set the name in
  the constructor, as sql_plugin.cc sets the type name from the plugin name.
*/
template <typename TypeHandler>
class Named_type_handler : public TypeHandler
{
  public:
  Named_type_handler(const char *n) : TypeHandler()
  { Type_handler::set_name(Name(n, static_cast<uint>(strlen(n)))); }
};

extern Named_type_handler<Type_handler_row>         type_handler_row;
extern Named_type_handler<Type_handler_null>        type_handler_null;

extern Named_type_handler<Type_handler_float>       type_handler_float;
extern MYSQL_PLUGIN_IMPORT Named_type_handler<Type_handler_double>      type_handler_double;

extern Named_type_handler<Type_handler_bit>         type_handler_bit;

extern Named_type_handler<Type_handler_enum>        type_handler_enum;
extern Named_type_handler<Type_handler_set>         type_handler_set;

extern Named_type_handler<Type_handler_string>      type_handler_string;
extern Named_type_handler<Type_handler_var_string>  type_handler_var_string;
extern MYSQL_PLUGIN_IMPORT Named_type_handler<Type_handler_varchar>     type_handler_varchar;
extern Named_type_handler<Type_handler_varchar_compressed> type_handler_varchar_compressed;
extern Named_type_handler<Type_handler_hex_hybrid>  type_handler_hex_hybrid;

extern Named_type_handler<Type_handler_tiny_blob>   type_handler_tiny_blob;
extern Named_type_handler<Type_handler_medium_blob> type_handler_medium_blob;
extern MYSQL_PLUGIN_IMPORT Named_type_handler<Type_handler_long_blob>   type_handler_long_blob;
extern Named_type_handler<Type_handler_blob>        type_handler_blob;
extern Named_type_handler<Type_handler_blob_compressed> type_handler_blob_compressed;

extern MYSQL_PLUGIN_IMPORT Named_type_handler<Type_handler_bool>        type_handler_bool;
extern MYSQL_PLUGIN_IMPORT Named_type_handler<Type_handler_tiny>        type_handler_stiny;
extern MYSQL_PLUGIN_IMPORT Named_type_handler<Type_handler_short>       type_handler_sshort;
extern MYSQL_PLUGIN_IMPORT Named_type_handler<Type_handler_int24>       type_handler_sint24;
extern MYSQL_PLUGIN_IMPORT Named_type_handler<Type_handler_long>        type_handler_slong;
extern MYSQL_PLUGIN_IMPORT Named_type_handler<Type_handler_longlong>    type_handler_slonglong;

extern Named_type_handler<Type_handler_utiny>       type_handler_utiny;
extern Named_type_handler<Type_handler_ushort>      type_handler_ushort;
extern Named_type_handler<Type_handler_uint24>      type_handler_uint24;
extern MYSQL_PLUGIN_IMPORT Named_type_handler<Type_handler_ulong>       type_handler_ulong;
extern MYSQL_PLUGIN_IMPORT Named_type_handler<Type_handler_ulonglong>   type_handler_ulonglong;
extern Named_type_handler<Type_handler_vers_trx_id> type_handler_vers_trx_id;

extern MYSQL_PLUGIN_IMPORT Named_type_handler<Type_handler_newdecimal>  type_handler_newdecimal;
extern Named_type_handler<Type_handler_olddecimal>  type_handler_olddecimal;

extern Named_type_handler<Type_handler_year>        type_handler_year;
extern Named_type_handler<Type_handler_year>        type_handler_year2;
extern Named_type_handler<Type_handler_newdate>     type_handler_newdate;
extern Named_type_handler<Type_handler_date>        type_handler_date;
extern Named_type_handler<Type_handler_time>        type_handler_time;
extern Named_type_handler<Type_handler_time2>       type_handler_time2;
extern Named_type_handler<Type_handler_datetime>    type_handler_datetime;
extern Named_type_handler<Type_handler_datetime2>   type_handler_datetime2;
extern Named_type_handler<Type_handler_timestamp>   type_handler_timestamp;
extern Named_type_handler<Type_handler_timestamp2>  type_handler_timestamp2;

extern Type_handler_interval_DDhhmmssff type_handler_interval_DDhhmmssff;

class Type_aggregator
{
  bool m_is_commutative;
public:
  class Pair
  {
  public:
    const Type_handler *m_handler1;
    const Type_handler *m_handler2;
    const Type_handler *m_result;
    Pair() { }
    Pair(const Type_handler *handler1,
         const Type_handler *handler2,
         const Type_handler *result)
     :m_handler1(handler1), m_handler2(handler2), m_result(result)
    { }
    bool eq(const Type_handler *handler1, const Type_handler *handler2) const
    {
      return m_handler1 == handler1 && m_handler2 == handler2;
    }
  };
  static const Type_handler *
    find_handler_in_array(const Type_aggregator::Pair *pairs,
                          const Type_handler *h1,
                          const Type_handler *h2,
                          bool commutative)
  {
    for (const Type_aggregator::Pair *p= pairs; p->m_result; p++)
    {
      if (p->eq(h1, h2))
        return p->m_result;
      if (commutative && p->eq(h2, h1))
       return p->m_result;
    }
    return NULL;
  }

private:
  Dynamic_array<Pair> m_array;
  const Pair* find_pair(const Type_handler *handler1,
                        const Type_handler *handler2) const;
public:
  Type_aggregator(bool is_commutative= false)
   :m_is_commutative(is_commutative), m_array(PSI_INSTRUMENT_MEM)
  { }
  bool add(const Type_handler *handler1,
           const Type_handler *handler2,
           const Type_handler *result)
  {
    return m_array.append(Pair(handler1, handler2, result));
  }
  const Type_handler *find_handler(const Type_handler *handler1,
                                   const Type_handler *handler2) const
  {
    const Pair* el= find_pair(handler1, handler2);
    return el ? el->m_result : NULL;
  }
  bool is_commutative() const { return m_is_commutative; }
};


class Type_aggregator_commutative: public Type_aggregator
{
public:
  Type_aggregator_commutative()
   :Type_aggregator(true)
  { }
};


class Type_handler_data
{
public:
  Type_aggregator_commutative m_type_aggregator_for_result;
  Type_aggregator_commutative m_type_aggregator_for_comparison;

  Type_aggregator_commutative m_type_aggregator_for_plus;
  Type_aggregator_commutative m_type_aggregator_for_mul;

  Type_aggregator m_type_aggregator_for_minus;
  Type_aggregator m_type_aggregator_for_div;
  Type_aggregator m_type_aggregator_for_mod;
#ifndef DBUG_OFF
  // This is used for mtr purposes in debug builds
  Type_aggregator m_type_aggregator_non_commutative_test;
#endif
  bool init();
};

extern Type_handler_data *type_handler_data;

#endif /* SQL_TYPE_H_INCLUDED */<|MERGE_RESOLUTION|>--- conflicted
+++ resolved
@@ -1,12 +1,8 @@
 #ifndef SQL_TYPE_H_INCLUDED
 #define SQL_TYPE_H_INCLUDED
 /*
-<<<<<<< HEAD
    Copyright (c) 2015  MariaDB Foundation.
    Copyright (c) 2015, 2020, MariaDB Corporation.
-=======
-   Copyright (c) 2015, 2020, MariaDB
->>>>>>> 9216114c
 
  This program is free software; you can redistribute it and/or modify
  it under the terms of the GNU General Public License as published by
@@ -5162,13 +5158,10 @@
                                             MYSQL_TIME *,
                                             date_mode_t) const override;
   bool Item_func_min_max_get_date(THD *thd, Item_func_min_max*,
-<<<<<<< HEAD
                                   MYSQL_TIME *, date_mode_t) const override;
   bool Item_func_between_fix_length_and_dec(Item_func_between *)const override;
   bool Item_func_in_fix_comparator_compatible_types(THD *, Item_func_in *)
     const override;
-  bool Item_func_round_fix_length_and_dec(Item_func_round *) const override;
-  bool Item_func_int_val_fix_length_and_dec(Item_func_int_val *)const override;
   bool Item_func_abs_fix_length_and_dec(Item_func_abs *) const override;
   bool Item_func_neg_fix_length_and_dec(Item_func_neg *) const override;
   bool Item_func_plus_fix_length_and_dec(Item_func_plus *) const override;
@@ -5177,20 +5170,6 @@
   bool Item_func_div_fix_length_and_dec(Item_func_div *) const override;
   bool Item_func_mod_fix_length_and_dec(Item_func_mod *) const override;
   const Vers_type_handler *vers() const override { return &vers_type_timestamp; }
-=======
-                                  MYSQL_TIME *, date_mode_t fuzzydate) const;
-  bool Item_func_between_fix_length_and_dec(Item_func_between *func) const;
-  bool Item_func_in_fix_comparator_compatible_types(THD *thd,
-                                                    Item_func_in *) const;
-  bool Item_func_abs_fix_length_and_dec(Item_func_abs *) const;
-  bool Item_func_neg_fix_length_and_dec(Item_func_neg *) const;
-  bool Item_func_plus_fix_length_and_dec(Item_func_plus *) const;
-  bool Item_func_minus_fix_length_and_dec(Item_func_minus *) const;
-  bool Item_func_mul_fix_length_and_dec(Item_func_mul *) const;
-  bool Item_func_div_fix_length_and_dec(Item_func_div *) const;
-  bool Item_func_mod_fix_length_and_dec(Item_func_mod *) const;
-  bool Vers_history_point_resolve_unit(THD *thd, Vers_history_point *p) const;
->>>>>>> 9216114c
 };
 
 
@@ -5706,15 +5685,10 @@
                                    const Record_addr &addr,
                                    const Bit_addr &bit,
                                    const Column_definition_attributes *attr,
-<<<<<<< HEAD
                                    uint32 flags) const override;
   Item_cache *Item_get_cache(THD *thd, const Item *item) const override;
-=======
-                                   uint32 flags) const;
-  Item_cache *Item_get_cache(THD *thd, const Item *item) const;
-  bool Item_func_round_fix_length_and_dec(Item_func_round *) const;
-  bool Item_func_int_val_fix_length_and_dec(Item_func_int_val *) const;
->>>>>>> 9216114c
+  bool Item_func_round_fix_length_and_dec(Item_func_round *) const override;
+  bool Item_func_int_val_fix_length_and_dec(Item_func_int_val *)const override;
   void Item_get_date(THD *thd, Item *item, Temporal::Warn *warn,
                      MYSQL_TIME *ltime,  date_mode_t fuzzydate) const override;
   void Item_func_hybrid_field_type_get_date(THD *,
@@ -5737,10 +5711,9 @@
   {
     return PROTOCOL_SEND_STRING;
   }
-<<<<<<< HEAD
   uint32 max_display_length(const Item *item) const override;
   uint32 Item_decimal_notation_int_digits(const Item *item) const override;
-  static uint32 Bit_decimal_notation_int_digits(const Item *item); 
+  static uint32 Bit_decimal_notation_int_digits_by_nbits(uint nbits);
   uint32 max_display_length_for_field(const Conv_source &src) const override;
   uint32 calc_pack_length(uint32 length) const override { return length / 8; }
   uint calc_key_length(const Column_definition &def) const override;
@@ -5748,13 +5721,6 @@
   Column_definition_attributes_frm_pack(const Column_definition_attributes *at,
                                         uchar *buff) const override;
   bool Item_send(Item *item, Protocol *protocol, st_value *buf) const override
-=======
-  uint32 max_display_length(const Item *item) const;
-  uint32 Item_decimal_notation_int_digits(const Item *item) const;
-  static uint32 Bit_decimal_notation_int_digits_by_nbits(uint nbits);
-  uint32 calc_pack_length(uint32 length) const { return length / 8; }
-  bool Item_send(Item *item, Protocol *protocol, st_value *buf) const
->>>>>>> 9216114c
   {
     return Item_send_str(item, protocol, buf);
   }
@@ -5762,20 +5728,14 @@
   {
     return print_item_value_csstr(thd, item, str);
   }
-<<<<<<< HEAD
   void show_binlog_type(const Conv_source &src, const Field &, String *str)
     const override;
+  bool Item_func_round_fix_length_and_dec(Item_func_round *) const override;
+  bool Item_func_int_val_fix_length_and_dec(Item_func_int_val*) const override;
   Field *make_conversion_table_field(MEM_ROOT *root,
                                      TABLE *table, uint metadata,
                                      const Field *target) const override;
   bool Column_definition_fix_attributes(Column_definition *c) const override;
-=======
-  bool Item_func_round_fix_length_and_dec(Item_func_round *) const;
-  bool Item_func_int_val_fix_length_and_dec(Item_func_int_val *) const;
-  Field *make_conversion_table_field(TABLE *, uint metadata,
-                                     const Field *target) const;
-  bool Column_definition_fix_attributes(Column_definition *c) const;
->>>>>>> 9216114c
   bool Column_definition_prepare_stage1(THD *thd,
                                         MEM_ROOT *mem_root,
                                         Column_definition *c,
@@ -6010,11 +5970,11 @@
   my_decimal *Item_func_min_max_val_decimal(Item_func_min_max *,
                                             my_decimal *) const override;
   bool Item_func_min_max_get_date(THD *thd, Item_func_min_max*,
-<<<<<<< HEAD
                                   MYSQL_TIME *, date_mode_t fuzzydate)
                                   const override;
   longlong Item_func_between_val_int(Item_func_between *func) const override;
   bool Item_func_round_fix_length_and_dec(Item_func_round *) const override;
+  bool Item_func_int_val_fix_length_and_dec(Item_func_int_val*) const override;
   Item *make_const_item_for_comparison(THD *, Item *src, const Item *cmp)
                                        const override;
   bool set_comparator_func(Arg_comparator *cmp) const override;
@@ -6023,18 +5983,6 @@
                             const override;
   void Item_param_set_param_func(Item_param *param, uchar **pos, ulong len)
                                  const override;
-=======
-                                  MYSQL_TIME *, date_mode_t fuzzydate) const;
-  longlong Item_func_between_val_int(Item_func_between *func) const;
-  bool Item_func_round_fix_length_and_dec(Item_func_round *) const;
-  bool Item_func_int_val_fix_length_and_dec(Item_func_int_val *) const;
-  Item *make_const_item_for_comparison(THD *, Item *src, const Item *cmp) const;
-  bool set_comparator_func(Arg_comparator *cmp) const;
-  cmp_item *make_cmp_item(THD *thd, CHARSET_INFO *cs) const;
-  in_vector *make_in_vector(THD *, const Item_func_in *, uint nargs) const;
-  void Item_param_set_param_func(Item_param *param,
-                                 uchar **pos, ulong len) const;
->>>>>>> 9216114c
 };
 
 
@@ -6187,13 +6135,9 @@
   double Item_func_min_max_val_real(Item_func_min_max *) const override;
   longlong Item_func_min_max_val_int(Item_func_min_max *) const override;
   my_decimal *Item_func_min_max_val_decimal(Item_func_min_max *,
-<<<<<<< HEAD
                                             my_decimal *) const override;
-=======
-                                            my_decimal *) const;
-  bool Item_func_round_fix_length_and_dec(Item_func_round *) const;
-  bool Item_func_int_val_fix_length_and_dec(Item_func_int_val *) const;
->>>>>>> 9216114c
+  bool Item_func_round_fix_length_and_dec(Item_func_round *) const override;
+  bool Item_func_int_val_fix_length_and_dec(Item_func_int_val*) const override;
   bool Item_hybrid_func_fix_attributes(THD *thd,
                                        const char *name,
                                        Type_handler_hybrid_field_type *,
@@ -6324,26 +6268,15 @@
   {
     return Item_send_datetime(item, protocol, buf);
   }
-<<<<<<< HEAD
   String *print_item_value(THD *thd, Item *item, String *str) const override;
   Item_cache *Item_get_cache(THD *thd, const Item *item) const override;
   String *Item_func_min_max_val_str(Item_func_min_max *, String *) const override;
   double Item_func_min_max_val_real(Item_func_min_max *) const override;
   longlong Item_func_min_max_val_int(Item_func_min_max *) const override;
+  bool Item_func_int_val_fix_length_and_dec(Item_func_int_val*) const override;
   my_decimal *Item_func_min_max_val_decimal(Item_func_min_max *, my_decimal *)
                                             const override;
   bool Item_func_round_fix_length_and_dec(Item_func_round *) const override;
-=======
-  String *print_item_value(THD *thd, Item *item, String *str) const;
-  Item_cache *Item_get_cache(THD *thd, const Item *item) const;
-  String *Item_func_min_max_val_str(Item_func_min_max *, String *) const;
-  double Item_func_min_max_val_real(Item_func_min_max *) const;
-  longlong Item_func_min_max_val_int(Item_func_min_max *) const;
-  my_decimal *Item_func_min_max_val_decimal(Item_func_min_max *,
-                                            my_decimal *) const;
-  bool Item_func_round_fix_length_and_dec(Item_func_round *) const;
-  bool Item_func_int_val_fix_length_and_dec(Item_func_int_val *) const;
->>>>>>> 9216114c
   bool Item_hybrid_func_fix_attributes(THD *thd,
                                        const char *name,
                                        Type_handler_hybrid_field_type *,
@@ -6460,7 +6393,6 @@
                                           LEX_CUSTRING *gis_options)
                                           const override;
   bool Item_eq_value(THD *thd, const Type_cmp_attributes *attr,
-<<<<<<< HEAD
                      Item *a, Item *b) const override;
   bool Item_val_native_with_conversion(THD *thd, Item *, Native *to)
                                        const override;
@@ -6471,6 +6403,7 @@
   int cmp_native(const Native &a, const Native &b) const override;
   longlong Item_func_between_val_int(Item_func_between *func) const override;
   bool Item_func_round_fix_length_and_dec(Item_func_round *) const override;
+  bool Item_func_int_val_fix_length_and_dec(Item_func_int_val*) const override;
   cmp_item *make_cmp_item(THD *thd, CHARSET_INFO *cs) const override;
   in_vector *make_in_vector(THD *thd, const Item_func_in *f, uint nargs)
                             const override;
@@ -6485,25 +6418,6 @@
                    SORT_FIELD_ATTR *attr) const override;
   bool Column_definition_fix_attributes(Column_definition *c) const override;
   uint Item_decimal_scale(const Item *item) const override
-=======
-                     Item *a, Item *b) const;
-  bool Item_val_native_with_conversion(THD *thd, Item *, Native *to) const;
-  bool Item_val_native_with_conversion_result(THD *thd, Item *, Native *to) const;
-  bool Item_param_val_native(THD *thd, Item_param *item, Native *to) const;
-  int cmp_native(const Native &a, const Native &b) const;
-  longlong Item_func_between_val_int(Item_func_between *func) const;
-  bool Item_func_round_fix_length_and_dec(Item_func_round *) const;
-  bool Item_func_int_val_fix_length_and_dec(Item_func_int_val *) const;
-  cmp_item *make_cmp_item(THD *thd, CHARSET_INFO *cs) const;
-  in_vector *make_in_vector(THD *thd, const Item_func_in *f, uint nargs) const;
-  void make_sort_key(uchar *to, Item *item, const SORT_FIELD_ATTR *sort_field,
-                     Sort_param *param) const;
-  void sortlength(THD *thd,
-                  const Type_std_attributes *item,
-                  SORT_FIELD_ATTR *attr) const;
-  bool Column_definition_fix_attributes(Column_definition *c) const;
-  uint Item_decimal_scale(const Item *item) const
->>>>>>> 9216114c
   {
     return Item_decimal_scale_with_seconds(item);
   }
@@ -6914,15 +6828,9 @@
 {
 public:
   virtual ~Type_handler_hex_hybrid() {}
-<<<<<<< HEAD
   const Type_handler *cast_to_int_type_handler() const override;
-=======
-  const Name name() const { return m_name_hex_hybrid; }
-  const Type_handler *cast_to_int_type_handler() const;
-  const Type_handler *type_handler_for_system_time() const;
-  bool Item_func_round_fix_length_and_dec(Item_func_round *) const;
-  bool Item_func_int_val_fix_length_and_dec(Item_func_int_val *) const;
->>>>>>> 9216114c
+  bool Item_func_round_fix_length_and_dec(Item_func_round *) const override;
+  bool Item_func_int_val_fix_length_and_dec(Item_func_int_val*) const override;
 };
 
 
@@ -7138,18 +7046,12 @@
 {
 public:
   virtual ~Type_handler_typelib() { }
-<<<<<<< HEAD
   enum_field_types field_type() const override { return MYSQL_TYPE_STRING; }
   const Type_handler *type_handler_for_item_field() const override;
   const Type_handler *cast_to_int_type_handler() const override;
+  bool Item_func_round_fix_length_and_dec(Item_func_round *) const override;
+  bool Item_func_int_val_fix_length_and_dec(Item_func_int_val*) const override;
   uint32 max_display_length_for_field(const Conv_source &src) const override;
-=======
-  enum_field_types field_type() const { return MYSQL_TYPE_STRING; }
-  const Type_handler *type_handler_for_item_field() const;
-  const Type_handler *cast_to_int_type_handler() const;
-  bool Item_func_round_fix_length_and_dec(Item_func_round *) const;
-  bool Item_func_int_val_fix_length_and_dec(Item_func_int_val *) const;
->>>>>>> 9216114c
   bool Item_hybrid_func_fix_attributes(THD *thd,
                                        const char *name,
                                        Type_handler_hybrid_field_type *,
