--- conflicted
+++ resolved
@@ -65,7 +65,6 @@
   void                        (*wsrep_thd_auto_increment_variables_func)(THD *thd, unsigned long long *offset, unsigned long long *increment);
   my_bool                     (*wsrep_thd_is_aborting_func)(const MYSQL_THD thd);
   void                        (*wsrep_set_data_home_dir_func)(const char *data_dir);
-<<<<<<< HEAD
   my_bool                     (*wsrep_thd_is_BF_func)(const MYSQL_THD thd, my_bool sync);
   my_bool                     (*wsrep_thd_is_local_func)(const MYSQL_THD thd);
   void                        (*wsrep_thd_self_abort_func)(MYSQL_THD thd);
@@ -86,11 +85,8 @@
   void                        (*wsrep_commit_ordered_func)(MYSQL_THD thd);
   my_bool                     (*wsrep_thd_is_applying_func)(const MYSQL_THD thd);
   bool                        (*wsrep_thd_set_wsrep_aborter_func)(MYSQL_THD bf_thd, MYSQL_THD thd);
-=======
-  my_bool                     (*wsrep_thd_is_applier_func)(MYSQL_THD);
-  void                        (*wsrep_report_bf_lock_wait_func)(MYSQL_THD thd,
+  void                        (*wsrep_report_bf_lock_wait_func)(const MYSQL_THD thd,
                                                                 unsigned long long trx_id);
->>>>>>> fba6ffe4
 } *wsrep_service;
 
 #define MYSQL_SERVICE_WSREP_INCLUDED
@@ -114,7 +110,6 @@
 #define wsrep_thd_trx_seqno(T) wsrep_service->wsrep_thd_trx_seqno_func(T)
 #define wsrep_thd_auto_increment_variables(T,O,I) wsrep_service->wsrep_thd_auto_increment_variables_func(T,O,I)
 #define wsrep_set_data_home_dir(A) wsrep_service->wsrep_set_data_home_dir_func(A)
-<<<<<<< HEAD
 #define wsrep_thd_is_BF(T,S) wsrep_service->wsrep_thd_is_BF_func(T,S)
 #define wsrep_thd_is_aborting(T) wsrep_service->wsrep_thd_is_aborting_func(T)
 #define wsrep_thd_is_local(T) wsrep_service->wsrep_thd_is_local_func(T)
@@ -133,19 +128,7 @@
 #define wsrep_commit_ordered(T) wsrep_service->wsrep_commit_ordered_func(T)
 #define wsrep_thd_is_applying(T) wsrep_service->wsrep_thd_is_applying_func(T)
 #define wsrep_thd_set_wsrep_aborter(T) wsrep_service->wsrep_thd_set_wsrep_aborter_func(T1, T2)
-=======
-#define wsrep_thd_is_applier(T) wsrep_service->wsrep_thd_is_applier_func(T)
-#define wsrep_report_bf_lock_wait(T,I) wsrep_service->wsrep_report_bf_lock_wait_func(T,I)
-
-#define wsrep_debug get_wsrep_debug()
-#define wsrep_log_conflicts get_wsrep_log_conflicts()
-#define wsrep_certify_nonPK get_wsrep_certify_nonPK()
-#define wsrep_load_data_splitting get_wsrep_load_data_splitting()
-#define wsrep_drupal_282555_workaround get_wsrep_drupal_282555_workaround()
-#define wsrep_recovery get_wsrep_recovery()
-#define wsrep_protocol_version get_wsrep_protocol_version()
->>>>>>> fba6ffe4
-
+#define wsrep_report_bf_lock_wait(T,I) wsrep_service->wsrep_report_bf_lock_wait(T,I)
 #else
 
 #define MYSQL_SERVICE_WSREP_STATIC_INCLUDED
@@ -168,13 +151,6 @@
 void wsrep_thd_auto_increment_variables(THD *thd, unsigned long long *offset, unsigned long long *increment);
 bool wsrep_thd_ignore_table(MYSQL_THD thd);
 void wsrep_set_data_home_dir(const char *data_dir);
-<<<<<<< HEAD
-=======
-my_bool wsrep_thd_is_applier(MYSQL_THD thd);
-void wsrep_report_bf_lock_wait(THD *thd,
-                               unsigned long long trx_id);
-#endif
->>>>>>> fba6ffe4
 
 /* from mysql wsrep-lib */
 #include "my_global.h"
@@ -247,6 +223,7 @@
 extern "C" void wsrep_commit_ordered(MYSQL_THD thd);
 extern "C" my_bool wsrep_thd_is_applying(const MYSQL_THD thd);
 extern "C" bool wsrep_thd_set_wsrep_aborter(MYSQL_THD bf_thd, MYSQL_THD victim_thd);
-
+extern "C" void wsrep_report_bf_lock_wait(const THD *thd,
+                                          unsigned long long trx_id);
 #endif
 #endif /* MYSQL_SERVICE_WSREP_INCLUDED */