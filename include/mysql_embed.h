#ifndef MYSQL_EMBED_INCLUDED
#define MYSQL_EMBED_INCLUDED

/* Copyright (C) 2000 MySQL AB

   This program is free software; you can redistribute it and/or modify
   it under the terms of the GNU General Public License as published by
   the Free Software Foundation; version 2 of the License.

   This program is distributed in the hope that it will be useful,
   but WITHOUT ANY WARRANTY; without even the implied warranty of
   MERCHANTABILITY or FITNESS FOR A PARTICULAR PURPOSE.  See the
   GNU General Public License for more details.

   You should have received a copy of the GNU General Public License
   along with this program; if not, write to the Free Software
   Foundation, Inc., 59 Temple Place, Suite 330, Boston, MA  02111-1307  USA */

/* Defines that are unique to the embedded version of MySQL */

#ifdef EMBEDDED_LIBRARY

/* Things we don't need in the embedded version of MySQL */
/* TODO HF add #undef HAVE_VIO if we don't want client in embedded library */

<<<<<<< HEAD
#undef HAVE_PSTACK				/* No stacktrace */
#undef HAVE_DLOPEN				/* No udf functions */
#undef HAVE_SMEM				/* No shared memory */
#undef HAVE_NDBCLUSTER_DB /* No NDB cluster */
=======
#undef HAVE_DLOPEN				/* No udf functions */
#undef HAVE_SMEM				/* No shared memory */
>>>>>>> 8e35f7a8

#endif /* EMBEDDED_LIBRARY */
#endif /* MYSQL_EMBED_INCLUDED */<|MERGE_RESOLUTION|>--- conflicted
+++ resolved
@@ -23,15 +23,8 @@
 /* Things we don't need in the embedded version of MySQL */
 /* TODO HF add #undef HAVE_VIO if we don't want client in embedded library */
 
-<<<<<<< HEAD
-#undef HAVE_PSTACK				/* No stacktrace */
 #undef HAVE_DLOPEN				/* No udf functions */
 #undef HAVE_SMEM				/* No shared memory */
-#undef HAVE_NDBCLUSTER_DB /* No NDB cluster */
-=======
-#undef HAVE_DLOPEN				/* No udf functions */
-#undef HAVE_SMEM				/* No shared memory */
->>>>>>> 8e35f7a8
 
 #endif /* EMBEDDED_LIBRARY */
 #endif /* MYSQL_EMBED_INCLUDED */