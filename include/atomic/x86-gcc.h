--- conflicted
+++ resolved
@@ -89,10 +89,6 @@
   asm volatile ("; xchg %0, %1;" : "+m" (*a), "+r" (v))
 #endif
 
-<<<<<<< HEAD
-=======
 /* TODO test on intel whether the below helps. on AMD it makes no difference */
 //#define LF_BACKOFF ({asm volatile ("rep; nop"); 1; })
-
->>>>>>> ee8e2772
 #endif /* ATOMIC_X86_GCC_INCLUDED */