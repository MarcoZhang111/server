/*****************************************************************************

Copyright (c) 2011-2012, Percona Inc. All Rights Reserved.

This program is free software; you can redistribute it and/or modify it under
the terms of the GNU General Public License as published by the Free Software
Foundation; version 2 of the License.

This program is distributed in the hope that it will be useful, but WITHOUT
ANY WARRANTY; without even the implied warranty of MERCHANTABILITY or FITNESS
FOR A PARTICULAR PURPOSE. See the GNU General Public License for more details.

You should have received a copy of the GNU General Public License along with
this program; if not, write to the Free Software Foundation, Inc., 51 Franklin
Street, Fifth Floor, Boston, MA 02110-1301, USA

*****************************************************************************/

/**************************************************//**
@file include/log0online.h
Online database log parsing for changed page tracking
*******************************************************/

#ifndef log0online_h
#define log0online_h

#include "univ.i"
#include "os0file.h"
#include "log0log.h"

/** Single bitmap file information */
typedef struct log_online_bitmap_file_struct log_online_bitmap_file_t;

/** A set of bitmap files containing some LSN range */
typedef struct log_online_bitmap_file_range_struct
log_online_bitmap_file_range_t;

/** An iterator over changed page info */
typedef struct log_bitmap_iterator_struct log_bitmap_iterator_t;

/** Initialize the constant part of the log tracking subsystem */
UNIV_INTERN
void
log_online_init(void);

/** Initialize the dynamic part of the log tracking subsystem */
UNIV_INTERN
void
log_online_read_init(void);

/** Shut down the dynamic part of the log tracking subsystem */
UNIV_INTERN
void
log_online_read_shutdown(void);

/** Shut down the constant part of the log tracking subsystem */
UNIV_INTERN
void
log_online_shutdown(void);

/*********************************************************************//**
Reads and parses the redo log up to last checkpoint LSN to build the changed
page bitmap which is then written to disk.

@return TRUE if log tracking succeeded, FALSE if bitmap write I/O error */
UNIV_INTERN
ibool
log_online_follow_redo_log(void);
/*=============================*/

/************************************************************//**
Delete all the bitmap files for data less than the specified LSN.
If called with lsn == 0 (i.e. set by RESET request) or
IB_ULONGLONG_MAX, restart the bitmap file sequence, otherwise
continue it.

@return FALSE to indicate success, TRUE for failure. */
UNIV_INTERN
ibool
log_online_purge_changed_page_bitmaps(
/*==================================*/
	lsn_t lsn);	/*!<in: LSN to purge files up to */

#define LOG_BITMAP_ITERATOR_START_LSN(i) \
	((i).start_lsn)
#define LOG_BITMAP_ITERATOR_END_LSN(i) \
	((i).end_lsn)
#define LOG_BITMAP_ITERATOR_SPACE_ID(i) \
	((i).space_id)
#define LOG_BITMAP_ITERATOR_PAGE_NUM(i) \
	((i).first_page_id + (i).bit_offset)
#define LOG_BITMAP_ITERATOR_PAGE_CHANGED(i) \
	((i).changed)

/*********************************************************************//**
Initializes log bitmap iterator.  The minimum LSN is used for finding the
correct starting file with records and it there may be records returned by
the iterator that have LSN less than start_lsn.

@return TRUE if the iterator is initialized OK, FALSE otherwise. */
UNIV_INTERN
ibool
log_online_bitmap_iterator_init(
/*============================*/
	log_bitmap_iterator_t	*i,		/*!<in/out:  iterator */
	lsn_t			min_lsn,	/*!<in: start LSN for the
						iterator */
	lsn_t			max_lsn);	/*!<in: end LSN for the
						iterator */

/*********************************************************************//**
Releases log bitmap iterator. */
UNIV_INTERN
void
log_online_bitmap_iterator_release(
/*===============================*/
	log_bitmap_iterator_t *i); /*!<in/out:  iterator */

/*********************************************************************//**
Iterates through bits of saved bitmap blocks.
Sequentially reads blocks from bitmap file(s) and interates through
their bits. Ignores blocks with wrong checksum.
@return TRUE if iteration is successful, FALSE if all bits are iterated. */
UNIV_INTERN
ibool
log_online_bitmap_iterator_next(
/*============================*/
	log_bitmap_iterator_t *i); /*!<in/out: iterator */

/** Struct for single bitmap file information */
struct log_online_bitmap_file_struct {
<<<<<<< HEAD
	char		name[FN_REFLEN];	/*!< Name with full path */
	pfs_os_file_t	file;			/*!< Handle to opened file */
=======
	/** Name with full path
	    61 is a nice magic constant for the extra space needed for the sprintf
	    template in the cc file
	*/
	char		name[FN_REFLEN+61];	/*!< Name with full path */
	os_file_t	file;			/*!< Handle to opened file */
>>>>>>> 76577e1e
	ib_uint64_t	size;			/*!< Size of the file */
	os_offset_t	offset;			/*!< Offset of the next read,
						or count of already-read bytes
						*/
};

/** Struct for a set of bitmap files containing some LSN range */
struct log_online_bitmap_file_range_struct {
	size_t	count;					/*!< Number of files */
	/*!< Dynamically-allocated array of info about individual files */
	struct files_t {
		char	name[FN_REFLEN];	/*!< Name of a file */
		lsn_t	start_lsn;		/*!< Starting LSN of data in
						this file */
		ulong	seq_num;		/*!< Sequence number of	this
						file */
	}	*files;
};

/** Struct for an iterator through all bits of changed pages bitmap blocks */
struct log_bitmap_iterator_struct
{
	lsn_t				max_lsn;	/*!< End LSN of the
							range */
	ibool				failed;		/*!< Has the iteration
							stopped prematurely */
	log_online_bitmap_file_range_t	in_files;	/*!< The bitmap files
							for this iterator */
	size_t				in_i;		/*!< Currently read
							file index in in_files
							*/
	log_online_bitmap_file_t	in;		/*!< Currently read
							file */
	ib_uint32_t			bit_offset;	/*!< bit offset inside
							the current bitmap
							block */
	lsn_t				start_lsn;	/*!< Start LSN of the
							current bitmap block */
	lsn_t				end_lsn;	/*!< End LSN of the
							current bitmap block */
	ib_uint32_t			space_id;	/*!< Current block
							space id */
	ib_uint32_t			first_page_id;	/*!< Id of the first
							page in the current
							block */
	ibool				last_page_in_run;/*!< "Last page in
							run" flag value for the
							current block */
	ibool				changed;	/*!< true if current
							page was changed */
	byte*				page;		/*!< Bitmap block */
};

#endif<|MERGE_RESOLUTION|>--- conflicted
+++ resolved
@@ -129,17 +129,12 @@
 
 /** Struct for single bitmap file information */
 struct log_online_bitmap_file_struct {
-<<<<<<< HEAD
-	char		name[FN_REFLEN];	/*!< Name with full path */
-	pfs_os_file_t	file;			/*!< Handle to opened file */
-=======
 	/** Name with full path
 	    61 is a nice magic constant for the extra space needed for the sprintf
 	    template in the cc file
 	*/
 	char		name[FN_REFLEN+61];	/*!< Name with full path */
-	os_file_t	file;			/*!< Handle to opened file */
->>>>>>> 76577e1e
+	pfs_os_file_t	file;			/*!< Handle to opened file */
 	ib_uint64_t	size;			/*!< Size of the file */
 	os_offset_t	offset;			/*!< Offset of the next read,
 						or count of already-read bytes
