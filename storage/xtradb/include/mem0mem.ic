/*****************************************************************************

Copyright (c) 1994, 2016, Oracle and/or its affiliates. All Rights Reserved.

This program is free software; you can redistribute it and/or modify it under
the terms of the GNU General Public License as published by the Free Software
Foundation; version 2 of the License.

This program is distributed in the hope that it will be useful, but WITHOUT
ANY WARRANTY; without even the implied warranty of MERCHANTABILITY or FITNESS
FOR A PARTICULAR PURPOSE. See the GNU General Public License for more details.

You should have received a copy of the GNU General Public License along with
this program; if not, write to the Free Software Foundation, Inc.,
51 Franklin Street, Suite 500, Boston, MA 02110-1335 USA

*****************************************************************************/

/********************************************************************//**
@file include/mem0mem.ic
The memory management

Created 6/8/1994 Heikki Tuuri
*************************************************************************/

#include "mem0dbg.ic"
#ifndef UNIV_HOTBACKUP
# include "mem0pool.h"
#endif /* !UNIV_HOTBACKUP */

#ifdef UNIV_DEBUG
# define mem_heap_create_block(heap, n, type, file_name, line)		\
	mem_heap_create_block_func(heap, n, file_name, line, type)
# define mem_heap_create_at(N, file_name, line)				\
	mem_heap_create_func(N, file_name, line, MEM_HEAP_DYNAMIC)
#else /* UNIV_DEBUG */
# define mem_heap_create_block(heap, n, type, file_name, line)		\
	mem_heap_create_block_func(heap, n, type)
# define mem_heap_create_at(N, file_name, line)				\
	mem_heap_create_func(N, MEM_HEAP_DYNAMIC)
#endif /* UNIV_DEBUG */
/***************************************************************//**
Creates a memory heap block where data can be allocated.
@return own: memory heap block, NULL if did not succeed (only possible
for MEM_HEAP_BTR_SEARCH type heaps) */
UNIV_INTERN
mem_block_t*
mem_heap_create_block_func(
/*=======================*/
	mem_heap_t*	heap,	/*!< in: memory heap or NULL if first block
				should be created */
	ulint		n,	/*!< in: number of bytes needed for user data */
#ifdef UNIV_DEBUG
	const char*	file_name,/*!< in: file name where created */
	ulint		line,	/*!< in: line where created */
#endif /* UNIV_DEBUG */
	ulint		type);	/*!< in: type of heap: MEM_HEAP_DYNAMIC or
				MEM_HEAP_BUFFER */
/******************************************************************//**
Frees a block from a memory heap. */
UNIV_INTERN
void
mem_heap_block_free(
/*================*/
	mem_heap_t*	heap,	/*!< in: heap */
	mem_block_t*	block);	/*!< in: block to free */
#ifndef UNIV_HOTBACKUP
/******************************************************************//**
Frees the free_block field from a memory heap. */
UNIV_INTERN
void
mem_heap_free_block_free(
/*=====================*/
	mem_heap_t*	heap);	/*!< in: heap */
#endif /* !UNIV_HOTBACKUP */
/***************************************************************//**
Adds a new block to a memory heap.
@return created block, NULL if did not succeed (only possible for
MEM_HEAP_BTR_SEARCH type heaps) */
UNIV_INTERN
mem_block_t*
mem_heap_add_block(
/*===============*/
	mem_heap_t*	heap,	/*!< in: memory heap */
	ulint		n);	/*!< in: number of bytes user needs */

UNIV_INLINE
void
mem_block_set_len(mem_block_t* block, ulint len)
{
	ut_ad(len > 0);

	block->len = len;
}

UNIV_INLINE
ulint
mem_block_get_len(mem_block_t* block)
{
	return(block->len);
}

UNIV_INLINE
void
mem_block_set_type(mem_block_t* block, ulint type)
{
	ut_ad((type == MEM_HEAP_DYNAMIC) || (type == MEM_HEAP_BUFFER)
	      || (type == MEM_HEAP_BUFFER + MEM_HEAP_BTR_SEARCH));

	block->type = type;
}

UNIV_INLINE
ulint
mem_block_get_type(mem_block_t* block)
{
	return(block->type);
}

UNIV_INLINE
void
mem_block_set_free(mem_block_t* block, ulint free)
{
	ut_ad(free > 0);
	ut_ad(free <= mem_block_get_len(block));

	block->free = free;
}

UNIV_INLINE
ulint
mem_block_get_free(mem_block_t* block)
{
	return(block->free);
}

UNIV_INLINE
void
mem_block_set_start(mem_block_t* block, ulint start)
{
	ut_ad(start > 0);

	block->start = start;
}

UNIV_INLINE
ulint
mem_block_get_start(mem_block_t* block)
{
	return(block->start);
}

/***************************************************************//**
Allocates and zero-fills n bytes of memory from a memory heap.
@return	allocated, zero-filled storage */
UNIV_INLINE
void*
mem_heap_zalloc(
/*============*/
	mem_heap_t*	heap,	/*!< in: memory heap */
	ulint		n)	/*!< in: number of bytes; if the heap is allowed
				to grow into the buffer pool, this must be
				<= MEM_MAX_ALLOC_IN_BUF */
{
	ut_ad(heap);
	ut_ad(!(heap->type & MEM_HEAP_BTR_SEARCH));
	return(memset(mem_heap_alloc(heap, n), 0, n));
}

/***************************************************************//**
Allocates n bytes of memory from a memory heap.
@return allocated storage, NULL if did not succeed (only possible for
MEM_HEAP_BTR_SEARCH type heaps) */
UNIV_INLINE
void*
mem_heap_alloc(
/*===========*/
	mem_heap_t*	heap,	/*!< in: memory heap */
	ulint		n)	/*!< in: number of bytes; if the heap is allowed
				to grow into the buffer pool, this must be
				<= MEM_MAX_ALLOC_IN_BUF */
{
	mem_block_t*	block;
	void*		buf;
	ulint		free;

	ut_ad(mem_heap_check(heap));

	block = UT_LIST_GET_LAST(heap->base);

	ut_ad(!(block->type & MEM_HEAP_BUFFER) || (n <= MEM_MAX_ALLOC_IN_BUF));

	/* Check if there is enough space in block. If not, create a new
	block to the heap */

	if (mem_block_get_len(block)
	    < mem_block_get_free(block) + MEM_SPACE_NEEDED(n)) {

		block = mem_heap_add_block(heap, n);

		if (block == NULL) {

			return(NULL);
		}
	}

	free = mem_block_get_free(block);

	buf = (byte*) block + free;

	mem_block_set_free(block, free + MEM_SPACE_NEEDED(n));

#ifdef UNIV_MEM_DEBUG
	UNIV_MEM_ALLOC(buf,
		       n + MEM_FIELD_HEADER_SIZE + MEM_FIELD_TRAILER_SIZE);

	/* In the debug version write debugging info to the field */
	mem_field_init((byte*) buf, n);

	/* Advance buf to point at the storage which will be given to the
	caller */
	buf = (byte*) buf + MEM_FIELD_HEADER_SIZE;

#endif
	UNIV_MEM_ALLOC(buf, n);
	return(buf);
}

/*****************************************************************//**
Returns a pointer to the heap top.
@return	pointer to the heap top */
UNIV_INLINE
byte*
mem_heap_get_heap_top(
/*==================*/
	mem_heap_t*	heap)	/*!< in: memory heap */
{
	mem_block_t*	block;
	byte*		buf;

	ut_ad(mem_heap_check(heap));

	block = UT_LIST_GET_LAST(heap->base);

	buf = (byte*) block + mem_block_get_free(block);

	return(buf);
}

/*****************************************************************//**
Frees the space in a memory heap exceeding the pointer given. The
pointer must have been acquired from mem_heap_get_heap_top. The first
memory block of the heap is not freed. */
UNIV_INLINE
void
mem_heap_free_heap_top(
/*===================*/
	mem_heap_t*	heap,	/*!< in: heap from which to free */
	byte*		old_top)/*!< in: pointer to old top of heap */
{
	mem_block_t*	block;
	mem_block_t*	prev_block;
#if defined UNIV_MEM_DEBUG || defined UNIV_DEBUG
	ibool		error;
	ulint		total_size;
	ulint		size;

	ut_ad(mem_heap_check(heap));

	/* Validate the heap and get its total allocated size */
	mem_heap_validate_or_print(heap, NULL, FALSE, &error, &total_size,
				   NULL, NULL);
	ut_a(!error);

	/* Get the size below top pointer */
	mem_heap_validate_or_print(heap, old_top, FALSE, &error, &size, NULL,
				   NULL);
	ut_a(!error);

#endif

	block = UT_LIST_GET_LAST(heap->base);

	while (block != NULL) {
		if (((byte*) block + mem_block_get_free(block) >= old_top)
		    && ((byte*) block <= old_top)) {
			/* Found the right block */

			break;
		}

		/* Store prev_block value before freeing the current block
		(the current block will be erased in freeing) */

		prev_block = UT_LIST_GET_PREV(list, block);

		mem_heap_block_free(heap, block);

		block = prev_block;
	}

	ut_ad(block);

	/* Set the free field of block */
	mem_block_set_free(block, old_top - (byte*) block);

	ut_ad(mem_block_get_start(block) <= mem_block_get_free(block));
<<<<<<< HEAD
	UNIV_MEM_ASSERT_W(old_top, (byte*) block + block->len - old_top);
#if defined UNIV_MEM_DEBUG
=======

	UNIV_MEM_ALLOC(old_top, (byte*)block + block->len - old_top);
>>>>>>> 76577e1e
	/* In the debug version erase block from top up */
	mem_erase_buf(old_top, (byte*) block + block->len - old_top);

	/* Update allocated memory count */
	mutex_enter(&mem_hash_mutex);
	mem_current_allocated_memory -= (total_size - size);
	mutex_exit(&mem_hash_mutex);
#endif /* UNIV_MEM_DEBUG */
<<<<<<< HEAD
	UNIV_MEM_ALLOC(old_top, (byte*) block + block->len - old_top);
=======
	UNIV_MEM_FREE(old_top, (byte*)block + block->len - old_top);
>>>>>>> 76577e1e

	/* If free == start, we may free the block if it is not the first
	one */

	if ((heap != block) && (mem_block_get_free(block)
				== mem_block_get_start(block))) {
		mem_heap_block_free(heap, block);
	}
}

/*****************************************************************//**
Empties a memory heap. The first memory block of the heap is not freed. */
UNIV_INLINE
void
mem_heap_empty(
/*===========*/
	mem_heap_t*	heap)	/*!< in: heap to empty */
{
	mem_heap_free_heap_top(heap, (byte*) heap + mem_block_get_start(heap));
#ifndef UNIV_HOTBACKUP
	if (heap->free_block) {
		mem_heap_free_block_free(heap);
	}
#endif /* !UNIV_HOTBACKUP */
}

/*****************************************************************//**
Returns a pointer to the topmost element in a memory heap. The size of the
element must be given.
@return	pointer to the topmost element */
UNIV_INLINE
void*
mem_heap_get_top(
/*=============*/
	mem_heap_t*	heap,	/*!< in: memory heap */
	ulint		n)	/*!< in: size of the topmost element */
{
	mem_block_t*	block;
	byte*		buf;

	ut_ad(mem_heap_check(heap));

	block = UT_LIST_GET_LAST(heap->base);

	buf = (byte*) block + mem_block_get_free(block) - MEM_SPACE_NEEDED(n);

#ifdef UNIV_MEM_DEBUG
	ut_ad(mem_block_get_start(block) <= (ulint) (buf - (byte*) block));

	/* In the debug version, advance buf to point at the storage which
	was given to the caller in the allocation*/

	buf += MEM_FIELD_HEADER_SIZE;

	/* Check that the field lengths agree */
	ut_ad(n == mem_field_header_get_len(buf));
#endif

	return((void*) buf);
}

/*****************************************************************//**
Frees the topmost element in a memory heap. The size of the element must be
given. */
UNIV_INLINE
void
mem_heap_free_top(
/*==============*/
	mem_heap_t*	heap,	/*!< in: memory heap */
	ulint		n)	/*!< in: size of the topmost element */
{
	mem_block_t*	block;

	ut_ad(mem_heap_check(heap));

	block = UT_LIST_GET_LAST(heap->base);

	/* Subtract the free field of block */
	mem_block_set_free(block, mem_block_get_free(block)
			   - MEM_SPACE_NEEDED(n));
#ifdef UNIV_MEM_DEBUG

	ut_ad(mem_block_get_start(block) <= mem_block_get_free(block));

	UNIV_MEM_ALLOC((byte*) block + mem_block_get_free(block), n);
	/* In the debug version check the consistency, and erase field */
	mem_field_erase((byte*) block + mem_block_get_free(block), n);
#endif

	/* If free == start, we may free the block if it is not the first
	one */

	if ((heap != block) && (mem_block_get_free(block)
				== mem_block_get_start(block))) {
		mem_heap_block_free(heap, block);
	} else {
		UNIV_MEM_FREE((byte*) block + mem_block_get_free(block), n);
	}
}

/*****************************************************************//**
NOTE: Use the corresponding macros instead of this function. Creates a
memory heap. For debugging purposes, takes also the file name and line as
argument.
@return own: memory heap, NULL if did not succeed (only possible for
MEM_HEAP_BTR_SEARCH type heaps) */
UNIV_INLINE
mem_heap_t*
mem_heap_create_func(
/*=================*/
	ulint		n,		/*!< in: desired start block size,
					this means that a single user buffer
					of size n will fit in the block,
					0 creates a default size block */
#ifdef UNIV_DEBUG
	const char*	file_name,	/*!< in: file name where created */
	ulint		line,		/*!< in: line where created */
#endif /* UNIV_DEBUG */
	ulint		type)		/*!< in: heap type */
{
	mem_block_t*   block;

	if (!n) {
		n = MEM_BLOCK_START_SIZE;
	}

	block = mem_heap_create_block(NULL, n, type, file_name, line);

	if (block == NULL) {

		return(NULL);
	}

	UT_LIST_INIT(block->base);

	/* Add the created block itself as the first block in the list */
	UT_LIST_ADD_FIRST(list, block->base, block);

#ifdef UNIV_MEM_DEBUG

	mem_hash_insert(block, file_name, line);

#endif

	return(block);
}

/*****************************************************************//**
NOTE: Use the corresponding macro instead of this function. Frees the space
occupied by a memory heap. In the debug version erases the heap memory
blocks. */
UNIV_INLINE
void
mem_heap_free_func(
/*===============*/
	mem_heap_t*	heap,		/*!< in, own: heap to be freed */
	const char*	file_name MY_ATTRIBUTE((unused)),
					/*!< in: file name where freed */
	ulint		line  MY_ATTRIBUTE((unused)))
{
	mem_block_t*	block;
	mem_block_t*	prev_block;

	ut_ad(mem_heap_check(heap));

	block = UT_LIST_GET_LAST(heap->base);

#ifdef UNIV_MEM_DEBUG

	/* In the debug version remove the heap from the hash table of heaps
	and check its consistency */

	mem_hash_remove(heap, file_name, line);

#endif
#ifndef UNIV_HOTBACKUP
	if (heap->free_block) {
		mem_heap_free_block_free(heap);
	}
#endif /* !UNIV_HOTBACKUP */

	while (block != NULL) {
		/* Store the contents of info before freeing current block
		(it is erased in freeing) */

		prev_block = UT_LIST_GET_PREV(list, block);

		mem_heap_block_free(heap, block);

		block = prev_block;
	}
}

/***************************************************************//**
NOTE: Use the corresponding macro instead of this function.
Allocates a single buffer of memory from the dynamic memory of
the C compiler. Is like malloc of C. The buffer must be freed
with mem_free.
@return	own: free storage */
UNIV_INLINE
void*
mem_alloc_func(
/*===========*/
	ulint		n,		/*!< in: desired number of bytes */
#ifdef UNIV_DEBUG
	const char*	file_name,	/*!< in: file name where created */
	ulint		line,		/*!< in: line where created */
#endif /* UNIV_DEBUG */
	ulint*		size)		/*!< out: allocated size in bytes,
					or NULL */
{
	mem_heap_t*	heap;
	void*		buf;

	heap = mem_heap_create_at(n, file_name, line);

	/* Note that as we created the first block in the heap big enough
	for the buffer requested by the caller, the buffer will be in the
	first block and thus we can calculate the pointer to the heap from
	the pointer to the buffer when we free the memory buffer. */

	if (size) {
		/* Adjust the allocation to the actual size of the
		memory block. */
		ulint	m = mem_block_get_len(heap)
			- mem_block_get_free(heap);
#ifdef UNIV_MEM_DEBUG
		m -= MEM_FIELD_HEADER_SIZE + MEM_FIELD_TRAILER_SIZE;
#endif /* UNIV_MEM_DEBUG */
		ut_ad(m >= n);
		n = m;
		*size = m;
	}

	buf = mem_heap_alloc(heap, n);

	ut_a((byte*) heap == (byte*) buf - MEM_BLOCK_HEADER_SIZE
	     - MEM_FIELD_HEADER_SIZE);
	return(buf);
}

/***************************************************************//**
NOTE: Use the corresponding macro instead of this function. Frees a single
buffer of storage from the dynamic memory of the C compiler. Similar to the
free of C. */
UNIV_INLINE
void
mem_free_func(
/*==========*/
	void*		ptr,		/*!< in, own: buffer to be freed */
	const char*	file_name,	/*!< in: file name where created */
	ulint		line)		/*!< in: line where created */
{
	mem_heap_t*   heap;

	heap = (mem_heap_t*)((byte*) ptr - MEM_BLOCK_HEADER_SIZE
			     - MEM_FIELD_HEADER_SIZE);
	mem_heap_free_func(heap, file_name, line);
}

/*****************************************************************//**
Returns the space in bytes occupied by a memory heap. */
UNIV_INLINE
ulint
mem_heap_get_size(
/*==============*/
	mem_heap_t*	heap)	/*!< in: heap */
{
	ulint		size	= 0;

	ut_ad(mem_heap_check(heap));

	size = heap->total_size;

#ifndef UNIV_HOTBACKUP
	if (heap->free_block) {
		size += UNIV_PAGE_SIZE;
	}
#endif /* !UNIV_HOTBACKUP */

	return(size);
}

/**********************************************************************//**
Duplicates a NUL-terminated string.
@return	own: a copy of the string, must be deallocated with mem_free */
UNIV_INLINE
char*
mem_strdup(
/*=======*/
	const char*	str)	/*!< in: string to be copied */
{
	ulint	len = strlen(str) + 1;
	return((char*) memcpy(mem_alloc(len), str, len));
}

/**********************************************************************//**
Makes a NUL-terminated copy of a nonterminated string.
@return	own: a copy of the string, must be deallocated with mem_free */
UNIV_INLINE
char*
mem_strdupl(
/*========*/
	const char*	str,	/*!< in: string to be copied */
	ulint		len)	/*!< in: length of str, in bytes */
{
	char*	s = (char*) mem_alloc(len + 1);
	s[len] = 0;
	return((char*) memcpy(s, str, len));
}

/**********************************************************************//**
Makes a NUL-terminated copy of a nonterminated string,
allocated from a memory heap.
@return	own: a copy of the string */
UNIV_INLINE
char*
mem_heap_strdupl(
/*=============*/
	mem_heap_t*	heap,	/*!< in: memory heap where string is allocated */
	const char*	str,	/*!< in: string to be copied */
	ulint		len)	/*!< in: length of str, in bytes */
{
	char*	s = (char*) mem_heap_alloc(heap, len + 1);
	s[len] = 0;
	return((char*) memcpy(s, str, len));
}<|MERGE_RESOLUTION|>--- conflicted
+++ resolved
@@ -305,13 +305,8 @@
 	mem_block_set_free(block, old_top - (byte*) block);
 
 	ut_ad(mem_block_get_start(block) <= mem_block_get_free(block));
-<<<<<<< HEAD
-	UNIV_MEM_ASSERT_W(old_top, (byte*) block + block->len - old_top);
 #if defined UNIV_MEM_DEBUG
-=======
-
 	UNIV_MEM_ALLOC(old_top, (byte*)block + block->len - old_top);
->>>>>>> 76577e1e
 	/* In the debug version erase block from top up */
 	mem_erase_buf(old_top, (byte*) block + block->len - old_top);
 
@@ -320,11 +315,7 @@
 	mem_current_allocated_memory -= (total_size - size);
 	mutex_exit(&mem_hash_mutex);
 #endif /* UNIV_MEM_DEBUG */
-<<<<<<< HEAD
-	UNIV_MEM_ALLOC(old_top, (byte*) block + block->len - old_top);
-=======
 	UNIV_MEM_FREE(old_top, (byte*)block + block->len - old_top);
->>>>>>> 76577e1e
 
 	/* If free == start, we may free the block if it is not the first
 	one */
