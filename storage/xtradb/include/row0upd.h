--- conflicted
+++ resolved
@@ -1,10 +1,7 @@
 /*****************************************************************************
 
 Copyright (c) 1996, 2016, Oracle and/or its affiliates. All Rights Reserved.
-<<<<<<< HEAD
-=======
 Copyright (c) 2018, MariaDB Corporation.
->>>>>>> 42fac324
 
 This program is free software; you can redistribute it and/or modify it under
 the terms of the GNU General Public License as published by the Free Software
@@ -123,12 +120,7 @@
 	dict_index_t*	index,	/*!< in: clustered index */
 	const ulint*	offsets,/*!< in: rec_get_offsets(rec, index) */
 	const trx_t*	trx,	/*!< in: transaction */
-<<<<<<< HEAD
-	roll_ptr_t	roll_ptr);/*!< in: roll ptr of the undo log record,
-				  can be 0 during IMPORT */
-=======
 	roll_ptr_t	roll_ptr);/*!< in: DB_ROLL_PTR to the undo log */
->>>>>>> 42fac324
 /*********************************************************************//**
 Sets the trx id or roll ptr field of a clustered index entry. */
 UNIV_INTERN
