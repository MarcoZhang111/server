--- conflicted
+++ resolved
@@ -673,11 +673,6 @@
   plan(181);
   MY_INIT(argv[0]);
   do_all_tests();
-<<<<<<< HEAD
   my_end(0);
-  return exit_status();
-}
-=======
   return (exit_status());
-}
->>>>>>> 24ff1793
+}