--- conflicted
+++ resolved
@@ -142,15 +142,11 @@
   int upd= 10;
   ha_rows hrows;
 
-<<<<<<< HEAD
-  bzero((char*) recinfo,sizeof(recinfo));
-=======
   bzero(&uniquedef, sizeof(uniquedef));
   bzero(&create_info, sizeof(create_info));
   bzero(recinfo, sizeof(recinfo));
   bzero(keyinfo, sizeof(keyinfo));
   bzero(keyseg, sizeof(keyseg));
->>>>>>> 4f14b87d
 
   /* Define a column for NULLs and DEL markers*/
 
@@ -337,14 +333,9 @@
       goto err;
     }
     print_record(read_record,maria_position(file),"");
-<<<<<<< HEAD
     create_record1(record,i+nrecords*upd);
-    printf("\t-> ");
-=======
-    create_record(record,i+nrecords*upd);
     if (!silent)
       printf("\t-> ");
->>>>>>> 4f14b87d
     print_record(record,maria_position(file),"\n");
     error=maria_update(file,read_record,record);
     if (error)
