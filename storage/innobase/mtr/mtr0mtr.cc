/*****************************************************************************

Copyright (c) 1995, 2017, Oracle and/or its affiliates. All Rights Reserved.
Copyright (c) 2017, 2020, MariaDB Corporation.

This program is free software; you can redistribute it and/or modify it under
the terms of the GNU General Public License as published by the Free Software
Foundation; version 2 of the License.

This program is distributed in the hope that it will be useful, but WITHOUT
ANY WARRANTY; without even the implied warranty of MERCHANTABILITY or FITNESS
FOR A PARTICULAR PURPOSE. See the GNU General Public License for more details.

You should have received a copy of the GNU General Public License along with
this program; if not, write to the Free Software Foundation, Inc.,
51 Franklin Street, Fifth Floor, Boston, MA 02110-1335 USA

*****************************************************************************/

/**************************************************//**
@file mtr/mtr0mtr.cc
Mini-transaction buffer

Created 11/26/1995 Heikki Tuuri
*******************************************************/

#include "mtr0mtr.h"

#include "buf0buf.h"
#include "buf0flu.h"
#include "fsp0sysspace.h"
#include "page0types.h"
#include "mtr0log.h"
#include "log0recv.h"

/** Iterate over a memo block in reverse. */
template <typename Functor>
struct CIterate {
	CIterate() : functor() {}

	CIterate(const Functor& functor) : functor(functor) {}

	/** @return false if the functor returns false. */
	bool operator()(mtr_buf_t::block_t* block) const
	{
		const mtr_memo_slot_t*	start =
			reinterpret_cast<const mtr_memo_slot_t*>(
				block->begin());

		mtr_memo_slot_t*	slot =
			reinterpret_cast<mtr_memo_slot_t*>(
				block->end());

		ut_ad(!(block->used() % sizeof(*slot)));

		while (slot-- != start) {

			if (!functor(slot)) {
				return(false);
			}
		}

		return(true);
	}

	Functor functor;
};

template <typename Functor>
struct Iterate {
	Iterate() : functor() {}

	Iterate(const Functor& functor) : functor(functor) {}

	/** @return false if the functor returns false. */
	bool operator()(mtr_buf_t::block_t* block)
	{
		const mtr_memo_slot_t*	start =
			reinterpret_cast<const mtr_memo_slot_t*>(
				block->begin());

		mtr_memo_slot_t*	slot =
			reinterpret_cast<mtr_memo_slot_t*>(
				block->end());

		ut_ad(!(block->used() % sizeof(*slot)));

		while (slot-- != start) {

			if (!functor(slot)) {
				return(false);
			}
		}

		return(true);
	}

	Functor functor;
};

/** Find specific object */
struct Find {

	/** Constructor */
	Find(const void* object, ulint type)
		:
		m_slot(),
		m_type(type),
		m_object(object)
	{
		ut_a(object != NULL);
	}

	/** @return false if the object was found. */
	bool operator()(mtr_memo_slot_t* slot)
	{
		if (m_object == slot->object && m_type == slot->type) {
			m_slot = slot;
			return(false);
		}

		return(true);
	}

	/** Slot if found */
	mtr_memo_slot_t*m_slot;

	/** Type of the object to look for */
	ulint		m_type;

	/** The object instance to look for */
	const void*	m_object;
};

/** Find a page frame */
struct FindPage
{
	/** Constructor
	@param[in]	ptr	pointer to within a page frame
	@param[in]	flags	MTR_MEMO flags to look for */
	FindPage(const void* ptr, ulint flags)
		: m_ptr(ptr), m_flags(flags), m_slot(NULL)
	{
		/* There must be some flags to look for. */
		ut_ad(flags);
		/* We can only look for page-related flags. */
		ut_ad(!(flags & ulint(~(MTR_MEMO_PAGE_S_FIX
					| MTR_MEMO_PAGE_X_FIX
					| MTR_MEMO_PAGE_SX_FIX
					| MTR_MEMO_BUF_FIX
					| MTR_MEMO_MODIFY))));
	}

	/** Visit a memo entry.
	@param[in]	slot	memo entry to visit
	@retval	false	if a page was found
	@retval	true	if the iteration should continue */
	bool operator()(mtr_memo_slot_t* slot)
	{
		ut_ad(m_slot == NULL);

		if (!(m_flags & slot->type) || slot->object == NULL) {
			return(true);
		}

		buf_block_t* block = reinterpret_cast<buf_block_t*>(
			slot->object);

		if (m_ptr < block->frame
		    || m_ptr >= block->frame + srv_page_size) {
			return(true);
		}

		ut_ad(!(m_flags & (MTR_MEMO_PAGE_S_FIX
				   | MTR_MEMO_PAGE_SX_FIX
				   | MTR_MEMO_PAGE_X_FIX))
		      || rw_lock_own_flagged(&block->lock, m_flags));

		m_slot = slot;
		return(false);
	}

	/** @return the slot that was found */
	mtr_memo_slot_t* get_slot() const
	{
		ut_ad(m_slot != NULL);
		return(m_slot);
	}
	/** @return the block that was found */
	buf_block_t* get_block() const
	{
		return(reinterpret_cast<buf_block_t*>(get_slot()->object));
	}
private:
	/** Pointer inside a page frame to look for */
	const void*const	m_ptr;
	/** MTR_MEMO flags to look for */
	const ulint		m_flags;
	/** The slot corresponding to m_ptr */
	mtr_memo_slot_t*	m_slot;
};

/** Release latches and decrement the buffer fix count.
@param slot	memo slot */
static void memo_slot_release(mtr_memo_slot_t *slot)
{
  switch (slot->type) {
#ifdef UNIV_DEBUG
  default:
    ut_ad(!"invalid type");
    break;
  case MTR_MEMO_MODIFY:
    break;
#endif /* UNIV_DEBUG */
  case MTR_MEMO_S_LOCK:
    rw_lock_s_unlock(reinterpret_cast<rw_lock_t*>(slot->object));
    break;
  case MTR_MEMO_SX_LOCK:
    rw_lock_sx_unlock(reinterpret_cast<rw_lock_t*>(slot->object));
    break;
  case MTR_MEMO_SPACE_X_LOCK:
    {
      fil_space_t *space= static_cast<fil_space_t*>(slot->object);
      space->committed_size= space->size;
      rw_lock_x_unlock(&space->latch);
    }
    break;
  case MTR_MEMO_X_LOCK:
    rw_lock_x_unlock(reinterpret_cast<rw_lock_t*>(slot->object));
    break;
  case MTR_MEMO_BUF_FIX:
  case MTR_MEMO_PAGE_S_FIX:
  case MTR_MEMO_PAGE_SX_FIX:
  case MTR_MEMO_PAGE_X_FIX:
    buf_block_t *block= reinterpret_cast<buf_block_t*>(slot->object);
    buf_page_release_latch(block, slot->type);
    block->unfix();
    break;
  }
  slot->object= NULL;
}

/** Release the latches acquired by the mini-transaction. */
struct ReleaseLatches {
  /** @return true always. */
  bool operator()(mtr_memo_slot_t *slot) const
  {
    if (!slot->object)
      return true;
    switch (slot->type) {
#ifdef UNIV_DEBUG
    default:
      ut_ad(!"invalid type");
      break;
    case MTR_MEMO_MODIFY:
      break;
#endif /* UNIV_DEBUG */
    case MTR_MEMO_S_LOCK:
      rw_lock_s_unlock(reinterpret_cast<rw_lock_t*>(slot->object));
      break;
    case MTR_MEMO_SPACE_X_LOCK:
      {
        fil_space_t *space= static_cast<fil_space_t*>(slot->object);
        space->committed_size= space->size;
        rw_lock_x_unlock(&space->latch);
      }
      break;
    case MTR_MEMO_X_LOCK:
      rw_lock_x_unlock(reinterpret_cast<rw_lock_t*>(slot->object));
      break;
    case MTR_MEMO_SX_LOCK:
      rw_lock_sx_unlock(reinterpret_cast<rw_lock_t*>(slot->object));
      break;
    case MTR_MEMO_BUF_FIX:
    case MTR_MEMO_PAGE_S_FIX:
    case MTR_MEMO_PAGE_SX_FIX:
    case MTR_MEMO_PAGE_X_FIX:
      buf_block_t *block= reinterpret_cast<buf_block_t*>(slot->object);
      buf_page_release_latch(block, slot->type);
      block->unfix();
      break;
    }
    slot->object= NULL;
    return true;
  }
};

/** Release the latches and blocks acquired by the mini-transaction. */
struct ReleaseAll {
  /** @return true always. */
  bool operator()(mtr_memo_slot_t *slot) const
  {
    if (slot->object)
      memo_slot_release(slot);
    return true;
  }
};

#ifdef UNIV_DEBUG
/** Check that all slots have been handled. */
struct DebugCheck {
	/** @return true always. */
	bool operator()(const mtr_memo_slot_t* slot) const
	{
		ut_ad(!slot->object);
		return(true);
	}
};
#endif

/** Release a resource acquired by the mini-transaction. */
struct ReleaseBlocks {
	/** Release specific object */
	ReleaseBlocks(lsn_t start_lsn, lsn_t end_lsn, FlushObserver* observer)
		:
		m_end_lsn(end_lsn),
		m_start_lsn(start_lsn),
		m_flush_observer(observer)
	{
		/* Do nothing */
	}

	/** Add the modified page to the buffer flush list. */
	void add_dirty_page_to_flush_list(mtr_memo_slot_t* slot) const
	{
		ut_ad(m_end_lsn > 0);
		ut_ad(m_start_lsn > 0);

		buf_block_t*	block;

		block = reinterpret_cast<buf_block_t*>(slot->object);

		buf_flush_note_modification(block, m_start_lsn,
					    m_end_lsn, m_flush_observer);
	}

	/** @return true always. */
	bool operator()(mtr_memo_slot_t* slot) const
	{
		if (slot->object != NULL) {

			if (slot->type == MTR_MEMO_PAGE_X_FIX
			    || slot->type == MTR_MEMO_PAGE_SX_FIX) {

				add_dirty_page_to_flush_list(slot);
			}
		}

		return(true);
	}

	/** Mini-transaction REDO start LSN */
	lsn_t		m_end_lsn;

	/** Mini-transaction REDO end LSN */
	lsn_t		m_start_lsn;

	/** Flush observer */
	FlushObserver*	m_flush_observer;
};

/** Write the block contents to the REDO log */
struct mtr_write_log_t {
	/** Append a block to the redo log buffer.
	@return whether the appending should continue */
	bool operator()(const mtr_buf_t::block_t* block) const
	{
		log_write_low(block->begin(), block->used());
		return(true);
	}
};

/** Append records to the system-wide redo log buffer.
@param[in]	log	redo log records */
void
mtr_write_log(
	const mtr_buf_t*	log)
{
	const ulint	len = log->size();
	mtr_write_log_t	write_log;

	ut_ad(!recv_no_log_write);
	DBUG_PRINT("ib_log",
		   (ULINTPF " extra bytes written at " LSN_PF,
		    len, log_sys.lsn));

	log_reserve_and_open(len);
	log->for_each_block(write_log);
	log_close();
}

/** Start a mini-transaction. */
void mtr_t::start()
{
  MEM_UNDEFINED(this, sizeof *this);

  new(&m_memo) mtr_buf_t();
  new(&m_log) mtr_buf_t();

  m_made_dirty= false;
  m_inside_ibuf= false;
  m_modifications= false;
  m_n_log_recs= 0;
  m_log_mode= MTR_LOG_ALL;
  ut_d(m_user_space_id= TRX_SYS_SPACE);
  m_user_space= NULL;
  m_state= MTR_STATE_ACTIVE;
  m_flush_observer= NULL;
  m_commit_lsn= 0;
}

/** Release the resources */
inline void mtr_t::release_resources()
{
  ut_d(m_memo.for_each_block_in_reverse(CIterate<DebugCheck>()));
  m_log.erase();
  m_memo.erase();
  m_state= MTR_STATE_COMMITTED;
}

/** Commit a mini-transaction. */
void
mtr_t::commit()
{
  ut_ad(is_active());
  ut_ad(!is_inside_ibuf());

  /* This is a dirty read, for debugging. */
  ut_ad(!m_modifications || !recv_no_log_write);
  ut_ad(!m_modifications || m_log_mode != MTR_LOG_NONE);

  if (m_modifications
      && (m_n_log_recs || m_log_mode == MTR_LOG_NO_REDO))
  {
    ut_ad(!srv_read_only_mode || m_log_mode == MTR_LOG_NO_REDO);

    lsn_t start_lsn;

    if (const ulint len= prepare_write())
      start_lsn= finish_write(len);
    else
      start_lsn= m_commit_lsn;

    if (m_made_dirty)
      log_flush_order_mutex_enter();

    /* It is now safe to release the log mutex because the
    flush_order mutex will ensure that we are the first one
    to insert into the flush list. */
    log_mutex_exit();

    m_memo.for_each_block_in_reverse(CIterate<const ReleaseBlocks>
                                     (ReleaseBlocks(start_lsn, m_commit_lsn,
                                                    m_flush_observer)));
    if (m_made_dirty)
      log_flush_order_mutex_exit();

    m_memo.for_each_block_in_reverse(CIterate<ReleaseLatches>());
  }
  else
    m_memo.for_each_block_in_reverse(CIterate<ReleaseAll>());

  release_resources();
}

/** Commit a mini-transaction that did not modify any pages,
but generated some redo log on a higher level, such as
MLOG_FILE_NAME records and a MLOG_CHECKPOINT marker.
The caller must invoke log_mutex_enter() and log_mutex_exit().
This is to be used at log_checkpoint().
@param[in]	checkpoint_lsn		the LSN of the log checkpoint
@param[in]	write_mlog_checkpoint	Write MLOG_CHECKPOINT marker
					if it is enabled. */
void
mtr_t::commit_checkpoint(
	lsn_t	checkpoint_lsn,
	bool	write_mlog_checkpoint)
{
	ut_ad(log_mutex_own());
	ut_ad(is_active());
	ut_ad(!is_inside_ibuf());
	ut_ad(get_log_mode() == MTR_LOG_ALL);
	ut_ad(!m_made_dirty);
	ut_ad(m_memo.size() == 0);
	ut_ad(!srv_read_only_mode);
	ut_ad(write_mlog_checkpoint || m_n_log_recs > 1);

	switch (m_n_log_recs) {
	case 0:
		break;
	case 1:
		*m_log.front()->begin() |= MLOG_SINGLE_REC_FLAG;
		break;
	default:
		mlog_catenate_ulint(&m_log, MLOG_MULTI_REC_END, MLOG_1BYTE);
	}

	if (write_mlog_checkpoint) {
		byte*	ptr = m_log.push<byte*>(SIZE_OF_MLOG_CHECKPOINT);
		compile_time_assert(SIZE_OF_MLOG_CHECKPOINT == 1 + 8);
		*ptr = MLOG_CHECKPOINT;
		mach_write_to_8(ptr + 1, checkpoint_lsn);
	}

	finish_write(m_log.size());
	release_resources();

	if (write_mlog_checkpoint) {
		DBUG_PRINT("ib_log",
			   ("MLOG_CHECKPOINT(" LSN_PF ") written at " LSN_PF,
			    checkpoint_lsn, log_sys.lsn));
	}
}

#ifdef UNIV_DEBUG
/** Check if a tablespace is associated with the mini-transaction
(needed for generating a MLOG_FILE_NAME record)
@param[in]	space	tablespace
@return whether the mini-transaction is associated with the space */
bool
mtr_t::is_named_space(ulint space) const
{
	ut_ad(!m_user_space || m_user_space->id != TRX_SYS_SPACE);

	switch (get_log_mode()) {
	case MTR_LOG_NONE:
	case MTR_LOG_NO_REDO:
		return(true);
	case MTR_LOG_ALL:
	case MTR_LOG_SHORT_INSERTS:
		return(m_user_space_id == space
		       || is_predefined_tablespace(space));
	}

	ut_error;
	return(false);
}
/** Check if a tablespace is associated with the mini-transaction
(needed for generating a MLOG_FILE_NAME record)
@param[in]	space	tablespace
@return whether the mini-transaction is associated with the space */
bool mtr_t::is_named_space(const fil_space_t* space) const
{
  ut_ad(!m_user_space || m_user_space->id != TRX_SYS_SPACE);

  switch (get_log_mode()) {
  case MTR_LOG_NONE:
  case MTR_LOG_NO_REDO:
    return true;
  case MTR_LOG_ALL:
  case MTR_LOG_SHORT_INSERTS:
    return m_user_space == space || is_predefined_tablespace(space->id);
  }

  ut_error;
  return false;
}
#endif /* UNIV_DEBUG */

/** Acquire a tablespace X-latch.
NOTE: use mtr_x_lock_space().
@param[in]	space_id	tablespace ID
@param[in]	file		file name from where called
@param[in]	line		line number in file
@return the tablespace object (never NULL) */
fil_space_t*
mtr_t::x_lock_space(ulint space_id, const char* file, unsigned line)
{
	fil_space_t*	space;

	ut_ad(is_active());

	if (space_id == TRX_SYS_SPACE) {
		space = fil_system.sys_space;
	} else if ((space = m_user_space) && space_id == space->id) {
	} else {
		space = fil_space_get(space_id);
		ut_ad(get_log_mode() != MTR_LOG_NO_REDO
		      || space->purpose == FIL_TYPE_TEMPORARY
		      || space->purpose == FIL_TYPE_IMPORT
		      || space->redo_skipped_count > 0);
	}

	ut_ad(space);
	ut_ad(space->id == space_id);
	x_lock_space(space, file, line);
	return(space);
}

/** Release an object in the memo stack.
@return true if released */
bool
mtr_t::memo_release(const void* object, ulint type)
{
	ut_ad(is_active());

	/* We cannot release a page that has been written to in the
	middle of a mini-transaction. */
	ut_ad(!m_modifications || type != MTR_MEMO_PAGE_X_FIX);

	Iterate<Find> iteration(Find(object, type));

	if (!m_memo.for_each_block_in_reverse(iteration)) {
		memo_slot_release(iteration.functor.m_slot);
		return(true);
	}

	return(false);
}

/** Release a page latch.
@param[in]	ptr	pointer to within a page frame
@param[in]	type	object type: MTR_MEMO_PAGE_X_FIX, ... */
void
mtr_t::release_page(const void* ptr, mtr_memo_type_t type)
{
	ut_ad(is_active());

	/* We cannot release a page that has been written to in the
	middle of a mini-transaction. */
	ut_ad(!m_modifications || type != MTR_MEMO_PAGE_X_FIX);

	Iterate<FindPage> iteration(FindPage(ptr, type));

	if (!m_memo.for_each_block_in_reverse(iteration)) {
		memo_slot_release(iteration.functor.get_slot());
		return;
	}

	/* The page was not found! */
	ut_ad(0);
}

/** Prepare to write the mini-transaction log to the redo log buffer.
@return number of bytes to write in finish_write() */
inline ulint mtr_t::prepare_write()
{
	ut_ad(!recv_no_log_write);

	if (UNIV_UNLIKELY(m_log_mode != MTR_LOG_ALL)) {
		ut_ad(m_log_mode == MTR_LOG_NO_REDO);
		ut_ad(m_log.size() == 0);
		log_mutex_enter();
		m_commit_lsn = log_sys.lsn;
		return 0;
	}

	ulint	len	= m_log.size();
	ulint	n_recs	= m_n_log_recs;
	ut_ad(len > 0);
	ut_ad(n_recs > 0);

	if (len > srv_log_buffer_size / 2) {
		log_buffer_extend(ulong((len + 1) * 2));
	}

	ut_ad(m_n_log_recs == n_recs);

	fil_space_t*	space = m_user_space;

	if (space != NULL && is_predefined_tablespace(space->id)) {
		/* Omit MLOG_FILE_NAME for predefined tablespaces. */
		space = NULL;
	}

	log_mutex_enter();

	if (fil_names_write_if_was_clean(space, this)) {
		/* This mini-transaction was the first one to modify
		this tablespace since the latest checkpoint, so
		some MLOG_FILE_NAME records were appended to m_log. */
		ut_ad(m_n_log_recs > n_recs);
		mlog_catenate_ulint(&m_log, MLOG_MULTI_REC_END, MLOG_1BYTE);
		len = m_log.size();
	} else {
		/* This was not the first time of dirtying a
		tablespace since the latest checkpoint. */

		ut_ad(n_recs == m_n_log_recs);

		if (n_recs <= 1) {
			ut_ad(n_recs == 1);

			/* Flag the single log record as the
			only record in this mini-transaction. */
			*m_log.front()->begin() |= MLOG_SINGLE_REC_FLAG;
		} else {
			/* Because this mini-transaction comprises
			multiple log records, append MLOG_MULTI_REC_END
			at the end. */

			mlog_catenate_ulint(&m_log, MLOG_MULTI_REC_END,
					    MLOG_1BYTE);
			len++;
		}
	}

	/* check and attempt a checkpoint if exceeding capacity */
	log_margin_checkpoint_age(len);

	return(len);
}

/** Append the redo log records to the redo log buffer
@param[in] len	number of bytes to write
@return start_lsn */
inline lsn_t mtr_t::finish_write(ulint len)
{
	ut_ad(m_log_mode == MTR_LOG_ALL);
	ut_ad(log_mutex_own());
	ut_ad(m_log.size() == len);
	ut_ad(len > 0);

	lsn_t start_lsn;

	if (m_log.is_small()) {
		const mtr_buf_t::block_t* front = m_log.front();
		ut_ad(len <= front->used());

		m_commit_lsn = log_reserve_and_write_fast(front->begin(), len,
							  &start_lsn);

		if (m_commit_lsn) {
			return start_lsn;
		}
	}

	/* Open the database log for log_write_low */
	start_lsn = log_reserve_and_open(len);

	mtr_write_log_t	write_log;
	m_log.for_each_block(write_log);

	m_commit_lsn = log_close();
	return start_lsn;
}

<<<<<<< HEAD
uint32_t mtr_t::get_fix_count(const buf_block_t *block)
=======
/** Find out whether a block was X-latched by the mini-transaction */
struct FindBlockX
>>>>>>> f9f2f374
{
  const buf_block_t &block;

  FindBlockX(const buf_block_t &block): block(block) {}

  /** @return whether the block was not found x-latched */
  bool operator()(const mtr_memo_slot_t *slot) const
  {
    return slot->object != &block || slot->type == MTR_MEMO_PAGE_X_FIX;
  }
};

#ifdef UNIV_DEBUG
/** Assert that the block is not present in the mini-transaction */
struct FindNoBlock
{
  const buf_block_t &block;

  FindNoBlock(const buf_block_t &block): block(block) {}

  /** @return whether the block was not found */
  bool operator()(const mtr_memo_slot_t *slot) const
  {
    return slot->object != &block;
  }
};
#endif /* UNIV_DEBUG */

bool mtr_t::have_x_latch(const buf_block_t &block) const
{
  if (m_memo.for_each_block(CIterate<FindBlockX>(FindBlockX(block))))
  {
    ut_ad(m_memo.for_each_block(CIterate<FindNoBlock>(FindNoBlock(block))));
    ut_ad(!memo_contains_flagged(&block,
                                 MTR_MEMO_PAGE_S_FIX | MTR_MEMO_PAGE_SX_FIX |
                                 MTR_MEMO_BUF_FIX | MTR_MEMO_MODIFY));
    return false;
  }
  ut_ad(rw_lock_own(&block.lock, RW_LOCK_X));
  return true;
}

#ifdef UNIV_DEBUG
/** Check if memo contains the given item.
@return	true if contains */
bool
mtr_t::memo_contains(
	const mtr_buf_t*	memo,
	const void*		object,
	ulint			type)
{
	Iterate<Find> iteration(Find(object, type));
	if (memo->for_each_block_in_reverse(iteration)) {
		return(false);
	}

	const rw_lock_t *lock = static_cast<const rw_lock_t*>(object);

	switch (type) {
	case MTR_MEMO_X_LOCK:
		ut_ad(rw_lock_own(lock, RW_LOCK_X));
		break;
	case MTR_MEMO_SX_LOCK:
		ut_ad(rw_lock_own(lock, RW_LOCK_SX));
		break;
	case MTR_MEMO_S_LOCK:
		ut_ad(rw_lock_own(lock, RW_LOCK_S));
		break;
	}

	return(true);
}

/** Debug check for flags */
struct FlaggedCheck {
	FlaggedCheck(const void* ptr, ulint flags)
		:
		m_ptr(ptr),
		m_flags(flags)
	{
		/* There must be some flags to look for. */
		ut_ad(flags);
		/* Look for rw-lock-related and page-related flags. */
		ut_ad(!(flags & ulint(~(MTR_MEMO_PAGE_S_FIX
					| MTR_MEMO_PAGE_X_FIX
					| MTR_MEMO_PAGE_SX_FIX
					| MTR_MEMO_BUF_FIX
					| MTR_MEMO_MODIFY
					| MTR_MEMO_X_LOCK
					| MTR_MEMO_SX_LOCK
					| MTR_MEMO_S_LOCK))));
		/* Either some rw-lock-related or page-related flags
		must be specified, but not both at the same time. */
		ut_ad(!(flags & (MTR_MEMO_PAGE_S_FIX
				 | MTR_MEMO_PAGE_X_FIX
				 | MTR_MEMO_PAGE_SX_FIX
				 | MTR_MEMO_BUF_FIX
				 | MTR_MEMO_MODIFY))
		      == !!(flags & (MTR_MEMO_X_LOCK
				     | MTR_MEMO_SX_LOCK
				     | MTR_MEMO_S_LOCK)));
	}

	/** Visit a memo entry.
	@param[in]	slot	memo entry to visit
	@retval	false	if m_ptr was found
	@retval	true	if the iteration should continue */
	bool operator()(const mtr_memo_slot_t* slot) const
	{
		if (m_ptr != slot->object || !(m_flags & slot->type)) {
			return(true);
		}

		if (ulint flags = m_flags & (MTR_MEMO_PAGE_S_FIX
					     | MTR_MEMO_PAGE_SX_FIX
					     | MTR_MEMO_PAGE_X_FIX)) {
			rw_lock_t* lock = &static_cast<buf_block_t*>(
				const_cast<void*>(m_ptr))->lock;
			ut_ad(rw_lock_own_flagged(lock, flags));
		} else {
			rw_lock_t* lock = static_cast<rw_lock_t*>(
				const_cast<void*>(m_ptr));
			ut_ad(rw_lock_own_flagged(lock, m_flags >> 5));
		}

		return(false);
	}

	const void*const	m_ptr;
	const ulint		m_flags;
};

/** Check if memo contains the given item.
@param object		object to search
@param flags		specify types of object (can be ORred) of
			MTR_MEMO_PAGE_S_FIX ... values
@return true if contains */
bool
mtr_t::memo_contains_flagged(const void* ptr, ulint flags) const
{
	ut_ad(is_active());

	return !m_memo.for_each_block_in_reverse(
		CIterate<FlaggedCheck>(FlaggedCheck(ptr, flags)));
}

/** Check if memo contains the given page.
@param[in]	ptr	pointer to within buffer frame
@param[in]	flags	specify types of object with OR of
			MTR_MEMO_PAGE_S_FIX... values
@return	the block
@retval	NULL	if not found */
buf_block_t*
mtr_t::memo_contains_page_flagged(
	const byte*	ptr,
	ulint		flags) const
{
	Iterate<FindPage> iteration(FindPage(ptr, flags));
	return m_memo.for_each_block_in_reverse(iteration)
		? NULL : iteration.functor.get_block();
}

/** Mark the given latched page as modified.
@param[in]	ptr	pointer to within buffer frame */
void
mtr_t::memo_modify_page(const byte* ptr)
{
	buf_block_t*	block = memo_contains_page_flagged(
		ptr, MTR_MEMO_PAGE_X_FIX | MTR_MEMO_PAGE_SX_FIX);
	ut_ad(block != NULL);

	if (!memo_contains(get_memo(), block, MTR_MEMO_MODIFY)) {
		memo_push(block, MTR_MEMO_MODIFY);
	}
}

/** Print info of an mtr handle. */
void
mtr_t::print() const
{
	ib::info() << "Mini-transaction handle: memo size "
		<< m_memo.size() << " bytes log size "
		<< get_log()->size() << " bytes";
}

#endif /* UNIV_DEBUG */<|MERGE_RESOLUTION|>--- conflicted
+++ resolved
@@ -735,12 +735,8 @@
 	return start_lsn;
 }
 
-<<<<<<< HEAD
-uint32_t mtr_t::get_fix_count(const buf_block_t *block)
-=======
 /** Find out whether a block was X-latched by the mini-transaction */
 struct FindBlockX
->>>>>>> f9f2f374
 {
   const buf_block_t &block;
 
