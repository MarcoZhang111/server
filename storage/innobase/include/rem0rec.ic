/*****************************************************************************

Copyright (c) 1994, 2011, Oracle and/or its affiliates. All Rights Reserved.

This program is free software; you can redistribute it and/or modify it under
the terms of the GNU General Public License as published by the Free Software
Foundation; version 2 of the License.

This program is distributed in the hope that it will be useful, but WITHOUT
ANY WARRANTY; without even the implied warranty of MERCHANTABILITY or FITNESS
FOR A PARTICULAR PURPOSE. See the GNU General Public License for more details.

You should have received a copy of the GNU General Public License along with
this program; if not, write to the Free Software Foundation, Inc., 59 Temple
Place, Suite 330, Boston, MA 02111-1307 USA

*****************************************************************************/

/********************************************************************//**
@file include/rem0rec.ic
Record manager

Created 5/30/1994 Heikki Tuuri
*************************************************************************/

#include "mach0data.h"
#include "ut0byte.h"
#include "dict0dict.h"
#include "btr0types.h"

/* Compact flag ORed to the extra size returned by rec_get_offsets() */
#define REC_OFFS_COMPACT	((ulint) 1 << 31)
/* SQL NULL flag in offsets returned by rec_get_offsets() */
#define REC_OFFS_SQL_NULL	((ulint) 1 << 31)
/* External flag in offsets returned by rec_get_offsets() */
#define REC_OFFS_EXTERNAL	((ulint) 1 << 30)
/* Mask for offsets returned by rec_get_offsets() */
#define REC_OFFS_MASK		(REC_OFFS_EXTERNAL - 1)

/* Offsets of the bit-fields in an old-style record. NOTE! In the table the
most significant bytes and bits are written below less significant.

	(1) byte offset		(2) bit usage within byte
	downward from
	origin ->	1	8 bits pointer to next record
			2	8 bits pointer to next record
			3	1 bit short flag
				7 bits number of fields
			4	3 bits number of fields
				5 bits heap number
			5	8 bits heap number
			6	4 bits n_owned
				4 bits info bits
*/

/* Offsets of the bit-fields in a new-style record. NOTE! In the table the
most significant bytes and bits are written below less significant.

	(1) byte offset		(2) bit usage within byte
	downward from
	origin ->	1	8 bits relative offset of next record
			2	8 bits relative offset of next record
				  the relative offset is an unsigned 16-bit
				  integer:
				  (offset_of_next_record
				   - offset_of_this_record) mod 64Ki,
				  where mod is the modulo as a non-negative
				  number;
				  we can calculate the offset of the next
				  record with the formula:
				  relative_offset + offset_of_this_record
				  mod UNIV_PAGE_SIZE
			3	3 bits status:
					000=conventional record
					001=node pointer record (inside B-tree)
					010=infimum record
					011=supremum record
					1xx=reserved
				5 bits heap number
			4	8 bits heap number
			5	4 bits n_owned
				4 bits info bits
*/

/* We list the byte offsets from the origin of the record, the mask,
and the shift needed to obtain each bit-field of the record. */

#define REC_NEXT		2
#define REC_NEXT_MASK		0xFFFFUL
#define REC_NEXT_SHIFT		0

#define REC_OLD_SHORT		3	/* This is single byte bit-field */
#define REC_OLD_SHORT_MASK	0x1UL
#define REC_OLD_SHORT_SHIFT	0

#define REC_OLD_N_FIELDS	4
#define REC_OLD_N_FIELDS_MASK	0x7FEUL
#define REC_OLD_N_FIELDS_SHIFT	1

#define REC_NEW_STATUS		3	/* This is single byte bit-field */
#define REC_NEW_STATUS_MASK	0x7UL
#define REC_NEW_STATUS_SHIFT	0

#define REC_OLD_HEAP_NO		5
#define REC_HEAP_NO_MASK	0xFFF8UL
#if 0 /* defined in rem0rec.h for use of page0zip.c */
#define REC_NEW_HEAP_NO		4
#define	REC_HEAP_NO_SHIFT	3
#endif

#define REC_OLD_N_OWNED		6	/* This is single byte bit-field */
#define REC_NEW_N_OWNED		5	/* This is single byte bit-field */
#define	REC_N_OWNED_MASK	0xFUL
#define REC_N_OWNED_SHIFT	0

#define REC_OLD_INFO_BITS	6	/* This is single byte bit-field */
#define REC_NEW_INFO_BITS	5	/* This is single byte bit-field */
#define	REC_INFO_BITS_MASK	0xF0UL
#define REC_INFO_BITS_SHIFT	0

/* The following masks are used to filter the SQL null bit from
one-byte and two-byte offsets */

#define REC_1BYTE_SQL_NULL_MASK	0x80UL
#define REC_2BYTE_SQL_NULL_MASK	0x8000UL

/* In a 2-byte offset the second most significant bit denotes
a field stored to another page: */

#define REC_2BYTE_EXTERN_MASK	0x4000UL

#if REC_OLD_SHORT_MASK << (8 * (REC_OLD_SHORT - 3)) \
		^ REC_OLD_N_FIELDS_MASK << (8 * (REC_OLD_N_FIELDS - 4)) \
		^ REC_HEAP_NO_MASK << (8 * (REC_OLD_HEAP_NO - 4)) \
		^ REC_N_OWNED_MASK << (8 * (REC_OLD_N_OWNED - 3)) \
		^ REC_INFO_BITS_MASK << (8 * (REC_OLD_INFO_BITS - 3)) \
		^ 0xFFFFFFFFUL
# error "sum of old-style masks != 0xFFFFFFFFUL"
#endif
#if REC_NEW_STATUS_MASK << (8 * (REC_NEW_STATUS - 3)) \
		^ REC_HEAP_NO_MASK << (8 * (REC_NEW_HEAP_NO - 4)) \
		^ REC_N_OWNED_MASK << (8 * (REC_NEW_N_OWNED - 3)) \
		^ REC_INFO_BITS_MASK << (8 * (REC_NEW_INFO_BITS - 3)) \
		^ 0xFFFFFFUL
# error "sum of new-style masks != 0xFFFFFFUL"
#endif

/***********************************************************//**
Sets the value of the ith field SQL null bit of an old-style record. */
UNIV_INTERN
void
rec_set_nth_field_null_bit(
/*=======================*/
	rec_t*	rec,	/*!< in: record */
	ulint	i,	/*!< in: ith field */
	ibool	val);	/*!< in: value to set */
/***********************************************************//**
Sets an old-style record field to SQL null.
The physical size of the field is not changed. */
UNIV_INTERN
void
rec_set_nth_field_sql_null(
/*=======================*/
	rec_t*	rec,	/*!< in: record */
	ulint	n);	/*!< in: index of the field */

/******************************************************//**
Gets a bit field from within 1 byte. */
UNIV_INLINE
ulint
rec_get_bit_field_1(
/*================*/
	const rec_t*	rec,	/*!< in: pointer to record origin */
	ulint		offs,	/*!< in: offset from the origin down */
	ulint		mask,	/*!< in: mask used to filter bits */
	ulint		shift)	/*!< in: shift right applied after masking */
{
	ut_ad(rec);

	return((mach_read_from_1(rec - offs) & mask) >> shift);
}

/******************************************************//**
Sets a bit field within 1 byte. */
UNIV_INLINE
void
rec_set_bit_field_1(
/*================*/
	rec_t*	rec,	/*!< in: pointer to record origin */
	ulint	val,	/*!< in: value to set */
	ulint	offs,	/*!< in: offset from the origin down */
	ulint	mask,	/*!< in: mask used to filter bits */
	ulint	shift)	/*!< in: shift right applied after masking */
{
	ut_ad(rec);
	ut_ad(offs <= REC_N_OLD_EXTRA_BYTES);
	ut_ad(mask);
	ut_ad(mask <= 0xFFUL);
	ut_ad(((mask >> shift) << shift) == mask);
	ut_ad(((val << shift) & mask) == (val << shift));

	mach_write_to_1(rec - offs,
			(mach_read_from_1(rec - offs) & ~mask)
			| (val << shift));
}

/******************************************************//**
Gets a bit field from within 2 bytes. */
UNIV_INLINE
ulint
rec_get_bit_field_2(
/*================*/
	const rec_t*	rec,	/*!< in: pointer to record origin */
	ulint		offs,	/*!< in: offset from the origin down */
	ulint		mask,	/*!< in: mask used to filter bits */
	ulint		shift)	/*!< in: shift right applied after masking */
{
	ut_ad(rec);

	return((mach_read_from_2(rec - offs) & mask) >> shift);
}

/******************************************************//**
Sets a bit field within 2 bytes. */
UNIV_INLINE
void
rec_set_bit_field_2(
/*================*/
	rec_t*	rec,	/*!< in: pointer to record origin */
	ulint	val,	/*!< in: value to set */
	ulint	offs,	/*!< in: offset from the origin down */
	ulint	mask,	/*!< in: mask used to filter bits */
	ulint	shift)	/*!< in: shift right applied after masking */
{
	ut_ad(rec);
	ut_ad(offs <= REC_N_OLD_EXTRA_BYTES);
	ut_ad(mask > 0xFFUL);
	ut_ad(mask <= 0xFFFFUL);
	ut_ad((mask >> shift) & 1);
	ut_ad(0 == ((mask >> shift) & ((mask >> shift) + 1)));
	ut_ad(((mask >> shift) << shift) == mask);
	ut_ad(((val << shift) & mask) == (val << shift));

	mach_write_to_2(rec - offs,
			(mach_read_from_2(rec - offs) & ~mask)
			| (val << shift));
}

/******************************************************//**
The following function is used to get the pointer of the next chained record
on the same page.
@return	pointer to the next chained record, or NULL if none */
UNIV_INLINE
const rec_t*
rec_get_next_ptr_const(
/*===================*/
	const rec_t*	rec,	/*!< in: physical record */
	ulint		comp)	/*!< in: nonzero=compact page format */
{
	ulint	field_value;

	ut_ad(REC_NEXT_MASK == 0xFFFFUL);
	ut_ad(REC_NEXT_SHIFT == 0);

	field_value = mach_read_from_2(rec - REC_NEXT);

	if (UNIV_UNLIKELY(field_value == 0)) {

		return(NULL);
	}

	if (UNIV_EXPECT(comp, REC_OFFS_COMPACT)) {
#if UNIV_PAGE_SIZE <= 32768
		/* Note that for 64 KiB pages, field_value can 'wrap around'
		and the debug assertion is not valid */

		/* In the following assertion, field_value is interpreted
		as signed 16-bit integer in 2's complement arithmetics.
		If all platforms defined int16_t in the standard headers,
		the expression could be written simpler as
		(int16_t) field_value + ut_align_offset(...) < UNIV_PAGE_SIZE
		*/
		ut_ad((field_value >= 32768
		       ? field_value - 65536
		       : field_value)
		      + ut_align_offset(rec, UNIV_PAGE_SIZE)
		      < UNIV_PAGE_SIZE);
#endif
		/* There must be at least REC_N_NEW_EXTRA_BYTES + 1
		between each record. */
		ut_ad((field_value > REC_N_NEW_EXTRA_BYTES
		       && field_value < 32768)
		      || field_value < (uint16) -REC_N_NEW_EXTRA_BYTES);

		return((byte*) ut_align_down(rec, UNIV_PAGE_SIZE)
		       + ut_align_offset(rec + field_value, UNIV_PAGE_SIZE));
	} else {
		ut_ad(field_value < UNIV_PAGE_SIZE);

		return((byte*) ut_align_down(rec, UNIV_PAGE_SIZE)
		       + field_value);
	}
}

/******************************************************//**
The following function is used to get the pointer of the next chained record
on the same page.
@return	pointer to the next chained record, or NULL if none */
UNIV_INLINE
rec_t*
rec_get_next_ptr(
/*=============*/
	rec_t*	rec,	/*!< in: physical record */
	ulint	comp)	/*!< in: nonzero=compact page format */
{
	return((rec_t*) rec_get_next_ptr_const(rec, comp));
}

/******************************************************//**
The following function is used to get the offset of the next chained record
on the same page.
@return	the page offset of the next chained record, or 0 if none */
UNIV_INLINE
ulint
rec_get_next_offs(
/*==============*/
	const rec_t*	rec,	/*!< in: physical record */
	ulint		comp)	/*!< in: nonzero=compact page format */
{
	ulint	field_value;
#if REC_NEXT_MASK != 0xFFFFUL
# error "REC_NEXT_MASK != 0xFFFFUL"
#endif
#if REC_NEXT_SHIFT
# error "REC_NEXT_SHIFT != 0"
#endif

	field_value = mach_read_from_2(rec - REC_NEXT);

	if (UNIV_EXPECT(comp, REC_OFFS_COMPACT)) {
#if UNIV_PAGE_SIZE <= 32768
		/* Note that for 64 KiB pages, field_value can 'wrap around'
		and the debug assertion is not valid */

		/* In the following assertion, field_value is interpreted
		as signed 16-bit integer in 2's complement arithmetics.
		If all platforms defined int16_t in the standard headers,
		the expression could be written simpler as
		(int16_t) field_value + ut_align_offset(...) < UNIV_PAGE_SIZE
		*/
		ut_ad((field_value >= 32768
		       ? field_value - 65536
		       : field_value)
		      + ut_align_offset(rec, UNIV_PAGE_SIZE)
		      < UNIV_PAGE_SIZE);
#endif
		if (UNIV_UNLIKELY(field_value == 0)) {

			return(0);
		}

		/* There must be at least REC_N_NEW_EXTRA_BYTES + 1
		between each record. */
		ut_ad((field_value > REC_N_NEW_EXTRA_BYTES
		       && field_value < 32768)
		      || field_value < (uint16) -REC_N_NEW_EXTRA_BYTES);

		return(ut_align_offset(rec + field_value, UNIV_PAGE_SIZE));
	} else {
		ut_ad(field_value < UNIV_PAGE_SIZE);

		return(field_value);
	}
}

/******************************************************//**
The following function is used to set the next record offset field
of an old-style record. */
UNIV_INLINE
void
rec_set_next_offs_old(
/*==================*/
	rec_t*	rec,	/*!< in: old-style physical record */
	ulint	next)	/*!< in: offset of the next record */
{
	ut_ad(rec);
	ut_ad(UNIV_PAGE_SIZE > next);
#if REC_NEXT_MASK != 0xFFFFUL
# error "REC_NEXT_MASK != 0xFFFFUL"
#endif
#if REC_NEXT_SHIFT
# error "REC_NEXT_SHIFT != 0"
#endif

	mach_write_to_2(rec - REC_NEXT, next);
}

/******************************************************//**
The following function is used to set the next record offset field
of a new-style record. */
UNIV_INLINE
void
rec_set_next_offs_new(
/*==================*/
	rec_t*	rec,	/*!< in/out: new-style physical record */
	ulint	next)	/*!< in: offset of the next record */
{
	ulint	field_value;

	ut_ad(rec);
	ut_ad(UNIV_PAGE_SIZE > next);

	if (UNIV_UNLIKELY(!next)) {
		field_value = 0;
	} else {
		/* The following two statements calculate
		next - offset_of_rec mod 64Ki, where mod is the modulo
		as a non-negative number */

		field_value = (ulint)
			((lint) next 
			 - (lint) ut_align_offset(rec, UNIV_PAGE_SIZE));
		field_value &= REC_NEXT_MASK;
	}

	mach_write_to_2(rec - REC_NEXT, field_value);
}

/******************************************************//**
The following function is used to get the number of fields
in an old-style record.
@return	number of data fields */
UNIV_INLINE
ulint
rec_get_n_fields_old(
/*=================*/
	const rec_t*	rec)	/*!< in: physical record */
{
	ulint	ret;

	ut_ad(rec);

	ret = rec_get_bit_field_2(rec, REC_OLD_N_FIELDS,
				  REC_OLD_N_FIELDS_MASK,
				  REC_OLD_N_FIELDS_SHIFT);
	ut_ad(ret <= REC_MAX_N_FIELDS);
	ut_ad(ret > 0);

	return(ret);
}

/******************************************************//**
The following function is used to set the number of fields
in an old-style record. */
UNIV_INLINE
void
rec_set_n_fields_old(
/*=================*/
	rec_t*	rec,		/*!< in: physical record */
	ulint	n_fields)	/*!< in: the number of fields */
{
	ut_ad(rec);
	ut_ad(n_fields <= REC_MAX_N_FIELDS);
	ut_ad(n_fields > 0);

	rec_set_bit_field_2(rec, n_fields, REC_OLD_N_FIELDS,
			    REC_OLD_N_FIELDS_MASK, REC_OLD_N_FIELDS_SHIFT);
}

/******************************************************//**
The following function retrieves the status bits of a new-style record.
@return	status bits */
UNIV_INLINE
ulint
rec_get_status(
/*===========*/
	const rec_t*	rec)	/*!< in: physical record */
{
	ulint	ret;

	ut_ad(rec);

	ret = rec_get_bit_field_1(rec, REC_NEW_STATUS,
				  REC_NEW_STATUS_MASK, REC_NEW_STATUS_SHIFT);
	ut_ad((ret & ~REC_NEW_STATUS_MASK) == 0);

	return(ret);
}

/******************************************************//**
The following function is used to get the number of fields
in a record.
@return	number of data fields */
UNIV_INLINE
ulint
rec_get_n_fields(
/*=============*/
	const rec_t*		rec,	/*!< in: physical record */
	const dict_index_t*	index)	/*!< in: record descriptor */
{
	ut_ad(rec);
	ut_ad(index);

	if (!dict_table_is_comp(index->table)) {
		return(rec_get_n_fields_old(rec));
	}

	switch (rec_get_status(rec)) {
	case REC_STATUS_ORDINARY:
		return(dict_index_get_n_fields(index));
	case REC_STATUS_NODE_PTR:
		return(dict_index_get_n_unique_in_tree(index) + 1);
	case REC_STATUS_INFIMUM:
	case REC_STATUS_SUPREMUM:
		return(1);
	default:
		ut_error;
		return(ULINT_UNDEFINED);
	}
}

/******************************************************//**
The following function is used to get the number of records owned by the
previous directory record.
@return	number of owned records */
UNIV_INLINE
ulint
rec_get_n_owned_old(
/*================*/
	const rec_t*	rec)	/*!< in: old-style physical record */
{
	return(rec_get_bit_field_1(rec, REC_OLD_N_OWNED,
				   REC_N_OWNED_MASK, REC_N_OWNED_SHIFT));
}

/******************************************************//**
The following function is used to set the number of owned records. */
UNIV_INLINE
void
rec_set_n_owned_old(
/*================*/
	rec_t*	rec,		/*!< in: old-style physical record */
	ulint	n_owned)	/*!< in: the number of owned */
{
	rec_set_bit_field_1(rec, n_owned, REC_OLD_N_OWNED,
			    REC_N_OWNED_MASK, REC_N_OWNED_SHIFT);
}

/******************************************************//**
The following function is used to get the number of records owned by the
previous directory record.
@return	number of owned records */
UNIV_INLINE
ulint
rec_get_n_owned_new(
/*================*/
	const rec_t*	rec)	/*!< in: new-style physical record */
{
	return(rec_get_bit_field_1(rec, REC_NEW_N_OWNED,
				   REC_N_OWNED_MASK, REC_N_OWNED_SHIFT));
}

/******************************************************//**
The following function is used to set the number of owned records. */
UNIV_INLINE
void
rec_set_n_owned_new(
/*================*/
	rec_t*		rec,	/*!< in/out: new-style physical record */
	page_zip_des_t*	page_zip,/*!< in/out: compressed page, or NULL */
	ulint		n_owned)/*!< in: the number of owned */
{
	rec_set_bit_field_1(rec, n_owned, REC_NEW_N_OWNED,
			    REC_N_OWNED_MASK, REC_N_OWNED_SHIFT);
	if (UNIV_LIKELY_NULL(page_zip)
	    && UNIV_LIKELY(rec_get_status(rec)
			   != REC_STATUS_SUPREMUM)) {
		page_zip_rec_set_owned(page_zip, rec, n_owned);
	}
}

/******************************************************//**
The following function is used to retrieve the info bits of a record.
@return	info bits */
UNIV_INLINE
ulint
rec_get_info_bits(
/*==============*/
	const rec_t*	rec,	/*!< in: physical record */
	ulint		comp)	/*!< in: nonzero=compact page format */
{
	return(rec_get_bit_field_1(
		       rec, comp ? REC_NEW_INFO_BITS : REC_OLD_INFO_BITS,
		       REC_INFO_BITS_MASK, REC_INFO_BITS_SHIFT));
}

/******************************************************//**
The following function is used to set the info bits of a record. */
UNIV_INLINE
void
rec_set_info_bits_old(
/*==================*/
	rec_t*	rec,	/*!< in: old-style physical record */
	ulint	bits)	/*!< in: info bits */
{
	rec_set_bit_field_1(rec, bits, REC_OLD_INFO_BITS,
			    REC_INFO_BITS_MASK, REC_INFO_BITS_SHIFT);
}
/******************************************************//**
The following function is used to set the info bits of a record. */
UNIV_INLINE
void
rec_set_info_bits_new(
/*==================*/
	rec_t*	rec,	/*!< in/out: new-style physical record */
	ulint	bits)	/*!< in: info bits */
{
	rec_set_bit_field_1(rec, bits, REC_NEW_INFO_BITS,
			    REC_INFO_BITS_MASK, REC_INFO_BITS_SHIFT);
}

/******************************************************//**
The following function is used to set the status bits of a new-style record. */
UNIV_INLINE
void
rec_set_status(
/*===========*/
	rec_t*	rec,	/*!< in/out: physical record */
	ulint	bits)	/*!< in: info bits */
{
	rec_set_bit_field_1(rec, bits, REC_NEW_STATUS,
			    REC_NEW_STATUS_MASK, REC_NEW_STATUS_SHIFT);
}

/******************************************************//**
The following function is used to retrieve the info and status
bits of a record.  (Only compact records have status bits.)
@return	info bits */
UNIV_INLINE
ulint
rec_get_info_and_status_bits(
/*=========================*/
	const rec_t*	rec,	/*!< in: physical record */
	ulint		comp)	/*!< in: nonzero=compact page format */
{
	ulint	bits;
#if (REC_NEW_STATUS_MASK >> REC_NEW_STATUS_SHIFT) \
& (REC_INFO_BITS_MASK >> REC_INFO_BITS_SHIFT)
# error "REC_NEW_STATUS_MASK and REC_INFO_BITS_MASK overlap"
#endif
	if (UNIV_EXPECT(comp, REC_OFFS_COMPACT)) {
		bits = rec_get_info_bits(rec, TRUE) | rec_get_status(rec);
	} else {
		bits = rec_get_info_bits(rec, FALSE);
		ut_ad(!(bits & ~(REC_INFO_BITS_MASK >> REC_INFO_BITS_SHIFT)));
	}
	return(bits);
}
/******************************************************//**
The following function is used to set the info and status
bits of a record.  (Only compact records have status bits.) */
UNIV_INLINE
void
rec_set_info_and_status_bits(
/*=========================*/
	rec_t*	rec,	/*!< in/out: physical record */
	ulint	bits)	/*!< in: info bits */
{
#if (REC_NEW_STATUS_MASK >> REC_NEW_STATUS_SHIFT) \
& (REC_INFO_BITS_MASK >> REC_INFO_BITS_SHIFT)
# error "REC_NEW_STATUS_MASK and REC_INFO_BITS_MASK overlap"
#endif
	rec_set_status(rec, bits & REC_NEW_STATUS_MASK);
	rec_set_info_bits_new(rec, bits & ~REC_NEW_STATUS_MASK);
}

/******************************************************//**
The following function tells if record is delete marked.
@return	nonzero if delete marked */
UNIV_INLINE
ulint
rec_get_deleted_flag(
/*=================*/
	const rec_t*	rec,	/*!< in: physical record */
	ulint		comp)	/*!< in: nonzero=compact page format */
{
	if (UNIV_EXPECT(comp, REC_OFFS_COMPACT)) {
		return(UNIV_UNLIKELY(
			       rec_get_bit_field_1(rec, REC_NEW_INFO_BITS,
						   REC_INFO_DELETED_FLAG,
						   REC_INFO_BITS_SHIFT)));
	} else {
		return(UNIV_UNLIKELY(
			       rec_get_bit_field_1(rec, REC_OLD_INFO_BITS,
						   REC_INFO_DELETED_FLAG,
						   REC_INFO_BITS_SHIFT)));
	}
}

/******************************************************//**
The following function is used to set the deleted bit. */
UNIV_INLINE
void
rec_set_deleted_flag_old(
/*=====================*/
	rec_t*	rec,	/*!< in: old-style physical record */
	ulint	flag)	/*!< in: nonzero if delete marked */
{
	ulint	val;

	val = rec_get_info_bits(rec, FALSE);

	if (flag) {
		val |= REC_INFO_DELETED_FLAG;
	} else {
		val &= ~REC_INFO_DELETED_FLAG;
	}

	rec_set_info_bits_old(rec, val);
}

/******************************************************//**
The following function is used to set the deleted bit. */
UNIV_INLINE
void
rec_set_deleted_flag_new(
/*=====================*/
	rec_t*		rec,	/*!< in/out: new-style physical record */
	page_zip_des_t*	page_zip,/*!< in/out: compressed page, or NULL */
	ulint		flag)	/*!< in: nonzero if delete marked */
{
	ulint	val;

	val = rec_get_info_bits(rec, TRUE);

	if (flag) {
		val |= REC_INFO_DELETED_FLAG;
	} else {
		val &= ~REC_INFO_DELETED_FLAG;
	}

	rec_set_info_bits_new(rec, val);

	if (UNIV_LIKELY_NULL(page_zip)) {
		page_zip_rec_set_deleted(page_zip, rec, flag);
	}
}

/******************************************************//**
The following function tells if a new-style record is a node pointer.
@return	TRUE if node pointer */
UNIV_INLINE
ibool
rec_get_node_ptr_flag(
/*==================*/
	const rec_t*	rec)	/*!< in: physical record */
{
	return(REC_STATUS_NODE_PTR == rec_get_status(rec));
}

/******************************************************//**
The following function is used to get the order number
of an old-style record in the heap of the index page.
@return	heap order number */
UNIV_INLINE
ulint
rec_get_heap_no_old(
/*================*/
	const rec_t*	rec)	/*!< in: physical record */
{
	return(rec_get_bit_field_2(rec, REC_OLD_HEAP_NO,
				   REC_HEAP_NO_MASK, REC_HEAP_NO_SHIFT));
}

/******************************************************//**
The following function is used to set the heap number
field in an old-style record. */
UNIV_INLINE
void
rec_set_heap_no_old(
/*================*/
	rec_t*	rec,	/*!< in: physical record */
	ulint	heap_no)/*!< in: the heap number */
{
	rec_set_bit_field_2(rec, heap_no, REC_OLD_HEAP_NO,
			    REC_HEAP_NO_MASK, REC_HEAP_NO_SHIFT);
}

/******************************************************//**
The following function is used to get the order number
of a new-style record in the heap of the index page.
@return	heap order number */
UNIV_INLINE
ulint
rec_get_heap_no_new(
/*================*/
	const rec_t*	rec)	/*!< in: physical record */
{
	return(rec_get_bit_field_2(rec, REC_NEW_HEAP_NO,
				   REC_HEAP_NO_MASK, REC_HEAP_NO_SHIFT));
}

/******************************************************//**
The following function is used to set the heap number
field in a new-style record. */
UNIV_INLINE
void
rec_set_heap_no_new(
/*================*/
	rec_t*	rec,	/*!< in/out: physical record */
	ulint	heap_no)/*!< in: the heap number */
{
	rec_set_bit_field_2(rec, heap_no, REC_NEW_HEAP_NO,
			    REC_HEAP_NO_MASK, REC_HEAP_NO_SHIFT);
}

/******************************************************//**
The following function is used to test whether the data offsets in the record
are stored in one-byte or two-byte format.
@return	TRUE if 1-byte form */
UNIV_INLINE
ibool
rec_get_1byte_offs_flag(
/*====================*/
	const rec_t*	rec)	/*!< in: physical record */
{
#if TRUE != 1
#error "TRUE != 1"
#endif

	return(rec_get_bit_field_1(rec, REC_OLD_SHORT, REC_OLD_SHORT_MASK,
				   REC_OLD_SHORT_SHIFT));
}

/******************************************************//**
The following function is used to set the 1-byte offsets flag. */
UNIV_INLINE
void
rec_set_1byte_offs_flag(
/*====================*/
	rec_t*	rec,	/*!< in: physical record */
	ibool	flag)	/*!< in: TRUE if 1byte form */
{
#if TRUE != 1
#error "TRUE != 1"
#endif
	ut_ad(flag <= TRUE);

	rec_set_bit_field_1(rec, flag, REC_OLD_SHORT, REC_OLD_SHORT_MASK,
			    REC_OLD_SHORT_SHIFT);
}

/******************************************************//**
Returns the offset of nth field end if the record is stored in the 1-byte
offsets form. If the field is SQL null, the flag is ORed in the returned
value.
@return	offset of the start of the field, SQL null flag ORed */
UNIV_INLINE
ulint
rec_1_get_field_end_info(
/*=====================*/
	const rec_t*	rec,	/*!< in: record */
	ulint		n)	/*!< in: field index */
{
	ut_ad(rec_get_1byte_offs_flag(rec));
	ut_ad(n < rec_get_n_fields_old(rec));

	return(mach_read_from_1(rec - (REC_N_OLD_EXTRA_BYTES + n + 1)));
}

/******************************************************//**
Returns the offset of nth field end if the record is stored in the 2-byte
offsets form. If the field is SQL null, the flag is ORed in the returned
value.
@return offset of the start of the field, SQL null flag and extern
storage flag ORed */
UNIV_INLINE
ulint
rec_2_get_field_end_info(
/*=====================*/
	const rec_t*	rec,	/*!< in: record */
	ulint		n)	/*!< in: field index */
{
	ut_ad(!rec_get_1byte_offs_flag(rec));
	ut_ad(n < rec_get_n_fields_old(rec));

	return(mach_read_from_2(rec - (REC_N_OLD_EXTRA_BYTES + 2 * n + 2)));
}

/* Get the base address of offsets.  The extra_size is stored at
this position, and following positions hold the end offsets of
the fields. */
#define rec_offs_base(offsets) (offsets + REC_OFFS_HEADER_SIZE)

/**********************************************************//**
The following function returns the number of allocated elements
for an array of offsets.
@return	number of elements */
UNIV_INLINE
ulint
rec_offs_get_n_alloc(
/*=================*/
	const ulint*	offsets)/*!< in: array for rec_get_offsets() */
{
	ulint	n_alloc;
	ut_ad(offsets);
	n_alloc = offsets[0];
	ut_ad(n_alloc > REC_OFFS_HEADER_SIZE);
	UNIV_MEM_ASSERT_W(offsets, n_alloc * sizeof *offsets);
	return(n_alloc);
}

/**********************************************************//**
The following function sets the number of allocated elements
for an array of offsets. */
UNIV_INLINE
void
rec_offs_set_n_alloc(
/*=================*/
	ulint*	offsets,	/*!< out: array for rec_get_offsets(),
				must be allocated */
	ulint	n_alloc)	/*!< in: number of elements */
{
	ut_ad(offsets);
	ut_ad(n_alloc > REC_OFFS_HEADER_SIZE);
	UNIV_MEM_ASSERT_AND_ALLOC(offsets, n_alloc * sizeof *offsets);
	offsets[0] = n_alloc;
}

/**********************************************************//**
The following function returns the number of fields in a record.
@return	number of fields */
UNIV_INLINE
ulint
rec_offs_n_fields(
/*==============*/
	const ulint*	offsets)/*!< in: array returned by rec_get_offsets() */
{
	ulint	n_fields;
	ut_ad(offsets);
	n_fields = offsets[1];
	ut_ad(n_fields > 0);
	ut_ad(n_fields <= REC_MAX_N_FIELDS);
	ut_ad(n_fields + REC_OFFS_HEADER_SIZE
	      <= rec_offs_get_n_alloc(offsets));
	return(n_fields);
}

/************************************************************//**
Validates offsets returned by rec_get_offsets().
@return	TRUE if valid */
UNIV_INLINE
ibool
rec_offs_validate(
/*==============*/
	const rec_t*		rec,	/*!< in: record or NULL */
	const dict_index_t*	index,	/*!< in: record descriptor or NULL */
	const ulint*		offsets)/*!< in: array returned by
					rec_get_offsets() */
{
	ulint	i	= rec_offs_n_fields(offsets);
	ulint	last	= ULINT_MAX;
	ulint	comp	= *rec_offs_base(offsets) & REC_OFFS_COMPACT;

	if (rec) {
		ut_ad((ulint) rec == offsets[2]);
		if (!comp) {
			ut_a(rec_get_n_fields_old(rec) >= i);
		}
	}
	if (index) {
		ulint max_n_fields;
		ut_ad((ulint) index == offsets[3]);
		max_n_fields = ut_max(
			dict_index_get_n_fields(index),
			dict_index_get_n_unique_in_tree(index) + 1);
		if (comp && rec) {
			switch (rec_get_status(rec)) {
			case REC_STATUS_ORDINARY:
				break;
			case REC_STATUS_NODE_PTR:
				max_n_fields = dict_index_get_n_unique_in_tree(
					index) + 1;
				break;
			case REC_STATUS_INFIMUM:
			case REC_STATUS_SUPREMUM:
				max_n_fields = 1;
				break;
			default:
				ut_error;
			}
		}
		/* index->n_def == 0 for dummy indexes if !comp */
		ut_a(!comp || index->n_def);
		ut_a(!index->n_def || i <= max_n_fields);
	}
	while (i--) {
		ulint	curr = rec_offs_base(offsets)[1 + i] & REC_OFFS_MASK;
		ut_a(curr <= last);
		last = curr;
	}
	return(TRUE);
}
#ifdef UNIV_DEBUG
/************************************************************//**
Updates debug data in offsets, in order to avoid bogus
rec_offs_validate() failures. */
UNIV_INLINE
void
rec_offs_make_valid(
/*================*/
	const rec_t*		rec,	/*!< in: record */
	const dict_index_t*	index,	/*!< in: record descriptor */
	ulint*			offsets)/*!< in: array returned by
					rec_get_offsets() */
{
	ut_ad(rec);
	ut_ad(index);
	ut_ad(offsets);
	ut_ad(rec_get_n_fields(rec, index) >= rec_offs_n_fields(offsets));
	offsets[2] = (ulint) rec;
	offsets[3] = (ulint) index;
}
#endif /* UNIV_DEBUG */

/************************************************************//**
The following function is used to get an offset to the nth
data field in a record.
@return	offset from the origin of rec */
UNIV_INLINE
ulint
rec_get_nth_field_offs(
/*===================*/
	const ulint*	offsets,/*!< in: array returned by rec_get_offsets() */
	ulint		n,	/*!< in: index of the field */
	ulint*		len)	/*!< out: length of the field; UNIV_SQL_NULL
				if SQL null */
{
	ulint	offs;
	ulint	length;
	ut_ad(n < rec_offs_n_fields(offsets));
	ut_ad(len);

	if (UNIV_UNLIKELY(n == 0)) {
		offs = 0;
	} else {
		offs = rec_offs_base(offsets)[n] & REC_OFFS_MASK;
	}

	length = rec_offs_base(offsets)[1 + n];

	if (length & REC_OFFS_SQL_NULL) {
		length = UNIV_SQL_NULL;
	} else {
		length &= REC_OFFS_MASK;
		length -= offs;
	}

	*len = length;
	return(offs);
}

/******************************************************//**
Determine if the offsets are for a record in the new
compact format.
@return	nonzero if compact format */
UNIV_INLINE
ulint
rec_offs_comp(
/*==========*/
	const ulint*	offsets)/*!< in: array returned by rec_get_offsets() */
{
	ut_ad(rec_offs_validate(NULL, NULL, offsets));
	return(*rec_offs_base(offsets) & REC_OFFS_COMPACT);
}

/******************************************************//**
Determine if the offsets are for a record containing
externally stored columns.
@return	nonzero if externally stored */
UNIV_INLINE
ulint
rec_offs_any_extern(
/*================*/
	const ulint*	offsets)/*!< in: array returned by rec_get_offsets() */
{
	ut_ad(rec_offs_validate(NULL, NULL, offsets));
	return(UNIV_UNLIKELY(*rec_offs_base(offsets) & REC_OFFS_EXTERNAL));
}

#ifdef UNIV_BLOB_NULL_DEBUG
/******************************************************//**
Determine if the offsets are for a record containing null BLOB pointers.
@return	first field containing a null BLOB pointer, or NULL if none found */
UNIV_INLINE
const byte*
rec_offs_any_null_extern(
/*=====================*/
	const rec_t*	rec,		/*!< in: record */
	const ulint*	offsets)	/*!< in: rec_get_offsets(rec) */
{
	ulint	i;
	ut_ad(rec_offs_validate(rec, NULL, offsets));

	if (!rec_offs_any_extern(offsets)) {
		return(NULL);
	}

	for (i = 0; i < rec_offs_n_fields(offsets); i++) {
		if (rec_offs_nth_extern(offsets, i)) {
			ulint		len;
			const byte*	field
				= rec_get_nth_field(rec, offsets, i, &len);

			ut_a(len >= BTR_EXTERN_FIELD_REF_SIZE);
			if (!memcmp(field + len
				    - BTR_EXTERN_FIELD_REF_SIZE,
				    field_ref_zero,
				    BTR_EXTERN_FIELD_REF_SIZE)) {
				return(field);
			}
		}
	}

	return(NULL);
}
#endif /* UNIV_BLOB_NULL_DEBUG */

/******************************************************//**
Returns nonzero if the extern bit is set in nth field of rec.
@return	nonzero if externally stored */
UNIV_INLINE
ulint
rec_offs_nth_extern(
/*================*/
	const ulint*	offsets,/*!< in: array returned by rec_get_offsets() */
	ulint		n)	/*!< in: nth field */
{
	ut_ad(rec_offs_validate(NULL, NULL, offsets));
	ut_ad(n < rec_offs_n_fields(offsets));
	return(UNIV_UNLIKELY(rec_offs_base(offsets)[1 + n]
			     & REC_OFFS_EXTERNAL));
}

/******************************************************//**
Returns nonzero if the SQL NULL bit is set in nth field of rec.
@return	nonzero if SQL NULL */
UNIV_INLINE
ulint
rec_offs_nth_sql_null(
/*==================*/
	const ulint*	offsets,/*!< in: array returned by rec_get_offsets() */
	ulint		n)	/*!< in: nth field */
{
	ut_ad(rec_offs_validate(NULL, NULL, offsets));
	ut_ad(n < rec_offs_n_fields(offsets));
	return(UNIV_UNLIKELY(rec_offs_base(offsets)[1 + n]
			     & REC_OFFS_SQL_NULL));
}

/******************************************************//**
Gets the physical size of a field.
@return	length of field */
UNIV_INLINE
ulint
rec_offs_nth_size(
/*==============*/
	const ulint*	offsets,/*!< in: array returned by rec_get_offsets() */
	ulint		n)	/*!< in: nth field */
{
	ut_ad(rec_offs_validate(NULL, NULL, offsets));
	ut_ad(n < rec_offs_n_fields(offsets));
	if (!n) {
		return(rec_offs_base(offsets)[1 + n] & REC_OFFS_MASK);
	}
	return((rec_offs_base(offsets)[1 + n] - rec_offs_base(offsets)[n])
	       & REC_OFFS_MASK);
}

/******************************************************//**
Returns the number of extern bits set in a record.
@return	number of externally stored fields */
UNIV_INLINE
<<<<<<< HEAD
ulint
rec_offs_n_extern(
/*==============*/
	const ulint*	offsets)/*!< in: array returned by rec_get_offsets() */
=======
ibool
rec_offs_any_extern(
/*================*/
				/* out: TRUE if a field is stored externally */
	const ulint*	offsets)/* in: array returned by rec_get_offsets() */
{
	ulint	i;
	for (i = rec_offs_n_fields(offsets); i--; ) {
		if (rec_offs_nth_extern(offsets, i)) {
			return(TRUE);
		}
	}
	return(FALSE);
}

#if defined UNIV_DEBUG || defined UNIV_BLOB_LIGHT_DEBUG
/********************************************************
Determine if the offsets are for a record containing null BLOB pointers. */
UNIV_INLINE
const byte*
rec_offs_any_null_extern(
/*=====================*/
					/* out: first field containing
					a null BLOB pointer,
					or NULL if none found */
	rec_t*		rec,		/*!< in: record */
	const ulint*	offsets)	/*!< in: rec_get_offsets(rec) */
>>>>>>> f842fd50
{
	ulint	n = 0;

	if (rec_offs_any_extern(offsets)) {
		ulint	i;

		for (i = rec_offs_n_fields(offsets); i--; ) {
			if (rec_offs_nth_extern(offsets, i)) {
				n++;
			}
		}
	}

	return(n);
}
<<<<<<< HEAD
=======
#endif /* UNIV_DEBUG || UNIV_BLOB_LIGHT_DEBUG */
>>>>>>> f842fd50

/******************************************************//**
Returns the offset of n - 1th field end if the record is stored in the 1-byte
offsets form. If the field is SQL null, the flag is ORed in the returned
value. This function and the 2-byte counterpart are defined here because the
C-compiler was not able to sum negative and positive constant offsets, and
warned of constant arithmetic overflow within the compiler.
@return	offset of the start of the PREVIOUS field, SQL null flag ORed */
UNIV_INLINE
ulint
rec_1_get_prev_field_end_info(
/*==========================*/
	const rec_t*	rec,	/*!< in: record */
	ulint		n)	/*!< in: field index */
{
	ut_ad(rec_get_1byte_offs_flag(rec));
	ut_ad(n <= rec_get_n_fields_old(rec));

	return(mach_read_from_1(rec - (REC_N_OLD_EXTRA_BYTES + n)));
}

/******************************************************//**
Returns the offset of n - 1th field end if the record is stored in the 2-byte
offsets form. If the field is SQL null, the flag is ORed in the returned
value.
@return	offset of the start of the PREVIOUS field, SQL null flag ORed */
UNIV_INLINE
ulint
rec_2_get_prev_field_end_info(
/*==========================*/
	const rec_t*	rec,	/*!< in: record */
	ulint		n)	/*!< in: field index */
{
	ut_ad(!rec_get_1byte_offs_flag(rec));
	ut_ad(n <= rec_get_n_fields_old(rec));

	return(mach_read_from_2(rec - (REC_N_OLD_EXTRA_BYTES + 2 * n)));
}

/******************************************************//**
Sets the field end info for the nth field if the record is stored in the
1-byte format. */
UNIV_INLINE
void
rec_1_set_field_end_info(
/*=====================*/
	rec_t*	rec,	/*!< in: record */
	ulint	n,	/*!< in: field index */
	ulint	info)	/*!< in: value to set */
{
	ut_ad(rec_get_1byte_offs_flag(rec));
	ut_ad(n < rec_get_n_fields_old(rec));

	mach_write_to_1(rec - (REC_N_OLD_EXTRA_BYTES + n + 1), info);
}

/******************************************************//**
Sets the field end info for the nth field if the record is stored in the
2-byte format. */
UNIV_INLINE
void
rec_2_set_field_end_info(
/*=====================*/
	rec_t*	rec,	/*!< in: record */
	ulint	n,	/*!< in: field index */
	ulint	info)	/*!< in: value to set */
{
	ut_ad(!rec_get_1byte_offs_flag(rec));
	ut_ad(n < rec_get_n_fields_old(rec));

	mach_write_to_2(rec - (REC_N_OLD_EXTRA_BYTES + 2 * n + 2), info);
}

/******************************************************//**
Returns the offset of nth field start if the record is stored in the 1-byte
offsets form.
@return	offset of the start of the field */
UNIV_INLINE
ulint
rec_1_get_field_start_offs(
/*=======================*/
	const rec_t*	rec,	/*!< in: record */
	ulint		n)	/*!< in: field index */
{
	ut_ad(rec_get_1byte_offs_flag(rec));
	ut_ad(n <= rec_get_n_fields_old(rec));

	if (n == 0) {

		return(0);
	}

	return(rec_1_get_prev_field_end_info(rec, n)
	       & ~REC_1BYTE_SQL_NULL_MASK);
}

/******************************************************//**
Returns the offset of nth field start if the record is stored in the 2-byte
offsets form.
@return	offset of the start of the field */
UNIV_INLINE
ulint
rec_2_get_field_start_offs(
/*=======================*/
	const rec_t*	rec,	/*!< in: record */
	ulint		n)	/*!< in: field index */
{
	ut_ad(!rec_get_1byte_offs_flag(rec));
	ut_ad(n <= rec_get_n_fields_old(rec));

	if (n == 0) {

		return(0);
	}

	return(rec_2_get_prev_field_end_info(rec, n)
	       & ~(REC_2BYTE_SQL_NULL_MASK | REC_2BYTE_EXTERN_MASK));
}

/******************************************************//**
The following function is used to read the offset of the start of a data field
in the record. The start of an SQL null field is the end offset of the
previous non-null field, or 0, if none exists. If n is the number of the last
field + 1, then the end offset of the last field is returned.
@return	offset of the start of the field */
UNIV_INLINE
ulint
rec_get_field_start_offs(
/*=====================*/
	const rec_t*	rec,	/*!< in: record */
	ulint		n)	/*!< in: field index */
{
	ut_ad(rec);
	ut_ad(n <= rec_get_n_fields_old(rec));

	if (n == 0) {

		return(0);
	}

	if (rec_get_1byte_offs_flag(rec)) {

		return(rec_1_get_field_start_offs(rec, n));
	}

	return(rec_2_get_field_start_offs(rec, n));
}

/************************************************************//**
Gets the physical size of an old-style field.
Also an SQL null may have a field of size > 0,
if the data type is of a fixed size.
@return	field size in bytes */
UNIV_INLINE
ulint
rec_get_nth_field_size(
/*===================*/
	const rec_t*	rec,	/*!< in: record */
	ulint		n)	/*!< in: index of the field */
{
	ulint	os;
	ulint	next_os;

	os = rec_get_field_start_offs(rec, n);
	next_os = rec_get_field_start_offs(rec, n + 1);

	ut_ad(next_os - os < UNIV_PAGE_SIZE);

	return(next_os - os);
}

/***********************************************************//**
This is used to modify the value of an already existing field in a record.
The previous value must have exactly the same size as the new value. If len
is UNIV_SQL_NULL then the field is treated as an SQL null.
For records in ROW_FORMAT=COMPACT (new-style records), len must not be
UNIV_SQL_NULL unless the field already is SQL null. */
UNIV_INLINE
void
rec_set_nth_field(
/*==============*/
	rec_t*		rec,	/*!< in: record */
	const ulint*	offsets,/*!< in: array returned by rec_get_offsets() */
	ulint		n,	/*!< in: index number of the field */
	const void*	data,	/*!< in: pointer to the data
				if not SQL null */
	ulint		len)	/*!< in: length of the data or UNIV_SQL_NULL */
{
	byte*	data2;
	ulint	len2;

	ut_ad(rec);
	ut_ad(rec_offs_validate(rec, NULL, offsets));

	if (UNIV_UNLIKELY(len == UNIV_SQL_NULL)) {
		if (!rec_offs_nth_sql_null(offsets, n)) {
			ut_a(!rec_offs_comp(offsets));
			rec_set_nth_field_sql_null(rec, n);
		}

		return;
	}

	data2 = rec_get_nth_field(rec, offsets, n, &len2);
	if (len2 == UNIV_SQL_NULL) {
		ut_ad(!rec_offs_comp(offsets));
		rec_set_nth_field_null_bit(rec, n, FALSE);
		ut_ad(len == rec_get_nth_field_size(rec, n));
	} else {
		ut_ad(len2 == len);
	}

	ut_memcpy(data2, data, len);
}

/**********************************************************//**
The following function returns the data size of an old-style physical
record, that is the sum of field lengths. SQL null fields
are counted as length 0 fields. The value returned by the function
is the distance from record origin to record end in bytes.
@return	size */
UNIV_INLINE
ulint
rec_get_data_size_old(
/*==================*/
	const rec_t*	rec)	/*!< in: physical record */
{
	ut_ad(rec);

	return(rec_get_field_start_offs(rec, rec_get_n_fields_old(rec)));
}

/**********************************************************//**
The following function sets the number of fields in offsets. */
UNIV_INLINE
void
rec_offs_set_n_fields(
/*==================*/
	ulint*	offsets,	/*!< in/out: array returned by
				rec_get_offsets() */
	ulint	n_fields)	/*!< in: number of fields */
{
	ut_ad(offsets);
	ut_ad(n_fields > 0);
	ut_ad(n_fields <= REC_MAX_N_FIELDS);
	ut_ad(n_fields + REC_OFFS_HEADER_SIZE
	      <= rec_offs_get_n_alloc(offsets));
	offsets[1] = n_fields;
}

/**********************************************************//**
The following function returns the data size of a physical
record, that is the sum of field lengths. SQL null fields
are counted as length 0 fields. The value returned by the function
is the distance from record origin to record end in bytes.
@return	size */
UNIV_INLINE
ulint
rec_offs_data_size(
/*===============*/
	const ulint*	offsets)/*!< in: array returned by rec_get_offsets() */
{
	ulint	size;

	ut_ad(rec_offs_validate(NULL, NULL, offsets));
	size = rec_offs_base(offsets)[rec_offs_n_fields(offsets)]
		& REC_OFFS_MASK;
	ut_ad(size < UNIV_PAGE_SIZE);
	return(size);
}

/**********************************************************//**
Returns the total size of record minus data size of record. The value
returned by the function is the distance from record start to record origin
in bytes.
@return	size */
UNIV_INLINE
ulint
rec_offs_extra_size(
/*================*/
	const ulint*	offsets)/*!< in: array returned by rec_get_offsets() */
{
	ulint	size;
	ut_ad(rec_offs_validate(NULL, NULL, offsets));
	size = *rec_offs_base(offsets) & ~(REC_OFFS_COMPACT | REC_OFFS_EXTERNAL);
	ut_ad(size < UNIV_PAGE_SIZE);
	return(size);
}

/**********************************************************//**
Returns the total size of a physical record.
@return	size */
UNIV_INLINE
ulint
rec_offs_size(
/*==========*/
	const ulint*	offsets)/*!< in: array returned by rec_get_offsets() */
{
	return(rec_offs_data_size(offsets) + rec_offs_extra_size(offsets));
}

#ifdef UNIV_DEBUG
/**********************************************************//**
Returns a pointer to the end of the record.
@return	pointer to end */
UNIV_INLINE
byte*
rec_get_end(
/*========*/
	const rec_t*	rec,	/*!< in: pointer to record */
	const ulint*	offsets)/*!< in: array returned by rec_get_offsets() */
{
	ut_ad(rec_offs_validate(rec, NULL, offsets));
	return((rec_t*) rec + rec_offs_data_size(offsets));
}

/**********************************************************//**
Returns a pointer to the start of the record.
@return	pointer to start */
UNIV_INLINE
byte*
rec_get_start(
/*==========*/
	const rec_t*	rec,	/*!< in: pointer to record */
	const ulint*	offsets)/*!< in: array returned by rec_get_offsets() */
{
	ut_ad(rec_offs_validate(rec, NULL, offsets));
	return((rec_t*) rec - rec_offs_extra_size(offsets));
}
#endif /* UNIV_DEBUG */

/***************************************************************//**
Copies a physical record to a buffer.
@return	pointer to the origin of the copy */
UNIV_INLINE
rec_t*
rec_copy(
/*=====*/
	void*		buf,	/*!< in: buffer */
	const rec_t*	rec,	/*!< in: physical record */
	const ulint*	offsets)/*!< in: array returned by rec_get_offsets() */
{
	ulint	extra_len;
	ulint	data_len;

	ut_ad(rec && buf);
	ut_ad(rec_offs_validate((rec_t*) rec, NULL, offsets));
	ut_ad(rec_validate(rec, offsets));

	extra_len = rec_offs_extra_size(offsets);
	data_len = rec_offs_data_size(offsets);

	ut_memcpy(buf, rec - extra_len, extra_len + data_len);

	return((byte*)buf + extra_len);
}

/**********************************************************//**
Returns the extra size of an old-style physical record if we know its
data size and number of fields.
@return	extra size */
UNIV_INLINE
ulint
rec_get_converted_extra_size(
/*=========================*/
	ulint	data_size,	/*!< in: data size */
	ulint	n_fields,	/*!< in: number of fields */
	ulint	n_ext)		/*!< in: number of externally stored columns */
{
	if (!n_ext && data_size <= REC_1BYTE_OFFS_LIMIT) {

		return(REC_N_OLD_EXTRA_BYTES + n_fields);
	}

	return(REC_N_OLD_EXTRA_BYTES + 2 * n_fields);
}

/**********************************************************//**
The following function returns the size of a data tuple when converted to
a physical record.
@return	size */
UNIV_INLINE
ulint
rec_get_converted_size(
/*===================*/
	dict_index_t*	index,	/*!< in: record descriptor */
	const dtuple_t*	dtuple,	/*!< in: data tuple */
	ulint		n_ext)	/*!< in: number of externally stored columns */
{
	ulint	data_size;
	ulint	extra_size;

	ut_ad(index);
	ut_ad(dtuple);
	ut_ad(dtuple_check_typed(dtuple));

	ut_ad(index->type & DICT_UNIVERSAL
	      || dtuple_get_n_fields(dtuple)
	      == (((dtuple_get_info_bits(dtuple) & REC_NEW_STATUS_MASK)
		   == REC_STATUS_NODE_PTR)
		  ? dict_index_get_n_unique_in_tree(index) + 1
		  : dict_index_get_n_fields(index)));

	if (dict_table_is_comp(index->table)) {
		return(rec_get_converted_size_comp(index,
						   dtuple_get_info_bits(dtuple)
						   & REC_NEW_STATUS_MASK,
						   dtuple->fields,
						   dtuple->n_fields, NULL));
	}

	data_size = dtuple_get_data_size(dtuple, 0);

	extra_size = rec_get_converted_extra_size(
		data_size, dtuple_get_n_fields(dtuple), n_ext);

	return(data_size + extra_size);
}

#ifndef UNIV_HOTBACKUP
/************************************************************//**
Folds a prefix of a physical record to a ulint. Folds only existing fields,
that is, checks that we do not run out of the record.
@return	the folded value */
UNIV_INLINE
ulint
rec_fold(
/*=====*/
	const rec_t*	rec,		/*!< in: the physical record */
	const ulint*	offsets,	/*!< in: array returned by
					rec_get_offsets() */
	ulint		n_fields,	/*!< in: number of complete
					fields to fold */
	ulint		n_bytes,	/*!< in: number of bytes to fold
					in an incomplete last field */
	index_id_t	tree_id)	/*!< in: index tree id */
{
	ulint		i;
	const byte*	data;
	ulint		len;
	ulint		fold;
	ulint		n_fields_rec;

	ut_ad(rec_offs_validate(rec, NULL, offsets));
	ut_ad(rec_validate(rec, offsets));
	ut_ad(n_fields + n_bytes > 0);

	n_fields_rec = rec_offs_n_fields(offsets);
	ut_ad(n_fields <= n_fields_rec);
	ut_ad(n_fields < n_fields_rec || n_bytes == 0);

	if (n_fields > n_fields_rec) {
		n_fields = n_fields_rec;
	}

	if (n_fields == n_fields_rec) {
		n_bytes = 0;
	}

	fold = ut_fold_ull(tree_id);

	for (i = 0; i < n_fields; i++) {
		data = rec_get_nth_field(rec, offsets, i, &len);

		if (len != UNIV_SQL_NULL) {
			fold = ut_fold_ulint_pair(fold,
						  ut_fold_binary(data, len));
		}
	}

	if (n_bytes > 0) {
		data = rec_get_nth_field(rec, offsets, i, &len);

		if (len != UNIV_SQL_NULL) {
			if (len > n_bytes) {
				len = n_bytes;
			}

			fold = ut_fold_ulint_pair(fold,
						  ut_fold_binary(data, len));
		}
	}

	return(fold);
}
#endif /* !UNIV_HOTBACKUP */<|MERGE_RESOLUTION|>--- conflicted
+++ resolved
@@ -1088,7 +1088,7 @@
 	return(UNIV_UNLIKELY(*rec_offs_base(offsets) & REC_OFFS_EXTERNAL));
 }
 
-#ifdef UNIV_BLOB_NULL_DEBUG
+#if defined UNIV_DEBUG || defined UNIV_BLOB_LIGHT_DEBUG
 /******************************************************//**
 Determine if the offsets are for a record containing null BLOB pointers.
 @return	first field containing a null BLOB pointer, or NULL if none found */
@@ -1124,7 +1124,7 @@
 
 	return(NULL);
 }
-#endif /* UNIV_BLOB_NULL_DEBUG */
+#endif /* UNIV_DEBUG || UNIV_BLOB_LIGHT_DEBUG */
 
 /******************************************************//**
 Returns nonzero if the extern bit is set in nth field of rec.
@@ -1181,40 +1181,10 @@
 Returns the number of extern bits set in a record.
 @return	number of externally stored fields */
 UNIV_INLINE
-<<<<<<< HEAD
 ulint
 rec_offs_n_extern(
 /*==============*/
 	const ulint*	offsets)/*!< in: array returned by rec_get_offsets() */
-=======
-ibool
-rec_offs_any_extern(
-/*================*/
-				/* out: TRUE if a field is stored externally */
-	const ulint*	offsets)/* in: array returned by rec_get_offsets() */
-{
-	ulint	i;
-	for (i = rec_offs_n_fields(offsets); i--; ) {
-		if (rec_offs_nth_extern(offsets, i)) {
-			return(TRUE);
-		}
-	}
-	return(FALSE);
-}
-
-#if defined UNIV_DEBUG || defined UNIV_BLOB_LIGHT_DEBUG
-/********************************************************
-Determine if the offsets are for a record containing null BLOB pointers. */
-UNIV_INLINE
-const byte*
-rec_offs_any_null_extern(
-/*=====================*/
-					/* out: first field containing
-					a null BLOB pointer,
-					or NULL if none found */
-	rec_t*		rec,		/*!< in: record */
-	const ulint*	offsets)	/*!< in: rec_get_offsets(rec) */
->>>>>>> f842fd50
 {
 	ulint	n = 0;
 
@@ -1230,10 +1200,6 @@
 
 	return(n);
 }
-<<<<<<< HEAD
-=======
-#endif /* UNIV_DEBUG || UNIV_BLOB_LIGHT_DEBUG */
->>>>>>> f842fd50
 
 /******************************************************//**
 Returns the offset of n - 1th field end if the record is stored in the 1-byte
