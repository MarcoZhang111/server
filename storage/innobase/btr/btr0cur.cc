--- conflicted
+++ resolved
@@ -330,19 +330,12 @@
 						  true, mtr);
 			latch_leaves.blocks[2] = get_block;
 #ifdef UNIV_BTR_DEBUG
-<<<<<<< HEAD
-			ut_a(page_is_comp(get_block->frame)
-			     == page_is_comp(block->frame));
-			ut_a(btr_page_get_prev(get_block->frame)
-			     == block->page.id().page_no());
-=======
 			if (get_block) {
 				ut_a(page_is_comp(get_block->frame)
-				     == page_is_comp(page));
+				     == page_is_comp(block->frame));
 				ut_a(btr_page_get_prev(get_block->frame)
-				     == page_get_page_no(page));
-			}
->>>>>>> f84e28c1
+				     == block->page.id().page_no());
+			}
 #endif /* UNIV_BTR_DEBUG */
 			if (spatial) {
 				cursor->rtr_info->tree_blocks[
