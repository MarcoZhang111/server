--- conflicted
+++ resolved
@@ -5471,9 +5471,6 @@
 
 	rec = btr_cur_get_rec(cursor);
 
-<<<<<<< HEAD
-	if (UNIV_UNLIKELY(block->page.id().page_no() == cursor->index->page
-=======
 	offsets = rec_get_offsets(rec, cursor->index, offsets, true,
 				  ULINT_UNDEFINED, &heap);
 
@@ -5488,8 +5485,7 @@
 		goto func_exit;
 	}
 
-	if (UNIV_UNLIKELY(block->page.id.page_no() == cursor->index->page
->>>>>>> 9868253b
+	if (UNIV_UNLIKELY(block->page.id().page_no() == cursor->index->page
 			  && page_get_n_recs(block->frame) == 1
 			  + (cursor->index->is_instant()
 			     && !rec_is_metadata(rec, *cursor->index))
