/*****************************************************************************

Copyright (c) 1996, 2016, Oracle and/or its affiliates. All Rights Reserved.
Copyright (c) 2012, Facebook Inc.
Copyright (c) 2013, 2019, MariaDB Corporation.

This program is free software; you can redistribute it and/or modify it under
the terms of the GNU General Public License as published by the Free Software
Foundation; version 2 of the License.

This program is distributed in the hope that it will be useful, but WITHOUT
ANY WARRANTY; without even the implied warranty of MERCHANTABILITY or FITNESS
FOR A PARTICULAR PURPOSE. See the GNU General Public License for more details.

You should have received a copy of the GNU General Public License along with
this program; if not, write to the Free Software Foundation, Inc.,
51 Franklin Street, Suite 500, Boston, MA 02110-1335 USA

*****************************************************************************/

/******************************************************************//**
@file dict/dict0dict.cc
Data dictionary system

Created 1/8/1996 Heikki Tuuri
***********************************************************************/

#include <my_config.h>
#include <string>

#include "ha_prototypes.h"
#include <mysqld.h>
#include <strfunc.h>

#include "dict0dict.h"
#include "fts0fts.h"
#include "fil0fil.h"
#include <algorithm>

/** dummy index for ROW_FORMAT=REDUNDANT supremum and infimum records */
dict_index_t*	dict_ind_redundant;

#if defined UNIV_DEBUG || defined UNIV_IBUF_DEBUG
/** Flag to control insert buffer debugging. */
extern uint	ibuf_debug;
#endif /* UNIV_DEBUG || UNIV_IBUF_DEBUG */

/**********************************************************************
Issue a warning that the row is too big. */
void
ib_warn_row_too_big(const dict_table_t*	table);

#include "btr0btr.h"
#include "btr0cur.h"
#include "btr0sea.h"
#include "buf0buf.h"
#include "data0type.h"
#include "dict0boot.h"
#include "dict0crea.h"
#include "dict0mem.h"
#include "dict0priv.h"
#include "dict0stats.h"
#include "fts0fts.h"
#include "fts0types.h"
#include "lock0lock.h"
#include "mach0data.h"
#include "mem0mem.h"
#include "os0once.h"
#include "page0page.h"
#include "page0zip.h"
#include "pars0pars.h"
#include "pars0sym.h"
#include "que0que.h"
#include "rem0cmp.h"
#include "row0log.h"
#include "row0merge.h"
#include "row0mysql.h"
#include "row0upd.h"
#include "srv0mon.h"
#include "srv0start.h"
#include "sync0sync.h"
#include "trx0undo.h"

#include <vector>
#include <algorithm>

/** the dictionary system */
dict_sys_t*	dict_sys	= NULL;

/** @brief the data dictionary rw-latch protecting dict_sys

table create, drop, etc. reserve this in X-mode; implicit or
backround operations purge, rollback, foreign key checks reserve this
in S-mode; we cannot trust that MySQL protects implicit or background
operations a table drop since MySQL does not know of them; therefore
we need this; NOTE: a transaction which reserves this must keep book
on the mode in trx_t::dict_operation_lock_mode */
rw_lock_t*	dict_operation_lock;

/** Percentage of compression failures that are allowed in a single
round */
ulong	zip_failure_threshold_pct = 5;

/** Maximum percentage of a page that can be allowed as a pad to avoid
compression failures */
ulong	zip_pad_max = 50;

#define	DICT_HEAP_SIZE		100	/*!< initial memory heap size when
					creating a table or index object */
#define DICT_POOL_PER_TABLE_HASH 512	/*!< buffer pool max size per table
					hash table fixed size in bytes */
#define DICT_POOL_PER_VARYING	4	/*!< buffer pool max size per data
					dictionary varying size in bytes */

/** Identifies generated InnoDB foreign key names */
static char	dict_ibfk[] = "_ibfk_";

bool		innodb_table_stats_not_found = false;
bool		innodb_index_stats_not_found = false;
static bool	innodb_table_stats_not_found_reported = false;
static bool	innodb_index_stats_not_found_reported = false;

/*******************************************************************//**
Tries to find column names for the index and sets the col field of the
index.
@param[in]	index	index
@param[in]	add_v	new virtual columns added along with an add index call
@return whether the column names were found */
static
bool
dict_index_find_cols(
	dict_index_t*		index,
	const dict_add_v_col_t*	add_v);
/*******************************************************************//**
Builds the internal dictionary cache representation for a clustered
index, containing also system fields not defined by the user.
@return own: the internal representation of the clustered index */
static
dict_index_t*
dict_index_build_internal_clust(
/*============================*/
	dict_index_t*		index);	/*!< in: user representation of
					a clustered index */
/*******************************************************************//**
Builds the internal dictionary cache representation for a non-clustered
index, containing also system fields not defined by the user.
@return own: the internal representation of the non-clustered index */
static
dict_index_t*
dict_index_build_internal_non_clust(
/*================================*/
	dict_index_t*		index);	/*!< in: user representation of
					a non-clustered index */
/**********************************************************************//**
Builds the internal dictionary cache representation for an FTS index.
@return own: the internal representation of the FTS index */
static
dict_index_t*
dict_index_build_internal_fts(
/*==========================*/
	dict_index_t*	index);	/*!< in: user representation of an FTS index */

/**********************************************************************//**
Removes an index from the dictionary cache. */
static
void
dict_index_remove_from_cache_low(
/*=============================*/
	dict_table_t*	table,		/*!< in/out: table */
	dict_index_t*	index,		/*!< in, own: index */
	ibool		lru_evict);	/*!< in: TRUE if page being evicted
					to make room in the table LRU list */
#ifdef UNIV_DEBUG
/**********************************************************************//**
Validate the dictionary table LRU list.
@return TRUE if validate OK */
static
ibool
dict_lru_validate(void);
/*===================*/
/**********************************************************************//**
Check if table is in the dictionary table LRU list.
@return TRUE if table found */
static
ibool
dict_lru_find_table(
/*================*/
	const dict_table_t*	find_table);	/*!< in: table to find */
/**********************************************************************//**
Check if a table exists in the dict table non-LRU list.
@return TRUE if table found */
static
ibool
dict_non_lru_find_table(
/*====================*/
	const dict_table_t*	find_table);	/*!< in: table to find */
#endif /* UNIV_DEBUG */

/* Stream for storing detailed information about the latest foreign key
and unique key errors. Only created if !srv_read_only_mode */
FILE*	dict_foreign_err_file		= NULL;
/* mutex protecting the foreign and unique error buffers */
ib_mutex_t	dict_foreign_err_mutex;

/********************************************************************//**
Checks if the database name in two table names is the same.
@return TRUE if same db name */
ibool
dict_tables_have_same_db(
/*=====================*/
	const char*	name1,	/*!< in: table name in the form
				dbname '/' tablename */
	const char*	name2)	/*!< in: table name in the form
				dbname '/' tablename */
{
	for (; *name1 == *name2; name1++, name2++) {
		if (*name1 == '/') {
			return(TRUE);
		}
		ut_a(*name1); /* the names must contain '/' */
	}
	return(FALSE);
}

/********************************************************************//**
Return the end of table name where we have removed dbname and '/'.
@return table name */
const char*
dict_remove_db_name(
/*================*/
	const char*	name)	/*!< in: table name in the form
				dbname '/' tablename */
{
	const char*	s = strchr(name, '/');
	ut_a(s);

	return(s + 1);
}

/********************************************************************//**
Get the database name length in a table name.
@return database name length */
ulint
dict_get_db_name_len(
/*=================*/
	const char*	name)	/*!< in: table name in the form
				dbname '/' tablename */
{
	const char*	s;
	s = strchr(name, '/');
	ut_a(s);
	return ulint(s - name);
}

/** Reserve the dictionary system mutex. */
void
dict_mutex_enter_for_mysql_func(const char *file, unsigned line)
{
	mutex_enter_loc(&dict_sys->mutex, file, line);
}

/********************************************************************//**
Releases the dictionary system mutex for MySQL. */
void
dict_mutex_exit_for_mysql(void)
/*===========================*/
{
	mutex_exit(&dict_sys->mutex);
}

/** Allocate and init a dict_table_t's stats latch.
This function must not be called concurrently on the same table object.
@param[in,out]	table_void	table whose stats latch to create */
static
void
dict_table_stats_latch_alloc(
	void*	table_void)
{
	dict_table_t*	table = static_cast<dict_table_t*>(table_void);

	/* Note: rw_lock_create() will call the constructor */

	table->stats_latch = static_cast<rw_lock_t*>(
		ut_malloc_nokey(sizeof(rw_lock_t)));

	ut_a(table->stats_latch != NULL);

	rw_lock_create(dict_table_stats_key, table->stats_latch,
		       SYNC_INDEX_TREE);
}

/** Deinit and free a dict_table_t's stats latch.
This function must not be called concurrently on the same table object.
@param[in,out]	table	table whose stats latch to free */
static
void
dict_table_stats_latch_free(
	dict_table_t*	table)
{
	rw_lock_free(table->stats_latch);
	ut_free(table->stats_latch);
}

/** Create a dict_table_t's stats latch or delay for lazy creation.
This function is only called from either single threaded environment
or from a thread that has not shared the table object with other threads.
@param[in,out]	table	table whose stats latch to create
@param[in]	enabled	if false then the latch is disabled
and dict_table_stats_lock()/unlock() become noop on this table. */
void
dict_table_stats_latch_create(
	dict_table_t*	table,
	bool		enabled)
{
	if (!enabled) {
		table->stats_latch = NULL;
		table->stats_latch_created = os_once::DONE;
		return;
	}

	/* We create this lazily the first time it is used. */
	table->stats_latch = NULL;
	table->stats_latch_created = os_once::NEVER_DONE;
}

/** Destroy a dict_table_t's stats latch.
This function is only called from either single threaded environment
or from a thread that has not shared the table object with other threads.
@param[in,out]	table	table whose stats latch to destroy */
void
dict_table_stats_latch_destroy(
	dict_table_t*	table)
{
	if (table->stats_latch_created == os_once::DONE
	    && table->stats_latch != NULL) {

		dict_table_stats_latch_free(table);
	}
}

/** Lock the appropriate latch to protect a given table's statistics.
@param[in]	table		table whose stats to lock
@param[in]	latch_mode	RW_S_LATCH or RW_X_LATCH */
void
dict_table_stats_lock(
	dict_table_t*	table,
	ulint		latch_mode)
{
	ut_ad(table != NULL);
	ut_ad(table->magic_n == DICT_TABLE_MAGIC_N);

	os_once::do_or_wait_for_done(
		&table->stats_latch_created,
		dict_table_stats_latch_alloc, table);

	if (table->stats_latch == NULL) {
		/* This is a dummy table object that is private in the current
		thread and is not shared between multiple threads, thus we
		skip any locking. */
		return;
	}

	switch (latch_mode) {
	case RW_S_LATCH:
		rw_lock_s_lock(table->stats_latch);
		break;
	case RW_X_LATCH:
		rw_lock_x_lock(table->stats_latch);
		break;
	case RW_NO_LATCH:
		/* fall through */
	default:
		ut_error;
	}
}

/** Unlock the latch that has been locked by dict_table_stats_lock().
@param[in]	table		table whose stats to unlock
@param[in]	latch_mode	RW_S_LATCH or RW_X_LATCH */
void
dict_table_stats_unlock(
	dict_table_t*	table,
	ulint		latch_mode)
{
	ut_ad(table != NULL);
	ut_ad(table->magic_n == DICT_TABLE_MAGIC_N);

	if (table->stats_latch == NULL) {
		/* This is a dummy table object that is private in the current
		thread and is not shared between multiple threads, thus we
		skip any locking. */
		return;
	}

	switch (latch_mode) {
	case RW_S_LATCH:
		rw_lock_s_unlock(table->stats_latch);
		break;
	case RW_X_LATCH:
		rw_lock_x_unlock(table->stats_latch);
		break;
	case RW_NO_LATCH:
		/* fall through */
	default:
		ut_error;
	}
}

/**********************************************************************//**
Try to drop any indexes after an aborted index creation.
This can also be after a server kill during DROP INDEX. */
static
void
dict_table_try_drop_aborted(
/*========================*/
	dict_table_t*	table,		/*!< in: table, or NULL if it
					needs to be looked up again */
	table_id_t	table_id,	/*!< in: table identifier */
	int32		ref_count)	/*!< in: expected table->n_ref_count */
{
	trx_t*		trx;

	trx = trx_create();
	trx->op_info = "try to drop any indexes after an aborted index creation";
	row_mysql_lock_data_dictionary(trx);
	trx_set_dict_operation(trx, TRX_DICT_OP_INDEX);

	if (table == NULL) {
		table = dict_table_open_on_id_low(
			table_id, DICT_ERR_IGNORE_NONE, FALSE);
	} else {
		ut_ad(table->id == table_id);
	}

	if (table && table->get_ref_count() == ref_count && table->drop_aborted
	    && !UT_LIST_GET_FIRST(table->locks)) {
		/* Silence a debug assertion in row_merge_drop_indexes(). */
		ut_d(table->acquire());
		row_merge_drop_indexes(trx, table, TRUE);
		ut_d(table->release());
		ut_ad(table->get_ref_count() == ref_count);
		trx_commit_for_mysql(trx);
	}

	row_mysql_unlock_data_dictionary(trx);
	trx_free(trx);
}

/**********************************************************************//**
When opening a table,
try to drop any indexes after an aborted index creation.
Release the dict_sys->mutex. */
static
void
dict_table_try_drop_aborted_and_mutex_exit(
/*=======================================*/
	dict_table_t*	table,		/*!< in: table (may be NULL) */
	ibool		try_drop)	/*!< in: FALSE if should try to
					drop indexes whose online creation
					was aborted */
{
	if (try_drop
	    && table != NULL
	    && table->drop_aborted
	    && table->get_ref_count() == 1
	    && dict_table_get_first_index(table)) {

		/* Attempt to drop the indexes whose online creation
		was aborted. */
		table_id_t	table_id = table->id;

		mutex_exit(&dict_sys->mutex);

		dict_table_try_drop_aborted(table, table_id, 1);
	} else {
		mutex_exit(&dict_sys->mutex);
	}
}

/********************************************************************//**
Decrements the count of open handles to a table. */
void
dict_table_close(
/*=============*/
	dict_table_t*	table,		/*!< in/out: table */
	ibool		dict_locked,	/*!< in: TRUE=data dictionary locked */
	ibool		try_drop)	/*!< in: TRUE=try to drop any orphan
					indexes after an aborted online
					index creation */
{
	if (!dict_locked) {
		mutex_enter(&dict_sys->mutex);
	}

	ut_ad(mutex_own(&dict_sys->mutex));
	ut_a(table->get_ref_count() > 0);

	const bool last_handle = table->release();

	/* Force persistent stats re-read upon next open of the table
	so that FLUSH TABLE can be used to forcibly fetch stats from disk
	if they have been manually modified. We reset table->stat_initialized
	only if table reference count is 0 because we do not want too frequent
	stats re-reads (e.g. in other cases than FLUSH TABLE). */
	if (last_handle && strchr(table->name.m_name, '/') != NULL
	    && dict_stats_is_persistent_enabled(table)) {

		dict_stats_deinit(table);
	}

	MONITOR_DEC(MONITOR_TABLE_REFERENCE);

	ut_ad(dict_lru_validate());

#ifdef UNIV_DEBUG
	if (table->can_be_evicted) {
		ut_ad(dict_lru_find_table(table));
	} else {
		ut_ad(dict_non_lru_find_table(table));
	}
#endif /* UNIV_DEBUG */

	if (!dict_locked) {
		table_id_t	table_id	= table->id;
		const bool	drop_aborted	= last_handle && try_drop
			&& table->drop_aborted
			&& dict_table_get_first_index(table);

		mutex_exit(&dict_sys->mutex);

		if (drop_aborted) {
			dict_table_try_drop_aborted(NULL, table_id, 0);
		}
	}
}

/********************************************************************//**
Closes the only open handle to a table and drops a table while assuring
that dict_sys->mutex is held the whole time.  This assures that the table
is not evicted after the close when the count of open handles goes to zero.
Because dict_sys->mutex is held, we do not need to call
dict_table_prevent_eviction().  */
void
dict_table_close_and_drop(
/*======================*/
	trx_t*		trx,		/*!< in: data dictionary transaction */
	dict_table_t*	table)		/*!< in/out: table */
{
	dberr_t err = DB_SUCCESS;

	ut_ad(mutex_own(&dict_sys->mutex));
	ut_ad(rw_lock_own(dict_operation_lock, RW_LOCK_X));
	ut_ad(trx->dict_operation != TRX_DICT_OP_NONE);
	ut_ad(trx_state_eq(trx, TRX_STATE_ACTIVE));

	dict_table_close(table, TRUE, FALSE);

#if defined UNIV_DEBUG || defined UNIV_DDL_DEBUG
	/* Nobody should have initialized the stats of the newly created
	table when this is called. So we know that it has not been added
	for background stats gathering. */
	ut_a(!table->stat_initialized);
#endif /* UNIV_DEBUG || UNIV_DDL_DEBUG */

	err = row_merge_drop_table(trx, table);

	if (err != DB_SUCCESS) {
		ib::error() << "At " << __FILE__ << ":" << __LINE__
			    << " row_merge_drop_table returned error: " << err
			    << " table: " << table->name;
	}
}

/** Check if the table has a given (non_virtual) column.
@param[in]	table		table object
@param[in]	col_name	column name
@param[in]	col_nr		column number guessed, 0 as default
@return column number if the table has the specified column,
otherwise table->n_def */
ulint
dict_table_has_column(
	const dict_table_t*	table,
	const char*		col_name,
	ulint			col_nr)
{
	ulint		col_max = table->n_def;

	ut_ad(table);
	ut_ad(col_name);
	ut_ad(table->magic_n == DICT_TABLE_MAGIC_N);

	if (col_nr < col_max
	    && innobase_strcasecmp(
		col_name, dict_table_get_col_name(table, col_nr)) == 0) {
		return(col_nr);
	}

	/** The order of column may changed, check it with other columns */
	for (ulint i = 0; i < col_max; i++) {
		if (i != col_nr
		    && innobase_strcasecmp(
			col_name, dict_table_get_col_name(table, i)) == 0) {

			return(i);
		}
	}

	return(col_max);
}

/** Retrieve the column name.
@param[in]	table	the table of this column */
const char* dict_col_t::name(const dict_table_t& table) const
{
	ut_ad(table.magic_n == DICT_TABLE_MAGIC_N);

	size_t col_nr;
	const char *s;

	if (is_virtual()) {
		col_nr = size_t(reinterpret_cast<const dict_v_col_t*>(this)
				- table.v_cols);
		ut_ad(col_nr < table.n_v_def);
		s = table.v_col_names;
	} else {
		col_nr = size_t(this - table.cols);
		ut_ad(col_nr < table.n_def);
		s = table.col_names;
	}

	if (s) {
		for (size_t i = 0; i < col_nr; i++) {
			s += strlen(s) + 1;
		}
	}

	return(s);
}

/** Returns a virtual column's name.
@param[in]	table	target table
@param[in]	col_nr	virtual column number (nth virtual column)
@return column name or NULL if column number out of range. */
const char*
dict_table_get_v_col_name(
	const dict_table_t*	table,
	ulint			col_nr)
{
	const char*	s;

	ut_ad(table);
	ut_ad(col_nr < table->n_v_def);
	ut_ad(table->magic_n == DICT_TABLE_MAGIC_N);

	if (col_nr >= table->n_v_def) {
		return(NULL);
	}

	s = table->v_col_names;

	if (s != NULL) {
		for (ulint i = 0; i < col_nr; i++) {
			s += strlen(s) + 1;
		}
	}

	return(s);
}

/** Search virtual column's position in InnoDB according to its position
in original table's position
@param[in]	table	target table
@param[in]	col_nr	column number (nth column in the MySQL table)
@return virtual column's position in InnoDB, ULINT_UNDEFINED if not find */
static
ulint
dict_table_get_v_col_pos_for_mysql(
	const dict_table_t*	table,
	ulint			col_nr)
{
	ulint	i;

	ut_ad(table);
	ut_ad(col_nr < static_cast<ulint>(table->n_t_def));
	ut_ad(table->magic_n == DICT_TABLE_MAGIC_N);

	for (i = 0; i < table->n_v_def; i++) {
		if (col_nr == dict_get_v_col_mysql_pos(
				table->v_cols[i].m_col.ind)) {
			break;
		}
	}

	if (i == table->n_v_def) {
		return(ULINT_UNDEFINED);
	}

	return(i);
}

/** Returns a virtual column's name according to its original
MySQL table position.
@param[in]	table	target table
@param[in]	col_nr	column number (nth column in the table)
@return column name. */
static
const char*
dict_table_get_v_col_name_mysql(
	const dict_table_t*	table,
	ulint			col_nr)
{
	ulint	i = dict_table_get_v_col_pos_for_mysql(table, col_nr);

	if (i == ULINT_UNDEFINED) {
		return(NULL);
	}

	return(dict_table_get_v_col_name(table, i));
}

/** Get nth virtual column according to its original MySQL table position
@param[in]	table	target table
@param[in]	col_nr	column number in MySQL Table definition
@return dict_v_col_t ptr */
dict_v_col_t*
dict_table_get_nth_v_col_mysql(
	const dict_table_t*	table,
	ulint			col_nr)
{
	ulint	i = dict_table_get_v_col_pos_for_mysql(table, col_nr);

	if (i == ULINT_UNDEFINED) {
		return(NULL);
	}

	return(dict_table_get_nth_v_col(table, i));
}

/** Allocate and init the autoinc latch of a given table.
This function must not be called concurrently on the same table object.
@param[in,out]	table_void	table whose autoinc latch to create */
static
void
dict_table_autoinc_alloc(
	void*	table_void)
{
	dict_table_t*	table = static_cast<dict_table_t*>(table_void);
	table->autoinc_mutex = UT_NEW_NOKEY(ib_mutex_t());
	ut_a(table->autoinc_mutex != NULL);
	mutex_create(LATCH_ID_AUTOINC, table->autoinc_mutex);
}

/** Allocate and init the zip_pad_mutex of a given index.
This function must not be called concurrently on the same index object.
@param[in,out]	index_void	index whose zip_pad_mutex to create */
static
void
dict_index_zip_pad_alloc(
	void*	index_void)
{
	dict_index_t*	index = static_cast<dict_index_t*>(index_void);
	index->zip_pad.mutex = UT_NEW_NOKEY(SysMutex());
	ut_a(index->zip_pad.mutex != NULL);
	mutex_create(LATCH_ID_ZIP_PAD_MUTEX, index->zip_pad.mutex);
}

/********************************************************************//**
Acquire the autoinc lock. */
void
dict_table_autoinc_lock(
/*====================*/
	dict_table_t*	table)	/*!< in/out: table */
{
	os_once::do_or_wait_for_done(
		&table->autoinc_mutex_created,
		dict_table_autoinc_alloc, table);

	mutex_enter(table->autoinc_mutex);
}

/** Acquire the zip_pad_mutex latch.
@param[in,out]	index	the index whose zip_pad_mutex to acquire.*/
static
void
dict_index_zip_pad_lock(
	dict_index_t*	index)
{
	os_once::do_or_wait_for_done(
		&index->zip_pad.mutex_created,
		dict_index_zip_pad_alloc, index);

	mutex_enter(index->zip_pad.mutex);
}

/** Get all the FTS indexes on a table.
@param[in]	table	table
@param[out]	indexes	all FTS indexes on this table
@return number of FTS indexes */
ulint
dict_table_get_all_fts_indexes(
	const dict_table_t*	table,
	ib_vector_t*		indexes)
{
	dict_index_t* index;

	ut_a(ib_vector_size(indexes) == 0);

	for (index = dict_table_get_first_index(table);
	     index;
	     index = dict_table_get_next_index(index)) {

		if (index->type == DICT_FTS) {
			ib_vector_push(indexes, &index);
		}
	}

	return(ib_vector_size(indexes));
}

/********************************************************************//**
Release the autoinc lock. */
void
dict_table_autoinc_unlock(
/*======================*/
	dict_table_t*	table)	/*!< in/out: table */
{
	mutex_exit(table->autoinc_mutex);
}

/** Looks for column n in an index.
@param[in]	index		index
@param[in]	n		column number
@param[in]	inc_prefix	true=consider column prefixes too
@param[in]	is_virtual	true==virtual column
@param[out]	prefix_col_pos	col num if prefix
@return position in internal representation of the index;
ULINT_UNDEFINED if not contained */
ulint
dict_index_get_nth_col_or_prefix_pos(
	const dict_index_t*	index,
	ulint			n,
	bool			inc_prefix,
	bool			is_virtual,
	ulint*			prefix_col_pos)
{
	const dict_field_t*	field;
	const dict_col_t*	col;
	ulint			pos;
	ulint			n_fields;

	ut_ad(index);
	ut_ad(index->magic_n == DICT_INDEX_MAGIC_N);

	if (prefix_col_pos) {
		*prefix_col_pos = ULINT_UNDEFINED;
	}

	if (is_virtual) {
		col = &(dict_table_get_nth_v_col(index->table, n)->m_col);
	} else {
		col = dict_table_get_nth_col(index->table, n);
	}

	if (dict_index_is_clust(index)) {

		return(dict_col_get_clust_pos(col, index));
	}

	n_fields = dict_index_get_n_fields(index);

	for (pos = 0; pos < n_fields; pos++) {
		field = dict_index_get_nth_field(index, pos);

		if (col == field->col) {
			if (prefix_col_pos) {
				*prefix_col_pos = pos;
			}
			if (inc_prefix || field->prefix_len == 0) {
				return(pos);
			}
		}
	}

	return(ULINT_UNDEFINED);
}

/** Returns TRUE if the index contains a column or a prefix of that column.
@param[in]	index		index
@param[in]	n		column number
@param[in]	is_virtual	whether it is a virtual col
@return TRUE if contains the column or its prefix */
bool
dict_index_contains_col_or_prefix(
	const dict_index_t*	index,
	ulint			n,
	bool			is_virtual)
{
	const dict_field_t*	field;
	const dict_col_t*	col;
	ulint			pos;
	ulint			n_fields;

	ut_ad(index);
	ut_ad(index->magic_n == DICT_INDEX_MAGIC_N);

	if (dict_index_is_clust(index)) {
		return(!is_virtual);
	}

	if (is_virtual) {
		col = &dict_table_get_nth_v_col(index->table, n)->m_col;
	} else {
		col = dict_table_get_nth_col(index->table, n);
	}

	n_fields = dict_index_get_n_fields(index);

	for (pos = 0; pos < n_fields; pos++) {
		field = dict_index_get_nth_field(index, pos);

		if (col == field->col) {

			return(true);
		}
	}

	return(false);
}

/********************************************************************//**
Looks for a matching field in an index. The column has to be the same. The
column in index must be complete, or must contain a prefix longer than the
column in index2. That is, we must be able to construct the prefix in index2
from the prefix in index.
@return position in internal representation of the index;
ULINT_UNDEFINED if not contained */
ulint
dict_index_get_nth_field_pos(
/*=========================*/
	const dict_index_t*	index,	/*!< in: index from which to search */
	const dict_index_t*	index2,	/*!< in: index */
	ulint			n)	/*!< in: field number in index2 */
{
	const dict_field_t*	field;
	const dict_field_t*	field2;
	ulint			n_fields;
	ulint			pos;

	ut_ad(index->magic_n == DICT_INDEX_MAGIC_N);

	field2 = dict_index_get_nth_field(index2, n);

	n_fields = dict_index_get_n_fields(index);

	/* Are we looking for a MBR (Minimum Bound Box) field of
	a spatial index */
	bool	is_mbr_fld = (n == 0 && dict_index_is_spatial(index2));

	for (pos = 0; pos < n_fields; pos++) {
		field = dict_index_get_nth_field(index, pos);

		/* The first field of a spatial index is a transformed
		MBR (Minimum Bound Box) field made out of original column,
		so its field->col still points to original cluster index
		col, but the actual content is different. So we cannot
		consider them equal if neither of them is MBR field */
		if (pos == 0 && dict_index_is_spatial(index) && !is_mbr_fld) {
			continue;
		}

		if (field->col == field2->col
		    && (field->prefix_len == 0
			|| (field->prefix_len >= field2->prefix_len
			    && field2->prefix_len != 0))) {

			return(pos);
		}
	}

	return(ULINT_UNDEFINED);
}

/**********************************************************************//**
Returns a table object based on table id.
@return table, NULL if does not exist */
dict_table_t*
dict_table_open_on_id(
/*==================*/
	table_id_t	table_id,	/*!< in: table id */
	ibool		dict_locked,	/*!< in: TRUE=data dictionary locked */
	dict_table_op_t	table_op)	/*!< in: operation to perform */
{
	dict_table_t*	table;

	if (!dict_locked) {
		mutex_enter(&dict_sys->mutex);
	}

	ut_ad(mutex_own(&dict_sys->mutex));

	table = dict_table_open_on_id_low(
		table_id,
		table_op == DICT_TABLE_OP_LOAD_TABLESPACE
		? DICT_ERR_IGNORE_RECOVER_LOCK
		: DICT_ERR_IGNORE_NONE,
		table_op == DICT_TABLE_OP_OPEN_ONLY_IF_CACHED);

	if (table != NULL) {

		if (table->can_be_evicted) {
			dict_move_to_mru(table);
		}

		table->acquire();

		MONITOR_INC(MONITOR_TABLE_REFERENCE);
	}

	if (!dict_locked) {
		dict_table_try_drop_aborted_and_mutex_exit(
			table, table_op == DICT_TABLE_OP_DROP_ORPHAN);
	}

	return(table);
}

/********************************************************************//**
Looks for column n position in the clustered index.
@return position in internal representation of the clustered index */
ulint
dict_table_get_nth_col_pos(
/*=======================*/
	const dict_table_t*	table,	/*!< in: table */
	ulint			n,	/*!< in: column number */
	ulint*			prefix_col_pos)
{
	return(dict_index_get_nth_col_pos(dict_table_get_first_index(table),
					  n, prefix_col_pos));
}

/********************************************************************//**
Checks if a column is in the ordering columns of the clustered index of a
table. Column prefixes are treated like whole columns.
@return TRUE if the column, or its prefix, is in the clustered key */
ibool
dict_table_col_in_clustered_key(
/*============================*/
	const dict_table_t*	table,	/*!< in: table */
	ulint			n)	/*!< in: column number */
{
	const dict_index_t*	index;
	const dict_field_t*	field;
	const dict_col_t*	col;
	ulint			pos;
	ulint			n_fields;

	col = dict_table_get_nth_col(table, n);

	index = dict_table_get_first_index(table);

	n_fields = dict_index_get_n_unique(index);

	for (pos = 0; pos < n_fields; pos++) {
		field = dict_index_get_nth_field(index, pos);

		if (col == field->col) {

			return(TRUE);
		}
	}

	return(FALSE);
}

/**********************************************************************//**
Inits the data dictionary module. */
void
dict_init(void)
/*===========*/
{
	dict_operation_lock = static_cast<rw_lock_t*>(
		ut_zalloc_nokey(sizeof(*dict_operation_lock)));

	dict_sys = static_cast<dict_sys_t*>(ut_zalloc_nokey(sizeof(*dict_sys)));

	UT_LIST_INIT(dict_sys->table_LRU, &dict_table_t::table_LRU);
	UT_LIST_INIT(dict_sys->table_non_LRU, &dict_table_t::table_LRU);

	mutex_create(LATCH_ID_DICT_SYS, &dict_sys->mutex);

	dict_sys->table_hash = hash_create(
		buf_pool_get_curr_size()
		/ (DICT_POOL_PER_TABLE_HASH * UNIV_WORD_SIZE));

	dict_sys->table_id_hash = hash_create(
		buf_pool_get_curr_size()
		/ (DICT_POOL_PER_TABLE_HASH * UNIV_WORD_SIZE));

	rw_lock_create(dict_operation_lock_key,
		       dict_operation_lock, SYNC_DICT_OPERATION);

	if (!srv_read_only_mode) {
		dict_foreign_err_file = os_file_create_tmpfile();
		ut_a(dict_foreign_err_file);
	}

	mutex_create(LATCH_ID_DICT_FOREIGN_ERR, &dict_foreign_err_mutex);
}

/**********************************************************************//**
Move to the most recently used segment of the LRU list. */
void
dict_move_to_mru(
/*=============*/
	dict_table_t*	table)		/*!< in: table to move to MRU */
{
	ut_ad(mutex_own(&dict_sys->mutex));
	ut_ad(dict_lru_validate());
	ut_ad(dict_lru_find_table(table));

	ut_a(table->can_be_evicted);

	UT_LIST_REMOVE(dict_sys->table_LRU, table);

	UT_LIST_ADD_FIRST(dict_sys->table_LRU, table);

	ut_ad(dict_lru_validate());
}

/**********************************************************************//**
Returns a table object and increment its open handle count.
NOTE! This is a high-level function to be used mainly from outside the
'dict' module. Inside this directory dict_table_get_low
is usually the appropriate function.
@return table, NULL if does not exist */
dict_table_t*
dict_table_open_on_name(
/*====================*/
	const char*	table_name,	/*!< in: table name */
	ibool		dict_locked,	/*!< in: TRUE=data dictionary locked */
	ibool		try_drop,	/*!< in: TRUE=try to drop any orphan
					indexes after an aborted online
					index creation */
	dict_err_ignore_t
			ignore_err)	/*!< in: error to be ignored when
					loading a table definition */
{
	dict_table_t*	table;
	DBUG_ENTER("dict_table_open_on_name");
	DBUG_PRINT("dict_table_open_on_name", ("table: '%s'", table_name));

	if (!dict_locked) {
		mutex_enter(&dict_sys->mutex);
	}

	ut_ad(table_name);
	ut_ad(mutex_own(&dict_sys->mutex));

	table = dict_table_check_if_in_cache_low(table_name);

	if (table == NULL) {
		table = dict_load_table(table_name, true, ignore_err);
	}

	ut_ad(!table || table->cached);

	if (table != NULL) {

		/* If table is encrypted or corrupted */
		if (ignore_err == DICT_ERR_IGNORE_NONE
		    && !table->is_readable()) {
			/* Make life easy for drop table. */
			dict_table_prevent_eviction(table);

			if (table->corrupted) {

				ib::error() << "Table " << table->name
					<< " is corrupted. Please "
					"drop the table and recreate.";
				if (!dict_locked) {
					mutex_exit(&dict_sys->mutex);
				}

				DBUG_RETURN(NULL);
			}

			if (table->can_be_evicted) {
				dict_move_to_mru(table);
			}

			table->acquire();

			if (!dict_locked) {
				mutex_exit(&dict_sys->mutex);
			}

			DBUG_RETURN(table);
		}

		if (table->can_be_evicted) {
			dict_move_to_mru(table);
		}

		table->acquire();

		MONITOR_INC(MONITOR_TABLE_REFERENCE);
	}

	ut_ad(dict_lru_validate());

	if (!dict_locked) {
		dict_table_try_drop_aborted_and_mutex_exit(table, try_drop);
	}

	DBUG_RETURN(table);
}

/**********************************************************************//**
Adds system columns to a table object. */
void
dict_table_add_system_columns(
/*==========================*/
	dict_table_t*	table,	/*!< in/out: table */
	mem_heap_t*	heap)	/*!< in: temporary heap */
{
<<<<<<< HEAD
	ut_ad(table);
	ut_ad(table->n_def == (table->n_cols - DATA_N_SYS_COLS));
=======
	ut_ad(table->n_def == table->n_cols - DATA_N_SYS_COLS);
>>>>>>> 03672a05
	ut_ad(table->magic_n == DICT_TABLE_MAGIC_N);
	ut_ad(!table->cached);

	/* NOTE: the system columns MUST be added in the following order
	(so that they can be indexed by the numerical value of DATA_ROW_ID,
	etc.) and as the last columns of the table memory object.
	The clustered index will not always physically contain all system
	columns. */

	dict_mem_table_add_col(table, heap, "DB_ROW_ID", DATA_SYS,
			       DATA_ROW_ID | DATA_NOT_NULL,
			       DATA_ROW_ID_LEN);

	compile_time_assert(DATA_ROW_ID == 0);
	dict_mem_table_add_col(table, heap, "DB_TRX_ID", DATA_SYS,
			       DATA_TRX_ID | DATA_NOT_NULL,
			       DATA_TRX_ID_LEN);
	compile_time_assert(DATA_TRX_ID == 1);
	dict_mem_table_add_col(table, heap, "DB_ROLL_PTR", DATA_SYS,
			       DATA_ROLL_PTR | DATA_NOT_NULL,
			       DATA_ROLL_PTR_LEN);
	compile_time_assert(DATA_ROLL_PTR == 2);

	/* This check reminds that if a new system column is added to
	the program, it should be dealt with here */
	compile_time_assert(DATA_N_SYS_COLS == 3);
}

/** Add the table definition to the data dictionary cache */
void
dict_table_t::add_to_cache()
{
	ut_ad(dict_lru_validate());
	ut_ad(mutex_own(&dict_sys->mutex));

	cached = TRUE;

	ulint fold = ut_fold_string(name.m_name);
	ulint id_fold = ut_fold_ull(id);

	/* Look for a table with the same name: error if such exists */
	{
		dict_table_t*	table2;
		HASH_SEARCH(name_hash, dict_sys->table_hash, fold,
			    dict_table_t*, table2, ut_ad(table2->cached),
			    !strcmp(table2->name.m_name, name.m_name));
		ut_a(table2 == NULL);

#ifdef UNIV_DEBUG
		/* Look for the same table pointer with a different name */
		HASH_SEARCH_ALL(name_hash, dict_sys->table_hash,
				dict_table_t*, table2, ut_ad(table2->cached),
				table2 == this);
		ut_ad(table2 == NULL);
#endif /* UNIV_DEBUG */
	}

	/* Look for a table with the same id: error if such exists */
	{
		dict_table_t*	table2;
		HASH_SEARCH(id_hash, dict_sys->table_id_hash, id_fold,
			    dict_table_t*, table2, ut_ad(table2->cached),
			    table2->id == id);
		ut_a(table2 == NULL);

#ifdef UNIV_DEBUG
		/* Look for the same table pointer with a different id */
		HASH_SEARCH_ALL(id_hash, dict_sys->table_id_hash,
				dict_table_t*, table2, ut_ad(table2->cached),
				table2 == this);
		ut_ad(table2 == NULL);
#endif /* UNIV_DEBUG */
	}

	/* Add table to hash table of tables */
	HASH_INSERT(dict_table_t, name_hash, dict_sys->table_hash, fold,
		    this);

	/* Add table to hash table of tables based on table id */
	HASH_INSERT(dict_table_t, id_hash, dict_sys->table_id_hash, id_fold,
		    this);

	if (can_be_evicted) {
		UT_LIST_ADD_FIRST(dict_sys->table_LRU, this);
	} else {
		UT_LIST_ADD_FIRST(dict_sys->table_non_LRU, this);
	}

	ut_ad(dict_lru_validate());
}

/**********************************************************************//**
Test whether a table can be evicted from the LRU cache.
@return TRUE if table can be evicted. */
static
ibool
dict_table_can_be_evicted(
/*======================*/
	dict_table_t*	table)		/*!< in: table to test */
{
	ut_ad(mutex_own(&dict_sys->mutex));
	ut_ad(rw_lock_own(dict_operation_lock, RW_LOCK_X));

	ut_a(table->can_be_evicted);
	ut_a(table->foreign_set.empty());
	ut_a(table->referenced_set.empty());

	if (table->get_ref_count() == 0) {
		/* The transaction commit and rollback are called from
		outside the handler interface. This means that there is
		a window where the table->n_ref_count can be zero but
		the table instance is in "use". */

		if (lock_table_has_locks(table)) {
			return(FALSE);
		}

#ifdef BTR_CUR_HASH_ADAPT
		for (dict_index_t* index = dict_table_get_first_index(table);
		     index != NULL;
		     index = dict_table_get_next_index(index)) {

			btr_search_t*	info = btr_search_get_info(index);

			/* We are not allowed to free the in-memory index
			struct dict_index_t until all entries in the adaptive
			hash index that point to any of the page belonging to
			his b-tree index are dropped. This is so because
			dropping of these entries require access to
			dict_index_t struct. To avoid such scenario we keep
			a count of number of such pages in the search_info and
			only free the dict_index_t struct when this count
			drops to zero.

			See also: dict_index_remove_from_cache_low() */

			if (btr_search_info_get_ref_count(info, index) > 0) {
				return(FALSE);
			}
		}
#endif /* BTR_CUR_HASH_ADAPT */

		return(TRUE);
	}

	return(FALSE);
}

/**********************************************************************//**
Make room in the table cache by evicting an unused table. The unused table
should not be part of FK relationship and currently not used in any user
transaction. There is no guarantee that it will remove a table.
@return number of tables evicted. If the number of tables in the dict_LRU
is less than max_tables it will not do anything. */
ulint
dict_make_room_in_cache(
/*====================*/
	ulint		max_tables,	/*!< in: max tables allowed in cache */
	ulint		pct_check)	/*!< in: max percent to check */
{
	ulint		i;
	ulint		len;
	dict_table_t*	table;
	ulint		check_up_to;
	ulint		n_evicted = 0;

	ut_a(pct_check > 0);
	ut_a(pct_check <= 100);
	ut_ad(mutex_own(&dict_sys->mutex));
	ut_ad(rw_lock_own(dict_operation_lock, RW_LOCK_X));
	ut_ad(dict_lru_validate());

	i = len = UT_LIST_GET_LEN(dict_sys->table_LRU);

	if (len < max_tables) {
		return(0);
	}

	check_up_to = len - ((len * pct_check) / 100);

	/* Check for overflow */
	ut_a(i == 0 || check_up_to <= i);

	/* Find a suitable candidate to evict from the cache. Don't scan the
	entire LRU list. Only scan pct_check list entries. */

	for (table = UT_LIST_GET_LAST(dict_sys->table_LRU);
	     table != NULL
	     && i > check_up_to
	     && (len - n_evicted) > max_tables;
	     --i) {

		dict_table_t*	prev_table;

	        prev_table = UT_LIST_GET_PREV(table_LRU, table);

		if (dict_table_can_be_evicted(table)) {

			DBUG_EXECUTE_IF("crash_if_fts_table_is_evicted",
			{
				  if (table->fts &&
				      dict_table_has_fts_index(table)) {
					ut_ad(0);
				  }
			};);
			dict_table_remove_from_cache_low(table, TRUE);

			++n_evicted;
		}

		table = prev_table;
	}

	return(n_evicted);
}

/**********************************************************************//**
Move a table to the non-LRU list from the LRU list. */
void
dict_table_move_from_lru_to_non_lru(
/*================================*/
	dict_table_t*	table)	/*!< in: table to move from LRU to non-LRU */
{
	ut_ad(mutex_own(&dict_sys->mutex));
	ut_ad(dict_lru_find_table(table));

	ut_a(table->can_be_evicted);

	UT_LIST_REMOVE(dict_sys->table_LRU, table);

	UT_LIST_ADD_LAST(dict_sys->table_non_LRU, table);

	table->can_be_evicted = FALSE;
}

/** Looks for an index with the given id given a table instance.
@param[in]	table	table instance
@param[in]	id	index id
@return index or NULL */
dict_index_t*
dict_table_find_index_on_id(
	const dict_table_t*	table,
	index_id_t		id)
{
	dict_index_t*	index;

	for (index = dict_table_get_first_index(table);
	     index != NULL;
	     index = dict_table_get_next_index(index)) {

		if (id == index->id) {
			/* Found */

			return(index);
		}
	}

	return(NULL);
}

/**********************************************************************//**
Looks for an index with the given id. NOTE that we do not reserve
the dictionary mutex: this function is for emergency purposes like
printing info of a corrupt database page!
@return index or NULL if not found in cache */
dict_index_t*
dict_index_find_on_id_low(
/*======================*/
	index_id_t	id)	/*!< in: index id */
{
	dict_table_t*	table;

	/* This can happen if the system tablespace is the wrong page size */
	if (dict_sys == NULL) {
		return(NULL);
	}

	for (table = UT_LIST_GET_FIRST(dict_sys->table_LRU);
	     table != NULL;
	     table = UT_LIST_GET_NEXT(table_LRU, table)) {

		dict_index_t*	index = dict_table_find_index_on_id(table, id);

		if (index != NULL) {
			return(index);
		}
	}

	for (table = UT_LIST_GET_FIRST(dict_sys->table_non_LRU);
	     table != NULL;
	     table = UT_LIST_GET_NEXT(table_LRU, table)) {

		dict_index_t*	index = dict_table_find_index_on_id(table, id);

		if (index != NULL) {
			return(index);
		}
	}

	return(NULL);
}

/** Function object to remove a foreign key constraint from the
referenced_set of the referenced table.  The foreign key object is
also removed from the dictionary cache.  The foreign key constraint
is not removed from the foreign_set of the table containing the
constraint. */
struct dict_foreign_remove_partial
{
	void operator()(dict_foreign_t* foreign) {
		dict_table_t*	table = foreign->referenced_table;
		if (table != NULL) {
			table->referenced_set.erase(foreign);
		}
		dict_foreign_free(foreign);
	}
};

/**********************************************************************//**
Renames a table object.
@return TRUE if success */
dberr_t
dict_table_rename_in_cache(
/*=======================*/
	dict_table_t*	table,		/*!< in/out: table */
	const char*	new_name,	/*!< in: new name */
	bool		rename_also_foreigns,
					/*!< in: in ALTER TABLE we want
					to preserve the original table name
					in constraints which reference it */
	bool		replace_new_file)
					/*!< in: whether to replace the
					file with the new name
					(as part of rolling back TRUNCATE) */
{
	dberr_t		err;
	dict_foreign_t*	foreign;
	ulint		fold;
	char		old_name[MAX_FULL_NAME_LEN + 1];
	os_file_type_t	ftype;

	ut_ad(mutex_own(&dict_sys->mutex));

	/* store the old/current name to an automatic variable */
	ut_a(strlen(table->name.m_name) < sizeof old_name);
	strcpy(old_name, table->name.m_name);

	fold = ut_fold_string(new_name);

	/* Look for a table with the same name: error if such exists */
	dict_table_t*	table2;
	HASH_SEARCH(name_hash, dict_sys->table_hash, fold,
			dict_table_t*, table2, ut_ad(table2->cached),
			(ut_strcmp(table2->name.m_name, new_name) == 0));
	DBUG_EXECUTE_IF("dict_table_rename_in_cache_failure",
		if (table2 == NULL) {
			table2 = (dict_table_t*) -1;
		} );
	if (table2) {
		ib::error() << "Cannot rename table '" << old_name
			<< "' to '" << new_name << "' since the"
			" dictionary cache already contains '" << new_name << "'.";
		return(DB_ERROR);
	}

	/* If the table is stored in a single-table tablespace, rename the
	.ibd file and rebuild the .isl file if needed. */

	if (!table->space) {
		bool		exists;
		char*		filepath;

		ut_ad(dict_table_is_file_per_table(table));
		ut_ad(!table->is_temporary());

		/* Make sure the data_dir_path is set. */
		dict_get_and_save_data_dir_path(table, true);

		if (DICT_TF_HAS_DATA_DIR(table->flags)) {
			ut_a(table->data_dir_path);

			filepath = fil_make_filepath(
				table->data_dir_path, table->name.m_name,
				IBD, true);
		} else {
			filepath = fil_make_filepath(
				NULL, table->name.m_name, IBD, false);
		}

		if (filepath == NULL) {
			return(DB_OUT_OF_MEMORY);
		}

		fil_delete_tablespace(table->space_id);

		/* Delete any temp file hanging around. */
		if (os_file_status(filepath, &exists, &ftype)
		    && exists
		    && !os_file_delete_if_exists(innodb_temp_file_key,
						 filepath, NULL)) {

			ib::info() << "Delete of " << filepath << " failed.";
		}
		ut_free(filepath);

	} else if (dict_table_is_file_per_table(table)) {
		char*	new_path;
		const char* old_path = UT_LIST_GET_FIRST(table->space->chain)
			->name;

		ut_ad(!table->is_temporary());

		if (DICT_TF_HAS_DATA_DIR(table->flags)) {
			new_path = os_file_make_new_pathname(
				old_path, new_name);
			err = RemoteDatafile::create_link_file(
				new_name, new_path);

			if (err != DB_SUCCESS) {
				ut_free(new_path);
				return(DB_TABLESPACE_EXISTS);
			}
		} else {
			new_path = fil_make_filepath(
				NULL, new_name, IBD, false);
		}

		/* New filepath must not exist. */
		err = table->space->rename(new_name, new_path, true,
					   replace_new_file);
		ut_free(new_path);

		/* If the tablespace is remote, a new .isl file was created
		If success, delete the old one. If not, delete the new one. */
		if (DICT_TF_HAS_DATA_DIR(table->flags)) {
			RemoteDatafile::delete_link_file(
				err == DB_SUCCESS ? old_name : new_name);
		}

		if (err != DB_SUCCESS) {
			return err;
		}
	}

	/* Remove table from the hash tables of tables */
	HASH_DELETE(dict_table_t, name_hash, dict_sys->table_hash,
		    ut_fold_string(old_name), table);

	if (strlen(new_name) > strlen(table->name.m_name)) {
		/* We allocate MAX_FULL_NAME_LEN + 1 bytes here to avoid
		memory fragmentation, we assume a repeated calls of
		ut_realloc() with the same size do not cause fragmentation */
		ut_a(strlen(new_name) <= MAX_FULL_NAME_LEN);

		table->name.m_name = static_cast<char*>(
			ut_realloc(table->name.m_name, MAX_FULL_NAME_LEN + 1));
	}
	strcpy(table->name.m_name, new_name);

	/* Add table to hash table of tables */
	HASH_INSERT(dict_table_t, name_hash, dict_sys->table_hash, fold,
		    table);

	if (!rename_also_foreigns) {
		/* In ALTER TABLE we think of the rename table operation
		in the direction table -> temporary table (#sql...)
		as dropping the table with the old name and creating
		a new with the new name. Thus we kind of drop the
		constraints from the dictionary cache here. The foreign key
		constraints will be inherited to the new table from the
		system tables through a call of dict_load_foreigns. */

		/* Remove the foreign constraints from the cache */
		std::for_each(table->foreign_set.begin(),
			      table->foreign_set.end(),
			      dict_foreign_remove_partial());
		table->foreign_set.clear();

		/* Reset table field in referencing constraints */
		for (dict_foreign_set::iterator it
			= table->referenced_set.begin();
		     it != table->referenced_set.end();
		     ++it) {

			foreign = *it;
			foreign->referenced_table = NULL;
			foreign->referenced_index = NULL;

		}

		/* Make the set of referencing constraints empty */
		table->referenced_set.clear();

		return(DB_SUCCESS);
	}

	/* Update the table name fields in foreign constraints, and update also
	the constraint id of new format >= 4.0.18 constraints. Note that at
	this point we have already changed table->name to the new name. */

	dict_foreign_set	fk_set;

	for (;;) {

		dict_foreign_set::iterator	it
			= table->foreign_set.begin();

		if (it == table->foreign_set.end()) {
			break;
		}

		foreign = *it;

		if (foreign->referenced_table) {
			foreign->referenced_table->referenced_set.erase(foreign);
		}

		if (ut_strlen(foreign->foreign_table_name)
		    < ut_strlen(table->name.m_name)) {
			/* Allocate a longer name buffer;
			TODO: store buf len to save memory */

			foreign->foreign_table_name = mem_heap_strdup(
				foreign->heap, table->name.m_name);
			dict_mem_foreign_table_name_lookup_set(foreign, TRUE);
		} else {
			strcpy(foreign->foreign_table_name,
			       table->name.m_name);
			dict_mem_foreign_table_name_lookup_set(foreign, FALSE);
		}
		if (strchr(foreign->id, '/')) {
			/* This is a >= 4.0.18 format id */

			ulint	db_len;
			char*	old_id;
			char    old_name_cs_filename[MAX_FULL_NAME_LEN+1];
			uint    errors = 0;

			/* All table names are internally stored in charset
			my_charset_filename (except the temp tables and the
			partition identifier suffix in partition tables). The
			foreign key constraint names are internally stored
			in UTF-8 charset.  The variable fkid here is used
			to store foreign key constraint name in charset
			my_charset_filename for comparison further below. */
			char    fkid[MAX_TABLE_NAME_LEN+20];
			ibool	on_tmp = FALSE;

			/* The old table name in my_charset_filename is stored
			in old_name_cs_filename */

			strncpy(old_name_cs_filename, old_name,
				MAX_FULL_NAME_LEN);
			old_name_cs_filename[MAX_FULL_NAME_LEN] = '\0';
			if (strstr(old_name, TEMP_TABLE_PATH_PREFIX) == NULL) {

				innobase_convert_to_system_charset(
					strchr(old_name_cs_filename, '/') + 1,
					strchr(old_name, '/') + 1,
					MAX_TABLE_NAME_LEN, &errors);

				if (errors) {
					/* There has been an error to convert
					old table into UTF-8.  This probably
					means that the old table name is
					actually in UTF-8. */
					innobase_convert_to_filename_charset(
						strchr(old_name_cs_filename,
						       '/') + 1,
						strchr(old_name, '/') + 1,
						MAX_TABLE_NAME_LEN);
				} else {
					/* Old name already in
					my_charset_filename */
					strncpy(old_name_cs_filename, old_name,
						MAX_FULL_NAME_LEN);
					old_name_cs_filename[MAX_FULL_NAME_LEN]
						= '\0';
				}
			}

			strncpy(fkid, foreign->id, MAX_TABLE_NAME_LEN);

			if (strstr(fkid, TEMP_TABLE_PATH_PREFIX) == NULL) {
				innobase_convert_to_filename_charset(
					strchr(fkid, '/') + 1,
					strchr(foreign->id, '/') + 1,
					MAX_TABLE_NAME_LEN+20);
			} else {
				on_tmp = TRUE;
			}

			old_id = mem_strdup(foreign->id);

			if (ut_strlen(fkid) > ut_strlen(old_name_cs_filename)
			    + ((sizeof dict_ibfk) - 1)
			    && !memcmp(fkid, old_name_cs_filename,
				       ut_strlen(old_name_cs_filename))
			    && !memcmp(fkid + ut_strlen(old_name_cs_filename),
				       dict_ibfk, (sizeof dict_ibfk) - 1)) {

				/* This is a generated >= 4.0.18 format id */

				char	table_name[MAX_TABLE_NAME_LEN + 1];
				uint	errors = 0;

				if (strlen(table->name.m_name)
				    > strlen(old_name)) {
					foreign->id = static_cast<char*>(
						mem_heap_alloc(
						foreign->heap,
						strlen(table->name.m_name)
						+ strlen(old_id) + 1));
				}

				/* Convert the table name to UTF-8 */
				strncpy(table_name, table->name.m_name,
					MAX_TABLE_NAME_LEN);
				table_name[MAX_TABLE_NAME_LEN] = '\0';
				innobase_convert_to_system_charset(
					strchr(table_name, '/') + 1,
					strchr(table->name.m_name, '/') + 1,
					MAX_TABLE_NAME_LEN, &errors);

				if (errors) {
					/* Table name could not be converted
					from charset my_charset_filename to
					UTF-8. This means that the table name
					is already in UTF-8 (#mysql50#). */
					strncpy(table_name, table->name.m_name,
						MAX_TABLE_NAME_LEN);
					table_name[MAX_TABLE_NAME_LEN] = '\0';
				}

				/* Replace the prefix 'databasename/tablename'
				with the new names */
				strcpy(foreign->id, table_name);
				if (on_tmp) {
					strcat(foreign->id,
					       old_id + ut_strlen(old_name));
				} else {
					sprintf(strchr(foreign->id, '/') + 1,
						"%s%s",
						strchr(table_name, '/') +1,
						strstr(old_id, "_ibfk_") );
				}

			} else {
				/* This is a >= 4.0.18 format id where the user
				gave the id name */
				db_len = dict_get_db_name_len(
					table->name.m_name) + 1;

				if (db_len - 1
				    > dict_get_db_name_len(foreign->id)) {

					foreign->id = static_cast<char*>(
						mem_heap_alloc(
						foreign->heap,
						db_len + strlen(old_id) + 1));
				}

				/* Replace the database prefix in id with the
				one from table->name */

				ut_memcpy(foreign->id,
					  table->name.m_name, db_len);

				strcpy(foreign->id + db_len,
				       dict_remove_db_name(old_id));
			}

			ut_free(old_id);
		}

		table->foreign_set.erase(it);
		fk_set.insert(foreign);

		if (foreign->referenced_table) {
			foreign->referenced_table->referenced_set.insert(foreign);
		}
	}

	ut_a(table->foreign_set.empty());
	table->foreign_set.swap(fk_set);

	for (dict_foreign_set::iterator it = table->referenced_set.begin();
	     it != table->referenced_set.end();
	     ++it) {

		foreign = *it;

		if (ut_strlen(foreign->referenced_table_name)
		    < ut_strlen(table->name.m_name)) {
			/* Allocate a longer name buffer;
			TODO: store buf len to save memory */

			foreign->referenced_table_name = mem_heap_strdup(
				foreign->heap, table->name.m_name);

			dict_mem_referenced_table_name_lookup_set(
				foreign, TRUE);
		} else {
			/* Use the same buffer */
			strcpy(foreign->referenced_table_name,
			       table->name.m_name);

			dict_mem_referenced_table_name_lookup_set(
				foreign, FALSE);
		}
	}

	return(DB_SUCCESS);
}

/**********************************************************************//**
Change the id of a table object in the dictionary cache. This is used in
DISCARD TABLESPACE. */
void
dict_table_change_id_in_cache(
/*==========================*/
	dict_table_t*	table,	/*!< in/out: table object already in cache */
	table_id_t	new_id)	/*!< in: new id to set */
{
	ut_ad(mutex_own(&dict_sys->mutex));
	ut_ad(table->magic_n == DICT_TABLE_MAGIC_N);

	/* Remove the table from the hash table of id's */

	HASH_DELETE(dict_table_t, id_hash, dict_sys->table_id_hash,
		    ut_fold_ull(table->id), table);
	table->id = new_id;

	/* Add the table back to the hash table */
	HASH_INSERT(dict_table_t, id_hash, dict_sys->table_id_hash,
		    ut_fold_ull(table->id), table);
}

/**********************************************************************//**
Removes a table object from the dictionary cache. */
void
dict_table_remove_from_cache_low(
/*=============================*/
	dict_table_t*	table,		/*!< in, own: table */
	ibool		lru_evict)	/*!< in: TRUE if table being evicted
					to make room in the table LRU list */
{
	dict_foreign_t*	foreign;
	dict_index_t*	index;

	ut_ad(dict_lru_validate());
	ut_a(table->get_ref_count() == 0);
	ut_a(table->n_rec_locks == 0);
	ut_ad(mutex_own(&dict_sys->mutex));
	ut_ad(table->magic_n == DICT_TABLE_MAGIC_N);

	/* Remove the foreign constraints from the cache */
	std::for_each(table->foreign_set.begin(), table->foreign_set.end(),
		      dict_foreign_remove_partial());
	table->foreign_set.clear();

	/* Reset table field in referencing constraints */
	for (dict_foreign_set::iterator it = table->referenced_set.begin();
	     it != table->referenced_set.end();
	     ++it) {

		foreign = *it;
		foreign->referenced_table = NULL;
		foreign->referenced_index = NULL;
	}

	/* Remove the indexes from the cache */

	for (index = UT_LIST_GET_LAST(table->indexes);
	     index != NULL;
	     index = UT_LIST_GET_LAST(table->indexes)) {

		dict_index_remove_from_cache_low(table, index, lru_evict);
	}

	/* Remove table from the hash tables of tables */

	HASH_DELETE(dict_table_t, name_hash, dict_sys->table_hash,
		    ut_fold_string(table->name.m_name), table);

	HASH_DELETE(dict_table_t, id_hash, dict_sys->table_id_hash,
		    ut_fold_ull(table->id), table);

	/* Remove table from LRU or non-LRU list. */
	if (table->can_be_evicted) {
		ut_ad(dict_lru_find_table(table));
		UT_LIST_REMOVE(dict_sys->table_LRU, table);
	} else {
		ut_ad(dict_non_lru_find_table(table));
		UT_LIST_REMOVE(dict_sys->table_non_LRU, table);
	}

	ut_ad(dict_lru_validate());

	if (lru_evict && table->drop_aborted) {
		/* When evicting the table definition,
		drop the orphan indexes from the data dictionary
		and free the index pages. */
		trx_t* trx = trx_create();

		ut_ad(mutex_own(&dict_sys->mutex));
		ut_ad(rw_lock_own(dict_operation_lock, RW_LOCK_X));

		/* Mimic row_mysql_lock_data_dictionary(). */
		trx->dict_operation_lock_mode = RW_X_LATCH;

		trx_set_dict_operation(trx, TRX_DICT_OP_INDEX);
		row_merge_drop_indexes_dict(trx, table->id);
		trx_commit_for_mysql(trx);
		trx->dict_operation_lock_mode = 0;
		trx_free(trx);
	}

	/* Free virtual column template if any */
	if (table->vc_templ != NULL) {
		dict_free_vc_templ(table->vc_templ);
		UT_DELETE(table->vc_templ);
	}

	dict_mem_table_free(table);
}

/**********************************************************************//**
Removes a table object from the dictionary cache. */
void
dict_table_remove_from_cache(
/*=========================*/
	dict_table_t*	table)	/*!< in, own: table */
{
	dict_table_remove_from_cache_low(table, FALSE);
}

/****************************************************************//**
If the given column name is reserved for InnoDB system columns, return
TRUE.
@return TRUE if name is reserved */
ibool
dict_col_name_is_reserved(
/*======================*/
	const char*	name)	/*!< in: column name */
{
	static const char*	reserved_names[] = {
		"DB_ROW_ID", "DB_TRX_ID", "DB_ROLL_PTR"
	};

	compile_time_assert(UT_ARR_SIZE(reserved_names) == DATA_N_SYS_COLS);

	for (ulint i = 0; i < UT_ARR_SIZE(reserved_names); i++) {
		if (innobase_strcasecmp(name, reserved_names[i]) == 0) {

			return(TRUE);
		}
	}

	return(FALSE);
}

/****************************************************************//**
If a record of this index might not fit on a single B-tree page,
return TRUE.
@return TRUE if the index record could become too big */
static
ibool
dict_index_too_big_for_tree(
/*========================*/
	const dict_table_t*	table,		/*!< in: table */
	const dict_index_t*	new_index,	/*!< in: index */
	bool			strict)		/*!< in: TRUE=report error if
						records could be too big to
						fit in an B-tree page */
{
	ulint	comp;
	ulint	i;
	/* maximum possible storage size of a record */
	ulint	rec_max_size;
	/* maximum allowed size of a record on a leaf page */
	ulint	page_rec_max;
	/* maximum allowed size of a node pointer record */
	ulint	page_ptr_max;

	/* FTS index consists of auxiliary tables, they shall be excluded from
	index row size check */
	if (new_index->type & DICT_FTS) {
		return(false);
	}

	DBUG_EXECUTE_IF(
		"ib_force_create_table",
		return(FALSE););

	comp = dict_table_is_comp(table);

	const page_size_t page_size(dict_tf_get_page_size(table->flags));

	if (page_size.is_compressed()
	    && page_size.physical() < srv_page_size) {
		/* On a compressed page, two records must fit in the
		uncompressed page modification log. On compressed pages
		with size.physical() == srv_page_size,
		this limit will never be reached. */
		ut_ad(comp);
		/* The maximum allowed record size is the size of
		an empty page, minus a byte for recoding the heap
		number in the page modification log.  The maximum
		allowed node pointer size is half that. */
		page_rec_max = page_zip_empty_size(new_index->n_fields,
						   page_size.physical());
		if (page_rec_max) {
			page_rec_max--;
		}
		page_ptr_max = page_rec_max / 2;
		/* On a compressed page, there is a two-byte entry in
		the dense page directory for every record.  But there
		is no record header. */
		rec_max_size = 2;
	} else {
		/* The maximum allowed record size is half a B-tree
		page(16k for 64k page size).  No additional sparse
		page directory entry will be generated for the first
		few user records. */
		page_rec_max = (comp || srv_page_size < UNIV_PAGE_SIZE_MAX)
			? page_get_free_space_of_empty(comp) / 2
			: REDUNDANT_REC_MAX_DATA_SIZE;

		page_ptr_max = page_rec_max;
		/* Each record has a header. */
		rec_max_size = comp
			? REC_N_NEW_EXTRA_BYTES
			: REC_N_OLD_EXTRA_BYTES;
	}

	if (comp) {
		/* Include the "null" flags in the
		maximum possible record size. */
		rec_max_size += UT_BITS_IN_BYTES(
			unsigned(new_index->n_nullable));
	} else {
		/* For each column, include a 2-byte offset and a
		"null" flag.  The 1-byte format is only used in short
		records that do not contain externally stored columns.
		Such records could never exceed the page limit, even
		when using the 2-byte format. */
		rec_max_size += 2 * unsigned(new_index->n_fields);
	}

	/* Compute the maximum possible record size. */
	for (i = 0; i < new_index->n_fields; i++) {
		const dict_field_t*	field
			= dict_index_get_nth_field(new_index, i);
		const dict_col_t*	col
			= dict_field_get_col(field);
		ulint			field_max_size;
		ulint			field_ext_max_size;

		/* In dtuple_convert_big_rec(), variable-length columns
		that are longer than BTR_EXTERN_LOCAL_STORED_MAX_SIZE
		may be chosen for external storage.

		Fixed-length columns, and all columns of secondary
		index records are always stored inline. */

		/* Determine the maximum length of the index field.
		The field_ext_max_size should be computed as the worst
		case in rec_get_converted_size_comp() for
		REC_STATUS_ORDINARY records. */

		field_max_size = dict_col_get_fixed_size(col, comp);
		if (field_max_size && field->fixed_len != 0) {
			/* dict_index_add_col() should guarantee this */
			ut_ad(!field->prefix_len
			      || field->fixed_len == field->prefix_len);
			/* Fixed lengths are not encoded
			in ROW_FORMAT=COMPACT. */
			field_ext_max_size = 0;
			goto add_field_size;
		}

		field_max_size = dict_col_get_max_size(col);
		field_ext_max_size = field_max_size < 256 ? 1 : 2;

		if (field->prefix_len) {
			if (field->prefix_len < field_max_size) {
				field_max_size = field->prefix_len;
			}
		} else if (field_max_size > BTR_EXTERN_LOCAL_STORED_MAX_SIZE
			   && dict_index_is_clust(new_index)) {

			/* In the worst case, we have a locally stored
			column of BTR_EXTERN_LOCAL_STORED_MAX_SIZE bytes.
			The length can be stored in one byte.  If the
			column were stored externally, the lengths in
			the clustered index page would be
			BTR_EXTERN_FIELD_REF_SIZE and 2. */
			field_max_size = BTR_EXTERN_LOCAL_STORED_MAX_SIZE;
			field_ext_max_size = 1;
		}

		if (comp) {
			/* Add the extra size for ROW_FORMAT=COMPACT.
			For ROW_FORMAT=REDUNDANT, these bytes were
			added to rec_max_size before this loop. */
			rec_max_size += field_ext_max_size;
		}
add_field_size:
		rec_max_size += field_max_size;

		/* Check the size limit on leaf pages. */
		if (rec_max_size >= page_rec_max) {
			ib::error_or_warn(strict)
				<< "Cannot add field " << field->name
				<< " in table " << table->name
				<< " because after adding it, the row size is "
				<< rec_max_size
				<< " which is greater than maximum allowed"
				" size (" << page_rec_max
				<< ") for a record on index leaf page.";

			return(TRUE);
		}

		/* Check the size limit on non-leaf pages.  Records
		stored in non-leaf B-tree pages consist of the unique
		columns of the record (the key columns of the B-tree)
		and a node pointer field.  When we have processed the
		unique columns, rec_max_size equals the size of the
		node pointer record minus the node pointer column. */
		if (i + 1 == dict_index_get_n_unique_in_tree(new_index)
		    && rec_max_size + REC_NODE_PTR_SIZE >= page_ptr_max) {

			return(TRUE);
		}
	}

	return(FALSE);
}

/** Clears the virtual column's index list before index is
being freed.
@param[in]  index   Index being freed */
void dict_index_remove_from_v_col_list(dict_index_t* index)
{
	/* Index is not completely formed */
	if (!index->cached) {
		return;
	}
        if (dict_index_has_virtual(index)) {
                const dict_col_t*       col;
                const dict_v_col_t*     vcol;

                for (ulint i = 0; i < dict_index_get_n_fields(index); i++) {
                        col =  dict_index_get_nth_col(index, i);
                        if (col->is_virtual()) {
                                vcol = reinterpret_cast<const dict_v_col_t*>(
                                        col);
				/* This could be NULL, when we do add
                                virtual column, add index together. We do not
                                need to track this virtual column's index */
				if (vcol->v_indexes == NULL) {
                                        continue;
                                }
				dict_v_idx_list::iterator       it;
				for (it = vcol->v_indexes->begin();
                                     it != vcol->v_indexes->end(); ++it) {
                                        dict_v_idx_t    v_index = *it;
                                        if (v_index.index == index) {
                                                vcol->v_indexes->erase(it);
                                                break;
                                        }
				}
			}
		}
	}
}

/** Adds an index to the dictionary cache, with possible indexing newly
added column.
@param[in]	index	index; NOTE! The index memory
			object is freed in this function!
@param[in]	page_no	root page number of the index
@param[in]	strict	TRUE=refuse to create the index
			if records could be too big to fit in
			an B-tree page
@param[out]	err	DB_SUCCESS, DB_TOO_BIG_RECORD, or DB_CORRUPTION
@param[in]	add_v	new virtual column that being added along with
			an add index call
@return	the added index
@retval	NULL	on error */
dict_index_t*
dict_index_add_to_cache(
	dict_index_t*		index,
	ulint			page_no,
	bool			strict,
	dberr_t*		err,
	const dict_add_v_col_t* add_v)
{
	dict_index_t*	new_index;
	ulint		n_ord;
	ulint		i;

	ut_ad(mutex_own(&dict_sys->mutex));
	ut_ad(index->n_def == index->n_fields);
	ut_ad(index->magic_n == DICT_INDEX_MAGIC_N);
	ut_ad(!dict_index_is_online_ddl(index));
	ut_ad(!dict_index_is_ibuf(index));

	ut_d(mem_heap_validate(index->heap));
	ut_a(!dict_index_is_clust(index)
	     || UT_LIST_GET_LEN(index->table->indexes) == 0);
	ut_ad(dict_index_is_clust(index) || !index->table->no_rollback());

	if (!dict_index_find_cols(index, add_v)) {

		dict_mem_index_free(index);
		if (err) *err = DB_CORRUPTION;
		return NULL;
	}

	/* Build the cache internal representation of the index,
	containing also the added system fields */

	if (dict_index_is_clust(index)) {
		new_index = dict_index_build_internal_clust(index);
	} else {
		new_index = (index->type & DICT_FTS)
			? dict_index_build_internal_fts(index)
			: dict_index_build_internal_non_clust(index);
		new_index->n_core_null_bytes = UT_BITS_IN_BYTES(
			unsigned(new_index->n_nullable));
	}

	/* Set the n_fields value in new_index to the actual defined
	number of fields in the cache internal representation */

	new_index->n_fields = new_index->n_def;
	new_index->trx_id = index->trx_id;
	new_index->set_committed(index->is_committed());
	new_index->nulls_equal = index->nulls_equal;
#ifdef MYSQL_INDEX_DISABLE_AHI
	new_index->disable_ahi = index->disable_ahi;
#endif

	if (dict_index_too_big_for_tree(index->table, new_index, strict)) {

		if (strict) {
			dict_mem_index_free(new_index);
			dict_mem_index_free(index);
			if (err) *err = DB_TOO_BIG_RECORD;
			return NULL;
		} else if (current_thd != NULL) {
			/* Avoid the warning to be printed
			during recovery. */
			ib_warn_row_too_big(index->table);
		}
	}

	n_ord = new_index->n_uniq;
	/* Flag the ordering columns and also set column max_prefix */

	for (i = 0; i < n_ord; i++) {
		const dict_field_t*	field
			= dict_index_get_nth_field(new_index, i);

		/* Check the column being added in the index for
		the first time and flag the ordering column. */
		if (field->col->ord_part == 0 ) {
			field->col->max_prefix = field->prefix_len;
			field->col->ord_part = 1;
		} else if (field->prefix_len == 0) {
			/* Set the max_prefix for a column to 0 if
			its prefix length is 0 (for this index)
			even if it was a part of any other index
			with some prefix length. */
			field->col->max_prefix = 0;
		} else if (field->col->max_prefix != 0
			   && field->prefix_len
			   > field->col->max_prefix) {
			/* Set the max_prefix value based on the
			prefix_len. */
			field->col->max_prefix = field->prefix_len;
		}
		ut_ad(field->col->ord_part == 1);
	}

	new_index->stat_n_diff_key_vals =
		static_cast<ib_uint64_t*>(mem_heap_zalloc(
			new_index->heap,
			dict_index_get_n_unique(new_index)
			* sizeof(*new_index->stat_n_diff_key_vals)));

	new_index->stat_n_sample_sizes =
		static_cast<ib_uint64_t*>(mem_heap_zalloc(
			new_index->heap,
			dict_index_get_n_unique(new_index)
			* sizeof(*new_index->stat_n_sample_sizes)));

	new_index->stat_n_non_null_key_vals =
		static_cast<ib_uint64_t*>(mem_heap_zalloc(
			new_index->heap,
			dict_index_get_n_unique(new_index)
			* sizeof(*new_index->stat_n_non_null_key_vals)));

	new_index->stat_index_size = 1;
	new_index->stat_n_leaf_pages = 1;

	new_index->stat_defrag_n_pages_freed = 0;
	new_index->stat_defrag_n_page_split = 0;

	new_index->stat_defrag_sample_next_slot = 0;
	memset(&new_index->stat_defrag_data_size_sample,
	       0x0, sizeof(ulint) * STAT_DEFRAG_DATA_SIZE_N_SAMPLE);

	/* Add the new index as the last index for the table */

	UT_LIST_ADD_LAST(new_index->table->indexes, new_index);
#ifdef BTR_CUR_ADAPT
	new_index->search_info = btr_search_info_create(new_index->heap);
#endif /* BTR_CUR_ADAPT */

	new_index->page = unsigned(page_no);
	rw_lock_create(index_tree_rw_lock_key, &new_index->lock,
		       SYNC_INDEX_TREE);

	new_index->n_core_fields = new_index->n_fields;

	dict_mem_index_free(index);
	if (err) *err = DB_SUCCESS;
	return new_index;
}

/**********************************************************************//**
Removes an index from the dictionary cache. */
static
void
dict_index_remove_from_cache_low(
/*=============================*/
	dict_table_t*	table,		/*!< in/out: table */
	dict_index_t*	index,		/*!< in, own: index */
	ibool		lru_evict)	/*!< in: TRUE if index being evicted
					to make room in the table LRU list */
{
	ut_ad(table && index);
	ut_ad(table->magic_n == DICT_TABLE_MAGIC_N);
	ut_ad(index->magic_n == DICT_INDEX_MAGIC_N);
	ut_ad(mutex_own(&dict_sys->mutex));

	/* No need to acquire the dict_index_t::lock here because
	there can't be any active operations on this index (or table). */

	if (index->online_log) {
		ut_ad(index->online_status == ONLINE_INDEX_CREATION);
		row_log_free(index->online_log);
	}

#ifdef BTR_CUR_HASH_ADAPT
	/* We always create search info whether or not adaptive
	hash index is enabled or not. */
	btr_search_t*	info = btr_search_get_info(index);
	ulint		retries = 0;
	ut_ad(info);

	/* We are not allowed to free the in-memory index struct
	dict_index_t until all entries in the adaptive hash index
	that point to any of the page belonging to his b-tree index
	are dropped. This is so because dropping of these entries
	require access to dict_index_t struct. To avoid such scenario
	We keep a count of number of such pages in the search_info and
	only free the dict_index_t struct when this count drops to
	zero. See also: dict_table_can_be_evicted() */

	do {
		if (!btr_search_info_get_ref_count(info, index)
		    || !buf_LRU_drop_page_hash_for_tablespace(table)) {
			break;
		}

		ut_a(++retries < 10000);
	} while (srv_shutdown_state == SRV_SHUTDOWN_NONE || !lru_evict);
#endif /* BTR_CUR_HASH_ADAPT */

	rw_lock_free(&index->lock);

	/* The index is being dropped, remove any compression stats for it. */
	if (!lru_evict && DICT_TF_GET_ZIP_SSIZE(index->table->flags)) {
		mutex_enter(&page_zip_stat_per_index_mutex);
		page_zip_stat_per_index.erase(index->id);
		mutex_exit(&page_zip_stat_per_index_mutex);
	}

	/* Remove the index from the list of indexes of the table */
	UT_LIST_REMOVE(table->indexes, index);

	/* Remove the index from affected virtual column index list */
	index->detach_columns();

	dict_mem_index_free(index);
}

/**********************************************************************//**
Removes an index from the dictionary cache. */
void
dict_index_remove_from_cache(
/*=========================*/
	dict_table_t*	table,	/*!< in/out: table */
	dict_index_t*	index)	/*!< in, own: index */
{
	dict_index_remove_from_cache_low(table, index, FALSE);
}

/** Tries to find column names for the index and sets the col field of the
index.
@param[in]	table	table
@param[in,out]	index	index
@param[in]	add_v	new virtual columns added along with an add index call
@return whether the column names were found */
static
bool
dict_index_find_cols(
	dict_index_t*		index,
	const dict_add_v_col_t*	add_v)
{
	std::vector<ulint, ut_allocator<ulint> >	col_added;
	std::vector<ulint, ut_allocator<ulint> >	v_col_added;

	const dict_table_t* table = index->table;
	ut_ad(table->magic_n == DICT_TABLE_MAGIC_N);
	ut_ad(mutex_own(&dict_sys->mutex));

	for (ulint i = 0; i < index->n_fields; i++) {
		ulint		j;
		dict_field_t*	field = dict_index_get_nth_field(index, i);

		for (j = 0; j < table->n_cols; j++) {
			if (!innobase_strcasecmp(dict_table_get_col_name(table, j),
				    field->name)) {

				/* Check if same column is being assigned again
				which suggest that column has duplicate name. */
				bool exists =
					std::find(col_added.begin(),
						  col_added.end(), j)
					!= col_added.end();

				if (exists) {
					/* Duplicate column found. */
					goto dup_err;
				}

				field->col = dict_table_get_nth_col(table, j);

				col_added.push_back(j);

				goto found;
			}
		}

		/* Let's check if it is a virtual column */
		for (j = 0; j < table->n_v_cols; j++) {
			if (!strcmp(dict_table_get_v_col_name(table, j),
				    field->name)) {

				/* Check if same column is being assigned again
				which suggest that column has duplicate name. */
				bool exists =
					std::find(v_col_added.begin(),
						  v_col_added.end(), j)
					!= v_col_added.end();

				if (exists) {
					/* Duplicate column found. */
					break;
				}

				field->col = reinterpret_cast<dict_col_t*>(
					dict_table_get_nth_v_col(table, j));

				v_col_added.push_back(j);

				goto found;
			}
		}

		if (add_v) {
			for (j = 0; j < add_v->n_v_col; j++) {
				if (!strcmp(add_v->v_col_name[j],
					    field->name)) {
					field->col = const_cast<dict_col_t*>(
						&add_v->v_col[j].m_col);
					goto found;
				}
			}
		}

dup_err:
#ifdef UNIV_DEBUG
		/* It is an error not to find a matching column. */
		ib::error() << "No matching column for " << field->name
			<< " in index " << index->name
			<< " of table " << table->name;
#endif /* UNIV_DEBUG */
		return(FALSE);

found:
		;
	}

	return(TRUE);
}

/*******************************************************************//**
Adds a column to index. */
void
dict_index_add_col(
/*===============*/
	dict_index_t*		index,		/*!< in/out: index */
	const dict_table_t*	table,		/*!< in: table */
	dict_col_t*		col,		/*!< in: column */
	ulint			prefix_len)	/*!< in: column prefix length */
{
	dict_field_t*	field;
	const char*	col_name;

	if (col->is_virtual()) {
		dict_v_col_t*	v_col = reinterpret_cast<dict_v_col_t*>(col);

		/* When v_col->v_indexes==NULL,
		ha_innobase::commit_inplace_alter_table(commit=true)
		will evict and reload the table definition, and
		v_col->v_indexes will not be NULL for the new table. */
		if (v_col->v_indexes != NULL) {
			/* Register the index with the virtual column index
			list */
			v_col->v_indexes->push_back(
				dict_v_idx_t(index, index->n_def));
		}

		col_name = dict_table_get_v_col_name_mysql(
			table, dict_col_get_no(col));
	} else {
		col_name = dict_table_get_col_name(table, dict_col_get_no(col));
	}

	dict_mem_index_add_field(index, col_name, prefix_len);

	field = dict_index_get_nth_field(index, unsigned(index->n_def) - 1);

	field->col = col;
	field->fixed_len = static_cast<unsigned int>(
		dict_col_get_fixed_size(
			col, dict_table_is_comp(table)));

	if (prefix_len && field->fixed_len > prefix_len) {
		field->fixed_len = (unsigned int) prefix_len;
	}

	/* Long fixed-length fields that need external storage are treated as
	variable-length fields, so that the extern flag can be embedded in
	the length word. */

	if (field->fixed_len > DICT_MAX_FIXED_COL_LEN) {
		field->fixed_len = 0;
	}

	/* The comparison limit above must be constant.  If it were
	changed, the disk format of some fixed-length columns would
	change, which would be a disaster. */
	compile_time_assert(DICT_MAX_FIXED_COL_LEN == 768);

	if (!(col->prtype & DATA_NOT_NULL)) {
		index->n_nullable++;
	}
}

/*******************************************************************//**
Copies fields contained in index2 to index1. */
static
void
dict_index_copy(
/*============*/
	dict_index_t*		index1,	/*!< in: index to copy to */
	const dict_index_t*	index2,	/*!< in: index to copy from */
	ulint			start,	/*!< in: first position to copy */
	ulint			end)	/*!< in: last position to copy */
{
	dict_field_t*	field;
	ulint		i;

	/* Copy fields contained in index2 */

	for (i = start; i < end; i++) {

		field = dict_index_get_nth_field(index2, i);

		dict_index_add_col(index1, index2->table, field->col,
				   field->prefix_len);
	}
}

/*******************************************************************//**
Copies types of fields contained in index to tuple. */
void
dict_index_copy_types(
/*==================*/
	dtuple_t*		tuple,		/*!< in/out: data tuple */
	const dict_index_t*	index,		/*!< in: index */
	ulint			n_fields)	/*!< in: number of
						field types to copy */
{
	ulint		i;

	if (dict_index_is_ibuf(index)) {
		dtuple_set_types_binary(tuple, n_fields);

		return;
	}

	for (i = 0; i < n_fields; i++) {
		const dict_field_t*	ifield;
		dtype_t*		dfield_type;

		ifield = dict_index_get_nth_field(index, i);
		dfield_type = dfield_get_type(dtuple_get_nth_field(tuple, i));
		dict_col_copy_type(dict_field_get_col(ifield), dfield_type);
		if (dict_index_is_spatial(index)
		    && DATA_GEOMETRY_MTYPE(dfield_type->mtype)) {
			dfield_type->prtype |= DATA_GIS_MBR;
		}
	}
}

/** Copies types of virtual columns contained in table to tuple and sets all
fields of the tuple to the SQL NULL value.  This function should
be called right after dtuple_create().
@param[in,out]	tuple	data tuple
@param[in]	table	table
*/
void
dict_table_copy_v_types(
	dtuple_t*		tuple,
	const dict_table_t*	table)
{
	/* tuple could have more virtual columns than existing table,
	if we are calling this for creating index along with adding
	virtual columns */
	ulint	n_fields = ut_min(dtuple_get_n_v_fields(tuple),
				  static_cast<ulint>(table->n_v_def));

	for (ulint i = 0; i < n_fields; i++) {

		dfield_t*	dfield	= dtuple_get_nth_v_field(tuple, i);
		dtype_t*	dtype	= dfield_get_type(dfield);

		dfield_set_null(dfield);
		dict_col_copy_type(
			&(dict_table_get_nth_v_col(table, i)->m_col),
			dtype);
	}
}
/*******************************************************************//**
Copies types of columns contained in table to tuple and sets all
fields of the tuple to the SQL NULL value.  This function should
be called right after dtuple_create(). */
void
dict_table_copy_types(
/*==================*/
	dtuple_t*		tuple,	/*!< in/out: data tuple */
	const dict_table_t*	table)	/*!< in: table */
{
	ulint		i;

	for (i = 0; i < dtuple_get_n_fields(tuple); i++) {

		dfield_t*	dfield	= dtuple_get_nth_field(tuple, i);
		dtype_t*	dtype	= dfield_get_type(dfield);

		dfield_set_null(dfield);
		dict_col_copy_type(dict_table_get_nth_col(table, i), dtype);
	}

	dict_table_copy_v_types(tuple, table);
}

/********************************************************************
Wait until all the background threads of the given table have exited, i.e.,
bg_threads == 0. Note: bg_threads_mutex must be reserved when
calling this. */
void
dict_table_wait_for_bg_threads_to_exit(
/*===================================*/
	dict_table_t*	table,	/*< in: table */
	ulint		delay)	/*< in: time in microseconds to wait between
				checks of bg_threads. */
{
	fts_t*		fts = table->fts;

	ut_ad(mutex_own(&fts->bg_threads_mutex));

	while (fts->bg_threads > 0) {
		mutex_exit(&fts->bg_threads_mutex);

		os_thread_sleep(delay);

		mutex_enter(&fts->bg_threads_mutex);
	}
}

/*******************************************************************//**
Builds the internal dictionary cache representation for a clustered
index, containing also system fields not defined by the user.
@return own: the internal representation of the clustered index */
static
dict_index_t*
dict_index_build_internal_clust(
/*============================*/
	dict_index_t*		index)	/*!< in: user representation of
					a clustered index */
{
	dict_table_t*	table = index->table;
	dict_index_t*	new_index;
	dict_field_t*	field;
	ulint		trx_id_pos;
	ulint		i;
	ibool*		indexed;

	ut_ad(dict_index_is_clust(index));
	ut_ad(!dict_index_is_ibuf(index));

	ut_ad(mutex_own(&dict_sys->mutex));

	/* Create a new index object with certainly enough fields */
	new_index = dict_mem_index_create(index->table, index->name,
					  index->type,
					  unsigned(index->n_fields
						   + table->n_cols));

	/* Copy other relevant data from the old index struct to the new
	struct: it inherits the values */

	new_index->n_user_defined_cols = index->n_fields;

	new_index->id = index->id;

	/* Copy the fields of index */
	dict_index_copy(new_index, index, 0, index->n_fields);

	if (dict_index_is_unique(index)) {
		/* Only the fields defined so far are needed to identify
		the index entry uniquely */

		new_index->n_uniq = new_index->n_def;
	} else {
		/* Also the row id is needed to identify the entry */
		new_index->n_uniq = 1 + unsigned(new_index->n_def);
	}

	new_index->trx_id_offset = 0;

	/* Add system columns, trx id first */

	trx_id_pos = new_index->n_def;

	compile_time_assert(DATA_ROW_ID == 0);
	compile_time_assert(DATA_TRX_ID == 1);
	compile_time_assert(DATA_ROLL_PTR == 2);

	if (!dict_index_is_unique(index)) {
		dict_index_add_col(new_index, table,
				   dict_table_get_sys_col(
					   table, DATA_ROW_ID),
				   0);
		trx_id_pos++;
	}

	dict_index_add_col(
		new_index, table,
		dict_table_get_sys_col(table, DATA_TRX_ID), 0);

	for (i = 0; i < trx_id_pos; i++) {

		ulint	fixed_size = dict_col_get_fixed_size(
			dict_index_get_nth_col(new_index, i),
			dict_table_is_comp(table));

		if (fixed_size == 0) {
			new_index->trx_id_offset = 0;

			break;
		}

		dict_field_t* field = dict_index_get_nth_field(
			new_index, i);
		if (field->prefix_len > 0) {
			new_index->trx_id_offset = 0;

			break;
		}

		/* Add fixed_size to new_index->trx_id_offset.
		Because the latter is a bit-field, an overflow
		can theoretically occur. Check for it. */
		fixed_size += new_index->trx_id_offset;

		new_index->trx_id_offset = unsigned(fixed_size);

		if (new_index->trx_id_offset != fixed_size) {
			/* Overflow. Pretend that this is a
			variable-length PRIMARY KEY. */
			ut_ad(0);
			new_index->trx_id_offset = 0;
			break;
		}
	}

	dict_index_add_col(
		new_index, table,
		dict_table_get_sys_col(table, DATA_ROLL_PTR), 0);

	/* Remember the table columns already contained in new_index */
	indexed = static_cast<ibool*>(
		ut_zalloc_nokey(table->n_cols * sizeof *indexed));

	/* Mark the table columns already contained in new_index */
	for (i = 0; i < new_index->n_def; i++) {

		field = dict_index_get_nth_field(new_index, i);

		/* If there is only a prefix of the column in the index
		field, do not mark the column as contained in the index */

		if (field->prefix_len == 0) {

			indexed[field->col->ind] = TRUE;
		}
	}

	/* Add to new_index non-system columns of table not yet included
	there */
	for (i = 0; i + DATA_N_SYS_COLS < ulint(table->n_cols); i++) {
<<<<<<< HEAD

=======
>>>>>>> 03672a05
		dict_col_t*	col = dict_table_get_nth_col(table, i);
		ut_ad(col->mtype != DATA_SYS);

		if (!indexed[col->ind]) {
			dict_index_add_col(new_index, table, col, 0);
		}
	}

	ut_free(indexed);

	ut_ad(UT_LIST_GET_LEN(table->indexes) == 0);

	new_index->n_core_null_bytes = table->supports_instant()
		? dict_index_t::NO_CORE_NULL_BYTES
		: UT_BITS_IN_BYTES(unsigned(new_index->n_nullable));
	new_index->cached = TRUE;

	return(new_index);
}

/*******************************************************************//**
Builds the internal dictionary cache representation for a non-clustered
index, containing also system fields not defined by the user.
@return own: the internal representation of the non-clustered index */
static
dict_index_t*
dict_index_build_internal_non_clust(
/*================================*/
	dict_index_t*		index)	/*!< in: user representation of
					a non-clustered index */
{
	dict_field_t*	field;
	dict_index_t*	new_index;
	dict_index_t*	clust_index;
	dict_table_t*	table = index->table;
	ulint		i;
	ibool*		indexed;

	ut_ad(table && index);
	ut_ad(!dict_index_is_clust(index));
	ut_ad(!dict_index_is_ibuf(index));
	ut_ad(mutex_own(&dict_sys->mutex));

	/* The clustered index should be the first in the list of indexes */
	clust_index = UT_LIST_GET_FIRST(table->indexes);

	ut_ad(clust_index);
	ut_ad(dict_index_is_clust(clust_index));
	ut_ad(!dict_index_is_ibuf(clust_index));

	/* Create a new index */
	new_index = dict_mem_index_create(
		index->table, index->name, index->type,
		ulint(index->n_fields + 1 + clust_index->n_uniq));

	/* Copy other relevant data from the old index
	struct to the new struct: it inherits the values */

	new_index->n_user_defined_cols = index->n_fields;

	new_index->id = index->id;

	/* Copy fields from index to new_index */
	dict_index_copy(new_index, index, 0, index->n_fields);

	/* Remember the table columns already contained in new_index */
	indexed = static_cast<ibool*>(
		ut_zalloc_nokey(table->n_cols * sizeof *indexed));

	/* Mark the table columns already contained in new_index */
	for (i = 0; i < new_index->n_def; i++) {

		field = dict_index_get_nth_field(new_index, i);

		if (field->col->is_virtual()) {
			continue;
		}

		/* If there is only a prefix of the column in the index
		field, do not mark the column as contained in the index */

		if (field->prefix_len == 0) {

			indexed[field->col->ind] = TRUE;
		}
	}

	/* Add to new_index the columns necessary to determine the clustered
	index entry uniquely */

	for (i = 0; i < clust_index->n_uniq; i++) {

		field = dict_index_get_nth_field(clust_index, i);

		if (!indexed[field->col->ind]) {
			dict_index_add_col(new_index, table, field->col,
					   field->prefix_len);
		} else if (dict_index_is_spatial(index)) {
			/*For spatial index, we still need to add the
			field to index. */
			dict_index_add_col(new_index, table, field->col,
					   field->prefix_len);
		}
	}

	ut_free(indexed);

	if (dict_index_is_unique(index)) {
		new_index->n_uniq = index->n_fields;
	} else {
		new_index->n_uniq = new_index->n_def;
	}

	/* Set the n_fields value in new_index to the actual defined
	number of fields */

	new_index->n_fields = new_index->n_def;

	new_index->cached = TRUE;

	return(new_index);
}

/***********************************************************************
Builds the internal dictionary cache representation for an FTS index.
@return own: the internal representation of the FTS index */
static
dict_index_t*
dict_index_build_internal_fts(
/*==========================*/
	dict_index_t*	index)	/*!< in: user representation of an FTS index */
{
	dict_index_t*	new_index;

	ut_ad(index->type == DICT_FTS);
	ut_ad(mutex_own(&dict_sys->mutex));

	/* Create a new index */
	new_index = dict_mem_index_create(index->table, index->name,
					  index->type, index->n_fields);

	/* Copy other relevant data from the old index struct to the new
	struct: it inherits the values */

	new_index->n_user_defined_cols = index->n_fields;

	new_index->id = index->id;

	/* Copy fields from index to new_index */
	dict_index_copy(new_index, index, 0, index->n_fields);

	new_index->n_uniq = 0;
	new_index->cached = TRUE;

	dict_table_t* table = index->table;

	if (table->fts->cache == NULL) {
		table->fts->cache = fts_cache_create(table);
	}

	rw_lock_x_lock(&table->fts->cache->init_lock);
	/* Notify the FTS cache about this index. */
	fts_cache_index_cache_create(table, new_index);
	rw_lock_x_unlock(&table->fts->cache->init_lock);

	return(new_index);
}
/*====================== FOREIGN KEY PROCESSING ========================*/

#define  DB_FOREIGN_KEY_IS_PREFIX_INDEX 200
#define  DB_FOREIGN_KEY_COL_NOT_NULL    201
#define  DB_FOREIGN_KEY_COLS_NOT_EQUAL  202
#define  DB_FOREIGN_KEY_INDEX_NOT_FOUND 203

/** Check whether the dict_table_t is a partition.
A partitioned table on the SQL level is composed of InnoDB tables,
where each InnoDB table is a [sub]partition including its secondary indexes
which belongs to the partition.
@param[in]	table	Table to check.
@return true if the dict_table_t is a partition else false. */
UNIV_INLINE
bool
dict_table_is_partition(
	const dict_table_t*	table)
{
	/* Check both P and p on all platforms in case it was moved to/from
	WIN. */
	return(strstr(table->name.m_name, "#p#")
	       || strstr(table->name.m_name, "#P#"));
}

/*********************************************************************//**
Checks if a table is referenced by foreign keys.
@return TRUE if table is referenced by a foreign key */
ibool
dict_table_is_referenced_by_foreign_key(
/*====================================*/
	const dict_table_t*	table)	/*!< in: InnoDB table */
{
	return(!table->referenced_set.empty());
}

/**********************************************************************//**
Removes a foreign constraint struct from the dictionary cache. */
void
dict_foreign_remove_from_cache(
/*===========================*/
	dict_foreign_t*	foreign)	/*!< in, own: foreign constraint */
{
	ut_ad(mutex_own(&dict_sys->mutex));
	ut_a(foreign);

	if (foreign->referenced_table != NULL) {
		foreign->referenced_table->referenced_set.erase(foreign);
	}

	if (foreign->foreign_table != NULL) {
		foreign->foreign_table->foreign_set.erase(foreign);
	}

	dict_foreign_free(foreign);
}

/**********************************************************************//**
Looks for the foreign constraint from the foreign and referenced lists
of a table.
@return foreign constraint */
static
dict_foreign_t*
dict_foreign_find(
/*==============*/
	dict_table_t*	table,		/*!< in: table object */
	dict_foreign_t*	foreign)	/*!< in: foreign constraint */
{
	ut_ad(mutex_own(&dict_sys->mutex));

	ut_ad(dict_foreign_set_validate(table->foreign_set));
	ut_ad(dict_foreign_set_validate(table->referenced_set));

	dict_foreign_set::iterator it = table->foreign_set.find(foreign);

	if (it != table->foreign_set.end()) {
		return(*it);
	}

	it = table->referenced_set.find(foreign);

	if (it != table->referenced_set.end()) {
		return(*it);
	}

	return(NULL);
}

/*********************************************************************//**
Tries to find an index whose first fields are the columns in the array,
in the same order and is not marked for deletion and is not the same
as types_idx.
@return matching index, NULL if not found */
dict_index_t*
dict_foreign_find_index(
/*====================*/
	const dict_table_t*	table,	/*!< in: table */
	const char**		col_names,
					/*!< in: column names, or NULL
					to use table->col_names */
	const char**		columns,/*!< in: array of column names */
	ulint			n_cols,	/*!< in: number of columns */
	const dict_index_t*	types_idx,
					/*!< in: NULL or an index
					whose types the column types
					must match */
	bool			check_charsets,
					/*!< in: whether to check
					charsets.  only has an effect
					if types_idx != NULL */
	ulint			check_null,
					/*!< in: nonzero if none of
					the columns must be declared
					NOT NULL */
	ulint*			error,	/*!< out: error code */
	ulint*			err_col_no,
					/*!< out: column number where
					error happened */
	dict_index_t**		err_index)
					/*!< out: index where error
					happened */
{
	dict_index_t*	index;

	ut_ad(mutex_own(&dict_sys->mutex));

	if (error) {
		*error = DB_FOREIGN_KEY_INDEX_NOT_FOUND;
	}

	index = dict_table_get_first_index(table);

	while (index != NULL) {
		if (types_idx != index
		    && !index->to_be_dropped
		    && !dict_index_is_online_ddl(index)
		    && dict_foreign_qualify_index(
			    table, col_names, columns, n_cols,
			    index, types_idx,
			    check_charsets, check_null,
			    error, err_col_no,err_index)) {
			if (error) {
				*error = DB_SUCCESS;
			}

			return(index);
		}

		index = dict_table_get_next_index(index);
	}

	return(NULL);
}
#ifdef WITH_WSREP
dict_index_t*
wsrep_dict_foreign_find_index(
/*====================*/
	dict_table_t*	table,	/*!< in: table */
	const char**	col_names, /*!< in: column names, or NULL
					to use table->col_names */
	const char**	columns,/*!< in: array of column names */
	ulint		n_cols,	/*!< in: number of columns */
	dict_index_t*	types_idx, /*!< in: NULL or an index to whose types the
				   column types must match */
	ibool		check_charsets,
				/*!< in: whether to check charsets.
				only has an effect if types_idx != NULL */
	ulint		check_null)
				/*!< in: nonzero if none of the columns must
				be declared NOT NULL */
{
	return dict_foreign_find_index(
		table, col_names, columns, n_cols, types_idx, check_charsets,
		check_null, NULL, NULL, NULL);
}
#endif /* WITH_WSREP */
/**********************************************************************//**
Report an error in a foreign key definition. */
static
void
dict_foreign_error_report_low(
/*==========================*/
	FILE*		file,	/*!< in: output stream */
	const char*	name)	/*!< in: table name */
{
	rewind(file);
	ut_print_timestamp(file);
	fprintf(file, " Error in foreign key constraint of table %s:\n",
		name);
}

/**********************************************************************//**
Report an error in a foreign key definition. */
static
void
dict_foreign_error_report(
/*======================*/
	FILE*		file,	/*!< in: output stream */
	dict_foreign_t*	fk,	/*!< in: foreign key constraint */
	const char*	msg)	/*!< in: the error message */
{
	std::string fk_str;
	mutex_enter(&dict_foreign_err_mutex);
	dict_foreign_error_report_low(file, fk->foreign_table_name);
	fputs(msg, file);
	fputs(" Constraint:\n", file);
	fk_str = dict_print_info_on_foreign_key_in_create_format(NULL, fk, TRUE);
	fputs(fk_str.c_str(), file);
	putc('\n', file);
	if (fk->foreign_index) {
		fprintf(file, "The index in the foreign key in table is"
			" %s\n%s\n", fk->foreign_index->name(),
			FOREIGN_KEY_CONSTRAINTS_MSG);
	}
	mutex_exit(&dict_foreign_err_mutex);
}

/**********************************************************************//**
Adds a foreign key constraint object to the dictionary cache. May free
the object if there already is an object with the same identifier in.
At least one of the foreign table and the referenced table must already
be in the dictionary cache!
@return DB_SUCCESS or error code */
dberr_t
dict_foreign_add_to_cache(
/*======================*/
	dict_foreign_t*		foreign,
				/*!< in, own: foreign key constraint */
	const char**		col_names,
				/*!< in: column names, or NULL to use
				foreign->foreign_table->col_names */
	bool			check_charsets,
				/*!< in: whether to check charset
				compatibility */
	dict_err_ignore_t	ignore_err)
				/*!< in: error to be ignored */
{
	dict_table_t*	for_table;
	dict_table_t*	ref_table;
	dict_foreign_t*	for_in_cache		= NULL;
	dict_index_t*	index;
	ibool		added_to_referenced_list= FALSE;
	FILE*		ef			= dict_foreign_err_file;

	DBUG_ENTER("dict_foreign_add_to_cache");
	DBUG_PRINT("dict_foreign_add_to_cache", ("id: %s", foreign->id));

	ut_ad(mutex_own(&dict_sys->mutex));

	for_table = dict_table_check_if_in_cache_low(
		foreign->foreign_table_name_lookup);

	ref_table = dict_table_check_if_in_cache_low(
		foreign->referenced_table_name_lookup);
	ut_a(for_table || ref_table);

	if (for_table) {
		for_in_cache = dict_foreign_find(for_table, foreign);
	}

	if (!for_in_cache && ref_table) {
		for_in_cache = dict_foreign_find(ref_table, foreign);
	}

	if (for_in_cache) {
		dict_foreign_free(foreign);
	} else {
		for_in_cache = foreign;

	}

	if (ref_table && !for_in_cache->referenced_table) {
		ulint index_error;
		ulint err_col;
		dict_index_t *err_index=NULL;

		index = dict_foreign_find_index(
			ref_table, NULL,
			for_in_cache->referenced_col_names,
			for_in_cache->n_fields, for_in_cache->foreign_index,
			check_charsets, false, &index_error, &err_col, &err_index);

		if (index == NULL
		    && !(ignore_err & DICT_ERR_IGNORE_FK_NOKEY)) {
			dict_foreign_error_report(
				ef, for_in_cache,
				"there is no index in referenced table"
				" which would contain\n"
				"the columns as the first columns,"
				" or the data types in the\n"
				"referenced table do not match"
				" the ones in table.");

			if (for_in_cache == foreign) {
				dict_foreign_free(foreign);
			}

			DBUG_RETURN(DB_CANNOT_ADD_CONSTRAINT);
		}

		for_in_cache->referenced_table = ref_table;
		for_in_cache->referenced_index = index;

		std::pair<dict_foreign_set::iterator, bool>	ret
			= ref_table->referenced_set.insert(for_in_cache);

		ut_a(ret.second);	/* second is true if the insertion
					took place */
		added_to_referenced_list = TRUE;
	}

	if (for_table && !for_in_cache->foreign_table) {
		ulint index_error;
		ulint err_col;
		dict_index_t *err_index=NULL;

		index = dict_foreign_find_index(
			for_table, col_names,
			for_in_cache->foreign_col_names,
			for_in_cache->n_fields,
			for_in_cache->referenced_index, check_charsets,
			for_in_cache->type
			& (DICT_FOREIGN_ON_DELETE_SET_NULL
				| DICT_FOREIGN_ON_UPDATE_SET_NULL),
			&index_error, &err_col, &err_index);

		if (index == NULL
		    && !(ignore_err & DICT_ERR_IGNORE_FK_NOKEY)) {
			dict_foreign_error_report(
				ef, for_in_cache,
				"there is no index in the table"
				" which would contain\n"
				"the columns as the first columns,"
				" or the data types in the\n"
				"table do not match"
				" the ones in the referenced table\n"
				"or one of the ON ... SET NULL columns"
				" is declared NOT NULL.");

			if (for_in_cache == foreign) {
				if (added_to_referenced_list) {
					const dict_foreign_set::size_type
						n = ref_table->referenced_set
						  .erase(for_in_cache);

					ut_a(n == 1);	/* the number of
							elements removed must
							be one */
				}

				dict_foreign_free(foreign);
			}

			DBUG_RETURN(DB_CANNOT_ADD_CONSTRAINT);
		}

		for_in_cache->foreign_table = for_table;
		for_in_cache->foreign_index = index;

		std::pair<dict_foreign_set::iterator, bool>	ret
			= for_table->foreign_set.insert(for_in_cache);

		ut_a(ret.second);	/* second is true if the insertion
					took place */
	}

	/* We need to move the table to the non-LRU end of the table LRU
	list. Otherwise it will be evicted from the cache. */

	if (ref_table != NULL) {
		dict_table_prevent_eviction(ref_table);
	}

	if (for_table != NULL) {
		dict_table_prevent_eviction(for_table);
	}

	ut_ad(dict_lru_validate());
	DBUG_RETURN(DB_SUCCESS);
}

/*********************************************************************//**
Scans from pointer onwards. Stops if is at the start of a copy of
'string' where characters are compared without case sensitivity, and
only outside `` or "" quotes. Stops also at NUL.
@return scanned up to this */
static
const char*
dict_scan_to(
/*=========*/
	const char*	ptr,	/*!< in: scan from */
	const char*	string)	/*!< in: look for this */
{
	char	quote	= '\0';
	bool	escape	= false;

	for (; *ptr; ptr++) {
		if (*ptr == quote) {
			/* Closing quote character: do not look for
			starting quote or the keyword. */

			/* If the quote character is escaped by a
			backslash, ignore it. */
			if (escape) {
				escape = false;
			} else {
				quote = '\0';
			}
		} else if (quote) {
			/* Within quotes: do nothing. */
			if (escape) {
				escape = false;
			} else if (*ptr == '\\') {
				escape = true;
			}
		} else if (*ptr == '`' || *ptr == '"' || *ptr == '\'') {
			/* Starting quote: remember the quote character. */
			quote = *ptr;
		} else {
			/* Outside quotes: look for the keyword. */
			ulint	i;
			for (i = 0; string[i]; i++) {
				if (toupper((int)(unsigned char)(ptr[i]))
				    != toupper((int)(unsigned char)
					       (string[i]))) {
					goto nomatch;
				}
			}
			break;
nomatch:
			;
		}
	}

	return(ptr);
}

/*********************************************************************//**
Accepts a specified string. Comparisons are case-insensitive.
@return if string was accepted, the pointer is moved after that, else
ptr is returned */
static
const char*
dict_accept(
/*========*/
	CHARSET_INFO*	cs,	/*!< in: the character set of ptr */
	const char*	ptr,	/*!< in: scan from this */
	const char*	string,	/*!< in: accept only this string as the next
				non-whitespace string */
	ibool*		success)/*!< out: TRUE if accepted */
{
	const char*	old_ptr = ptr;
	const char*	old_ptr2;

	*success = FALSE;

	while (my_isspace(cs, *ptr)) {
		ptr++;
	}

	old_ptr2 = ptr;

	ptr = dict_scan_to(ptr, string);

	if (*ptr == '\0' || old_ptr2 != ptr) {
		return(old_ptr);
	}

	*success = TRUE;

	return(ptr + ut_strlen(string));
}

/*********************************************************************//**
Scans an id. For the lexical definition of an 'id', see the code below.
Strips backquotes or double quotes from around the id.
@return scanned to */
static
const char*
dict_scan_id(
/*=========*/
	CHARSET_INFO*	cs,	/*!< in: the character set of ptr */
	const char*	ptr,	/*!< in: scanned to */
	mem_heap_t*	heap,	/*!< in: heap where to allocate the id
				(NULL=id will not be allocated, but it
				will point to string near ptr) */
	const char**	id,	/*!< out,own: the id; NULL if no id was
				scannable */
	ibool		table_id,/*!< in: TRUE=convert the allocated id
				as a table name; FALSE=convert to UTF-8 */
	ibool		accept_also_dot)
				/*!< in: TRUE if also a dot can appear in a
				non-quoted id; in a quoted id it can appear
				always */
{
	char		quote	= '\0';
	ulint		len	= 0;
	const char*	s;
	char*		str;
	char*		dst;

	*id = NULL;

	while (my_isspace(cs, *ptr)) {
		ptr++;
	}

	if (*ptr == '\0') {

		return(ptr);
	}

	if (*ptr == '`' || *ptr == '"') {
		quote = *ptr++;
	}

	s = ptr;

	if (quote) {
		for (;;) {
			if (!*ptr) {
				/* Syntax error */
				return(ptr);
			}
			if (*ptr == quote) {
				ptr++;
				if (*ptr != quote) {
					break;
				}
			}
			ptr++;
			len++;
		}
	} else {
		while (!my_isspace(cs, *ptr) && *ptr != '(' && *ptr != ')'
		       && (accept_also_dot || *ptr != '.')
		       && *ptr != ',' && *ptr != '\0') {

			ptr++;
		}

		len = ulint(ptr - s);
	}

	if (heap == NULL) {
		/* no heap given: id will point to source string */
		*id = s;
		return(ptr);
	}

	if (quote) {
		char*	d;

		str = d = static_cast<char*>(
			mem_heap_alloc(heap, len + 1));

		while (len--) {
			if ((*d++ = *s++) == quote) {
				s++;
			}
		}
		*d++ = 0;
		len = ulint(d - str);
		ut_ad(*s == quote);
		ut_ad(s + 1 == ptr);
	} else {
		str = mem_heap_strdupl(heap, s, len);
	}

	if (!table_id) {
convert_id:
		/* Convert the identifier from connection character set
		to UTF-8. */
		len = 3 * len + 1;
		*id = dst = static_cast<char*>(mem_heap_alloc(heap, len));

		innobase_convert_from_id(cs, dst, str, len);
	} else if (!strncmp(str, srv_mysql50_table_name_prefix,
			    sizeof(srv_mysql50_table_name_prefix) - 1)) {
		/* This is a pre-5.1 table name
		containing chars other than [A-Za-z0-9].
		Discard the prefix and use raw UTF-8 encoding. */
		str += sizeof(srv_mysql50_table_name_prefix) - 1;
		len -= sizeof(srv_mysql50_table_name_prefix) - 1;
		goto convert_id;
	} else {
		/* Encode using filename-safe characters. */
		len = 5 * len + 1;
		*id = dst = static_cast<char*>(mem_heap_alloc(heap, len));

		innobase_convert_from_table_id(cs, dst, str, len);
	}

	return(ptr);
}

/*********************************************************************//**
Tries to scan a column name.
@return scanned to */
static
const char*
dict_scan_col(
/*==========*/
	CHARSET_INFO*		cs,	/*!< in: the character set of ptr */
	const char*		ptr,	/*!< in: scanned to */
	ibool*			success,/*!< out: TRUE if success */
	dict_table_t*		table,	/*!< in: table in which the column is */
	const dict_col_t**	column,	/*!< out: pointer to column if success */
	mem_heap_t*		heap,	/*!< in: heap where to allocate */
	const char**		name)	/*!< out,own: the column name;
					NULL if no name was scannable */
{
	ulint		i;

	*success = FALSE;

	ptr = dict_scan_id(cs, ptr, heap, name, FALSE, TRUE);

	if (*name == NULL) {

		return(ptr);	/* Syntax error */
	}

	if (table == NULL) {
		*success = TRUE;
		*column = NULL;
	} else {
		for (i = 0; i < dict_table_get_n_cols(table); i++) {

			const char*	col_name = dict_table_get_col_name(
				table, i);

			if (0 == innobase_strcasecmp(col_name, *name)) {
				/* Found */

				*success = TRUE;
				*column = dict_table_get_nth_col(table, i);
				strcpy((char*) *name, col_name);

				break;
			}
		}

		for (i = 0; i < dict_table_get_n_v_cols(table); i++) {

			const char*	col_name = dict_table_get_v_col_name(
				table, i);

			if (0 == innobase_strcasecmp(col_name, *name)) {
				/* Found */
				dict_v_col_t * vcol;
				*success = TRUE;
				vcol = dict_table_get_nth_v_col(table, i);
				*column = &vcol->m_col;
				strcpy((char*) *name, col_name);

				break;
			}
		}
	}

	return(ptr);
}

/*********************************************************************//**
Open a table from its database and table name, this is currently used by
foreign constraint parser to get the referenced table.
@return complete table name with database and table name, allocated from
heap memory passed in */
char*
dict_get_referenced_table(
/*======================*/
	const char*	name,		/*!< in: foreign key table name */
	const char*	database_name,	/*!< in: table db name */
	ulint		database_name_len, /*!< in: db name length */
	const char*	table_name,	/*!< in: table name */
	ulint		table_name_len, /*!< in: table name length */
	dict_table_t**	table,		/*!< out: table object or NULL */
	mem_heap_t*	heap)		/*!< in/out: heap memory */
{
	char*		ref;
	const char*	db_name;

	if (!database_name) {
		/* Use the database name of the foreign key table */

		db_name = name;
		database_name_len = dict_get_db_name_len(name);
	} else {
		db_name = database_name;
	}

	/* Copy database_name, '/', table_name, '\0' */
	ref = static_cast<char*>(
		mem_heap_alloc(heap, database_name_len + table_name_len + 2));

	memcpy(ref, db_name, database_name_len);
	ref[database_name_len] = '/';
	memcpy(ref + database_name_len + 1, table_name, table_name_len + 1);

	/* Values;  0 = Store and compare as given; case sensitive
	            1 = Store and compare in lower; case insensitive
	            2 = Store as given, compare in lower; case semi-sensitive */
	if (innobase_get_lower_case_table_names() == 2) {
		innobase_casedn_str(ref);
		*table = dict_table_get_low(ref);
		memcpy(ref, db_name, database_name_len);
		ref[database_name_len] = '/';
		memcpy(ref + database_name_len + 1, table_name, table_name_len + 1);

	} else {
#ifndef _WIN32
		if (innobase_get_lower_case_table_names() == 1) {
			innobase_casedn_str(ref);
		}
#else
		innobase_casedn_str(ref);
#endif /* !_WIN32 */
		*table = dict_table_get_low(ref);
	}

	return(ref);
}
/*********************************************************************//**
Scans a table name from an SQL string.
@return scanned to */
static
const char*
dict_scan_table_name(
/*=================*/
	CHARSET_INFO*	cs,	/*!< in: the character set of ptr */
	const char*	ptr,	/*!< in: scanned to */
	dict_table_t**	table,	/*!< out: table object or NULL */
	const char*	name,	/*!< in: foreign key table name */
	ibool*		success,/*!< out: TRUE if ok name found */
	mem_heap_t*	heap,	/*!< in: heap where to allocate the id */
	const char**	ref_name)/*!< out,own: the table name;
				NULL if no name was scannable */
{
	const char*	database_name	= NULL;
	ulint		database_name_len = 0;
	const char*	table_name	= NULL;
	const char*	scan_name;

	*success = FALSE;
	*table = NULL;

	ptr = dict_scan_id(cs, ptr, heap, &scan_name, TRUE, FALSE);

	if (scan_name == NULL) {

		return(ptr);	/* Syntax error */
	}

	if (*ptr == '.') {
		/* We scanned the database name; scan also the table name */

		ptr++;

		database_name = scan_name;
		database_name_len = strlen(database_name);

		ptr = dict_scan_id(cs, ptr, heap, &table_name, TRUE, FALSE);

		if (table_name == NULL) {

			return(ptr);	/* Syntax error */
		}
	} else {
		/* To be able to read table dumps made with InnoDB-4.0.17 or
		earlier, we must allow the dot separator between the database
		name and the table name also to appear within a quoted
		identifier! InnoDB used to print a constraint as:
		... REFERENCES `databasename.tablename` ...
		starting from 4.0.18 it is
		... REFERENCES `databasename`.`tablename` ... */
		const char* s;

		for (s = scan_name; *s; s++) {
			if (*s == '.') {
				database_name = scan_name;
				database_name_len = ulint(s - scan_name);
				scan_name = ++s;
				break;/* to do: multiple dots? */
			}
		}

		table_name = scan_name;
	}

	*ref_name = dict_get_referenced_table(
		name, database_name, database_name_len,
		table_name, strlen(table_name), table, heap);

	*success = TRUE;
	return(ptr);
}

/*********************************************************************//**
Skips one id. The id is allowed to contain also '.'.
@return scanned to */
static
const char*
dict_skip_word(
/*===========*/
	CHARSET_INFO*	cs,	/*!< in: the character set of ptr */
	const char*	ptr,	/*!< in: scanned to */
	ibool*		success)/*!< out: TRUE if success, FALSE if just spaces
				left in string or a syntax error */
{
	const char*	start;

	*success = FALSE;

	ptr = dict_scan_id(cs, ptr, NULL, &start, FALSE, TRUE);

	if (start) {
		*success = TRUE;
	}

	return(ptr);
}

/*********************************************************************//**
Removes MySQL comments from an SQL string. A comment is either
(a) '#' to the end of the line,
(b) '--[space]' to the end of the line, or
(c) '[slash][asterisk]' till the next '[asterisk][slash]' (like the familiar
C comment syntax).
@return own: SQL string stripped from comments; the caller must free
this with ut_free()! */
static
char*
dict_strip_comments(
/*================*/
	const char*	sql_string,	/*!< in: SQL string */
	size_t		sql_length)	/*!< in: length of sql_string */
{
	char*		str;
	const char*	sptr;
	const char*	eptr	= sql_string + sql_length;
	char*		ptr;
	/* unclosed quote character (0 if none) */
	char		quote	= 0;
	bool		escape = false;

	DBUG_ENTER("dict_strip_comments");

	DBUG_PRINT("dict_strip_comments", ("%s", sql_string));

	str = static_cast<char*>(ut_malloc_nokey(sql_length + 1));

	sptr = sql_string;
	ptr = str;

	for (;;) {
scan_more:
		if (sptr >= eptr || *sptr == '\0') {
end_of_string:
			*ptr = '\0';

			ut_a(ptr <= str + sql_length);

			DBUG_PRINT("dict_strip_comments", ("%s", str));
			DBUG_RETURN(str);
		}

		if (*sptr == quote) {
			/* Closing quote character: do not look for
			starting quote or comments. */

			/* If the quote character is escaped by a
			backslash, ignore it. */
			if (escape) {
				escape = false;
			} else {
				quote = 0;
			}
		} else if (quote) {
			/* Within quotes: do not look for
			starting quotes or comments. */
			if (escape) {
				escape = false;
			} else if (*sptr == '\\') {
				escape = true;
			}
		} else if (*sptr == '"' || *sptr == '`' || *sptr == '\'') {
			/* Starting quote: remember the quote character. */
			quote = *sptr;
		} else if (*sptr == '#'
			   || (sptr[0] == '-' && sptr[1] == '-'
			       && sptr[2] == ' ')) {
			for (;;) {
				if (++sptr >= eptr) {
					goto end_of_string;
				}

				/* In Unix a newline is 0x0A while in Windows
				it is 0x0D followed by 0x0A */

				switch (*sptr) {
				case (char) 0X0A:
				case (char) 0x0D:
				case '\0':
					goto scan_more;
				}
			}
		} else if (!quote && *sptr == '/' && *(sptr + 1) == '*') {
			sptr += 2;
			for (;;) {
				if (sptr >= eptr) {
					goto end_of_string;
				}

				switch (*sptr) {
				case '\0':
					goto scan_more;
				case '*':
					if (sptr[1] == '/') {
						sptr += 2;
						goto scan_more;
					}
				}

				sptr++;
			}
		}

		*ptr = *sptr;

		ptr++;
		sptr++;
	}
}

/*********************************************************************//**
Finds the highest [number] for foreign key constraints of the table. Looks
only at the >= 4.0.18-format id's, which are of the form
databasename/tablename_ibfk_[number].
@return highest number, 0 if table has no new format foreign key constraints */
ulint
dict_table_get_highest_foreign_id(
/*==============================*/
	dict_table_t*	table)	/*!< in: table in the dictionary memory cache */
{
	dict_foreign_t*	foreign;
	char*		endp;
	ulint		biggest_id	= 0;
	ulint		id;
	ulint		len;

	DBUG_ENTER("dict_table_get_highest_foreign_id");

	ut_a(table);

	len = ut_strlen(table->name.m_name);

	for (dict_foreign_set::iterator it = table->foreign_set.begin();
	     it != table->foreign_set.end();
	     ++it) {
		char    fkid[MAX_TABLE_NAME_LEN+20];
		foreign = *it;

		strcpy(fkid, foreign->id);
		/* Convert foreign key identifier on dictionary memory
		cache to filename charset. */
		innobase_convert_to_filename_charset(
				strchr(fkid, '/') + 1,
				strchr(foreign->id, '/') + 1,
				MAX_TABLE_NAME_LEN);

		if (ut_strlen(fkid) > ((sizeof dict_ibfk) - 1) + len
		    && 0 == ut_memcmp(fkid, table->name.m_name, len)
		    && 0 == ut_memcmp(fkid + len,
				      dict_ibfk, (sizeof dict_ibfk) - 1)
		    && fkid[len + ((sizeof dict_ibfk) - 1)] != '0') {
			/* It is of the >= 4.0.18 format */

			id = strtoul(fkid + len
				     + ((sizeof dict_ibfk) - 1),
				     &endp, 10);
			if (*endp == '\0') {
				ut_a(id != biggest_id);

				if (id > biggest_id) {
					biggest_id = id;
				}
			}
		}
	}

	DBUG_PRINT("dict_table_get_highest_foreign_id",
		   ("id: " ULINTPF, biggest_id));

	DBUG_RETURN(biggest_id);
}

/*********************************************************************//**
Reports a simple foreign key create clause syntax error. */
static
void
dict_foreign_report_syntax_err(
/*===========================*/
	const char*     fmt,		/*!< in: syntax err msg */
	const char*	oper,		/*!< in: operation */
	const char*	name,		/*!< in: table name */
	const char*	start_of_latest_foreign,
					/*!< in: start of the foreign key clause
					in the SQL string */
	const char*	ptr)		/*!< in: place of the syntax error */
{
	ut_ad(!srv_read_only_mode);

	FILE*	ef = dict_foreign_err_file;

	mutex_enter(&dict_foreign_err_mutex);
	dict_foreign_error_report_low(ef, name);
	fprintf(ef, fmt, oper, name, start_of_latest_foreign, ptr);
	mutex_exit(&dict_foreign_err_mutex);
}

/*********************************************************************//**
Push warning message to SQL-layer based on foreign key constraint
index match error. */
static
void
dict_foreign_push_index_error(
/*==========================*/
	trx_t*		trx,		/*!< in: trx */
	const char*	operation,	/*!< in: operation create or alter
					*/
	const char*	create_name,	/*!< in: table name in create or
					alter table */
	const char*	latest_foreign,	/*!< in: start of latest foreign key
					constraint name */
	const char**	columns,	/*!< in: foreign key columns */
	ulint		index_error,	/*!< in: error code */
	ulint		err_col,	/*!< in: column where error happened
					*/
	dict_index_t*	err_index,	/*!< in: index where error happened
					*/
	dict_table_t*	table,		/*!< in: table */
	FILE*		ef)		/*!< in: output stream */
{
	switch (index_error) {
	case DB_FOREIGN_KEY_INDEX_NOT_FOUND: {
		fprintf(ef,
			"%s table '%s' with foreign key constraint"
			" failed. There is no index in the referenced"
			" table where the referenced columns appear"
			" as the first columns near '%s'.\n",
			operation, create_name, latest_foreign);
		ib_push_warning(trx, DB_CANNOT_ADD_CONSTRAINT,
			"%s table '%s' with foreign key constraint"
			" failed. There is no index in the referenced"
			" table where the referenced columns appear"
			" as the first columns near '%s'.",
			operation, create_name, latest_foreign);
		break;
	}
	case DB_FOREIGN_KEY_IS_PREFIX_INDEX: {
		fprintf(ef,
			"%s table '%s' with foreign key constraint"
			" failed. There is only prefix index in the referenced"
			" table where the referenced columns appear"
			" as the first columns near '%s'.\n",
			operation, create_name, latest_foreign);
		ib_push_warning(trx, DB_CANNOT_ADD_CONSTRAINT,
			"%s table '%s' with foreign key constraint"
			" failed. There is only prefix index in the referenced"
			" table where the referenced columns appear"
			" as the first columns near '%s'.",
			operation, create_name, latest_foreign);
		break;
	}
	case DB_FOREIGN_KEY_COL_NOT_NULL: {
		fprintf(ef,
			"%s table %s with foreign key constraint"
			" failed. You have defined a SET NULL condition but "
			"column '%s' on index is defined as NOT NULL near '%s'.\n",
			operation, create_name, columns[err_col], latest_foreign);
		ib_push_warning(trx, DB_CANNOT_ADD_CONSTRAINT,
			"%s table %s with foreign key constraint"
			" failed. You have defined a SET NULL condition but "
			"column '%s' on index is defined as NOT NULL near '%s'.",
			operation, create_name, columns[err_col], latest_foreign);
		break;
	}
	case DB_FOREIGN_KEY_COLS_NOT_EQUAL: {
		dict_field_t*	field;
		const char*	col_name;
		field = dict_index_get_nth_field(err_index, err_col);

		col_name = field->col->is_virtual()
			? "(null)"
			: dict_table_get_col_name(
				table, dict_col_get_no(field->col));
		fprintf(ef,
			"%s table %s with foreign key constraint"
			" failed. Field type or character set for column '%s' "
			"does not mach referenced column '%s' near '%s'.\n",
			operation, create_name, columns[err_col], col_name, latest_foreign);
		ib_push_warning(trx, DB_CANNOT_ADD_CONSTRAINT,
			"%s table %s with foreign key constraint"
			" failed. Field type or character set for column '%s' "
			"does not mach referenced column '%s' near '%s'.",
			operation, create_name, columns[err_col], col_name, latest_foreign);
		break;
	}
	default:
		ut_error;
	}
}

/*********************************************************************//**
Scans a table create SQL string and adds to the data dictionary the foreign key
constraints declared in the string. This function should be called after the
indexes for a table have been created. Each foreign key constraint must be
accompanied with indexes in bot participating tables. The indexes are allowed
to contain more fields than mentioned in the constraint.
@return error code or DB_SUCCESS */
static
dberr_t
dict_create_foreign_constraints_low(
	trx_t*			trx,
	mem_heap_t*		heap,
	CHARSET_INFO*		cs,
	const char*		sql_string,
	const char*		name,
	ibool			reject_fks)
{
	dict_table_t*	table			= NULL;
	dict_table_t*	referenced_table	= NULL;
	dict_table_t*	table_to_alter		= NULL;
	dict_table_t*	table_to_create		= NULL;
	ulint		highest_id_so_far	= 0;
	ulint		number			= 1;
	dict_index_t*	index			= NULL;
	dict_foreign_t*	foreign			= NULL;
	const char*	ptr			= sql_string;
	const char*	start_of_latest_foreign	= sql_string;
	const char*	start_of_latest_set     = NULL;
	FILE*		ef			= dict_foreign_err_file;
	ulint		index_error		= DB_SUCCESS;
	dict_index_t*	err_index		= NULL;
	ulint		err_col;
	const char*	constraint_name;
	ibool		success;
	dberr_t		error;
	const char*	ptr1;
	const char*	ptr2;
	ulint		i;
	ulint		j;
	ibool		is_on_delete;
	ulint		n_on_deletes;
	ulint		n_on_updates;
	const dict_col_t*columns[500];
	const char*	column_names[500];
	const char*	ref_column_names[500];
	const char*	referenced_table_name;
	dict_foreign_set	local_fk_set;
	dict_foreign_set_free	local_fk_set_free(local_fk_set);
	const char*	create_table_name;
	const char*	orig;
	char	create_name[MAX_TABLE_NAME_LEN + 1];

	ut_ad(!srv_read_only_mode);
	ut_ad(mutex_own(&dict_sys->mutex));

	table = dict_table_get_low(name);
	/* First check if we are actually doing an ALTER TABLE, and in that
	case look for the table being altered */
	orig = ptr;
	ptr = dict_accept(cs, ptr, "ALTER", &success);

	const char* const operation = success ? "Alter " : "Create ";

	if (!success) {
		orig = ptr;
		ptr = dict_scan_to(ptr, "CREATE");
		ptr = dict_scan_to(ptr, "TABLE");
		ptr = dict_accept(cs, ptr, "TABLE", &success);
		create_table_name = NULL;

		if (success) {
			ptr = dict_scan_table_name(cs, ptr, &table_to_create, name,
						   &success, heap, &create_table_name);
		}

		ptr = orig;
		const char* n = create_table_name ? create_table_name : name;
		char *bufend = innobase_convert_name(create_name, MAX_TABLE_NAME_LEN,
						     n, strlen(n), trx->mysql_thd);
		create_name[bufend-create_name] = '\0';
	} else {
		strncpy(create_name, name, sizeof create_name);
		create_name[(sizeof create_name) - 1] = '\0';
	}

	if (table == NULL) {
		mutex_enter(&dict_foreign_err_mutex);
		dict_foreign_error_report_low(ef, create_name);
		fprintf(ef, "%s table %s with foreign key constraint"
			" failed. Table %s not found from data dictionary."
			" Error close to %s.\n",
			operation, create_name, create_name, start_of_latest_foreign);
		mutex_exit(&dict_foreign_err_mutex);
		ib_push_warning(trx, DB_ERROR,
			"%s table %s with foreign key constraint"
			" failed. Table %s not found from data dictionary."
			" Error close to %s.",
			operation, create_name, create_name, start_of_latest_foreign);

		return(DB_ERROR);
	}

	/* If not alter table jump to loop */
	if (!success) {

		goto loop;
	}

	orig = ptr;
	ptr = dict_accept(cs, ptr, "TABLE", &success);

	if (!success) {

		goto loop;
	}

	/* We are doing an ALTER TABLE: scan the table name we are altering */

	orig = ptr;
	ptr = dict_scan_table_name(cs, ptr, &table_to_alter, name,
				   &success, heap, &referenced_table_name);

	{
		const char* n = table_to_alter
			? table_to_alter->name.m_name : referenced_table_name;
		char* bufend = innobase_convert_name(
			create_name, MAX_TABLE_NAME_LEN, n, strlen(n),
			trx->mysql_thd);
		create_name[bufend-create_name]='\0';
	}

	if (!success) {
		ib::error() << "Could not find the table " << create_name << " being" << operation << " near to "
			<< orig;

		ib_push_warning(trx, DB_ERROR,
			"%s table %s with foreign key constraint"
			" failed. Table %s not found from data dictionary."
			" Error close to %s.",
			operation, create_name, create_name, orig);

		return(DB_ERROR);
	}

	/* Starting from 4.0.18 and 4.1.2, we generate foreign key id's in the
	format databasename/tablename_ibfk_[number], where [number] is local
	to the table; look for the highest [number] for table_to_alter, so
	that we can assign to new constraints higher numbers. */

	/* If we are altering a temporary table, the table name after ALTER
	TABLE does not correspond to the internal table name, and
	table_to_alter is NULL. TODO: should we fix this somehow? */

	if (table_to_alter == NULL) {
		highest_id_so_far = 0;
	} else {
		highest_id_so_far = dict_table_get_highest_foreign_id(
			table_to_alter);
	}

	number = highest_id_so_far + 1;
	/* Scan for foreign key declarations in a loop */
loop:
	/* Scan either to "CONSTRAINT" or "FOREIGN", whichever is closer */

	ptr1 = dict_scan_to(ptr, "CONSTRAINT");
	ptr2 = dict_scan_to(ptr, "FOREIGN");

	constraint_name = NULL;

	if (ptr1 < ptr2) {
		/* The user may have specified a constraint name. Pick it so
		that we can store 'databasename/constraintname' as the id of
		of the constraint to system tables. */
		ptr = ptr1;

		orig = ptr;
		ptr = dict_accept(cs, ptr, "CONSTRAINT", &success);

		ut_a(success);

		if (!my_isspace(cs, *ptr) && *ptr != '"' && *ptr != '`') {
			goto loop;
		}

		while (my_isspace(cs, *ptr)) {
			ptr++;
		}

		/* read constraint name unless got "CONSTRAINT FOREIGN" */
		if (ptr != ptr2) {
			ptr = dict_scan_id(cs, ptr, heap,
					   &constraint_name, FALSE, FALSE);
		}
	} else {
		ptr = ptr2;
	}

	if (*ptr == '\0') {
		/* The proper way to reject foreign keys for temporary
		tables would be to split the lexing and syntactical
		analysis of foreign key clauses from the actual adding
		of them, so that ha_innodb.cc could first parse the SQL
		command, determine if there are any foreign keys, and
		if so, immediately reject the command if the table is a
		temporary one. For now, this kludge will work. */
		if (reject_fks && !local_fk_set.empty()) {
			mutex_enter(&dict_foreign_err_mutex);
			dict_foreign_error_report_low(ef, create_name);
			fprintf(ef, "%s table %s with foreign key constraint"
				" failed. Temporary tables can't have foreign key constraints."
				" Error close to %s.\n",
				operation, create_name, start_of_latest_foreign);
			mutex_exit(&dict_foreign_err_mutex);

			ib_push_warning(trx, DB_CANNOT_ADD_CONSTRAINT,
				"%s table %s with foreign key constraint"
				" failed. Temporary tables can't have foreign key constraints."
				" Error close to %s.",
				operation, create_name, start_of_latest_foreign);

			return(DB_CANNOT_ADD_CONSTRAINT);
		}

		if (dict_foreigns_has_s_base_col(local_fk_set, table)) {
			return(DB_NO_FK_ON_S_BASE_COL);
		}

		/**********************************************************/
		/* The following call adds the foreign key constraints
		to the data dictionary system tables on disk */
		trx->op_info = "adding foreign keys";

		trx_start_if_not_started_xa(trx, true);

		trx_set_dict_operation(trx, TRX_DICT_OP_TABLE);

		error = dict_create_add_foreigns_to_dictionary(
			local_fk_set, table, trx);

		if (error == DB_SUCCESS) {

			table->foreign_set.insert(local_fk_set.begin(),
						  local_fk_set.end());
			std::for_each(local_fk_set.begin(),
				      local_fk_set.end(),
				      dict_foreign_add_to_referenced_table());
			local_fk_set.clear();

			dict_mem_table_fill_foreign_vcol_set(table);
		}
		return(error);
	}

	start_of_latest_foreign = ptr;

	orig = ptr;
	ptr = dict_accept(cs, ptr, "FOREIGN", &success);

	if (!success) {
		goto loop;
	}

	if (!my_isspace(cs, *ptr)) {
		goto loop;
	}

	orig = ptr;
	ptr = dict_accept(cs, ptr, "KEY", &success);

	if (!success) {
		goto loop;
	}

	if (my_isspace(cs, *ptr)) {
		ptr1 = dict_accept(cs, ptr, "IF", &success);

		if (success) {
			if (!my_isspace(cs, *ptr1)) {
				goto loop;
			}
			ptr1 = dict_accept(cs, ptr1, "NOT", &success);
			if (!success) {
				goto loop;
			}
			ptr1 = dict_accept(cs, ptr1, "EXISTS", &success);
			if (!success) {
				goto loop;
			}
			ptr = ptr1;
		}
	}

	orig = ptr;
	ptr = dict_accept(cs, ptr, "(", &success);

	if (!success) {
		if (constraint_name) {
			/* MySQL allows also an index id before the '('; we
			skip it */
			ptr = dict_skip_word(cs, ptr, &success);
			if (!success) {
				dict_foreign_report_syntax_err(
					"%s table %s with foreign key constraint"
					" failed. Parse error in '%s'"
					" near '%s'.\n",
					operation, create_name, start_of_latest_foreign, orig);

				ib_push_warning(trx, DB_CANNOT_ADD_CONSTRAINT,
					"%s table %s with foreign key constraint"
					" failed. Parse error in '%s'"
					" near '%s'.",
					operation, create_name, start_of_latest_foreign, orig);
				return(DB_CANNOT_ADD_CONSTRAINT);
			}
		} else {
			while (my_isspace(cs, *ptr)) {
				ptr++;
			}

			ptr = dict_scan_id(cs, ptr, heap,
				     &constraint_name, FALSE, FALSE);
		}

		ptr = dict_accept(cs, ptr, "(", &success);

		if (!success) {
			/* We do not flag a syntax error here because in an
			ALTER TABLE we may also have DROP FOREIGN KEY abc */

			goto loop;
		}
	}

	i = 0;

	/* Scan the columns in the first list */
col_loop1:
	ut_a(i < (sizeof column_names) / sizeof *column_names);
	orig = ptr;
	ptr = dict_scan_col(cs, ptr, &success, table, columns + i,
			    heap, column_names + i);
	if (!success) {
		mutex_enter(&dict_foreign_err_mutex);
		dict_foreign_error_report_low(ef, create_name);
		fprintf(ef,
			"%s table %s with foreign key constraint"
			" failed. Parse error in '%s'"
			" near '%s'.\n",
			operation, create_name, start_of_latest_foreign, orig);

		mutex_exit(&dict_foreign_err_mutex);

		ib_push_warning(trx, DB_CANNOT_ADD_CONSTRAINT,
			"%s table %s with foreign key constraint"
			" failed. Parse error in '%s'"
			" near '%s'.",
			operation, create_name, start_of_latest_foreign, orig);

		return(DB_CANNOT_ADD_CONSTRAINT);
	}

	i++;

	ptr = dict_accept(cs, ptr, ",", &success);

	if (success) {
		goto col_loop1;
	}

	orig = ptr;
	ptr = dict_accept(cs, ptr, ")", &success);

	if (!success) {
		dict_foreign_report_syntax_err(
			"%s table %s with foreign key constraint"
			" failed. Parse error in '%s'"
			" near '%s'.\n",
			operation, create_name, start_of_latest_foreign, orig);

		ib_push_warning(trx, DB_CANNOT_ADD_CONSTRAINT,
			"%s table %s with foreign key constraint"
			" failed. Parse error in '%s'"
			" near '%s'.",
			operation, create_name, start_of_latest_foreign, orig);

		return(DB_CANNOT_ADD_CONSTRAINT);
	}

	/* Try to find an index which contains the columns
	as the first fields and in the right order. There is
	no need to check column type match (on types_idx), since
	the referenced table can be NULL if foreign_key_checks is
	set to 0 */

	index = dict_foreign_find_index(
		table, NULL, column_names, i,
		NULL, TRUE, FALSE, &index_error, &err_col, &err_index);

	if (!index) {
		mutex_enter(&dict_foreign_err_mutex);
		dict_foreign_error_report_low(ef, create_name);
		fputs("There is no index in table ", ef);
		ut_print_name(ef, NULL, create_name);
		fprintf(ef, " where the columns appear\n"
			"as the first columns. Constraint:\n%s\n%s",
			start_of_latest_foreign,
			FOREIGN_KEY_CONSTRAINTS_MSG);
		dict_foreign_push_index_error(trx, operation, create_name, start_of_latest_foreign,
			column_names, index_error, err_col, err_index, table, ef);

		mutex_exit(&dict_foreign_err_mutex);
		return(DB_CANNOT_ADD_CONSTRAINT);
	}

	orig = ptr;
	ptr = dict_accept(cs, ptr, "REFERENCES", &success);

	if (!success || !my_isspace(cs, *ptr)) {
		dict_foreign_report_syntax_err(
			"%s table %s with foreign key constraint"
			" failed. Parse error in '%s'"
			" near '%s'.\n",
			operation, create_name, start_of_latest_foreign, orig);

		ib_push_warning(trx, DB_CANNOT_ADD_CONSTRAINT,
			"%s table %s with foreign key constraint"
			" failed. Parse error in '%s'"
			" near '%s'.",
			operation, create_name, start_of_latest_foreign, orig);
		return(DB_CANNOT_ADD_CONSTRAINT);
	}

	/* Don't allow foreign keys on partitioned tables yet. */
	ptr1 = dict_scan_to(ptr, "PARTITION");
	if (ptr1) {
		ptr1 = dict_accept(cs, ptr1, "PARTITION", &success);
		if (success && my_isspace(cs, *ptr1)) {
			ptr2 = dict_accept(cs, ptr1, "BY", &success);
			if (success) {
				my_error(ER_FOREIGN_KEY_ON_PARTITIONED,MYF(0));
				return(DB_CANNOT_ADD_CONSTRAINT);
			}
		}
	}
	if (dict_table_is_partition(table)) {
		my_error(ER_FOREIGN_KEY_ON_PARTITIONED,MYF(0));
		return(DB_CANNOT_ADD_CONSTRAINT);
	}

	/* Let us create a constraint struct */

	foreign = dict_mem_foreign_create();

	if (constraint_name) {
		ulint	db_len;

		/* Catenate 'databasename/' to the constraint name specified
		by the user: we conceive the constraint as belonging to the
		same MySQL 'database' as the table itself. We store the name
		to foreign->id. */

		db_len = dict_get_db_name_len(table->name.m_name);

		foreign->id = static_cast<char*>(mem_heap_alloc(
			foreign->heap, db_len + strlen(constraint_name) + 2));

		ut_memcpy(foreign->id, table->name.m_name, db_len);
		foreign->id[db_len] = '/';
		strcpy(foreign->id + db_len + 1, constraint_name);
	}

	if (foreign->id == NULL) {
		error = dict_create_add_foreign_id(
			&number, table->name.m_name, foreign);
		if (error != DB_SUCCESS) {
			dict_foreign_free(foreign);
			return(error);
		}
	}

	std::pair<dict_foreign_set::iterator, bool>	ret
		= local_fk_set.insert(foreign);

	if (!ret.second) {
		/* A duplicate foreign key name has been found */
		dict_foreign_free(foreign);
		return(DB_CANNOT_ADD_CONSTRAINT);
	}

	foreign->foreign_table = table;
	foreign->foreign_table_name = mem_heap_strdup(
		foreign->heap, table->name.m_name);
	dict_mem_foreign_table_name_lookup_set(foreign, TRUE);

	foreign->foreign_index = index;
	foreign->n_fields = (unsigned int) i;

	foreign->foreign_col_names = static_cast<const char**>(
		mem_heap_alloc(foreign->heap, i * sizeof(void*)));

	for (i = 0; i < foreign->n_fields; i++) {
		foreign->foreign_col_names[i] = mem_heap_strdup(
                        foreign->heap, column_names[i]);
	}

	ptr = dict_scan_table_name(cs, ptr, &referenced_table, name,
				   &success, heap, &referenced_table_name);

	/* Note that referenced_table can be NULL if the user has suppressed
	checking of foreign key constraints! */

	if (!success || (!referenced_table && trx->check_foreigns)) {
		char	buf[MAX_TABLE_NAME_LEN + 1] = "";
		char*	bufend;

		bufend = innobase_convert_name(buf, MAX_TABLE_NAME_LEN,
				referenced_table_name, strlen(referenced_table_name),
				trx->mysql_thd);
		buf[bufend - buf] = '\0';

		ib_push_warning(trx, DB_CANNOT_ADD_CONSTRAINT,
			"%s table %s with foreign key constraint failed. Referenced table %s not found in the data dictionary "
			"near '%s'.",
			operation, create_name, buf, start_of_latest_foreign);
		mutex_enter(&dict_foreign_err_mutex);
		dict_foreign_error_report_low(ef, create_name);
		fprintf(ef,
			"%s table %s with foreign key constraint failed. Referenced table %s not found in the data dictionary "
			"near '%s'.\n",
			operation, create_name, buf, start_of_latest_foreign);

		mutex_exit(&dict_foreign_err_mutex);

		return(DB_CANNOT_ADD_CONSTRAINT);
	}

	/* Don't allow foreign keys on partitioned tables yet. */
	if (referenced_table && dict_table_is_partition(referenced_table)) {
		/* How could one make a referenced table to be a partition? */
		ut_ad(0);
		my_error(ER_FOREIGN_KEY_ON_PARTITIONED,MYF(0));
		return(DB_CANNOT_ADD_CONSTRAINT);
	}

	ptr = dict_accept(cs, ptr, "(", &success);

	if (!success) {
		dict_foreign_report_syntax_err(
			"%s table %s with foreign key constraint"
			" failed. Parse error in '%s'"
			" near '%s'.\n",
			operation, create_name, start_of_latest_foreign, orig);

		ib_push_warning(trx, DB_CANNOT_ADD_CONSTRAINT,
			"%s table %s with foreign key constraint"
			" failed. Parse error in '%s'"
			" near '%s'.",
			operation, create_name, start_of_latest_foreign, orig);

		return(DB_CANNOT_ADD_CONSTRAINT);
	}

	/* Scan the columns in the second list */
	i = 0;

col_loop2:
	orig = ptr;
	ptr = dict_scan_col(cs, ptr, &success, referenced_table, columns + i,
			    heap, ref_column_names + i);
	i++;

	if (!success) {

		mutex_enter(&dict_foreign_err_mutex);
		dict_foreign_error_report_low(ef, create_name);
		fprintf(ef,
			"%s table %s with foreign key constraint"
			" failed. Parse error in '%s'"
			" near '%s'.\n",
			operation, create_name, start_of_latest_foreign, orig);
		mutex_exit(&dict_foreign_err_mutex);
		ib_push_warning(trx, DB_CANNOT_ADD_CONSTRAINT,
			"%s table %s with foreign key constraint"
			" failed. Parse error in '%s'"
			" near '%s'.",
			operation, create_name, start_of_latest_foreign, orig);

		return(DB_CANNOT_ADD_CONSTRAINT);
	}

	orig = ptr;
	ptr = dict_accept(cs, ptr, ",", &success);

	if (success) {
		goto col_loop2;
	}

	orig = ptr;
	ptr = dict_accept(cs, ptr, ")", &success);

	if (!success || foreign->n_fields != i) {

		dict_foreign_report_syntax_err(
			"%s table %s with foreign key constraint"
			" failed. Parse error in '%s' near '%s'.  Referencing column count does not match referenced column count.\n",
			operation, create_name, start_of_latest_foreign, orig);

		ib_push_warning(trx, DB_CANNOT_ADD_CONSTRAINT,
			"%s table %s with foreign key constraint"
			" failed. Parse error in '%s' near '%s'.  Referencing column count %d does not match referenced column count %d.\n",
			operation, create_name, start_of_latest_foreign, orig, i, foreign->n_fields);

		return(DB_CANNOT_ADD_CONSTRAINT);
	}

	n_on_deletes = 0;
	n_on_updates = 0;

scan_on_conditions:
	/* Loop here as long as we can find ON ... conditions */

	start_of_latest_set = ptr;
	ptr = dict_accept(cs, ptr, "ON", &success);

	if (!success) {

		goto try_find_index;
	}

	orig = ptr;
	ptr = dict_accept(cs, ptr, "DELETE", &success);

	if (!success) {
		orig = ptr;
		ptr = dict_accept(cs, ptr, "UPDATE", &success);

		if (!success) {

			dict_foreign_report_syntax_err(
				"%s table %s with foreign key constraint"
				" failed. Parse error in '%s'"
				" near '%s'.\n",
				operation, create_name, start_of_latest_foreign, start_of_latest_set);

			ib_push_warning(trx, DB_CANNOT_ADD_CONSTRAINT,
				"%s table %s with foreign key constraint"
				" failed. Parse error in '%s'"
				" near '%s'.",
				operation, create_name, start_of_latest_foreign, start_of_latest_set);

			return(DB_CANNOT_ADD_CONSTRAINT);
		}

		is_on_delete = FALSE;
		n_on_updates++;
	} else {
		is_on_delete = TRUE;
		n_on_deletes++;
	}

	orig = ptr;
	ptr = dict_accept(cs, ptr, "RESTRICT", &success);

	if (success) {
		goto scan_on_conditions;
	}

	orig = ptr;
	ptr = dict_accept(cs, ptr, "CASCADE", &success);

	if (success) {
		if (is_on_delete) {
			foreign->type |= DICT_FOREIGN_ON_DELETE_CASCADE;
		} else {
			foreign->type |= DICT_FOREIGN_ON_UPDATE_CASCADE;
		}

		goto scan_on_conditions;
	}

	orig = ptr;
	ptr = dict_accept(cs, ptr, "NO", &success);

	if (success) {
		orig = ptr;
		ptr = dict_accept(cs, ptr, "ACTION", &success);

		if (!success) {
			dict_foreign_report_syntax_err(
				"%s table %s with foreign key constraint"
				" failed. Parse error in '%s'"
				" near '%s'.\n",
				operation, create_name, start_of_latest_foreign, start_of_latest_set);

			ib_push_warning(trx, DB_CANNOT_ADD_CONSTRAINT,
				"%s table %s with foreign key constraint"
				" failed. Parse error in '%s'"
				" near '%s'.",
				operation, create_name, start_of_latest_foreign, start_of_latest_set);

			return(DB_CANNOT_ADD_CONSTRAINT);
		}

		if (is_on_delete) {
			foreign->type |= DICT_FOREIGN_ON_DELETE_NO_ACTION;
		} else {
			foreign->type |= DICT_FOREIGN_ON_UPDATE_NO_ACTION;
		}

		goto scan_on_conditions;
	}

	orig = ptr;
	ptr = dict_accept(cs, ptr, "SET", &success);

	if (!success) {
		dict_foreign_report_syntax_err(
			"%s table %s with foreign key constraint"
			" failed. Parse error in '%s'"
			" near '%s'.\n",
			operation, create_name, start_of_latest_foreign, start_of_latest_set);

		ib_push_warning(trx, DB_CANNOT_ADD_CONSTRAINT,
			"%s table %s with foreign key constraint"
			" failed. Parse error in '%s'"
			" near '%s'.",
			operation, create_name, start_of_latest_foreign, start_of_latest_set);
		return(DB_CANNOT_ADD_CONSTRAINT);
	}

	orig = ptr;
	ptr = dict_accept(cs, ptr, "NULL", &success);

	if (!success) {
		dict_foreign_report_syntax_err(
			"%s table %s with foreign key constraint"
			" failed. Parse error in '%s'"
			" near '%s'.\n",
			operation, create_name, start_of_latest_foreign, start_of_latest_set);

		ib_push_warning(trx, DB_CANNOT_ADD_CONSTRAINT,
			"%s table %s with foreign key constraint"
			" failed. Parse error in '%s'"
			" near '%s'.",
			operation, create_name, start_of_latest_foreign, start_of_latest_set);

		return(DB_CANNOT_ADD_CONSTRAINT);
	}

	for (j = 0; j < foreign->n_fields; j++) {
		if ((dict_index_get_nth_col(foreign->foreign_index, j)->prtype)
		    & DATA_NOT_NULL) {
			const dict_col_t*	col
				= dict_index_get_nth_col(foreign->foreign_index, j);
			const char* col_name = dict_table_get_col_name(foreign->foreign_index->table,
				dict_col_get_no(col));

			/* It is not sensible to define SET NULL
			if the column is not allowed to be NULL! */

			mutex_enter(&dict_foreign_err_mutex);
			dict_foreign_error_report_low(ef, create_name);
			fprintf(ef,
				"%s table %s with foreign key constraint"
				" failed. You have defined a SET NULL condition but column '%s' is defined as NOT NULL"
				" in '%s' near '%s'.\n",
				operation, create_name, col_name, start_of_latest_foreign, start_of_latest_set);
			mutex_exit(&dict_foreign_err_mutex);

			ib_push_warning(trx, DB_CANNOT_ADD_CONSTRAINT,
				"%s table %s with foreign key constraint"
				" failed. You have defined a SET NULL condition but column '%s' is defined as NOT NULL"
				" in '%s' near '%s'.",
				operation, create_name, col_name, start_of_latest_foreign, start_of_latest_set);

			return(DB_CANNOT_ADD_CONSTRAINT);
		}
	}

	if (is_on_delete) {
		foreign->type |= DICT_FOREIGN_ON_DELETE_SET_NULL;
	} else {
		foreign->type |= DICT_FOREIGN_ON_UPDATE_SET_NULL;
	}

	goto scan_on_conditions;

try_find_index:
	if (n_on_deletes > 1 || n_on_updates > 1) {
		/* It is an error to define more than 1 action */

		mutex_enter(&dict_foreign_err_mutex);
		dict_foreign_error_report_low(ef, create_name);
		fprintf(ef,
			"%s table %s with foreign key constraint"
			" failed. You have more than one on delete or on update clause"
			" in '%s' near '%s'.\n",
			operation, create_name, start_of_latest_foreign, start_of_latest_set);
		mutex_exit(&dict_foreign_err_mutex);

		ib_push_warning(trx, DB_CANNOT_ADD_CONSTRAINT,
			"%s table %s with foreign key constraint"
			" failed. You have more than one on delete or on update clause"
			" in '%s' near '%s'.",
			operation, create_name, start_of_latest_foreign, start_of_latest_set);

		dict_foreign_free(foreign);

		return(DB_CANNOT_ADD_CONSTRAINT);
	}

	/* Try to find an index which contains the columns as the first fields
	and in the right order, and the types are the same as in
	foreign->foreign_index */

	if (referenced_table) {
		index = dict_foreign_find_index(referenced_table, NULL,
						ref_column_names, i,
						foreign->foreign_index,
			TRUE, FALSE, &index_error, &err_col, &err_index);

		if (!index) {
			mutex_enter(&dict_foreign_err_mutex);
			dict_foreign_error_report_low(ef, create_name);
			fprintf(ef, "%s:\n"
				"Cannot find an index in the"
				" referenced table where the\n"
				"referenced columns appear as the"
				" first columns, or column types\n"
				"in the table and the referenced table"
				" do not match for constraint.\n"
				"Note that the internal storage type of"
				" ENUM and SET changed in\n"
				"tables created with >= InnoDB-4.1.12,"
				" and such columns in old tables\n"
				"cannot be referenced by such columns"
				" in new tables.\n%s\n",
				start_of_latest_foreign,
				FOREIGN_KEY_CONSTRAINTS_MSG);

			dict_foreign_push_index_error(trx, operation, create_name, start_of_latest_foreign,
				column_names, index_error, err_col, err_index, referenced_table, ef);

			mutex_exit(&dict_foreign_err_mutex);

			return(DB_CANNOT_ADD_CONSTRAINT);
		}
	} else {
		ut_a(trx->check_foreigns == FALSE);
		index = NULL;
	}

	foreign->referenced_index = index;
	foreign->referenced_table = referenced_table;

	foreign->referenced_table_name = mem_heap_strdup(
		foreign->heap, referenced_table_name);
	dict_mem_referenced_table_name_lookup_set(foreign, TRUE);

	foreign->referenced_col_names = static_cast<const char**>(
		mem_heap_alloc(foreign->heap, i * sizeof(void*)));

	for (i = 0; i < foreign->n_fields; i++) {
		foreign->referenced_col_names[i]
			= mem_heap_strdup(foreign->heap, ref_column_names[i]);
	}

	goto loop;
}

/** Scans a table create SQL string and adds to the data dictionary
the foreign key constraints declared in the string. This function
should be called after the indexes for a table have been created.
Each foreign key constraint must be accompanied with indexes in
bot participating tables. The indexes are allowed to contain more
fields than mentioned in the constraint.

@param[in]	trx		transaction
@param[in]	sql_string	table create statement where
				foreign keys are declared like:
				FOREIGN KEY (a, b) REFERENCES table2(c, d),
				table2 can be written also with the database
				name before it: test.table2; the default
				database id the database of parameter name
@param[in]	sql_length	length of sql_string
@param[in]	name		table full name in normalized form
@param[in]	reject_fks	if TRUE, fail with error code
				DB_CANNOT_ADD_CONSTRAINT if any
				foreign keys are found.
@return error code or DB_SUCCESS */
dberr_t
dict_create_foreign_constraints(
	trx_t*			trx,
	const char*		sql_string,
	size_t			sql_length,
	const char*		name,
	ibool			reject_fks)
{
	char*		str;
	dberr_t		err;
	mem_heap_t*	heap;

	ut_a(trx);
	ut_a(trx->mysql_thd);

	str = dict_strip_comments(sql_string, sql_length);
	heap = mem_heap_create(10000);

	err = dict_create_foreign_constraints_low(
		trx, heap, innobase_get_charset(trx->mysql_thd),
		str, name, reject_fks);

	mem_heap_free(heap);
	ut_free(str);

	return(err);
}

/**********************************************************************//**
Parses the CONSTRAINT id's to be dropped in an ALTER TABLE statement.
@return DB_SUCCESS or DB_CANNOT_DROP_CONSTRAINT if syntax error or the
constraint id does not match */
dberr_t
dict_foreign_parse_drop_constraints(
/*================================*/
	mem_heap_t*	heap,			/*!< in: heap from which we can
						allocate memory */
	trx_t*		trx,			/*!< in: transaction */
	dict_table_t*	table,			/*!< in: table */
	ulint*		n,			/*!< out: number of constraints
						to drop */
	const char***	constraints_to_drop)	/*!< out: id's of the
						constraints to drop */
{
	ibool			success;
	char*			str;
	size_t			len;
	const char*		ptr;
	const char*		ptr1;
	const char*		id;
	CHARSET_INFO*		cs;

	ut_a(trx->mysql_thd);

	cs = innobase_get_charset(trx->mysql_thd);

	*n = 0;

	*constraints_to_drop = static_cast<const char**>(
		mem_heap_alloc(heap, 1000 * sizeof(char*)));

	ptr = innobase_get_stmt_unsafe(trx->mysql_thd, &len);

	str = dict_strip_comments(ptr, len);

	ptr = str;

	ut_ad(mutex_own(&dict_sys->mutex));
loop:
	ptr = dict_scan_to(ptr, "DROP");

	if (*ptr == '\0') {
		ut_free(str);

		return(DB_SUCCESS);
	}

	ptr = dict_accept(cs, ptr, "DROP", &success);

	if (!my_isspace(cs, *ptr)) {

		goto loop;
	}

	ptr = dict_accept(cs, ptr, "FOREIGN", &success);

	if (!success || !my_isspace(cs, *ptr)) {

		goto loop;
	}

	ptr = dict_accept(cs, ptr, "KEY", &success);

	if (!success) {

		goto syntax_error;
	}

	ptr1 = dict_accept(cs, ptr, "IF", &success);

	if (success && my_isspace(cs, *ptr1)) {
		ptr1 = dict_accept(cs, ptr1, "EXISTS", &success);
		if (success) {
			ptr = ptr1;
		}
	}

	ptr = dict_scan_id(cs, ptr, heap, &id, FALSE, TRUE);

	if (id == NULL) {

		goto syntax_error;
	}

	ut_a(*n < 1000);
	(*constraints_to_drop)[*n] = id;
	(*n)++;

	if (std::find_if(table->foreign_set.begin(),
			 table->foreign_set.end(),
			 dict_foreign_matches_id(id))
	    == table->foreign_set.end()) {

		if (!srv_read_only_mode) {
			FILE*	ef = dict_foreign_err_file;

			mutex_enter(&dict_foreign_err_mutex);
			rewind(ef);
			ut_print_timestamp(ef);
			fputs(" Error in dropping of a foreign key"
			      " constraint of table ", ef);
			ut_print_name(ef, NULL, table->name.m_name);
			fprintf(ef, ",\nin SQL command\n%s"
				"\nCannot find a constraint with the"
				" given id %s.\n", str, id);
			mutex_exit(&dict_foreign_err_mutex);
		}

		ut_free(str);

		return(DB_CANNOT_DROP_CONSTRAINT);
	}

	goto loop;

syntax_error:
	if (!srv_read_only_mode) {
		FILE*	ef = dict_foreign_err_file;

		mutex_enter(&dict_foreign_err_mutex);
		rewind(ef);
		ut_print_timestamp(ef);
		fputs(" Syntax error in dropping of a"
		      " foreign key constraint of table ", ef);
		ut_print_name(ef, NULL, table->name.m_name);
		fprintf(ef, ",\n"
			"close to:\n%s\n in SQL command\n%s\n", ptr, str);
		mutex_exit(&dict_foreign_err_mutex);
	}

	ut_free(str);

	return(DB_CANNOT_DROP_CONSTRAINT);
}

/*==================== END OF FOREIGN KEY PROCESSING ====================*/

/**********************************************************************//**
Returns an index object if it is found in the dictionary cache.
Assumes that dict_sys->mutex is already being held.
@return index, NULL if not found */
dict_index_t*
dict_index_get_if_in_cache_low(
/*===========================*/
	index_id_t	index_id)	/*!< in: index id */
{
	ut_ad(mutex_own(&dict_sys->mutex));

	return(dict_index_find_on_id_low(index_id));
}

#if defined UNIV_DEBUG || defined UNIV_BUF_DEBUG
/**********************************************************************//**
Returns an index object if it is found in the dictionary cache.
@return index, NULL if not found */
dict_index_t*
dict_index_get_if_in_cache(
/*=======================*/
	index_id_t	index_id)	/*!< in: index id */
{
	dict_index_t*	index;

	if (dict_sys == NULL) {
		return(NULL);
	}

	mutex_enter(&dict_sys->mutex);

	index = dict_index_get_if_in_cache_low(index_id);

	mutex_exit(&dict_sys->mutex);

	return(index);
}
#endif /* UNIV_DEBUG || UNIV_BUF_DEBUG */

#ifdef UNIV_DEBUG
/**********************************************************************//**
Checks that a tuple has n_fields_cmp value in a sensible range, so that
no comparison can occur with the page number field in a node pointer.
@return TRUE if ok */
ibool
dict_index_check_search_tuple(
/*==========================*/
	const dict_index_t*	index,	/*!< in: index tree */
	const dtuple_t*		tuple)	/*!< in: tuple used in a search */
{
	ut_ad(dtuple_get_n_fields_cmp(tuple)
	      <= dict_index_get_n_unique_in_tree(index));
	return(TRUE);
}
#endif /* UNIV_DEBUG */

/**********************************************************************//**
Builds a node pointer out of a physical record and a page number.
@return own: node pointer */
dtuple_t*
dict_index_build_node_ptr(
/*======================*/
	const dict_index_t*	index,	/*!< in: index */
	const rec_t*		rec,	/*!< in: record for which to build node
					pointer */
	ulint			page_no,/*!< in: page number to put in node
					pointer */
	mem_heap_t*		heap,	/*!< in: memory heap where pointer
					created */
	ulint			level)	/*!< in: level of rec in tree:
					0 means leaf level */
{
	dtuple_t*	tuple;
	dfield_t*	field;
	byte*		buf;
	ulint		n_unique;

	if (dict_index_is_ibuf(index)) {
		/* In a universal index tree, we take the whole record as
		the node pointer if the record is on the leaf level,
		on non-leaf levels we remove the last field, which
		contains the page number of the child page */

		ut_a(!dict_table_is_comp(index->table));
		n_unique = rec_get_n_fields_old(rec);

		if (level > 0) {
			ut_a(n_unique > 1);
			n_unique--;
		}
	} else {
		n_unique = dict_index_get_n_unique_in_tree_nonleaf(index);
	}

	tuple = dtuple_create(heap, n_unique + 1);

	/* When searching in the tree for the node pointer, we must not do
	comparison on the last field, the page number field, as on upper
	levels in the tree there may be identical node pointers with a
	different page number; therefore, we set the n_fields_cmp to one
	less: */

	dtuple_set_n_fields_cmp(tuple, n_unique);

	dict_index_copy_types(tuple, index, n_unique);

	buf = static_cast<byte*>(mem_heap_alloc(heap, 4));

	mach_write_to_4(buf, page_no);

	field = dtuple_get_nth_field(tuple, n_unique);
	dfield_set_data(field, buf, 4);

	dtype_set(dfield_get_type(field), DATA_SYS_CHILD, DATA_NOT_NULL, 4);

	rec_copy_prefix_to_dtuple(tuple, rec, index, !level, n_unique, heap);
	dtuple_set_info_bits(tuple, dtuple_get_info_bits(tuple)
			     | REC_STATUS_NODE_PTR);

	ut_ad(dtuple_check_typed(tuple));

	return(tuple);
}

/**********************************************************************//**
Copies an initial segment of a physical record, long enough to specify an
index entry uniquely.
@return pointer to the prefix record */
rec_t*
dict_index_copy_rec_order_prefix(
/*=============================*/
	const dict_index_t*	index,	/*!< in: index */
	const rec_t*		rec,	/*!< in: record for which to
					copy prefix */
	ulint*			n_fields,/*!< out: number of fields copied */
	byte**			buf,	/*!< in/out: memory buffer for the
					copied prefix, or NULL */
	ulint*			buf_size)/*!< in/out: buffer size */
{
	ulint		n;

	UNIV_PREFETCH_R(rec);

	if (dict_index_is_ibuf(index)) {
		ut_ad(!dict_table_is_comp(index->table));
		n = rec_get_n_fields_old(rec);
	} else {
		if (page_rec_is_leaf(rec)) {
			n = dict_index_get_n_unique_in_tree(index);
		} else if (dict_index_is_spatial(index)) {
			ut_ad(dict_index_get_n_unique_in_tree_nonleaf(index)
			      == DICT_INDEX_SPATIAL_NODEPTR_SIZE);
			/* For R-tree, we have to compare
			the child page numbers as well. */
			n = DICT_INDEX_SPATIAL_NODEPTR_SIZE + 1;
		} else {
			n = dict_index_get_n_unique_in_tree(index);
		}
	}

	*n_fields = n;
	return(rec_copy_prefix_to_buf(rec, index, n, buf, buf_size));
}

/** Convert a physical record into a search tuple.
@param[in]	rec		index record (not necessarily in an index page)
@param[in]	index		index
@param[in]	leaf		whether rec is in a leaf page
@param[in]	n_fields	number of data fields
@param[in,out]	heap		memory heap for allocation
@return own: data tuple */
dtuple_t*
dict_index_build_data_tuple(
	const rec_t*		rec,
	const dict_index_t*	index,
	bool			leaf,
	ulint			n_fields,
	mem_heap_t*		heap)
{
	dtuple_t* tuple = dtuple_create(heap, n_fields);

	dict_index_copy_types(tuple, index, n_fields);

	rec_copy_prefix_to_dtuple(tuple, rec, index, leaf, n_fields, heap);

	ut_ad(dtuple_check_typed(tuple));

	return(tuple);
}

/*********************************************************************//**
Calculates the minimum record length in an index. */
ulint
dict_index_calc_min_rec_len(
/*========================*/
	const dict_index_t*	index)	/*!< in: index */
{
	ulint	sum	= 0;
	ulint	i;
	ulint	comp	= dict_table_is_comp(index->table);

	if (comp) {
		ulint nullable = 0;
		sum = REC_N_NEW_EXTRA_BYTES;
		for (i = 0; i < dict_index_get_n_fields(index); i++) {
			const dict_col_t*	col
				= dict_index_get_nth_col(index, i);
			ulint	size = dict_col_get_fixed_size(col, comp);
			sum += size;
			if (!size) {
				size = col->len;
				sum += size < 128 ? 1 : 2;
			}
			if (!(col->prtype & DATA_NOT_NULL)) {
				nullable++;
			}
		}

		/* round the NULL flags up to full bytes */
		sum += UT_BITS_IN_BYTES(nullable);

		return(sum);
	}

	for (i = 0; i < dict_index_get_n_fields(index); i++) {
		sum += dict_col_get_fixed_size(
			dict_index_get_nth_col(index, i), comp);
	}

	if (sum > 127) {
		sum += 2 * dict_index_get_n_fields(index);
	} else {
		sum += dict_index_get_n_fields(index);
	}

	sum += REC_N_OLD_EXTRA_BYTES;

	return(sum);
}

/**********************************************************************//**
Outputs info on a foreign key of a table in a format suitable for
CREATE TABLE. */
std::string
dict_print_info_on_foreign_key_in_create_format(
/*============================================*/
	trx_t*		trx,		/*!< in: transaction */
	dict_foreign_t*	foreign,	/*!< in: foreign key constraint */
	ibool		add_newline)	/*!< in: whether to add a newline */
{
	const char*	stripped_id;
	ulint	i;
	std::string	str;

	if (strchr(foreign->id, '/')) {
		/* Strip the preceding database name from the constraint id */
		stripped_id = foreign->id + 1
			+ dict_get_db_name_len(foreign->id);
	} else {
		stripped_id = foreign->id;
	}

	str.append(",");

	if (add_newline) {
		/* SHOW CREATE TABLE wants constraints each printed nicely
		on its own line, while error messages want no newlines
		inserted. */
		str.append("\n ");
	}

	str.append(" CONSTRAINT ");

	str.append(innobase_quote_identifier(trx, stripped_id));
	str.append(" FOREIGN KEY (");

	for (i = 0;;) {
		str.append(innobase_quote_identifier(trx, foreign->foreign_col_names[i]));

		if (++i < foreign->n_fields) {
			str.append(", ");
		} else {
			break;
		}
	}

	str.append(") REFERENCES ");

	if (dict_tables_have_same_db(foreign->foreign_table_name_lookup,
				     foreign->referenced_table_name_lookup)) {
		/* Do not print the database name of the referenced table */
		str.append(ut_get_name(trx,
			      dict_remove_db_name(
				      foreign->referenced_table_name)));
	} else {
		str.append(ut_get_name(trx,
				foreign->referenced_table_name));
	}

	str.append(" (");

	for (i = 0;;) {
		str.append(innobase_quote_identifier(trx,
				foreign->referenced_col_names[i]));

		if (++i < foreign->n_fields) {
			str.append(", ");
		} else {
			break;
		}
	}

	str.append(")");

	if (foreign->type & DICT_FOREIGN_ON_DELETE_CASCADE) {
		str.append(" ON DELETE CASCADE");
	}

	if (foreign->type & DICT_FOREIGN_ON_DELETE_SET_NULL) {
		str.append(" ON DELETE SET NULL");
	}

	if (foreign->type & DICT_FOREIGN_ON_DELETE_NO_ACTION) {
		str.append(" ON DELETE NO ACTION");
	}

	if (foreign->type & DICT_FOREIGN_ON_UPDATE_CASCADE) {
		str.append(" ON UPDATE CASCADE");
	}

	if (foreign->type & DICT_FOREIGN_ON_UPDATE_SET_NULL) {
		str.append(" ON UPDATE SET NULL");
	}

	if (foreign->type & DICT_FOREIGN_ON_UPDATE_NO_ACTION) {
		str.append(" ON UPDATE NO ACTION");
	}

	return str;
}

/**********************************************************************//**
Outputs info on foreign keys of a table. */
std::string
dict_print_info_on_foreign_keys(
/*============================*/
	ibool		create_table_format, /*!< in: if TRUE then print in
				a format suitable to be inserted into
				a CREATE TABLE, otherwise in the format
				of SHOW TABLE STATUS */
	trx_t*		trx,	/*!< in: transaction */
	dict_table_t*	table)	/*!< in: table */
{
	dict_foreign_t*	foreign;
	std::string 	str;

	mutex_enter(&dict_sys->mutex);

	for (dict_foreign_set::iterator it = table->foreign_set.begin();
	     it != table->foreign_set.end();
	     ++it) {

		foreign = *it;

		if (create_table_format) {
			str.append(
				dict_print_info_on_foreign_key_in_create_format(
					trx, foreign, TRUE));
		} else {
			ulint	i;
			str.append("; (");

			for (i = 0; i < foreign->n_fields; i++) {
				if (i) {
					str.append(" ");
				}

				str.append(innobase_quote_identifier(trx,
						foreign->foreign_col_names[i]));
			}

			str.append(") REFER ");
			str.append(ut_get_name(trx,
					foreign->referenced_table_name));
			str.append(")");

			for (i = 0; i < foreign->n_fields; i++) {
				if (i) {
					str.append(" ");
				}
				str.append(innobase_quote_identifier(
						trx,
						foreign->referenced_col_names[i]));
			}

			str.append(")");

			if (foreign->type == DICT_FOREIGN_ON_DELETE_CASCADE) {
				str.append(" ON DELETE CASCADE");
			}

			if (foreign->type == DICT_FOREIGN_ON_DELETE_SET_NULL) {
				str.append(" ON DELETE SET NULL");
			}

			if (foreign->type & DICT_FOREIGN_ON_DELETE_NO_ACTION) {
				str.append(" ON DELETE NO ACTION");
			}

			if (foreign->type & DICT_FOREIGN_ON_UPDATE_CASCADE) {
				str.append(" ON UPDATE CASCADE");
			}

			if (foreign->type & DICT_FOREIGN_ON_UPDATE_SET_NULL) {
				str.append(" ON UPDATE SET NULL");
			}

			if (foreign->type & DICT_FOREIGN_ON_UPDATE_NO_ACTION) {
				str.append(" ON UPDATE NO ACTION");
			}
		}
	}

	mutex_exit(&dict_sys->mutex);
	return str;
}

/** Given a space_id of a file-per-table tablespace, search the
dict_sys->table_LRU list and return the dict_table_t* pointer for it.
@param	space	tablespace
@return table if found, NULL if not */
static
dict_table_t*
dict_find_single_table_by_space(const fil_space_t* space)
{
	dict_table_t*	table;
	ulint		num_item;
	ulint		count = 0;

	ut_ad(space->id > 0);

	if (dict_sys == NULL) {
		/* This could happen when it's in redo processing. */
		return(NULL);
	}

	table = UT_LIST_GET_FIRST(dict_sys->table_LRU);
	num_item =  UT_LIST_GET_LEN(dict_sys->table_LRU);

	/* This function intentionally does not acquire mutex as it is used
	by error handling code in deep call stack as last means to avoid
	killing the server, so it worth to risk some consequences for
	the action. */
	while (table && count < num_item) {
		if (table->space == space) {
			if (dict_table_is_file_per_table(table)) {
				return(table);
			}
			return(NULL);
		}

		table = UT_LIST_GET_NEXT(table_LRU, table);
		count++;
	}

	return(NULL);
}

/**********************************************************************//**
Flags a table with specified space_id corrupted in the data dictionary
cache
@return true if successful */
bool dict_set_corrupted_by_space(const fil_space_t* space)
{
	dict_table_t*   table;

	table = dict_find_single_table_by_space(space);

	if (!table) {
		return false;
	}

	/* mark the table->corrupted bit only, since the caller
	could be too deep in the stack for SYS_INDEXES update */
	table->corrupted = true;
	table->file_unreadable = true;
	return true;
}

/** Flag a table encrypted in the data dictionary cache. */
void dict_set_encrypted_by_space(const fil_space_t* space)
{
	if (dict_table_t* table = dict_find_single_table_by_space(space)) {
		table->file_unreadable = true;
	}
}

/**********************************************************************//**
Flags an index corrupted both in the data dictionary cache
and in the SYS_INDEXES */
void
dict_set_corrupted(
/*===============*/
	dict_index_t*	index,	/*!< in/out: index */
	trx_t*		trx,	/*!< in/out: transaction */
	const char*	ctx)	/*!< in: context */
{
	mem_heap_t*	heap;
	mtr_t		mtr;
	dict_index_t*	sys_index;
	dtuple_t*	tuple;
	dfield_t*	dfield;
	byte*		buf;
	const char*	status;
	btr_cur_t	cursor;
	bool		locked	= RW_X_LATCH == trx->dict_operation_lock_mode;

	if (!locked) {
		row_mysql_lock_data_dictionary(trx);
	}

	ut_ad(mutex_own(&dict_sys->mutex));
	ut_ad(!dict_table_is_comp(dict_sys->sys_tables));
	ut_ad(!dict_table_is_comp(dict_sys->sys_indexes));
	ut_ad(!sync_check_iterate(dict_sync_check()));

	/* Mark the table as corrupted only if the clustered index
	is corrupted */
	if (dict_index_is_clust(index)) {
		index->table->corrupted = TRUE;
	}

	if (index->type & DICT_CORRUPT) {
		/* The index was already flagged corrupted. */
		ut_ad(!dict_index_is_clust(index) || index->table->corrupted);
		goto func_exit;
	}

	/* If this is read only mode, do not update SYS_INDEXES, just
	mark it as corrupted in memory */
	if (srv_read_only_mode) {
		index->type |= DICT_CORRUPT;
		goto func_exit;
	}

	heap = mem_heap_create(sizeof(dtuple_t) + 2 * (sizeof(dfield_t)
			       + sizeof(que_fork_t) + sizeof(upd_node_t)
			       + sizeof(upd_t) + 12));
	mtr_start(&mtr);
	index->type |= DICT_CORRUPT;

	sys_index = UT_LIST_GET_FIRST(dict_sys->sys_indexes->indexes);

	/* Find the index row in SYS_INDEXES */
	tuple = dtuple_create(heap, 2);

	dfield = dtuple_get_nth_field(tuple, 0);
	buf = static_cast<byte*>(mem_heap_alloc(heap, 8));
	mach_write_to_8(buf, index->table->id);
	dfield_set_data(dfield, buf, 8);

	dfield = dtuple_get_nth_field(tuple, 1);
	buf = static_cast<byte*>(mem_heap_alloc(heap, 8));
	mach_write_to_8(buf, index->id);
	dfield_set_data(dfield, buf, 8);

	dict_index_copy_types(tuple, sys_index, 2);

	btr_cur_search_to_nth_level(sys_index, 0, tuple, PAGE_CUR_LE,
				    BTR_MODIFY_LEAF,
				    &cursor, 0, __FILE__, __LINE__, &mtr);

	if (cursor.low_match == dtuple_get_n_fields(tuple)) {
		/* UPDATE SYS_INDEXES SET TYPE=index->type
		WHERE TABLE_ID=index->table->id AND INDEX_ID=index->id */
		ulint	len;
		byte*	field	= rec_get_nth_field_old(
			btr_cur_get_rec(&cursor),
			DICT_FLD__SYS_INDEXES__TYPE, &len);
		if (len != 4) {
			goto fail;
		}
		mlog_write_ulint(field, index->type, MLOG_4BYTES, &mtr);
		status = "Flagged";
	} else {
fail:
		status = "Unable to flag";
	}

	mtr_commit(&mtr);
	mem_heap_empty(heap);
	ib::error() << status << " corruption of " << index->name
		<< " in table " << index->table->name << " in " << ctx;
	mem_heap_free(heap);

func_exit:
	if (!locked) {
		row_mysql_unlock_data_dictionary(trx);
	}
}

/** Flags an index corrupted in the data dictionary cache only. This
is used mostly to mark a corrupted index when index's own dictionary
is corrupted, and we force to load such index for repair purpose
@param[in,out]	index	index which is corrupted */
void
dict_set_corrupted_index_cache_only(
	dict_index_t*	index)
{
	ut_ad(index != NULL);
	ut_ad(index->table != NULL);
	ut_ad(mutex_own(&dict_sys->mutex));
	ut_ad(!dict_table_is_comp(dict_sys->sys_tables));
	ut_ad(!dict_table_is_comp(dict_sys->sys_indexes));

	/* Mark the table as corrupted only if the clustered index
	is corrupted */
	if (dict_index_is_clust(index)) {
		index->table->corrupted = TRUE;
	}

	index->type |= DICT_CORRUPT;
}

/** Sets merge_threshold in the SYS_INDEXES
@param[in,out]	index		index
@param[in]	merge_threshold	value to set */
void
dict_index_set_merge_threshold(
	dict_index_t*	index,
	ulint		merge_threshold)
{
	mem_heap_t*	heap;
	mtr_t		mtr;
	dict_index_t*	sys_index;
	dtuple_t*	tuple;
	dfield_t*	dfield;
	byte*		buf;
	btr_cur_t	cursor;

	ut_ad(index != NULL);
	ut_ad(!dict_table_is_comp(dict_sys->sys_tables));
	ut_ad(!dict_table_is_comp(dict_sys->sys_indexes));

	rw_lock_x_lock(dict_operation_lock);
	mutex_enter(&(dict_sys->mutex));

	heap = mem_heap_create(sizeof(dtuple_t) + 2 * (sizeof(dfield_t)
			       + sizeof(que_fork_t) + sizeof(upd_node_t)
			       + sizeof(upd_t) + 12));

	mtr_start(&mtr);

	sys_index = UT_LIST_GET_FIRST(dict_sys->sys_indexes->indexes);

	/* Find the index row in SYS_INDEXES */
	tuple = dtuple_create(heap, 2);

	dfield = dtuple_get_nth_field(tuple, 0);
	buf = static_cast<byte*>(mem_heap_alloc(heap, 8));
	mach_write_to_8(buf, index->table->id);
	dfield_set_data(dfield, buf, 8);

	dfield = dtuple_get_nth_field(tuple, 1);
	buf = static_cast<byte*>(mem_heap_alloc(heap, 8));
	mach_write_to_8(buf, index->id);
	dfield_set_data(dfield, buf, 8);

	dict_index_copy_types(tuple, sys_index, 2);

	btr_cur_search_to_nth_level(sys_index, 0, tuple, PAGE_CUR_GE,
				    BTR_MODIFY_LEAF,
				    &cursor, 0, __FILE__, __LINE__, &mtr);

	if (cursor.up_match == dtuple_get_n_fields(tuple)
	    && rec_get_n_fields_old(btr_cur_get_rec(&cursor))
	       == DICT_NUM_FIELDS__SYS_INDEXES) {
		ulint	len;
		byte*	field	= rec_get_nth_field_old(
			btr_cur_get_rec(&cursor),
			DICT_FLD__SYS_INDEXES__MERGE_THRESHOLD, &len);

		ut_ad(len == 4);

		if (len == 4) {
			mlog_write_ulint(field, merge_threshold,
					 MLOG_4BYTES, &mtr);
		}
	}

	mtr_commit(&mtr);
	mem_heap_free(heap);

	mutex_exit(&(dict_sys->mutex));
	rw_lock_x_unlock(dict_operation_lock);
}

#ifdef UNIV_DEBUG
/** Sets merge_threshold for all indexes in the list of tables
@param[in]	list	pointer to the list of tables */
inline
void
dict_set_merge_threshold_list_debug(
	UT_LIST_BASE_NODE_T(dict_table_t)*	list,
	uint					merge_threshold_all)
{
	for (dict_table_t* table = UT_LIST_GET_FIRST(*list);
	     table != NULL;
	     table = UT_LIST_GET_NEXT(table_LRU, table)) {
		for (dict_index_t* index = UT_LIST_GET_FIRST(table->indexes);
		     index != NULL;
		     index = UT_LIST_GET_NEXT(indexes, index)) {
			rw_lock_x_lock(dict_index_get_lock(index));
			index->merge_threshold = merge_threshold_all;
			rw_lock_x_unlock(dict_index_get_lock(index));
		}
	}
}

/** Sets merge_threshold for all indexes in dictionary cache for debug.
@param[in]	merge_threshold_all	value to set for all indexes */
void
dict_set_merge_threshold_all_debug(
	uint	merge_threshold_all)
{
	mutex_enter(&dict_sys->mutex);

	dict_set_merge_threshold_list_debug(
		&dict_sys->table_LRU, merge_threshold_all);
	dict_set_merge_threshold_list_debug(
		&dict_sys->table_non_LRU, merge_threshold_all);

	mutex_exit(&dict_sys->mutex);
}

#endif /* UNIV_DEBUG */

/** Initialize dict_ind_redundant. */
void
dict_ind_init()
{
	dict_table_t*		table;

	/* create dummy table and index for REDUNDANT infimum and supremum */
	table = dict_mem_table_create("SYS_DUMMY1", NULL, 1, 0, 0, 0);
	dict_mem_table_add_col(table, NULL, NULL, DATA_CHAR,
			       DATA_ENGLISH | DATA_NOT_NULL, 8);

	dict_ind_redundant = dict_mem_index_create(table, "SYS_DUMMY1", 0, 1);
	dict_index_add_col(dict_ind_redundant, table,
			   dict_table_get_nth_col(table, 0), 0);
	/* avoid ut_ad(index->cached) in dict_index_get_n_unique_in_tree */
	dict_ind_redundant->cached = TRUE;
}

/** Free dict_ind_redundant. */
void
dict_ind_free()
{
	dict_table_t*	table = dict_ind_redundant->table;
	dict_mem_index_free(dict_ind_redundant);
	dict_ind_redundant = NULL;
	dict_mem_table_free(table);
}

/** Get an index by name.
@param[in]	table		the table where to look for the index
@param[in]	name		the index name to look for
@return index, NULL if does not exist */
dict_index_t*
dict_table_get_index_on_name(dict_table_t* table, const char* name)
{
	dict_index_t*	index;

	index = dict_table_get_first_index(table);

	while (index != NULL) {
		if (index->is_committed() && !strcmp(index->name, name)) {
			return(index);
		}

		index = dict_table_get_next_index(index);
	}

	return(NULL);
}

/**********************************************************************//**
Replace the index passed in with another equivalent index in the
foreign key lists of the table.
@return whether all replacements were found */
bool
dict_foreign_replace_index(
/*=======================*/
	dict_table_t*		table,  /*!< in/out: table */
	const char**		col_names,
					/*!< in: column names, or NULL
					to use table->col_names */
	const dict_index_t*	index)	/*!< in: index to be replaced */
{
	bool		found	= true;
	dict_foreign_t*	foreign;

	ut_ad(index->to_be_dropped);
	ut_ad(index->table == table);

	for (dict_foreign_set::iterator it = table->foreign_set.begin();
	     it != table->foreign_set.end();
	     ++it) {

		foreign = *it;
		if (foreign->foreign_index == index) {
			ut_ad(foreign->foreign_table == index->table);

			dict_index_t* new_index = dict_foreign_find_index(
				foreign->foreign_table, col_names,
				foreign->foreign_col_names,
				foreign->n_fields, index,
				/*check_charsets=*/TRUE, /*check_null=*/FALSE,
				NULL, NULL, NULL);
			if (new_index) {
				ut_ad(new_index->table == index->table);
				ut_ad(!new_index->to_be_dropped);
			} else {
				found = false;
			}

			foreign->foreign_index = new_index;
		}
	}

	for (dict_foreign_set::iterator it = table->referenced_set.begin();
	     it != table->referenced_set.end();
	     ++it) {

		foreign = *it;
		if (foreign->referenced_index == index) {
			ut_ad(foreign->referenced_table == index->table);

			dict_index_t* new_index = dict_foreign_find_index(
				foreign->referenced_table, NULL,
				foreign->referenced_col_names,
				foreign->n_fields, index,
				/*check_charsets=*/TRUE, /*check_null=*/FALSE,
				NULL, NULL, NULL);
			/* There must exist an alternative index,
			since this must have been checked earlier. */
			if (new_index) {
				ut_ad(new_index->table == index->table);
				ut_ad(!new_index->to_be_dropped);
			} else {
				found = false;
			}

			foreign->referenced_index = new_index;
		}
	}

	return(found);
}

#ifdef UNIV_DEBUG
/**********************************************************************//**
Check for duplicate index entries in a table [using the index name] */
void
dict_table_check_for_dup_indexes(
/*=============================*/
	const dict_table_t*	table,	/*!< in: Check for dup indexes
					in this table */
	enum check_name		check)	/*!< in: whether and when to allow
					temporary index names */
{
	/* Check for duplicates, ignoring indexes that are marked
	as to be dropped */

	const dict_index_t*	index1;
	const dict_index_t*	index2;

	ut_ad(mutex_own(&dict_sys->mutex));

	/* The primary index _must_ exist */
	ut_a(UT_LIST_GET_LEN(table->indexes) > 0);

	index1 = UT_LIST_GET_FIRST(table->indexes);

	do {
		if (!index1->is_committed()) {
			ut_a(!dict_index_is_clust(index1));

			switch (check) {
			case CHECK_ALL_COMPLETE:
				ut_error;
			case CHECK_ABORTED_OK:
				switch (dict_index_get_online_status(index1)) {
				case ONLINE_INDEX_COMPLETE:
				case ONLINE_INDEX_CREATION:
					ut_error;
					break;
				case ONLINE_INDEX_ABORTED:
				case ONLINE_INDEX_ABORTED_DROPPED:
					break;
				}
				/* fall through */
			case CHECK_PARTIAL_OK:
				break;
			}
		}

		for (index2 = UT_LIST_GET_NEXT(indexes, index1);
		     index2 != NULL;
		     index2 = UT_LIST_GET_NEXT(indexes, index2)) {
			ut_ad(index1->is_committed()
			      != index2->is_committed()
			      || strcmp(index1->name, index2->name) != 0);
		}

		index1 = UT_LIST_GET_NEXT(indexes, index1);
	} while (index1);
}
#endif /* UNIV_DEBUG */

/** Auxiliary macro used inside dict_table_schema_check(). */
#define CREATE_TYPES_NAMES() \
	dtype_sql_name((unsigned) req_schema->columns[i].mtype, \
		       (unsigned) req_schema->columns[i].prtype_mask, \
		       (unsigned) req_schema->columns[i].len, \
		       req_type, sizeof(req_type)); \
	dtype_sql_name(table->cols[j].mtype, \
		       table->cols[j].prtype, \
		       table->cols[j].len, \
		       actual_type, sizeof(actual_type))

/*********************************************************************//**
Checks whether a table exists and whether it has the given structure.
The table must have the same number of columns with the same names and
types. The order of the columns does not matter.
The caller must own the dictionary mutex.
dict_table_schema_check() @{
@return DB_SUCCESS if the table exists and contains the necessary columns */
dberr_t
dict_table_schema_check(
/*====================*/
	dict_table_schema_t*	req_schema,	/*!< in/out: required table
						schema */
	char*			errstr,		/*!< out: human readable error
						message if != DB_SUCCESS is
						returned */
	size_t			errstr_sz)	/*!< in: errstr size */
{
	char		buf[MAX_FULL_NAME_LEN];
	char		req_type[64];
	char		actual_type[64];
	dict_table_t*	table;
	ulint		i;

	ut_ad(mutex_own(&dict_sys->mutex));

	table = dict_table_get_low(req_schema->table_name);

	if (table == NULL) {
		bool should_print=true;
		/* no such table */

		if (innobase_strcasecmp(req_schema->table_name, "mysql/innodb_table_stats") == 0) {
			if (innodb_table_stats_not_found_reported == false) {
				innodb_table_stats_not_found = true;
				innodb_table_stats_not_found_reported = true;
			} else {
				should_print = false;
			}
		} else if (innobase_strcasecmp(req_schema->table_name, "mysql/innodb_index_stats") == 0 ) {
			if (innodb_index_stats_not_found_reported == false) {
				innodb_index_stats_not_found = true;
				innodb_index_stats_not_found_reported = true;
			} else {
				should_print = false;
			}
		}

		if (should_print) {
			snprintf(errstr, errstr_sz,
				"Table %s not found.",
				ut_format_name(req_schema->table_name,
					   buf, sizeof(buf)));
			return(DB_TABLE_NOT_FOUND);
		} else {
			return(DB_STATS_DO_NOT_EXIST);
		}
	}

	if (!table->is_readable() && !table->space) {
		/* missing tablespace */

		snprintf(errstr, errstr_sz,
			    "Tablespace for table %s is missing.",
			    ut_format_name(req_schema->table_name,
					   buf, sizeof(buf)));

		return(DB_TABLE_NOT_FOUND);
	}

<<<<<<< HEAD
	if (ulint(table->n_def - DATA_N_SYS_COLS) != req_schema->n_cols) {
=======
	if (ulint(table->n_def) - DATA_N_SYS_COLS != req_schema->n_cols) {
>>>>>>> 03672a05
		/* the table has a different number of columns than required */
		snprintf(errstr, errstr_sz,
			 "%s has %d columns but should have " ULINTPF ".",
			 ut_format_name(req_schema->table_name, buf,
					sizeof buf),
<<<<<<< HEAD
			 table->n_def - DATA_N_SYS_COLS,
=======
			 ulint(table->n_def) - DATA_N_SYS_COLS,
>>>>>>> 03672a05
			 req_schema->n_cols);

		return(DB_ERROR);
	}

	/* For each column from req_schema->columns[] search
	whether it is present in table->cols[].
	The following algorithm is O(n_cols^2), but is optimized to
	be O(n_cols) if the columns are in the same order in both arrays. */

	for (i = 0; i < req_schema->n_cols; i++) {
		ulint	j = dict_table_has_column(
			table, req_schema->columns[i].name, i);

		if (j == table->n_def) {

			snprintf(errstr, errstr_sz,
				    "required column %s"
				    " not found in table %s.",
				    req_schema->columns[i].name,
				    ut_format_name(
					    req_schema->table_name,
					    buf, sizeof(buf)));

			return(DB_ERROR);
		}

		/* we found a column with the same name on j'th position,
		compare column types and flags */

		/* check length for exact match */
		if (req_schema->columns[i].len == table->cols[j].len) {
		} else if (!strcmp(req_schema->table_name, TABLE_STATS_NAME)
			   || !strcmp(req_schema->table_name,
				      INDEX_STATS_NAME)) {
			ut_ad(table->cols[j].len < req_schema->columns[i].len);
			ib::warn() << "Table " << req_schema->table_name
				   << " has length mismatch in the"
				   << " column name "
				   << req_schema->columns[i].name
				   << ".  Please run mysql_upgrade";
		} else {
			CREATE_TYPES_NAMES();

			snprintf(errstr, errstr_sz,
				    "Column %s in table %s is %s"
				    " but should be %s (length mismatch).",
				    req_schema->columns[i].name,
				    ut_format_name(req_schema->table_name,
						   buf, sizeof(buf)),
				    actual_type, req_type);

			return(DB_ERROR);
		}

		/*
                  check mtype for exact match.
                  This check is relaxed to allow use to use TIMESTAMP
                  (ie INT) for last_update instead of DATA_BINARY.
                  We have to test for both values as the innodb_table_stats
                  table may come from MySQL and have the old type.
                */
		if (req_schema->columns[i].mtype != table->cols[j].mtype &&
                    !(req_schema->columns[i].mtype == DATA_INT &&
                      table->cols[j].mtype == DATA_FIXBINARY))
                {
			CREATE_TYPES_NAMES();

			snprintf(errstr, errstr_sz,
				    "Column %s in table %s is %s"
				    " but should be %s (type mismatch).",
				    req_schema->columns[i].name,
				    ut_format_name(req_schema->table_name,
						   buf, sizeof(buf)),
				    actual_type, req_type);

			return(DB_ERROR);
		}

		/* check whether required prtype mask is set */
		if (req_schema->columns[i].prtype_mask != 0
		    && (table->cols[j].prtype
			& req_schema->columns[i].prtype_mask)
		       != req_schema->columns[i].prtype_mask) {

			CREATE_TYPES_NAMES();

			snprintf(errstr, errstr_sz,
				    "Column %s in table %s is %s"
				    " but should be %s (flags mismatch).",
				    req_schema->columns[i].name,
				    ut_format_name(req_schema->table_name,
						   buf, sizeof(buf)),
				    actual_type, req_type);

			return(DB_ERROR);
		}
	}

	if (req_schema->n_foreign != table->foreign_set.size()) {
		snprintf(
			errstr, errstr_sz,
			"Table %s has " ULINTPF " foreign key(s) pointing"
			" to other tables, but it must have " ULINTPF ".",
			ut_format_name(req_schema->table_name,
				       buf, sizeof(buf)),
			static_cast<ulint>(table->foreign_set.size()),
			req_schema->n_foreign);
		return(DB_ERROR);
	}

	if (req_schema->n_referenced != table->referenced_set.size()) {
		snprintf(
			errstr, errstr_sz,
			"There are " ULINTPF " foreign key(s) pointing to %s, "
			"but there must be " ULINTPF ".",
			static_cast<ulint>(table->referenced_set.size()),
			ut_format_name(req_schema->table_name,
				       buf, sizeof(buf)),
			req_schema->n_referenced);
		return(DB_ERROR);
	}

	return(DB_SUCCESS);
}
/* @} */

/*********************************************************************//**
Converts a database and table name from filesystem encoding
(e.g. d@i1b/a@q1b@1Kc, same format as used in dict_table_t::name) in two
strings in UTF8 encoding (e.g. dцb and aюbØc). The output buffers must be
at least MAX_DB_UTF8_LEN and MAX_TABLE_UTF8_LEN bytes. */
void
dict_fs2utf8(
/*=========*/
	const char*	db_and_table,	/*!< in: database and table names,
					e.g. d@i1b/a@q1b@1Kc */
	char*		db_utf8,	/*!< out: database name, e.g. dцb */
	size_t		db_utf8_size,	/*!< in: dbname_utf8 size */
	char*		table_utf8,	/*!< out: table name, e.g. aюbØc */
	size_t		table_utf8_size)/*!< in: table_utf8 size */
{
	char	db[MAX_DATABASE_NAME_LEN + 1];
	ulint	db_len;
	uint	errors;

	db_len = dict_get_db_name_len(db_and_table);

	ut_a(db_len <= sizeof(db));

	memcpy(db, db_and_table, db_len);
	db[db_len] = '\0';

	strconvert(
		&my_charset_filename, db, uint(db_len), system_charset_info,
		db_utf8, uint(db_utf8_size), &errors);

	/* convert each # to @0023 in table name and store the result in buf */
	const char*	table = dict_remove_db_name(db_and_table);
	const char*	table_p;
	char		buf[MAX_TABLE_NAME_LEN * 5 + 1];
	char*		buf_p;
	for (table_p = table, buf_p = buf; table_p[0] != '\0'; table_p++) {
		if (table_p[0] != '#') {
			buf_p[0] = table_p[0];
			buf_p++;
		} else {
			buf_p[0] = '@';
			buf_p[1] = '0';
			buf_p[2] = '0';
			buf_p[3] = '2';
			buf_p[4] = '3';
			buf_p += 5;
		}
		ut_a((size_t) (buf_p - buf) < sizeof(buf));
	}
	buf_p[0] = '\0';

	errors = 0;
	strconvert(
		&my_charset_filename, buf, (uint) (buf_p - buf),
		system_charset_info,
		table_utf8, uint(table_utf8_size),
		&errors);

	if (errors != 0) {
		snprintf(table_utf8, table_utf8_size, "%s%s",
			    srv_mysql50_table_name_prefix, table);
	}
}

/** Resize the hash tables besed on the current buffer pool size. */
void
dict_resize()
{
	dict_table_t*	table;

	mutex_enter(&dict_sys->mutex);

	/* all table entries are in table_LRU and table_non_LRU lists */
	hash_table_free(dict_sys->table_hash);
	hash_table_free(dict_sys->table_id_hash);

	dict_sys->table_hash = hash_create(
		buf_pool_get_curr_size()
		/ (DICT_POOL_PER_TABLE_HASH * UNIV_WORD_SIZE));

	dict_sys->table_id_hash = hash_create(
		buf_pool_get_curr_size()
		/ (DICT_POOL_PER_TABLE_HASH * UNIV_WORD_SIZE));

	for (table = UT_LIST_GET_FIRST(dict_sys->table_LRU); table;
	     table = UT_LIST_GET_NEXT(table_LRU, table)) {
		ulint	fold = ut_fold_string(table->name.m_name);
		ulint	id_fold = ut_fold_ull(table->id);

		HASH_INSERT(dict_table_t, name_hash, dict_sys->table_hash,
			    fold, table);

		HASH_INSERT(dict_table_t, id_hash, dict_sys->table_id_hash,
			    id_fold, table);
	}

	for (table = UT_LIST_GET_FIRST(dict_sys->table_non_LRU); table;
	     table = UT_LIST_GET_NEXT(table_LRU, table)) {
		ulint	fold = ut_fold_string(table->name.m_name);
		ulint	id_fold = ut_fold_ull(table->id);

		HASH_INSERT(dict_table_t, name_hash, dict_sys->table_hash,
			    fold, table);

		HASH_INSERT(dict_table_t, id_hash, dict_sys->table_id_hash,
			    id_fold, table);
	}

	mutex_exit(&dict_sys->mutex);
}

/**********************************************************************//**
Closes the data dictionary module. */
void
dict_close(void)
/*============*/
{
	if (dict_sys == NULL) {
		/* This should only happen if a failure occurred
		during redo log processing. */
		return;
	}

	/* Acquire only because it's a pre-condition. */
	mutex_enter(&dict_sys->mutex);

	/* Free the hash elements. We don't remove them from the table
	because we are going to destroy the table anyway. */
	for (ulint i = 0; i < hash_get_n_cells(dict_sys->table_id_hash); i++) {
		dict_table_t*	table;

		table = static_cast<dict_table_t*>(
			HASH_GET_FIRST(dict_sys->table_hash, i));

		while (table) {
			dict_table_t*	prev_table = table;

			table = static_cast<dict_table_t*>(
				HASH_GET_NEXT(name_hash, prev_table));
			ut_ad(prev_table->magic_n == DICT_TABLE_MAGIC_N);
			dict_table_remove_from_cache(prev_table);
		}
	}

	hash_table_free(dict_sys->table_hash);

	/* The elements are the same instance as in dict_sys->table_hash,
	therefore we don't delete the individual elements. */
	hash_table_free(dict_sys->table_id_hash);

	mutex_exit(&dict_sys->mutex);
	mutex_free(&dict_sys->mutex);

	rw_lock_free(dict_operation_lock);

	ut_free(dict_operation_lock);
	dict_operation_lock = NULL;

	mutex_free(&dict_foreign_err_mutex);

	if (dict_foreign_err_file) {
		fclose(dict_foreign_err_file);
		dict_foreign_err_file = NULL;
	}

	ut_free(dict_sys);

	dict_sys = NULL;
}

#ifdef UNIV_DEBUG
/**********************************************************************//**
Validate the dictionary table LRU list.
@return TRUE if valid */
static
ibool
dict_lru_validate(void)
/*===================*/
{
	dict_table_t*	table;

	ut_ad(mutex_own(&dict_sys->mutex));

	for (table = UT_LIST_GET_FIRST(dict_sys->table_LRU);
	     table != NULL;
	     table = UT_LIST_GET_NEXT(table_LRU, table)) {

		ut_a(table->can_be_evicted);
	}

	for (table = UT_LIST_GET_FIRST(dict_sys->table_non_LRU);
	     table != NULL;
	     table = UT_LIST_GET_NEXT(table_LRU, table)) {

		ut_a(!table->can_be_evicted);
	}

	return(TRUE);
}

/**********************************************************************//**
Check if a table exists in the dict table LRU list.
@return TRUE if table found in LRU list */
static
ibool
dict_lru_find_table(
/*================*/
	const dict_table_t*	find_table)	/*!< in: table to find */
{
	dict_table_t*		table;

	ut_ad(find_table != NULL);
	ut_ad(mutex_own(&dict_sys->mutex));

	for (table = UT_LIST_GET_FIRST(dict_sys->table_LRU);
	     table != NULL;
	     table = UT_LIST_GET_NEXT(table_LRU, table)) {

		ut_a(table->can_be_evicted);

		if (table == find_table) {
			return(TRUE);
		}
	}

	return(FALSE);
}

/**********************************************************************//**
Check if a table exists in the dict table non-LRU list.
@return TRUE if table found in non-LRU list */
static
ibool
dict_non_lru_find_table(
/*====================*/
	const dict_table_t*	find_table)	/*!< in: table to find */
{
	dict_table_t*		table;

	ut_ad(find_table != NULL);
	ut_ad(mutex_own(&dict_sys->mutex));

	for (table = UT_LIST_GET_FIRST(dict_sys->table_non_LRU);
	     table != NULL;
	     table = UT_LIST_GET_NEXT(table_LRU, table)) {

		ut_a(!table->can_be_evicted);

		if (table == find_table) {
			return(TRUE);
		}
	}

	return(FALSE);
}
#endif /* UNIV_DEBUG */
/*********************************************************************//**
Check an index to see whether its first fields are the columns in the array,
in the same order and is not marked for deletion and is not the same
as types_idx.
@return true if the index qualifies, otherwise false */
bool
dict_foreign_qualify_index(
/*=======================*/
	const dict_table_t*	table,	/*!< in: table */
	const char**		col_names,
					/*!< in: column names, or NULL
					to use table->col_names */
	const char**		columns,/*!< in: array of column names */
	ulint			n_cols,	/*!< in: number of columns */
	const dict_index_t*	index,	/*!< in: index to check */
	const dict_index_t*	types_idx,
					/*!< in: NULL or an index
					whose types the column types
					must match */
	bool			check_charsets,
					/*!< in: whether to check
					charsets.  only has an effect
					if types_idx != NULL */
	ulint			check_null,
					/*!< in: nonzero if none of
					the columns must be declared
					NOT NULL */
	ulint*			error,	/*!< out: error code */
	ulint*			err_col_no,
					/*!< out: column number where
					error happened */
	dict_index_t**		err_index)
					/*!< out: index where error
					happened */
{
	if (dict_index_get_n_fields(index) < n_cols) {
		return(false);
	}

	if (index->type & (DICT_SPATIAL | DICT_FTS)) {
		return false;
	}

	for (ulint i = 0; i < n_cols; i++) {
		dict_field_t*	field;
		const char*	col_name;
		ulint		col_no;

		field = dict_index_get_nth_field(index, i);
		col_no = dict_col_get_no(field->col);

		if (field->prefix_len != 0) {
			/* We do not accept column prefix
			indexes here */
			if (error && err_col_no && err_index) {
				*error = DB_FOREIGN_KEY_IS_PREFIX_INDEX;
				*err_col_no = i;
				*err_index = (dict_index_t*)index;
			}
			return(false);
		}

		if (check_null
		    && (field->col->prtype & DATA_NOT_NULL)) {
			if (error && err_col_no && err_index) {
				*error = DB_FOREIGN_KEY_COL_NOT_NULL;
				*err_col_no = i;
				*err_index = (dict_index_t*)index;
			}
			return(false);
		}

		if (field->col->is_virtual()) {
			col_name = "";
			for (ulint j = 0; j < table->n_v_def; j++) {
				col_name = dict_table_get_v_col_name(table, j);
				if (innobase_strcasecmp(field->name,col_name) == 0) {
					break;
				}
			}
		} else {
			col_name = col_names
				? col_names[col_no]
				: dict_table_get_col_name(table, col_no);
		}

		if (0 != innobase_strcasecmp(columns[i], col_name)) {
			return(false);
		}

		if (types_idx && !cmp_cols_are_equal(
			    dict_index_get_nth_col(index, i),
			    dict_index_get_nth_col(types_idx, i),
			    check_charsets)) {
			if (error && err_col_no && err_index) {
				*error = DB_FOREIGN_KEY_COLS_NOT_EQUAL;
				*err_col_no = i;
				*err_index = (dict_index_t*)index;
			}

			return(false);
		}
	}

	return(true);
}

/*********************************************************************//**
Update the state of compression failure padding heuristics. This is
called whenever a compression operation succeeds or fails.
The caller must be holding info->mutex */
static
void
dict_index_zip_pad_update(
/*======================*/
	zip_pad_info_t*	info,	/*<! in/out: info to be updated */
	ulint	zip_threshold)	/*<! in: zip threshold value */
{
	ulint	total;
	ulint	fail_pct;

	ut_ad(info);

	total = info->success + info->failure;

	ut_ad(total > 0);

	if (zip_threshold == 0) {
		/* User has just disabled the padding. */
		return;
	}

	if (total < ZIP_PAD_ROUND_LEN) {
		/* We are in middle of a round. Do nothing. */
		return;
	}

	/* We are at a 'round' boundary. Reset the values but first
	calculate fail rate for our heuristic. */
	fail_pct = (info->failure * 100) / total;
	info->failure = 0;
	info->success = 0;

	if (fail_pct > zip_threshold) {
		/* Compression failures are more then user defined
		threshold. Increase the pad size to reduce chances of
		compression failures. */
		ut_ad(info->pad % ZIP_PAD_INCR == 0);

		/* Only do increment if it won't increase padding
		beyond max pad size. */
		if (info->pad + ZIP_PAD_INCR
		    < (srv_page_size * zip_pad_max) / 100) {
			/* Use atomics even though we have the mutex.
			This is to ensure that we are able to read
			info->pad atomically. */
			my_atomic_addlint(&info->pad, ZIP_PAD_INCR);

			MONITOR_INC(MONITOR_PAD_INCREMENTS);
		}

		info->n_rounds = 0;

	} else {
		/* Failure rate was OK. Another successful round
		completed. */
		++info->n_rounds;

		/* If enough successful rounds are completed with
		compression failure rate in control, decrease the
		padding. */
		if (info->n_rounds >= ZIP_PAD_SUCCESSFUL_ROUND_LIMIT
		    && info->pad > 0) {

			ut_ad(info->pad % ZIP_PAD_INCR == 0);
			/* Use atomics even though we have the mutex.
			This is to ensure that we are able to read
			info->pad atomically. */
			my_atomic_addlint(&info->pad, ulint(-ZIP_PAD_INCR));

			info->n_rounds = 0;

			MONITOR_INC(MONITOR_PAD_DECREMENTS);
		}
	}
}

/*********************************************************************//**
This function should be called whenever a page is successfully
compressed. Updates the compression padding information. */
void
dict_index_zip_success(
/*===================*/
	dict_index_t*	index)	/*!< in/out: index to be updated. */
{
	ulint zip_threshold = zip_failure_threshold_pct;
	if (!zip_threshold) {
		/* Disabled by user. */
		return;
	}

	dict_index_zip_pad_lock(index);
	++index->zip_pad.success;
	dict_index_zip_pad_update(&index->zip_pad, zip_threshold);
	dict_index_zip_pad_unlock(index);
}

/*********************************************************************//**
This function should be called whenever a page compression attempt
fails. Updates the compression padding information. */
void
dict_index_zip_failure(
/*===================*/
	dict_index_t*	index)	/*!< in/out: index to be updated. */
{
	ulint zip_threshold = zip_failure_threshold_pct;
	if (!zip_threshold) {
		/* Disabled by user. */
		return;
	}

	dict_index_zip_pad_lock(index);
	++index->zip_pad.failure;
	dict_index_zip_pad_update(&index->zip_pad, zip_threshold);
	dict_index_zip_pad_unlock(index);
}

/*********************************************************************//**
Return the optimal page size, for which page will likely compress.
@return page size beyond which page might not compress */
ulint
dict_index_zip_pad_optimal_page_size(
/*=================================*/
	dict_index_t*	index)	/*!< in: index for which page size
				is requested */
{
	ulint	pad;
	ulint	min_sz;
	ulint	sz;

	if (!zip_failure_threshold_pct) {
		/* Disabled by user. */
		return(srv_page_size);
	}

	pad = my_atomic_loadlint(&index->zip_pad.pad);

	ut_ad(pad < srv_page_size);
	sz = srv_page_size - pad;

	/* Min size allowed by user. */
	ut_ad(zip_pad_max < 100);
	min_sz = (srv_page_size * (100 - zip_pad_max)) / 100;

	return(ut_max(sz, min_sz));
}

/*************************************************************//**
Convert table flag to row format string.
@return row format name. */
const char*
dict_tf_to_row_format_string(
/*=========================*/
	ulint	table_flag)		/*!< in: row format setting */
{
	switch (dict_tf_get_rec_format(table_flag)) {
	case REC_FORMAT_REDUNDANT:
		return("ROW_TYPE_REDUNDANT");
	case REC_FORMAT_COMPACT:
		return("ROW_TYPE_COMPACT");
	case REC_FORMAT_COMPRESSED:
		return("ROW_TYPE_COMPRESSED");
	case REC_FORMAT_DYNAMIC:
		return("ROW_TYPE_DYNAMIC");
	}

	ut_error;
	return(0);
}

/** Calculate the used memory occupied by the data dictionary
table and index objects.
@return number of bytes occupied. */
UNIV_INTERN
ulint
dict_sys_get_size()
{
	/* No mutex; this is a very crude approximation anyway */
	ulint size = UT_LIST_GET_LEN(dict_sys->table_LRU)
		+ UT_LIST_GET_LEN(dict_sys->table_non_LRU);
	size *= sizeof(dict_table_t)
		+ sizeof(dict_index_t) * 2
		+ (sizeof(dict_col_t) + sizeof(dict_field_t)) * 10
		+ sizeof(dict_field_t) * 5 /* total number of key fields */
		+ 200; /* arbitrary, covering names and overhead */

	return size;
}

/** Look for any dictionary objects that are found in the given tablespace.
@param[in]	space_id	Tablespace ID to search for.
@return true if tablespace is empty. */
bool
dict_space_is_empty(
	ulint	space_id)
{
	btr_pcur_t	pcur;
	const rec_t*	rec;
	mtr_t		mtr;
	bool		found = false;

	rw_lock_x_lock(dict_operation_lock);
	mutex_enter(&dict_sys->mutex);
	mtr_start(&mtr);

	for (rec = dict_startscan_system(&pcur, &mtr, SYS_TABLES);
	     rec != NULL;
	     rec = dict_getnext_system(&pcur, &mtr)) {
		const byte*	field;
		ulint		len;
		ulint		space_id_for_table;

		field = rec_get_nth_field_old(
			rec, DICT_FLD__SYS_TABLES__SPACE, &len);
		ut_ad(len == 4);
		space_id_for_table = mach_read_from_4(field);

		if (space_id_for_table == space_id) {
			found = true;
		}
	}

	mtr_commit(&mtr);
	mutex_exit(&dict_sys->mutex);
	rw_lock_x_unlock(dict_operation_lock);

	return(!found);
}

/** Find the space_id for the given name in sys_tablespaces.
@param[in]	name	Tablespace name to search for.
@return the tablespace ID. */
ulint
dict_space_get_id(
	const char*	name)
{
	btr_pcur_t	pcur;
	const rec_t*	rec;
	mtr_t		mtr;
	ulint		name_len = strlen(name);
	ulint		id = ULINT_UNDEFINED;

	rw_lock_x_lock(dict_operation_lock);
	mutex_enter(&dict_sys->mutex);
	mtr_start(&mtr);

	for (rec = dict_startscan_system(&pcur, &mtr, SYS_TABLESPACES);
	     rec != NULL;
	     rec = dict_getnext_system(&pcur, &mtr)) {
		const byte*	field;
		ulint		len;

		field = rec_get_nth_field_old(
			rec, DICT_FLD__SYS_TABLESPACES__NAME, &len);
		ut_ad(len > 0);
		ut_ad(len < OS_FILE_MAX_PATH);

		if (len == name_len && ut_memcmp(name, field, len) == 0) {

			field = rec_get_nth_field_old(
				rec, DICT_FLD__SYS_TABLESPACES__SPACE, &len);
			ut_ad(len == 4);
			id = mach_read_from_4(field);

			/* This is normally called by dict_getnext_system()
			at the end of the index. */
			btr_pcur_close(&pcur);
			break;
		}
	}

	mtr_commit(&mtr);
	mutex_exit(&dict_sys->mutex);
	rw_lock_x_unlock(dict_operation_lock);

	return(id);
}

/** Determine the extent size (in pages) for the given table
@param[in]	table	the table whose extent size is being
			calculated.
@return extent size in pages (256, 128 or 64) */
ulint
dict_table_extent_size(
	const dict_table_t*	table)
{
	const ulint	mb_1 = 1024 * 1024;
	const ulint	mb_2 = 2 * mb_1;
	const ulint	mb_4 = 4 * mb_1;

	page_size_t	page_size = dict_table_page_size(table);
	ulint	pages_in_extent = FSP_EXTENT_SIZE;

	if (page_size.is_compressed()) {

		ulint	disk_page_size	= page_size.physical();

		switch (disk_page_size) {
		case 1024:
			pages_in_extent = mb_1/1024;
			break;
		case 2048:
			pages_in_extent = mb_1/2048;
			break;
		case 4096:
			pages_in_extent = mb_1/4096;
			break;
		case 8192:
			pages_in_extent = mb_1/8192;
			break;
		case 16384:
			pages_in_extent = mb_1/16384;
			break;
		case 32768:
			pages_in_extent = mb_2/32768;
			break;
		case 65536:
			pages_in_extent = mb_4/65536;
			break;
		default:
			ut_ad(0);
		}
	}

	return(pages_in_extent);
}<|MERGE_RESOLUTION|>--- conflicted
+++ resolved
@@ -1223,12 +1223,7 @@
 	dict_table_t*	table,	/*!< in/out: table */
 	mem_heap_t*	heap)	/*!< in: temporary heap */
 {
-<<<<<<< HEAD
-	ut_ad(table);
-	ut_ad(table->n_def == (table->n_cols - DATA_N_SYS_COLS));
-=======
 	ut_ad(table->n_def == table->n_cols - DATA_N_SYS_COLS);
->>>>>>> 03672a05
 	ut_ad(table->magic_n == DICT_TABLE_MAGIC_N);
 	ut_ad(!table->cached);
 
@@ -2971,10 +2966,6 @@
 	/* Add to new_index non-system columns of table not yet included
 	there */
 	for (i = 0; i + DATA_N_SYS_COLS < ulint(table->n_cols); i++) {
-<<<<<<< HEAD
-
-=======
->>>>>>> 03672a05
 		dict_col_t*	col = dict_table_get_nth_col(table, i);
 		ut_ad(col->mtype != DATA_SYS);
 
@@ -6314,21 +6305,13 @@
 		return(DB_TABLE_NOT_FOUND);
 	}
 
-<<<<<<< HEAD
 	if (ulint(table->n_def - DATA_N_SYS_COLS) != req_schema->n_cols) {
-=======
-	if (ulint(table->n_def) - DATA_N_SYS_COLS != req_schema->n_cols) {
->>>>>>> 03672a05
 		/* the table has a different number of columns than required */
 		snprintf(errstr, errstr_sz,
 			 "%s has %d columns but should have " ULINTPF ".",
 			 ut_format_name(req_schema->table_name, buf,
 					sizeof buf),
-<<<<<<< HEAD
 			 table->n_def - DATA_N_SYS_COLS,
-=======
-			 ulint(table->n_def) - DATA_N_SYS_COLS,
->>>>>>> 03672a05
 			 req_schema->n_cols);
 
 		return(DB_ERROR);
