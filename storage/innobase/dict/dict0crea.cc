/*****************************************************************************

Copyright (c) 1996, 2016, Oracle and/or its affiliates. All Rights Reserved.
Copyright (c) 2017, 2018, MariaDB Corporation.

This program is free software; you can redistribute it and/or modify it under
the terms of the GNU General Public License as published by the Free Software
Foundation; version 2 of the License.

This program is distributed in the hope that it will be useful, but WITHOUT
ANY WARRANTY; without even the implied warranty of MERCHANTABILITY or FITNESS
FOR A PARTICULAR PURPOSE. See the GNU General Public License for more details.

You should have received a copy of the GNU General Public License along with
this program; if not, write to the Free Software Foundation, Inc.,
51 Franklin Street, Suite 500, Boston, MA 02110-1335 USA

*****************************************************************************/

/**************************************************//**
@file dict/dict0crea.cc
Database object creation

Created 1/8/1996 Heikki Tuuri
*******************************************************/

#include "ha_prototypes.h"

#include "dict0crea.h"
#include "btr0pcur.h"
#include "btr0btr.h"
#include "page0page.h"
#include "mach0data.h"
#include "dict0boot.h"
#include "dict0dict.h"
#include "que0que.h"
#include "row0ins.h"
#include "row0mysql.h"
#include "pars0pars.h"
#include "trx0roll.h"
#include "trx0rseg.h"
#include "trx0undo.h"
#include "ut0vec.h"
#include "dict0priv.h"
#include "fts0priv.h"
#include "fsp0space.h"
#include "fsp0sysspace.h"
#include "srv0start.h"

/*****************************************************************//**
Based on a table object, this function builds the entry to be inserted
in the SYS_TABLES system table.
@return the tuple which should be inserted */
static
dtuple_t*
dict_create_sys_tables_tuple(
/*=========================*/
	const dict_table_t*	table,	/*!< in: table */
	mem_heap_t*		heap)	/*!< in: memory heap from
					which the memory for the built
					tuple is allocated */
{
	dict_table_t*	sys_tables;
	dtuple_t*	entry;
	dfield_t*	dfield;
	byte*		ptr;
	ulint		type;

	ut_ad(table);
	ut_ad(!table->space || table->space->id == table->space_id);
	ut_ad(heap);
	ut_ad(table->n_cols >= DATA_N_SYS_COLS);

	sys_tables = dict_sys->sys_tables;

	entry = dtuple_create(heap, 8 + DATA_N_SYS_COLS);

	dict_table_copy_types(entry, sys_tables);

	/* 0: NAME -----------------------------*/
	dfield = dtuple_get_nth_field(
		entry, DICT_COL__SYS_TABLES__NAME);

	dfield_set_data(dfield,
			table->name.m_name, strlen(table->name.m_name));

	/* 1: DB_TRX_ID added later */
	/* 2: DB_ROLL_PTR added later */
	/* 3: ID -------------------------------*/
	dfield = dtuple_get_nth_field(
		entry, DICT_COL__SYS_TABLES__ID);

	ptr = static_cast<byte*>(mem_heap_alloc(heap, 8));
	mach_write_to_8(ptr, table->id);

	dfield_set_data(dfield, ptr, 8);

	/* 4: N_COLS ---------------------------*/
	dfield = dtuple_get_nth_field(
		entry, DICT_COL__SYS_TABLES__N_COLS);

	ptr = static_cast<byte*>(mem_heap_alloc(heap, 4));

	/* If there is any virtual column, encode it in N_COLS */
	mach_write_to_4(ptr, dict_table_encode_n_col(
				ulint(table->n_cols - DATA_N_SYS_COLS),
				ulint(table->n_v_def))
			| (ulint(table->flags & DICT_TF_COMPACT) << 31));
	dfield_set_data(dfield, ptr, 4);

	/* 5: TYPE (table flags) -----------------------------*/
	dfield = dtuple_get_nth_field(
		entry, DICT_COL__SYS_TABLES__TYPE);

	ptr = static_cast<byte*>(mem_heap_alloc(heap, 4));

	/* Validate the table flags and convert them to what is saved in
	SYS_TABLES.TYPE.  Table flag values 0 and 1 are both written to
	SYS_TABLES.TYPE as 1. */
	type = dict_tf_to_sys_tables_type(table->flags);
	mach_write_to_4(ptr, type);

	dfield_set_data(dfield, ptr, 4);

	/* 6: MIX_ID (obsolete) ---------------------------*/
	dfield = dtuple_get_nth_field(
		entry, DICT_COL__SYS_TABLES__MIX_ID);

	ptr = static_cast<byte*>(mem_heap_zalloc(heap, 8));

	dfield_set_data(dfield, ptr, 8);

	/* 7: MIX_LEN (additional flags) --------------------------*/
	dfield = dtuple_get_nth_field(
		entry, DICT_COL__SYS_TABLES__MIX_LEN);

	ptr = static_cast<byte*>(mem_heap_alloc(heap, 4));
	/* Be sure all non-used bits are zero. */
	ut_a(!(table->flags2 & DICT_TF2_UNUSED_BIT_MASK));
	mach_write_to_4(ptr, table->flags2);

	dfield_set_data(dfield, ptr, 4);

	/* 8: CLUSTER_NAME ---------------------*/
	dfield = dtuple_get_nth_field(
		entry, DICT_COL__SYS_TABLES__CLUSTER_ID);
	dfield_set_null(dfield); /* not supported */

	/* 9: SPACE ----------------------------*/
	dfield = dtuple_get_nth_field(
		entry, DICT_COL__SYS_TABLES__SPACE);

	ptr = static_cast<byte*>(mem_heap_alloc(heap, 4));
	mach_write_to_4(ptr, table->space_id);

	dfield_set_data(dfield, ptr, 4);
	/*----------------------------------*/

	return(entry);
}

/*****************************************************************//**
Based on a table object, this function builds the entry to be inserted
in the SYS_COLUMNS system table.
@return the tuple which should be inserted */
static
dtuple_t*
dict_create_sys_columns_tuple(
/*==========================*/
	const dict_table_t*	table,	/*!< in: table */
	ulint			i,	/*!< in: column number */
	mem_heap_t*		heap)	/*!< in: memory heap from
					which the memory for the built
					tuple is allocated */
{
	dict_table_t*		sys_columns;
	dtuple_t*		entry;
	const dict_col_t*	column;
	dfield_t*		dfield;
	byte*			ptr;
	const char*		col_name;
	ulint			num_base = 0;
	ulint			v_col_no = ULINT_UNDEFINED;

	ut_ad(table);
	ut_ad(heap);

	/* Any column beyond table->n_def would be virtual columns */
        if (i >= table->n_def) {
		dict_v_col_t*	v_col = dict_table_get_nth_v_col(
					table, i - table->n_def);
		column = &v_col->m_col;
		num_base = v_col->num_base;
		v_col_no = column->ind;
	} else {
		column = dict_table_get_nth_col(table, i);
		ut_ad(!column->is_virtual());
	}

	sys_columns = dict_sys->sys_columns;

	entry = dtuple_create(heap, 7 + DATA_N_SYS_COLS);

	dict_table_copy_types(entry, sys_columns);

	/* 0: TABLE_ID -----------------------*/
	dfield = dtuple_get_nth_field(entry, DICT_COL__SYS_COLUMNS__TABLE_ID);

	ptr = static_cast<byte*>(mem_heap_alloc(heap, 8));
	mach_write_to_8(ptr, table->id);

	dfield_set_data(dfield, ptr, 8);

	/* 1: POS ----------------------------*/
	dfield = dtuple_get_nth_field(entry, DICT_COL__SYS_COLUMNS__POS);

	ptr = static_cast<byte*>(mem_heap_alloc(heap, 4));

	if (v_col_no != ULINT_UNDEFINED) {
		/* encode virtual column's position in MySQL table and InnoDB
		table in "POS" */
		mach_write_to_4(ptr, dict_create_v_col_pos(
				i - table->n_def, v_col_no));
	} else {
		mach_write_to_4(ptr, i);
	}

	dfield_set_data(dfield, ptr, 4);

	/* 2: DB_TRX_ID added later */
	/* 3: DB_ROLL_PTR added later */
	/* 4: NAME ---------------------------*/
	dfield = dtuple_get_nth_field(entry, DICT_COL__SYS_COLUMNS__NAME);

        if (i >= table->n_def) {
		col_name = dict_table_get_v_col_name(table, i - table->n_def);
	} else {
		col_name = dict_table_get_col_name(table, i);
	}

	dfield_set_data(dfield, col_name, ut_strlen(col_name));

	/* 5: MTYPE --------------------------*/
	dfield = dtuple_get_nth_field(entry, DICT_COL__SYS_COLUMNS__MTYPE);

	ptr = static_cast<byte*>(mem_heap_alloc(heap, 4));
	mach_write_to_4(ptr, column->mtype);

	dfield_set_data(dfield, ptr, 4);

	/* 6: PRTYPE -------------------------*/
	dfield = dtuple_get_nth_field(entry, DICT_COL__SYS_COLUMNS__PRTYPE);

	ptr = static_cast<byte*>(mem_heap_alloc(heap, 4));
	mach_write_to_4(ptr, column->prtype);

	dfield_set_data(dfield, ptr, 4);

	/* 7: LEN ----------------------------*/
	dfield = dtuple_get_nth_field(entry, DICT_COL__SYS_COLUMNS__LEN);

	ptr = static_cast<byte*>(mem_heap_alloc(heap, 4));
	mach_write_to_4(ptr, column->len);

	dfield_set_data(dfield, ptr, 4);

	/* 8: PREC ---------------------------*/
	dfield = dtuple_get_nth_field(entry, DICT_COL__SYS_COLUMNS__PREC);

	ptr = static_cast<byte*>(mem_heap_alloc(heap, 4));
	mach_write_to_4(ptr, num_base);

	dfield_set_data(dfield, ptr, 4);
	/*---------------------------------*/

	return(entry);
}

/** Based on a table object, this function builds the entry to be inserted
in the SYS_VIRTUAL system table. Each row maps a virtual column to one of
its base column.
@param[in]	table	table
@param[in]	v_col_n	virtual column number
@param[in]	b_col_n	base column sequence num
@param[in]	heap	memory heap
@return the tuple which should be inserted */
static
dtuple_t*
dict_create_sys_virtual_tuple(
	const dict_table_t*	table,
	ulint			v_col_n,
	ulint			b_col_n,
	mem_heap_t*		heap)
{
	dict_table_t*		sys_virtual;
	dtuple_t*		entry;
	const dict_col_t*	base_column;
	dfield_t*		dfield;
	byte*			ptr;

	ut_ad(table);
	ut_ad(heap);

	ut_ad(v_col_n < table->n_v_def);
	dict_v_col_t*	v_col = dict_table_get_nth_v_col(table, v_col_n);
	base_column = v_col->base_col[b_col_n];

	sys_virtual = dict_sys->sys_virtual;

	entry = dtuple_create(heap, DICT_NUM_COLS__SYS_VIRTUAL
			      + DATA_N_SYS_COLS);

	dict_table_copy_types(entry, sys_virtual);

	/* 0: TABLE_ID -----------------------*/
	dfield = dtuple_get_nth_field(entry, DICT_COL__SYS_VIRTUAL__TABLE_ID);

	ptr = static_cast<byte*>(mem_heap_alloc(heap, 8));
	mach_write_to_8(ptr, table->id);

	dfield_set_data(dfield, ptr, 8);

	/* 1: POS ---------------------------*/
	dfield = dtuple_get_nth_field(entry, DICT_COL__SYS_VIRTUAL__POS);

	ptr = static_cast<byte*>(mem_heap_alloc(heap, 4));
	ulint	v_col_no = dict_create_v_col_pos(v_col_n, v_col->m_col.ind);
	mach_write_to_4(ptr, v_col_no);

	dfield_set_data(dfield, ptr, 4);

	/* 2: BASE_POS ----------------------------*/
	dfield = dtuple_get_nth_field(entry, DICT_COL__SYS_VIRTUAL__BASE_POS);

	ptr = static_cast<byte*>(mem_heap_alloc(heap, 4));
	mach_write_to_4(ptr, base_column->ind);

	dfield_set_data(dfield, ptr, 4);

	/* 3: DB_TRX_ID added later */
	/* 4: DB_ROLL_PTR added later */

	/*---------------------------------*/
	return(entry);
}

/***************************************************************//**
Builds a table definition to insert.
@return DB_SUCCESS or error code */
static MY_ATTRIBUTE((nonnull, warn_unused_result))
dberr_t
dict_build_table_def_step(
/*======================*/
	que_thr_t*	thr,	/*!< in: query thread */
	tab_node_t*	node)	/*!< in: table create node */
{
	ut_ad(mutex_own(&dict_sys->mutex));
	dict_table_t*	table = node->table;
	ut_ad(!table->is_temporary());
	ut_ad(!table->space);
	ut_ad(table->space_id == ULINT_UNDEFINED);
	dict_table_assign_new_id(table, thr_get_trx(thr));

	/* Always set this bit for all new created tables */
	DICT_TF2_FLAG_SET(table, DICT_TF2_FTS_AUX_HEX_NAME);
	DBUG_EXECUTE_IF("innodb_test_wrong_fts_aux_table_name",
			DICT_TF2_FLAG_UNSET(table,
					    DICT_TF2_FTS_AUX_HEX_NAME););

	if (DICT_TF2_FLAG_IS_SET(table, DICT_TF2_USE_FILE_PER_TABLE)) {
		/* This table will need a new tablespace. */

		ut_ad(DICT_TF_GET_ZIP_SSIZE(table->flags) == 0
		      || dict_table_has_atomic_blobs(table));
		trx_t* trx = thr_get_trx(thr);
		ut_ad(trx->table_id);
		mtr_t mtr;
		trx_undo_t* undo = trx->rsegs.m_redo.undo;
		if (undo && !undo->table_id
		    && trx_get_dict_operation(trx) == TRX_DICT_OP_TABLE) {
			/* This must be a TRUNCATE operation where
			the empty table is created after the old table
			was renamed. Be sure to mark the transaction
			associated with the new empty table, so that
			we can remove it on recovery. */
			mtr.start();
			undo->table_id = trx->table_id;
			undo->dict_operation = TRUE;
			page_t* page = trx_undo_page_get(
				page_id_t(trx->rsegs.m_redo.rseg->space->id,
					  undo->hdr_page_no),
				&mtr);
			mlog_write_ulint(page + undo->hdr_offset
					 + TRX_UNDO_DICT_TRANS,
					 TRUE, MLOG_1BYTE, &mtr);
			mlog_write_ull(page + undo->hdr_offset
				       + TRX_UNDO_TABLE_ID,
				       trx->table_id, &mtr);
			mtr.commit();
			log_write_up_to(mtr.commit_lsn(), true);
		}
		/* Get a new tablespace ID */
		ulint space_id;
		dict_hdr_get_new_id(NULL, NULL, &space_id, table, false);

		DBUG_EXECUTE_IF(
			"ib_create_table_fail_out_of_space_ids",
			space_id = ULINT_UNDEFINED;
		);

		if (space_id == ULINT_UNDEFINED) {
			return DB_ERROR;
		}

		/* Determine the tablespace flags. */
		bool	has_data_dir = DICT_TF_HAS_DATA_DIR(table->flags);
		ulint	fsp_flags = dict_tf_to_fsp_flags(table->flags);
		ut_ad(!has_data_dir || table->data_dir_path);
		char*	filepath = has_data_dir
			? fil_make_filepath(table->data_dir_path,
					    table->name.m_name, IBD, true)
			: fil_make_filepath(NULL,
					    table->name.m_name, IBD, false);

		/* We create a new single-table tablespace for the table.
		We initially let it be 4 pages:
		- page 0 is the fsp header and an extent descriptor page,
		- page 1 is an ibuf bitmap page,
		- page 2 is the first inode page,
		- page 3 will contain the root of the clustered index of
		the table we create here. */

<<<<<<< HEAD
		dberr_t err;
		table->space = fil_ibd_create(
			space_id, table->name.m_name, filepath, fsp_flags,
			FIL_IBD_FILE_INITIAL_SIZE,
			node->mode, node->key_id, &err);
=======
		dberr_t err = fil_ibd_create(
			space, table->name.m_name, filepath, fsp_flags,
			FIL_IBD_FILE_INITIAL_SIZE, node->mode, node->key_id);
>>>>>>> bdfe2784

		ut_free(filepath);

		if (!table->space) {
			ut_ad(err != DB_SUCCESS);
			return err;
		}

		table->space_id = space_id;
		mtr.start();
		mtr.set_named_space(table->space);
		fsp_header_init(table->space, FIL_IBD_FILE_INITIAL_SIZE, &mtr);
		mtr.commit();
	} else {
		ut_ad(dict_tf_get_rec_format(table->flags)
		      != REC_FORMAT_COMPRESSED);
		table->space = fil_system.sys_space;
		table->space_id = TRX_SYS_SPACE;
	}

	ins_node_set_new_row(node->tab_def,
			     dict_create_sys_tables_tuple(table, node->heap));
	return DB_SUCCESS;
}

/** Builds a SYS_VIRTUAL row definition to insert.
@param[in]	node	table create node */
static
void
dict_build_v_col_def_step(
	tab_node_t*	node)
{
	dtuple_t*	row;

	row = dict_create_sys_virtual_tuple(node->table, node->col_no,
					    node->base_col_no,
					    node->heap);
	ins_node_set_new_row(node->v_col_def, row);
}

/*****************************************************************//**
Based on an index object, this function builds the entry to be inserted
in the SYS_INDEXES system table.
@return the tuple which should be inserted */
static
dtuple_t*
dict_create_sys_indexes_tuple(
/*==========================*/
	const dict_index_t*	index,	/*!< in: index */
	mem_heap_t*		heap)	/*!< in: memory heap from
					which the memory for the built
					tuple is allocated */
{
	dict_table_t*	sys_indexes;
	dtuple_t*	entry;
	dfield_t*	dfield;
	byte*		ptr;

	ut_ad(mutex_own(&dict_sys->mutex));
	ut_ad(index);
	ut_ad(index->table->space || index->table->file_unreadable);
	ut_ad(!index->table->space
	      || index->table->space->id == index->table->space_id);
	ut_ad(heap);

	sys_indexes = dict_sys->sys_indexes;

	entry = dtuple_create(
		heap, DICT_NUM_COLS__SYS_INDEXES + DATA_N_SYS_COLS);

	dict_table_copy_types(entry, sys_indexes);

	/* 0: TABLE_ID -----------------------*/
	dfield = dtuple_get_nth_field(
		entry, DICT_COL__SYS_INDEXES__TABLE_ID);

	ptr = static_cast<byte*>(mem_heap_alloc(heap, 8));
	mach_write_to_8(ptr, index->table->id);

	dfield_set_data(dfield, ptr, 8);

	/* 1: ID ----------------------------*/
	dfield = dtuple_get_nth_field(
		entry, DICT_COL__SYS_INDEXES__ID);

	ptr = static_cast<byte*>(mem_heap_alloc(heap, 8));
	mach_write_to_8(ptr, index->id);

	dfield_set_data(dfield, ptr, 8);

	/* 2: DB_TRX_ID added later */
	/* 3: DB_ROLL_PTR added later */
	/* 4: NAME --------------------------*/
	dfield = dtuple_get_nth_field(
		entry, DICT_COL__SYS_INDEXES__NAME);

	if (!index->is_committed()) {
		ulint	len	= strlen(index->name) + 1;
		char*	name	= static_cast<char*>(
			mem_heap_alloc(heap, len));
		*name = *TEMP_INDEX_PREFIX_STR;
		memcpy(name + 1, index->name, len - 1);
		dfield_set_data(dfield, name, len);
	} else {
		dfield_set_data(dfield, index->name, strlen(index->name));
	}

	/* 5: N_FIELDS ----------------------*/
	dfield = dtuple_get_nth_field(
		entry, DICT_COL__SYS_INDEXES__N_FIELDS);

	ptr = static_cast<byte*>(mem_heap_alloc(heap, 4));
	mach_write_to_4(ptr, index->n_fields);

	dfield_set_data(dfield, ptr, 4);

	/* 6: TYPE --------------------------*/
	dfield = dtuple_get_nth_field(
		entry, DICT_COL__SYS_INDEXES__TYPE);

	ptr = static_cast<byte*>(mem_heap_alloc(heap, 4));
	mach_write_to_4(ptr, index->type);

	dfield_set_data(dfield, ptr, 4);

	/* 7: SPACE --------------------------*/

	dfield = dtuple_get_nth_field(
		entry, DICT_COL__SYS_INDEXES__SPACE);

	ptr = static_cast<byte*>(mem_heap_alloc(heap, 4));
	mach_write_to_4(ptr, index->table->space_id);

	dfield_set_data(dfield, ptr, 4);

	/* 8: PAGE_NO --------------------------*/

	dfield = dtuple_get_nth_field(
		entry, DICT_COL__SYS_INDEXES__PAGE_NO);

	ptr = static_cast<byte*>(mem_heap_alloc(heap, 4));
	mach_write_to_4(ptr, FIL_NULL);

	dfield_set_data(dfield, ptr, 4);

	/* 9: MERGE_THRESHOLD ----------------*/

	dfield = dtuple_get_nth_field(
		entry, DICT_COL__SYS_INDEXES__MERGE_THRESHOLD);

	ptr = static_cast<byte*>(mem_heap_alloc(heap, 4));
	mach_write_to_4(ptr, DICT_INDEX_MERGE_THRESHOLD_DEFAULT);

	dfield_set_data(dfield, ptr, 4);

	/*--------------------------------*/

	return(entry);
}

/*****************************************************************//**
Based on an index object, this function builds the entry to be inserted
in the SYS_FIELDS system table.
@return the tuple which should be inserted */
static
dtuple_t*
dict_create_sys_fields_tuple(
/*=========================*/
	const dict_index_t*	index,	/*!< in: index */
	ulint			fld_no,	/*!< in: field number */
	mem_heap_t*		heap)	/*!< in: memory heap from
					which the memory for the built
					tuple is allocated */
{
	dict_table_t*	sys_fields;
	dtuple_t*	entry;
	dict_field_t*	field;
	dfield_t*	dfield;
	byte*		ptr;
	ibool		index_contains_column_prefix_field	= FALSE;
	ulint		j;

	ut_ad(index);
	ut_ad(heap);

	for (j = 0; j < index->n_fields; j++) {
		if (dict_index_get_nth_field(index, j)->prefix_len > 0) {
			index_contains_column_prefix_field = TRUE;
			break;
		}
	}

	field = dict_index_get_nth_field(index, fld_no);

	sys_fields = dict_sys->sys_fields;

	entry = dtuple_create(heap, 3 + DATA_N_SYS_COLS);

	dict_table_copy_types(entry, sys_fields);

	/* 0: INDEX_ID -----------------------*/
	dfield = dtuple_get_nth_field(entry, DICT_COL__SYS_FIELDS__INDEX_ID);

	ptr = static_cast<byte*>(mem_heap_alloc(heap, 8));
	mach_write_to_8(ptr, index->id);

	dfield_set_data(dfield, ptr, 8);

	/* 1: POS; FIELD NUMBER & PREFIX LENGTH -----------------------*/

	dfield = dtuple_get_nth_field(entry, DICT_COL__SYS_FIELDS__POS);

	ptr = static_cast<byte*>(mem_heap_alloc(heap, 4));

	if (index_contains_column_prefix_field) {
		/* If there are column prefix fields in the index, then
		we store the number of the field to the 2 HIGH bytes
		and the prefix length to the 2 low bytes, */

		mach_write_to_4(ptr, (fld_no << 16) + field->prefix_len);
	} else {
		/* Else we store the number of the field to the 2 LOW bytes.
		This is to keep the storage format compatible with
		InnoDB versions < 4.0.14. */

		mach_write_to_4(ptr, fld_no);
	}

	dfield_set_data(dfield, ptr, 4);

	/* 2: DB_TRX_ID added later */
	/* 3: DB_ROLL_PTR added later */
	/* 4: COL_NAME -------------------------*/
	dfield = dtuple_get_nth_field(entry, DICT_COL__SYS_FIELDS__COL_NAME);

	dfield_set_data(dfield, field->name,
			ut_strlen(field->name));
	/*---------------------------------*/

	return(entry);
}

/*****************************************************************//**
Creates the tuple with which the index entry is searched for writing the index
tree root page number, if such a tree is created.
@return the tuple for search */
static
dtuple_t*
dict_create_search_tuple(
/*=====================*/
	const dtuple_t*	tuple,	/*!< in: the tuple inserted in the SYS_INDEXES
				table */
	mem_heap_t*	heap)	/*!< in: memory heap from which the memory for
				the built tuple is allocated */
{
	dtuple_t*	search_tuple;
	const dfield_t*	field1;
	dfield_t*	field2;

	ut_ad(tuple && heap);

	search_tuple = dtuple_create(heap, 2);

	field1 = dtuple_get_nth_field(tuple, 0);
	field2 = dtuple_get_nth_field(search_tuple, 0);

	dfield_copy(field2, field1);

	field1 = dtuple_get_nth_field(tuple, 1);
	field2 = dtuple_get_nth_field(search_tuple, 1);

	dfield_copy(field2, field1);

	ut_ad(dtuple_validate(search_tuple));

	return(search_tuple);
}

/***************************************************************//**
Builds an index definition row to insert.
@return DB_SUCCESS or error code */
static MY_ATTRIBUTE((nonnull, warn_unused_result))
dberr_t
dict_build_index_def_step(
/*======================*/
	que_thr_t*	thr,	/*!< in: query thread */
	ind_node_t*	node)	/*!< in: index create node */
{
	dict_table_t*	table;
	dict_index_t*	index;
	dtuple_t*	row;
	trx_t*		trx;

	ut_ad(mutex_own(&dict_sys->mutex));

	trx = thr_get_trx(thr);

	index = node->index;

	table = index->table = node->table = dict_table_open_on_name(
		node->table_name, TRUE, FALSE, DICT_ERR_IGNORE_NONE);

	if (table == NULL) {
		return(DB_TABLE_NOT_FOUND);
	}

	if (!trx->table_id) {
		/* Record only the first table id. */
		trx->table_id = table->id;
	}

	ut_ad((UT_LIST_GET_LEN(table->indexes) > 0)
	      || dict_index_is_clust(index));

	dict_hdr_get_new_id(NULL, &index->id, NULL, table, false);

	/* Inherit the space id from the table; we store all indexes of a
	table in the same tablespace */

	node->page_no = FIL_NULL;
	row = dict_create_sys_indexes_tuple(index, node->heap);
	node->ind_row = row;

	ins_node_set_new_row(node->ind_def, row);

	/* Note that the index was created by this transaction. */
	index->trx_id = trx->id;
	ut_ad(table->def_trx_id <= trx->id);
	table->def_trx_id = trx->id;
	dict_table_close(table, true, false);

	return(DB_SUCCESS);
}

/***************************************************************//**
Builds an index definition without updating SYSTEM TABLES.
@return DB_SUCCESS or error code */
void
dict_build_index_def(
/*=================*/
	const dict_table_t*	table,	/*!< in: table */
	dict_index_t*		index,	/*!< in/out: index */
	trx_t*			trx)	/*!< in/out: InnoDB transaction handle */
{
	ut_ad(mutex_own(&dict_sys->mutex));

	if (trx->table_id == 0) {
		/* Record only the first table id. */
		trx->table_id = table->id;
	}

	ut_ad((UT_LIST_GET_LEN(table->indexes) > 0)
	      || dict_index_is_clust(index));

	dict_hdr_get_new_id(NULL, &index->id, NULL, table, false);

	/* Note that the index was created by this transaction. */
	index->trx_id = trx->id;
}

/***************************************************************//**
Builds a field definition row to insert. */
static
void
dict_build_field_def_step(
/*======================*/
	ind_node_t*	node)	/*!< in: index create node */
{
	dict_index_t*	index;
	dtuple_t*	row;

	index = node->index;

	row = dict_create_sys_fields_tuple(index, node->field_no, node->heap);

	ins_node_set_new_row(node->field_def, row);
}

/***************************************************************//**
Creates an index tree for the index if it is not a member of a cluster.
@return DB_SUCCESS or DB_OUT_OF_FILE_SPACE */
static MY_ATTRIBUTE((nonnull, warn_unused_result))
dberr_t
dict_create_index_tree_step(
/*========================*/
	ind_node_t*	node)	/*!< in: index create node */
{
	mtr_t		mtr;
	btr_pcur_t	pcur;
	dict_index_t*	index;
	dict_table_t*	sys_indexes;
	dtuple_t*	search_tuple;

	ut_ad(mutex_own(&dict_sys->mutex));

	index = node->index;

	sys_indexes = dict_sys->sys_indexes;

	if (index->type == DICT_FTS) {
		/* FTS index does not need an index tree */
		return(DB_SUCCESS);
	}

	/* Run a mini-transaction in which the index tree is allocated for
	the index and its root address is written to the index entry in
	sys_indexes */

	mtr.start();

	search_tuple = dict_create_search_tuple(node->ind_row, node->heap);

	btr_pcur_open(UT_LIST_GET_FIRST(sys_indexes->indexes),
		      search_tuple, PAGE_CUR_L, BTR_MODIFY_LEAF,
		      &pcur, &mtr);

	btr_pcur_move_to_next_user_rec(&pcur, &mtr);


	dberr_t		err = DB_SUCCESS;

	if (!index->is_readable()) {
		node->page_no = FIL_NULL;
	} else {
		index->set_modified(mtr);

		node->page_no = btr_create(
			index->type, index->table->space,
			index->id, index, NULL, &mtr);

		if (node->page_no == FIL_NULL) {
			err = DB_OUT_OF_FILE_SPACE;
		}

		DBUG_EXECUTE_IF("ib_import_create_index_failure_1",
				node->page_no = FIL_NULL;
				err = DB_OUT_OF_FILE_SPACE; );
	}

	page_rec_write_field(
		btr_pcur_get_rec(&pcur), DICT_FLD__SYS_INDEXES__PAGE_NO,
		node->page_no, &mtr);

	btr_pcur_close(&pcur);

	mtr.commit();

	return(err);
}

/***************************************************************//**
Creates an index tree for the index if it is not a member of a cluster.
Don't update SYSTEM TABLES.
@return DB_SUCCESS or DB_OUT_OF_FILE_SPACE */
dberr_t
dict_create_index_tree_in_mem(
/*==========================*/
	dict_index_t*	index,	/*!< in/out: index */
	const trx_t*	trx)	/*!< in: InnoDB transaction handle */
{
	mtr_t		mtr;

	ut_ad(mutex_own(&dict_sys->mutex));
	ut_ad(!(index->type & DICT_FTS));

	mtr_start(&mtr);
	mtr_set_log_mode(&mtr, MTR_LOG_NO_REDO);

	/* Currently this function is being used by temp-tables only.
	Import/Discard of temp-table is blocked and so this assert. */
	ut_ad(index->is_readable());
	ut_ad(!(index->table->flags2 & DICT_TF2_DISCARDED));

	index->page = btr_create(index->type, index->table->space,
				 index->id, index, NULL, &mtr);
	mtr_commit(&mtr);

	index->trx_id = trx->id;

	return index->page == FIL_NULL ? DB_OUT_OF_FILE_SPACE : DB_SUCCESS;
}

/** Drop the index tree associated with a row in SYS_INDEXES table.
@param[in,out]	rec	SYS_INDEXES record
@param[in,out]	pcur	persistent cursor on rec
@param[in,out]	mtr	mini-transaction
@return	whether freeing the B-tree was attempted */
bool
dict_drop_index_tree(
	rec_t*		rec,
	btr_pcur_t*	pcur,
	mtr_t*		mtr)
{
	const byte*	ptr;
	ulint		len;
	ulint		space;
	ulint		root_page_no;

	ut_ad(mutex_own(&dict_sys->mutex));
	ut_a(!dict_table_is_comp(dict_sys->sys_indexes));

	ptr = rec_get_nth_field_old(rec, DICT_FLD__SYS_INDEXES__PAGE_NO, &len);

	ut_ad(len == 4);

	btr_pcur_store_position(pcur, mtr);

	root_page_no = mtr_read_ulint(ptr, MLOG_4BYTES, mtr);

	if (root_page_no == FIL_NULL) {
		/* The tree has already been freed */

		return(false);
	}

	mlog_write_ulint(const_cast<byte*>(ptr), FIL_NULL, MLOG_4BYTES, mtr);

	ptr = rec_get_nth_field_old(
		rec, DICT_FLD__SYS_INDEXES__SPACE, &len);

	ut_ad(len == 4);

	space = mtr_read_ulint(ptr, MLOG_4BYTES, mtr);

	ptr = rec_get_nth_field_old(
		rec, DICT_FLD__SYS_INDEXES__ID, &len);

	ut_ad(len == 8);

	bool			found;
	const page_size_t	page_size(fil_space_get_page_size(space,
								  &found));

	if (!found) {
		/* It is a single table tablespace and the .ibd file is
		missing: do nothing */

		return(false);
	}

	/* If tablespace is scheduled for truncate, do not try to drop
	the indexes in that tablespace. There is a truncate fixup action
	which will take care of it. */
	if (srv_is_tablespace_truncated(space)) {
		return(false);
	}

	btr_free_if_exists(page_id_t(space, root_page_no), page_size,
			   mach_read_from_8(ptr), mtr);

	return(true);
}

/*******************************************************************//**
Recreate the index tree associated with a row in SYS_INDEXES table.
@return	new root page number, or FIL_NULL on failure */
ulint
dict_recreate_index_tree(
/*=====================*/
	const dict_table_t*
			table,	/*!< in/out: the table the index belongs to */
	btr_pcur_t*	pcur,	/*!< in/out: persistent cursor pointing to
				record in the clustered index of
				SYS_INDEXES table. The cursor may be
				repositioned in this call. */
	mtr_t*		mtr)	/*!< in/out: mtr having the latch
				on the record page. */
{
	ut_ad(mutex_own(&dict_sys->mutex));
	ut_a(!dict_table_is_comp(dict_sys->sys_indexes));
	ut_ad(!table->space || table->space->id == table->space_id);

	ulint		len;
	const rec_t*	rec = btr_pcur_get_rec(pcur);

	const byte*	ptr = rec_get_nth_field_old(
		rec, DICT_FLD__SYS_INDEXES__PAGE_NO, &len);

	ut_ad(len == 4);

	ut_ad(table->space_id == mach_read_from_4(
		      rec_get_nth_field_old(rec, DICT_FLD__SYS_INDEXES__SPACE,
					    &len)));
	ut_ad(len == 4);

	if (!table->space) {
		/* It is a single table tablespae and the .ibd file is
		missing: do nothing. */

		ib::warn()
			<< "Trying to TRUNCATE a missing .ibd file of table "
			<< table->name << "!";

		return(FIL_NULL);
	}

	ptr = rec_get_nth_field_old(rec, DICT_FLD__SYS_INDEXES__TYPE, &len);
	ut_ad(len == 4);
	ulint	type = mach_read_from_4(ptr);

	ptr = rec_get_nth_field_old(rec, DICT_FLD__SYS_INDEXES__ID, &len);
	ut_ad(len == 8);
	index_id_t	index_id = mach_read_from_8(ptr);

	/* We will need to commit the mini-transaction in order to avoid
	deadlocks in the btr_create() call, because otherwise we would
	be freeing and allocating pages in the same mini-transaction. */
	btr_pcur_store_position(pcur, mtr);
	mtr_commit(mtr);

	mtr_start(mtr);
	mtr->set_named_space(table->space);
	btr_pcur_restore_position(BTR_MODIFY_LEAF, pcur, mtr);

	/* Find the index corresponding to this SYS_INDEXES record. */
	for (dict_index_t* index = UT_LIST_GET_FIRST(table->indexes);
	     index != NULL;
	     index = UT_LIST_GET_NEXT(indexes, index)) {
		if (index->id == index_id) {
			ulint root_page_no = (index->type & DICT_FTS)
				? FIL_NULL
				: btr_create(type, table->space,
					     index_id, index, NULL, mtr);
			index->page = unsigned(root_page_no);
			return root_page_no;
		}
	}

	ib::error() << "Failed to create index with index id " << index_id
		<< " of table " << table->name;

	return(FIL_NULL);
}

/*********************************************************************//**
Creates a table create graph.
@return own: table create node */
tab_node_t*
tab_create_graph_create(
/*====================*/
	dict_table_t*	table,	/*!< in: table to create, built as a memory data
				structure */
	mem_heap_t*	heap,	/*!< in: heap where created */
	fil_encryption_t mode,	/*!< in: encryption mode */
	uint32_t	key_id)	/*!< in: encryption key_id */
{
	tab_node_t*	node;

	node = static_cast<tab_node_t*>(
		mem_heap_alloc(heap, sizeof(tab_node_t)));

	node->common.type = QUE_NODE_CREATE_TABLE;

	node->table = table;

	node->state = TABLE_BUILD_TABLE_DEF;
	node->heap = mem_heap_create(256);
	node->mode = mode;
	node->key_id = key_id;

	node->tab_def = ins_node_create(INS_DIRECT, dict_sys->sys_tables,
					heap);
	node->tab_def->common.parent = node;

	node->col_def = ins_node_create(INS_DIRECT, dict_sys->sys_columns,
					heap);
	node->col_def->common.parent = node;

	node->v_col_def = ins_node_create(INS_DIRECT, dict_sys->sys_virtual,
                                          heap);
	node->v_col_def->common.parent = node;

	return(node);
}

/** Creates an index create graph.
@param[in]	index	index to create, built as a memory data structure
@param[in]	table	table name
@param[in,out]	heap	heap where created
@param[in]	add_v	new virtual columns added in the same clause with
			add index
@return own: index create node */
ind_node_t*
ind_create_graph_create(
	dict_index_t*		index,
	const char*		table,
	mem_heap_t*		heap,
	const dict_add_v_col_t*	add_v)
{
	ind_node_t*	node;

	node = static_cast<ind_node_t*>(
		mem_heap_alloc(heap, sizeof(ind_node_t)));

	node->common.type = QUE_NODE_CREATE_INDEX;

	node->index = index;

	node->table_name = table;

	node->add_v = add_v;

	node->state = INDEX_BUILD_INDEX_DEF;
	node->page_no = FIL_NULL;
	node->heap = mem_heap_create(256);

	node->ind_def = ins_node_create(INS_DIRECT,
					dict_sys->sys_indexes, heap);
	node->ind_def->common.parent = node;

	node->field_def = ins_node_create(INS_DIRECT,
					  dict_sys->sys_fields, heap);
	node->field_def->common.parent = node;

	return(node);
}

/***********************************************************//**
Creates a table. This is a high-level function used in SQL execution graphs.
@return query thread to run next or NULL */
que_thr_t*
dict_create_table_step(
/*===================*/
	que_thr_t*	thr)	/*!< in: query thread */
{
	tab_node_t*	node;
	dberr_t		err	= DB_ERROR;
	trx_t*		trx;

	ut_ad(thr);
	ut_ad(mutex_own(&dict_sys->mutex));

	trx = thr_get_trx(thr);

	node = static_cast<tab_node_t*>(thr->run_node);

	ut_ad(que_node_get_type(node) == QUE_NODE_CREATE_TABLE);

	if (thr->prev_node == que_node_get_parent(node)) {
		node->state = TABLE_BUILD_TABLE_DEF;
	}

	if (node->state == TABLE_BUILD_TABLE_DEF) {

		/* DO THE CHECKS OF THE CONSISTENCY CONSTRAINTS HERE */

		err = dict_build_table_def_step(thr, node);
		if (err != DB_SUCCESS) {

			goto function_exit;
		}

		node->state = TABLE_BUILD_COL_DEF;
		node->col_no = 0;

		thr->run_node = node->tab_def;

		return(thr);
	}

	if (node->state == TABLE_BUILD_COL_DEF) {

		if (node->col_no + DATA_N_SYS_COLS
		    < (static_cast<ulint>(node->table->n_def)
		       + static_cast<ulint>(node->table->n_v_def))) {

			ulint i = node->col_no++;
			if (i + DATA_N_SYS_COLS >= node->table->n_def) {
				i += DATA_N_SYS_COLS;
			}

			ins_node_set_new_row(
				node->col_def,
				dict_create_sys_columns_tuple(node->table, i,
							      node->heap));

			thr->run_node = node->col_def;

			return(thr);
		} else {
			/* Move on to SYS_VIRTUAL table */
			node->col_no = 0;
                        node->base_col_no = 0;
                        node->state = TABLE_BUILD_V_COL_DEF;
		}
	}

	if (node->state == TABLE_BUILD_V_COL_DEF) {

		if (node->col_no < static_cast<ulint>(node->table->n_v_def)) {
			dict_v_col_t*   v_col = dict_table_get_nth_v_col(
						node->table, node->col_no);

			/* If no base column */
			while (v_col->num_base == 0) {
				node->col_no++;
				if (node->col_no == static_cast<ulint>(
					(node->table)->n_v_def)) {
					node->state = TABLE_ADD_TO_CACHE;
					break;
				}

				v_col = dict_table_get_nth_v_col(
					node->table, node->col_no);
				node->base_col_no = 0;
			}

			if (node->state != TABLE_ADD_TO_CACHE) {
				ut_ad(node->col_no == v_col->v_pos);
				dict_build_v_col_def_step(node);

				if (node->base_col_no < v_col->num_base - 1) {
					/* move on to next base column */
					node->base_col_no++;
				} else {
					/* move on to next virtual column */
					node->col_no++;
					node->base_col_no = 0;
				}

				thr->run_node = node->v_col_def;

				return(thr);
			}
		} else {
			node->state = TABLE_ADD_TO_CACHE;
		}
	}

	if (node->state == TABLE_ADD_TO_CACHE) {
		DBUG_EXECUTE_IF("ib_ddl_crash_during_create", DBUG_SUICIDE(););

		node->table->can_be_evicted = true;
		node->table->add_to_cache();

		err = DB_SUCCESS;
	}

function_exit:
	trx->error_state = err;

	if (err == DB_SUCCESS) {
		/* Ok: do nothing */

	} else if (err == DB_LOCK_WAIT) {

		return(NULL);
	} else {
		/* SQL error detected */

		return(NULL);
	}

	thr->run_node = que_node_get_parent(node);

	return(thr);
}

/***********************************************************//**
Creates an index. This is a high-level function used in SQL execution
graphs.
@return query thread to run next or NULL */
que_thr_t*
dict_create_index_step(
/*===================*/
	que_thr_t*	thr)	/*!< in: query thread */
{
	ind_node_t*	node;
	dberr_t		err	= DB_ERROR;
	trx_t*		trx;

	ut_ad(thr);
	ut_ad(mutex_own(&dict_sys->mutex));

	trx = thr_get_trx(thr);

	node = static_cast<ind_node_t*>(thr->run_node);

	ut_ad(que_node_get_type(node) == QUE_NODE_CREATE_INDEX);

	if (thr->prev_node == que_node_get_parent(node)) {
		node->state = INDEX_BUILD_INDEX_DEF;
	}

	if (node->state == INDEX_BUILD_INDEX_DEF) {
		/* DO THE CHECKS OF THE CONSISTENCY CONSTRAINTS HERE */
		err = dict_build_index_def_step(thr, node);

		if (err != DB_SUCCESS) {

			goto function_exit;
		}

		node->state = INDEX_BUILD_FIELD_DEF;
		node->field_no = 0;

		thr->run_node = node->ind_def;

		return(thr);
	}

	if (node->state == INDEX_BUILD_FIELD_DEF) {

		if (node->field_no < (node->index)->n_fields) {

			dict_build_field_def_step(node);

			node->field_no++;

			thr->run_node = node->field_def;

			return(thr);
		} else {
			node->state = INDEX_ADD_TO_CACHE;
		}
	}

	if (node->state == INDEX_ADD_TO_CACHE) {
		ut_ad(node->index->table == node->table);
		node->index = dict_index_add_to_cache(
			node->index, FIL_NULL, trx_is_strict(trx),
			&err, node->add_v);

		ut_ad((node->index == NULL) == (err != DB_SUCCESS));

		if (!node->index) {
			goto function_exit;
		}

		ut_ad(!node->index->is_instant());
		ut_ad(node->index->n_core_null_bytes
		      == ((dict_index_is_clust(node->index)
			   && node->table->supports_instant())
			  ? dict_index_t::NO_CORE_NULL_BYTES
			  : UT_BITS_IN_BYTES(
				  unsigned(node->index->n_nullable))));
		node->index->n_core_null_bytes = UT_BITS_IN_BYTES(
			unsigned(node->index->n_nullable));
		node->state = INDEX_CREATE_INDEX_TREE;
	}

	if (node->state == INDEX_CREATE_INDEX_TREE) {

		err = dict_create_index_tree_step(node);

		DBUG_EXECUTE_IF("ib_dict_create_index_tree_fail",
				err = DB_OUT_OF_MEMORY;);

		if (err != DB_SUCCESS) {
			/* If this is a FTS index, we will need to remove
			it from fts->cache->indexes list as well */
			if ((node->index->type & DICT_FTS)
			    && node->table->fts) {
				fts_index_cache_t*	index_cache;

				rw_lock_x_lock(
					&node->table->fts->cache->init_lock);

				index_cache = (fts_index_cache_t*)
					 fts_find_index_cache(
						node->table->fts->cache,
						node->index);

				if (index_cache->words) {
					rbt_free(index_cache->words);
					index_cache->words = 0;
				}

				ib_vector_remove(
					node->table->fts->cache->indexes,
					*reinterpret_cast<void**>(index_cache));

				rw_lock_x_unlock(
					&node->table->fts->cache->init_lock);
			}

			dict_index_remove_from_cache(node->table, node->index);
			node->index = NULL;

			goto function_exit;
		}

		node->index->page = node->page_no;
		/* These should have been set in
		dict_build_index_def_step() and
		dict_index_add_to_cache(). */
		ut_ad(node->index->trx_id == trx->id);
		ut_ad(node->index->table->def_trx_id == trx->id);
	}

function_exit:
	trx->error_state = err;

	if (err == DB_SUCCESS) {
		/* Ok: do nothing */

	} else if (err == DB_LOCK_WAIT) {

		return(NULL);
	} else {
		/* SQL error detected */

		return(NULL);
	}

	thr->run_node = que_node_get_parent(node);

	return(thr);
}

/****************************************************************//**
Check whether a system table exists.  Additionally, if it exists,
move it to the non-LRU end of the table LRU list.  This is oly used
for system tables that can be upgraded or added to an older database,
which include SYS_FOREIGN, SYS_FOREIGN_COLS, SYS_TABLESPACES and
SYS_DATAFILES.
@return DB_SUCCESS if the sys table exists, DB_CORRUPTION if it exists
but is not current, DB_TABLE_NOT_FOUND if it does not exist*/
static
dberr_t
dict_check_if_system_table_exists(
/*==============================*/
	const char*	tablename,	/*!< in: name of table */
	ulint		num_fields,	/*!< in: number of fields */
	ulint		num_indexes)	/*!< in: number of indexes */
{
	dict_table_t*	sys_table;
	dberr_t		error = DB_SUCCESS;

	ut_a(srv_get_active_thread_type() == SRV_NONE);

	mutex_enter(&dict_sys->mutex);

	sys_table = dict_table_get_low(tablename);

	if (sys_table == NULL) {
		error = DB_TABLE_NOT_FOUND;

	} else if (UT_LIST_GET_LEN(sys_table->indexes) != num_indexes
		   || sys_table->n_cols != num_fields) {
		error = DB_CORRUPTION;

	} else {
		/* This table has already been created, and it is OK.
		Ensure that it can't be evicted from the table LRU cache. */

		dict_table_prevent_eviction(sys_table);
	}

	mutex_exit(&dict_sys->mutex);

	return(error);
}

/****************************************************************//**
Creates the foreign key constraints system tables inside InnoDB
at server bootstrap or server start if they are not found or are
not of the right form.
@return DB_SUCCESS or error code */
dberr_t
dict_create_or_check_foreign_constraint_tables(void)
/*================================================*/
{
	trx_t*		trx;
	my_bool		srv_file_per_table_backup;
	dberr_t		err;
	dberr_t		sys_foreign_err;
	dberr_t		sys_foreign_cols_err;

	ut_a(srv_get_active_thread_type() == SRV_NONE);

	/* Note: The master thread has not been started at this point. */


	sys_foreign_err = dict_check_if_system_table_exists(
		"SYS_FOREIGN", DICT_NUM_FIELDS__SYS_FOREIGN + 1, 3);
	sys_foreign_cols_err = dict_check_if_system_table_exists(
		"SYS_FOREIGN_COLS", DICT_NUM_FIELDS__SYS_FOREIGN_COLS + 1, 1);

	if (sys_foreign_err == DB_SUCCESS
	    && sys_foreign_cols_err == DB_SUCCESS) {
		return(DB_SUCCESS);
	}

	if (srv_read_only_mode
	    || srv_force_recovery >= SRV_FORCE_NO_TRX_UNDO) {
		return(DB_READ_ONLY);
	}

	trx = trx_create();

	trx_set_dict_operation(trx, TRX_DICT_OP_TABLE);

	trx->op_info = "creating foreign key sys tables";

	row_mysql_lock_data_dictionary(trx);

	DBUG_EXECUTE_IF(
		"create_and_drop_garbage",
		err = que_eval_sql(
			NULL,
			"PROCEDURE CREATE_GARBAGE_TABLE_PROC () IS\n"
			"BEGIN\n"
			"CREATE TABLE\n"
			"\"test/#sql-ib-garbage\"(ID CHAR);\n"
			"CREATE UNIQUE CLUSTERED INDEX PRIMARY"
			" ON \"test/#sql-ib-garbage\"(ID);\n"
			"END;\n", FALSE, trx);
		ut_ad(err == DB_SUCCESS);
		row_drop_table_for_mysql("test/#sql-ib-garbage", trx,
					 SQLCOM_DROP_DB, true););

	/* Check which incomplete table definition to drop. */

	if (sys_foreign_err == DB_CORRUPTION) {
		row_drop_table_after_create_fail("SYS_FOREIGN", trx);
	}

	if (sys_foreign_cols_err == DB_CORRUPTION) {
		row_drop_table_after_create_fail("SYS_FOREIGN_COLS", trx);
	}

	ib::info() << "Creating foreign key constraint system tables.";

	/* NOTE: in dict_load_foreigns we use the fact that
	there are 2 secondary indexes on SYS_FOREIGN, and they
	are defined just like below */

	/* NOTE: when designing InnoDB's foreign key support in 2001, we made
	an error and made the table names and the foreign key id of type
	'CHAR' (internally, really a VARCHAR). We should have made the type
	VARBINARY, like in other InnoDB system tables, to get a clean
	design. */

	srv_file_per_table_backup = srv_file_per_table;

	/* We always want SYSTEM tables to be created inside the system
	tablespace. */

	srv_file_per_table = 0;

	err = que_eval_sql(
		NULL,
		"PROCEDURE CREATE_FOREIGN_SYS_TABLES_PROC () IS\n"
		"BEGIN\n"
		"CREATE TABLE\n"
		"SYS_FOREIGN(ID CHAR, FOR_NAME CHAR,"
		" REF_NAME CHAR, N_COLS INT);\n"
		"CREATE UNIQUE CLUSTERED INDEX ID_IND"
		" ON SYS_FOREIGN (ID);\n"
		"CREATE INDEX FOR_IND"
		" ON SYS_FOREIGN (FOR_NAME);\n"
		"CREATE INDEX REF_IND"
		" ON SYS_FOREIGN (REF_NAME);\n"
		"CREATE TABLE\n"
		"SYS_FOREIGN_COLS(ID CHAR, POS INT,"
		" FOR_COL_NAME CHAR, REF_COL_NAME CHAR);\n"
		"CREATE UNIQUE CLUSTERED INDEX ID_IND"
		" ON SYS_FOREIGN_COLS (ID, POS);\n"
		"END;\n",
		FALSE, trx);

	if (err != DB_SUCCESS) {

		ib::error() << "Creation of SYS_FOREIGN and SYS_FOREIGN_COLS"
			" failed: " << ut_strerr(err) << ". Tablespace is"
			" full. Dropping incompletely created tables.";

		ut_ad(err == DB_OUT_OF_FILE_SPACE
		      || err == DB_TOO_MANY_CONCURRENT_TRXS);

		row_drop_table_after_create_fail("SYS_FOREIGN", trx);
		row_drop_table_after_create_fail("SYS_FOREIGN_COLS", trx);

		if (err == DB_OUT_OF_FILE_SPACE) {
			err = DB_MUST_GET_MORE_FILE_SPACE;
		}
	}

	trx_commit_for_mysql(trx);

	row_mysql_unlock_data_dictionary(trx);

	trx_free(trx);

	srv_file_per_table = srv_file_per_table_backup;

	/* Note: The master thread has not been started at this point. */
	/* Confirm and move to the non-LRU part of the table LRU list. */
	sys_foreign_err = dict_check_if_system_table_exists(
		"SYS_FOREIGN", DICT_NUM_FIELDS__SYS_FOREIGN + 1, 3);
	ut_a(sys_foreign_err == DB_SUCCESS);

	sys_foreign_cols_err = dict_check_if_system_table_exists(
		"SYS_FOREIGN_COLS", DICT_NUM_FIELDS__SYS_FOREIGN_COLS + 1, 1);
	ut_a(sys_foreign_cols_err == DB_SUCCESS);

	return(err);
}

/** Creates the virtual column system table (SYS_VIRTUAL) inside InnoDB
at server bootstrap or server start if the table is not found or is
not of the right form.
@return DB_SUCCESS or error code */
dberr_t
dict_create_or_check_sys_virtual()
{
	trx_t*		trx;
	my_bool		srv_file_per_table_backup;
	dberr_t		err;

	ut_a(srv_get_active_thread_type() == SRV_NONE);

	/* Note: The master thread has not been started at this point. */
	err = dict_check_if_system_table_exists(
		"SYS_VIRTUAL", DICT_NUM_FIELDS__SYS_VIRTUAL + 1, 1);

	if (err == DB_SUCCESS) {
		mutex_enter(&dict_sys->mutex);
		dict_sys->sys_virtual = dict_table_get_low("SYS_VIRTUAL");
		mutex_exit(&dict_sys->mutex);
		return(DB_SUCCESS);
	}

	if (srv_read_only_mode
	    || srv_force_recovery >= SRV_FORCE_NO_TRX_UNDO) {
		return(DB_READ_ONLY);
	}

	trx = trx_create();

	trx_set_dict_operation(trx, TRX_DICT_OP_TABLE);

	trx->op_info = "creating sys_virtual tables";

	row_mysql_lock_data_dictionary(trx);

	/* Check which incomplete table definition to drop. */

	if (err == DB_CORRUPTION) {
		row_drop_table_after_create_fail("SYS_VIRTUAL", trx);
	}

	ib::info() << "Creating sys_virtual system tables.";

	srv_file_per_table_backup = srv_file_per_table;

	/* We always want SYSTEM tables to be created inside the system
	tablespace. */

	srv_file_per_table = 0;

	err = que_eval_sql(
		NULL,
		"PROCEDURE CREATE_SYS_VIRTUAL_TABLES_PROC () IS\n"
		"BEGIN\n"
		"CREATE TABLE\n"
		"SYS_VIRTUAL(TABLE_ID BIGINT, POS INT,"
		" BASE_POS INT);\n"
		"CREATE UNIQUE CLUSTERED INDEX BASE_IDX"
		" ON SYS_VIRTUAL(TABLE_ID, POS, BASE_POS);\n"
		"END;\n",
		FALSE, trx);

	if (err != DB_SUCCESS) {

		ib::error() << "Creation of SYS_VIRTUAL"
			" failed: " << ut_strerr(err) << ". Tablespace is"
			" full or too many transactions."
			" Dropping incompletely created tables.";

		ut_ad(err == DB_OUT_OF_FILE_SPACE
		      || err == DB_TOO_MANY_CONCURRENT_TRXS);

		row_drop_table_after_create_fail("SYS_VIRTUAL", trx);

		if (err == DB_OUT_OF_FILE_SPACE) {
			err = DB_MUST_GET_MORE_FILE_SPACE;
		}
	}

	trx_commit_for_mysql(trx);

	row_mysql_unlock_data_dictionary(trx);

	trx_free(trx);

	srv_file_per_table = srv_file_per_table_backup;

	/* Note: The master thread has not been started at this point. */
	/* Confirm and move to the non-LRU part of the table LRU list. */
	dberr_t sys_virtual_err = dict_check_if_system_table_exists(
		"SYS_VIRTUAL", DICT_NUM_FIELDS__SYS_VIRTUAL + 1, 1);
	ut_a(sys_virtual_err == DB_SUCCESS);
	mutex_enter(&dict_sys->mutex);
	dict_sys->sys_virtual = dict_table_get_low("SYS_VIRTUAL");
	mutex_exit(&dict_sys->mutex);

	return(err);
}

/****************************************************************//**
Evaluate the given foreign key SQL statement.
@return error code or DB_SUCCESS */
static MY_ATTRIBUTE((nonnull, warn_unused_result))
dberr_t
dict_foreign_eval_sql(
/*==================*/
	pars_info_t*	info,	/*!< in: info struct */
	const char*	sql,	/*!< in: SQL string to evaluate */
	const char*	name,	/*!< in: table name (for diagnostics) */
	const char*	id,	/*!< in: foreign key id */
	trx_t*		trx)	/*!< in/out: transaction */
{
	dberr_t	error;
	FILE*	ef	= dict_foreign_err_file;

	error = que_eval_sql(info, sql, FALSE, trx);

	if (error == DB_DUPLICATE_KEY) {
		mutex_enter(&dict_foreign_err_mutex);
		rewind(ef);
		ut_print_timestamp(ef);
		fputs(" Error in foreign key constraint creation for table ",
		      ef);
		ut_print_name(ef, trx, name);
		fputs(".\nA foreign key constraint of name ", ef);
		ut_print_name(ef, trx, id);
		fputs("\nalready exists."
		      " (Note that internally InnoDB adds 'databasename'\n"
		      "in front of the user-defined constraint name.)\n"
		      "Note that InnoDB's FOREIGN KEY system tables store\n"
		      "constraint names as case-insensitive, with the\n"
		      "MySQL standard latin1_swedish_ci collation. If you\n"
		      "create tables or databases whose names differ only in\n"
		      "the character case, then collisions in constraint\n"
		      "names can occur. Workaround: name your constraints\n"
		      "explicitly with unique names.\n",
		      ef);

		mutex_exit(&dict_foreign_err_mutex);

		return(error);
	}

	if (error != DB_SUCCESS) {
		ib::error() << "Foreign key constraint creation failed: "
			<< ut_strerr(error);

		mutex_enter(&dict_foreign_err_mutex);
		ut_print_timestamp(ef);
		fputs(" Internal error in foreign key constraint creation"
		      " for table ", ef);
		ut_print_name(ef, trx, name);
		fputs(".\n"
		      "See the MySQL .err log in the datadir"
		      " for more information.\n", ef);
		mutex_exit(&dict_foreign_err_mutex);

		return(error);
	}

	return(DB_SUCCESS);
}

/********************************************************************//**
Add a single foreign key field definition to the data dictionary tables in
the database.
@return error code or DB_SUCCESS */
static MY_ATTRIBUTE((nonnull, warn_unused_result))
dberr_t
dict_create_add_foreign_field_to_dictionary(
/*========================================*/
	ulint			field_nr,	/*!< in: field number */
	const char*		table_name,	/*!< in: table name */
	const dict_foreign_t*	foreign,	/*!< in: foreign */
	trx_t*			trx)		/*!< in/out: transaction */
{
	DBUG_ENTER("dict_create_add_foreign_field_to_dictionary");

	pars_info_t*	info = pars_info_create();

	pars_info_add_str_literal(info, "id", foreign->id);

	pars_info_add_int4_literal(info, "pos", field_nr);

	pars_info_add_str_literal(info, "for_col_name",
				  foreign->foreign_col_names[field_nr]);

	pars_info_add_str_literal(info, "ref_col_name",
				  foreign->referenced_col_names[field_nr]);

	DBUG_RETURN(dict_foreign_eval_sql(
		       info,
		       "PROCEDURE P () IS\n"
		       "BEGIN\n"
		       "INSERT INTO SYS_FOREIGN_COLS VALUES"
		       "(:id, :pos, :for_col_name, :ref_col_name);\n"
		       "END;\n",
		       table_name, foreign->id, trx));
}

/********************************************************************//**
Construct foreign key constraint defintion from data dictionary information.
*/
UNIV_INTERN
char*
dict_foreign_def_get(
/*=================*/
	dict_foreign_t*	foreign,/*!< in: foreign */
	trx_t*		trx)	/*!< in: trx */
{
	char* fk_def = (char *)mem_heap_alloc(foreign->heap, 4*1024);
	const char* tbname;
	char tablebuf[MAX_TABLE_NAME_LEN + 1] = "";
	unsigned i;
	char* bufend;

	tbname = dict_remove_db_name(foreign->id);
	bufend = innobase_convert_name(tablebuf, MAX_TABLE_NAME_LEN,
				tbname, strlen(tbname), trx->mysql_thd);
	tablebuf[bufend - tablebuf] = '\0';

	sprintf(fk_def,
		(char *)"CONSTRAINT %s FOREIGN KEY (", (char *)tablebuf);

	for(i = 0; i < foreign->n_fields; i++) {
		char	buf[MAX_TABLE_NAME_LEN + 1] = "";
		innobase_convert_name(buf, MAX_TABLE_NAME_LEN,
				foreign->foreign_col_names[i],
				strlen(foreign->foreign_col_names[i]),
				trx->mysql_thd);
		strcat(fk_def, buf);
		if (i < static_cast<unsigned>(foreign->n_fields-1)) {
			strcat(fk_def, (char *)",");
		}
	}

	strcat(fk_def,(char *)") REFERENCES ");

	bufend = innobase_convert_name(tablebuf, MAX_TABLE_NAME_LEN,
	        	        foreign->referenced_table_name,
			        strlen(foreign->referenced_table_name),
			        trx->mysql_thd);
	tablebuf[bufend - tablebuf] = '\0';

	strcat(fk_def, tablebuf);
	strcat(fk_def, " (");

	for(i = 0; i < foreign->n_fields; i++) {
		char	buf[MAX_TABLE_NAME_LEN + 1] = "";
		bufend = innobase_convert_name(buf, MAX_TABLE_NAME_LEN,
				foreign->referenced_col_names[i],
				strlen(foreign->referenced_col_names[i]),
				trx->mysql_thd);
		buf[bufend - buf] = '\0';
		strcat(fk_def, buf);
		if (i < (uint)foreign->n_fields-1) {
			strcat(fk_def, (char *)",");
		}
	}
	strcat(fk_def, (char *)")");

	return fk_def;
}

/********************************************************************//**
Convert foreign key column names from data dictionary to SQL-layer.
*/
static
void
dict_foreign_def_get_fields(
/*========================*/
	dict_foreign_t*	foreign,/*!< in: foreign */
	trx_t*		trx,	/*!< in: trx */
	char**		field,  /*!< out: foreign column */
	char**		field2, /*!< out: referenced column */
	ulint		col_no) /*!< in: column number */
{
	char* bufend;
	char* fieldbuf = (char *)mem_heap_alloc(foreign->heap, MAX_TABLE_NAME_LEN+1);
	char* fieldbuf2 = (char *)mem_heap_alloc(foreign->heap, MAX_TABLE_NAME_LEN+1);

	bufend = innobase_convert_name(fieldbuf, MAX_TABLE_NAME_LEN,
			foreign->foreign_col_names[col_no],
			strlen(foreign->foreign_col_names[col_no]),
			trx->mysql_thd);

	fieldbuf[bufend - fieldbuf] = '\0';

	bufend = innobase_convert_name(fieldbuf2, MAX_TABLE_NAME_LEN,
			foreign->referenced_col_names[col_no],
			strlen(foreign->referenced_col_names[col_no]),
			trx->mysql_thd);

	fieldbuf2[bufend - fieldbuf2] = '\0';
	*field = fieldbuf;
	*field2 = fieldbuf2;
}

/********************************************************************//**
Add a foreign key definition to the data dictionary tables.
@return error code or DB_SUCCESS */
dberr_t
dict_create_add_foreign_to_dictionary(
/*==================================*/
	const char*		name,	/*!< in: table name */
	const dict_foreign_t*	foreign,/*!< in: foreign key */
	trx_t*			trx)	/*!< in/out: dictionary transaction */
{
	dberr_t		error;

	DBUG_ENTER("dict_create_add_foreign_to_dictionary");

	pars_info_t*	info = pars_info_create();

	pars_info_add_str_literal(info, "id", foreign->id);

	pars_info_add_str_literal(info, "for_name", name);

	pars_info_add_str_literal(info, "ref_name",
				  foreign->referenced_table_name);

	pars_info_add_int4_literal(info, "n_cols",
				   ulint(foreign->n_fields)
				   | (ulint(foreign->type) << 24));

	DBUG_PRINT("dict_create_add_foreign_to_dictionary",
		   ("'%s', '%s', '%s', %d", foreign->id, name,
		    foreign->referenced_table_name,
		    foreign->n_fields + (foreign->type << 24)));

	error = dict_foreign_eval_sql(info,
				      "PROCEDURE P () IS\n"
				      "BEGIN\n"
				      "INSERT INTO SYS_FOREIGN VALUES"
				      "(:id, :for_name, :ref_name, :n_cols);\n"
				      "END;\n"
				      , name, foreign->id, trx);

	if (error != DB_SUCCESS) {

		if (error == DB_DUPLICATE_KEY) {
			char	buf[MAX_TABLE_NAME_LEN + 1] = "";
			char	tablename[MAX_TABLE_NAME_LEN + 1] = "";
			char*	fk_def;

			innobase_convert_name(tablename, MAX_TABLE_NAME_LEN,
				name, strlen(name), trx->mysql_thd);

			innobase_convert_name(buf, MAX_TABLE_NAME_LEN,
				foreign->id, strlen(foreign->id), trx->mysql_thd);

			fk_def = dict_foreign_def_get((dict_foreign_t*)foreign, trx);

			ib_push_warning(trx, error,
				"Create or Alter table %s with foreign key constraint"
				" failed. Foreign key constraint %s"
				" already exists on data dictionary."
				" Foreign key constraint names need to be unique in database."
				" Error in foreign key definition: %s.",
				tablename, buf, fk_def);
		}

		DBUG_RETURN(error);
	}

	for (ulint i = 0; i < foreign->n_fields; i++) {
		error = dict_create_add_foreign_field_to_dictionary(
			i, name, foreign, trx);

		if (error != DB_SUCCESS) {
			char	buf[MAX_TABLE_NAME_LEN + 1] = "";
			char	tablename[MAX_TABLE_NAME_LEN + 1] = "";
			char*	field=NULL;
			char*	field2=NULL;
			char*	fk_def;

			innobase_convert_name(tablename, MAX_TABLE_NAME_LEN,
				name, strlen(name), trx->mysql_thd);
			innobase_convert_name(buf, MAX_TABLE_NAME_LEN,
				foreign->id, strlen(foreign->id), trx->mysql_thd);
			fk_def = dict_foreign_def_get((dict_foreign_t*)foreign, trx);
			dict_foreign_def_get_fields((dict_foreign_t*)foreign, trx, &field, &field2, i);

			ib_push_warning(trx, error,
				"Create or Alter table %s with foreign key constraint"
				" failed. Error adding foreign  key constraint name %s"
				" fields %s or %s to the dictionary."
				" Error in foreign key definition: %s.",
				tablename, buf, i+1, fk_def);

			DBUG_RETURN(error);
		}
	}

	DBUG_RETURN(error);
}

/** Check if a foreign constraint is on the given column name.
@param[in]	col_name	column name to be searched for fk constraint
@param[in]	table		table to which foreign key constraint belongs
@return true if fk constraint is present on the table, false otherwise. */
static
bool
dict_foreign_base_for_stored(
	const char*		col_name,
	const dict_table_t*	table)
{
	/* Loop through each stored column and check if its base column has
	the same name as the column name being checked */
	dict_s_col_list::const_iterator	it;
	for (it = table->s_cols->begin();
	     it != table->s_cols->end(); ++it) {
		dict_s_col_t	s_col = *it;

		for (ulint j = 0; j < s_col.num_base; j++) {
			if (strcmp(col_name, dict_table_get_col_name(
						table,
						s_col.base_col[j]->ind)) == 0) {
				return(true);
			}
		}
	}

	return(false);
}

/** Check if a foreign constraint is on columns served as base columns
of any stored column. This is to prevent creating SET NULL or CASCADE
constraint on such columns
@param[in]	local_fk_set	set of foreign key objects, to be added to
the dictionary tables
@param[in]	table		table to which the foreign key objects in
local_fk_set belong to
@return true if yes, otherwise, false */
bool
dict_foreigns_has_s_base_col(
	const dict_foreign_set&	local_fk_set,
	const dict_table_t*	table)
{
	dict_foreign_t*	foreign;

	if (table->s_cols == NULL) {
		return (false);
	}

	for (dict_foreign_set::const_iterator it = local_fk_set.begin();
	     it != local_fk_set.end(); ++it) {

		foreign = *it;
		ulint	type = foreign->type;

		type &= ~(DICT_FOREIGN_ON_DELETE_NO_ACTION
			  | DICT_FOREIGN_ON_UPDATE_NO_ACTION);

		if (type == 0) {
			continue;
		}

		for (ulint i = 0; i < foreign->n_fields; i++) {
			/* Check if the constraint is on a column that
			is a base column of any stored column */
			if (dict_foreign_base_for_stored(
				foreign->foreign_col_names[i], table)) {
				return(true);
			}
		}
	}

	return(false);
}

/** Adds the given set of foreign key objects to the dictionary tables
in the database. This function does not modify the dictionary cache. The
caller must ensure that all foreign key objects contain a valid constraint
name in foreign->id.
@param[in]	local_fk_set	set of foreign key objects, to be added to
the dictionary tables
@param[in]	table		table to which the foreign key objects in
local_fk_set belong to
@param[in,out]	trx		transaction
@return error code or DB_SUCCESS */
dberr_t
dict_create_add_foreigns_to_dictionary(
/*===================================*/
	const dict_foreign_set&	local_fk_set,
	const dict_table_t*	table,
	trx_t*			trx)
{
	dict_foreign_t*	foreign;
	dberr_t		error;

	ut_ad(mutex_own(&dict_sys->mutex));

	if (NULL == dict_table_get_low("SYS_FOREIGN")) {

		ib::error() << "Table SYS_FOREIGN not found"
			" in internal data dictionary";

		return(DB_ERROR);
	}

	for (dict_foreign_set::const_iterator it = local_fk_set.begin();
	     it != local_fk_set.end();
	     ++it) {

		foreign = *it;
		ut_ad(foreign->id != NULL);

		error = dict_create_add_foreign_to_dictionary(
			table->name.m_name, foreign, trx);

		if (error != DB_SUCCESS) {

			return(error);
		}
	}

	trx->op_info = "committing foreign key definitions";

	if (trx_is_started(trx)) {

		trx_commit(trx);
	}

	trx->op_info = "";

	return(DB_SUCCESS);
}

/****************************************************************//**
Creates the tablespaces and datafiles system tables inside InnoDB
at server bootstrap or server start if they are not found or are
not of the right form.
@return DB_SUCCESS or error code */
dberr_t
dict_create_or_check_sys_tablespace(void)
/*=====================================*/
{
	trx_t*		trx;
	my_bool		srv_file_per_table_backup;
	dberr_t		err;
	dberr_t		sys_tablespaces_err;
	dberr_t		sys_datafiles_err;

	ut_a(srv_get_active_thread_type() == SRV_NONE);

	/* Note: The master thread has not been started at this point. */

	sys_tablespaces_err = dict_check_if_system_table_exists(
		"SYS_TABLESPACES", DICT_NUM_FIELDS__SYS_TABLESPACES + 1, 1);
	sys_datafiles_err = dict_check_if_system_table_exists(
		"SYS_DATAFILES", DICT_NUM_FIELDS__SYS_DATAFILES + 1, 1);

	if (sys_tablespaces_err == DB_SUCCESS
	    && sys_datafiles_err == DB_SUCCESS) {
		srv_sys_tablespaces_open = true;
		return(DB_SUCCESS);
	}

	if (srv_read_only_mode
	    || srv_force_recovery >= SRV_FORCE_NO_TRX_UNDO) {
		return(DB_READ_ONLY);
	}

	trx = trx_create();

	trx_set_dict_operation(trx, TRX_DICT_OP_TABLE);

	trx->op_info = "creating tablepace and datafile sys tables";

	row_mysql_lock_data_dictionary(trx);

	/* Check which incomplete table definition to drop. */

	if (sys_tablespaces_err == DB_CORRUPTION) {
		row_drop_table_after_create_fail("SYS_TABLESPACES", trx);
	}

	if (sys_datafiles_err == DB_CORRUPTION) {
		row_drop_table_after_create_fail("SYS_DATAFILES", trx);
	}

	ib::info() << "Creating tablespace and datafile system tables.";

	/* We always want SYSTEM tables to be created inside the system
	tablespace. */
	srv_file_per_table_backup = srv_file_per_table;
	srv_file_per_table = 0;

	err = que_eval_sql(
		NULL,
		"PROCEDURE CREATE_SYS_TABLESPACE_PROC () IS\n"
		"BEGIN\n"
		"CREATE TABLE SYS_TABLESPACES(\n"
		" SPACE INT, NAME CHAR, FLAGS INT);\n"
		"CREATE UNIQUE CLUSTERED INDEX SYS_TABLESPACES_SPACE"
		" ON SYS_TABLESPACES (SPACE);\n"
		"CREATE TABLE SYS_DATAFILES(\n"
		" SPACE INT, PATH CHAR);\n"
		"CREATE UNIQUE CLUSTERED INDEX SYS_DATAFILES_SPACE"
		" ON SYS_DATAFILES (SPACE);\n"
		"END;\n",
		FALSE, trx);

	if (err != DB_SUCCESS) {

		ib::error() << "Creation of SYS_TABLESPACES and SYS_DATAFILES"
			" has failed with error " << ut_strerr(err)
			<< ". Dropping incompletely created tables.";

		ut_a(err == DB_OUT_OF_FILE_SPACE
		     || err == DB_DUPLICATE_KEY
		     || err == DB_TOO_MANY_CONCURRENT_TRXS);

		row_drop_table_after_create_fail("SYS_TABLESPACES", trx);
		row_drop_table_after_create_fail("SYS_DATAFILES", trx);

		if (err == DB_OUT_OF_FILE_SPACE) {
			err = DB_MUST_GET_MORE_FILE_SPACE;
		}
	}

	trx_commit_for_mysql(trx);

	row_mysql_unlock_data_dictionary(trx);

	trx_free(trx);

	srv_file_per_table = srv_file_per_table_backup;

	if (err == DB_SUCCESS) {
		srv_sys_tablespaces_open = true;
	}

	/* Note: The master thread has not been started at this point. */
	/* Confirm and move to the non-LRU part of the table LRU list. */

	sys_tablespaces_err = dict_check_if_system_table_exists(
		"SYS_TABLESPACES", DICT_NUM_FIELDS__SYS_TABLESPACES + 1, 1);
	ut_a(sys_tablespaces_err == DB_SUCCESS || err != DB_SUCCESS);

	sys_datafiles_err = dict_check_if_system_table_exists(
		"SYS_DATAFILES", DICT_NUM_FIELDS__SYS_DATAFILES + 1, 1);
	ut_a(sys_datafiles_err == DB_SUCCESS || err != DB_SUCCESS);

	return(err);
}

/** Put a tablespace definition into the data dictionary,
replacing what was there previously.
@param[in]	space	Tablespace id
@param[in]	name	Tablespace name
@param[in]	flags	Tablespace flags
@param[in]	path	Tablespace path
@param[in]	trx	Transaction
@return error code or DB_SUCCESS */
dberr_t
dict_replace_tablespace_in_dictionary(
	ulint		space_id,
	const char*	name,
	ulint		flags,
	const char*	path,
	trx_t*		trx)
{
	if (!srv_sys_tablespaces_open) {
		/* Startup procedure is not yet ready for updates. */
		return(DB_SUCCESS);
	}

	dberr_t		error;

	pars_info_t*	info = pars_info_create();

	pars_info_add_int4_literal(info, "space", space_id);

	pars_info_add_str_literal(info, "name", name);

	pars_info_add_int4_literal(info, "flags", flags);

	pars_info_add_str_literal(info, "path", path);

	error = que_eval_sql(info,
			     "PROCEDURE P () IS\n"
			     "p CHAR;\n"

			     "DECLARE CURSOR c IS\n"
			     " SELECT PATH FROM SYS_DATAFILES\n"
			     " WHERE SPACE=:space FOR UPDATE;\n"

			     "BEGIN\n"
			     "OPEN c;\n"
			     "FETCH c INTO p;\n"

			     "IF (SQL % NOTFOUND) THEN"
			     "  DELETE FROM SYS_TABLESPACES "
			     "WHERE SPACE=:space;\n"
			     "  INSERT INTO SYS_TABLESPACES VALUES"
			     "(:space, :name, :flags);\n"
			     "  INSERT INTO SYS_DATAFILES VALUES"
			     "(:space, :path);\n"
			     "ELSIF p <> :path THEN\n"
			     "  UPDATE SYS_DATAFILES SET PATH=:path"
			     " WHERE CURRENT OF c;\n"
			     "END IF;\n"
			     "END;\n",
			     FALSE, trx);

	if (error != DB_SUCCESS) {
		return(error);
	}

	trx->op_info = "";

	return(error);
}

/** Delete records from SYS_TABLESPACES and SYS_DATAFILES associated
with a particular tablespace ID.
@param[in]	space	Tablespace ID
@param[in,out]	trx	Current transaction
@return DB_SUCCESS if OK, dberr_t if the operation failed */

dberr_t
dict_delete_tablespace_and_datafiles(
	ulint		space,
	trx_t*		trx)
{
	dberr_t		err = DB_SUCCESS;

	ut_ad(rw_lock_own(dict_operation_lock, RW_LOCK_X));
	ut_ad(mutex_own(&dict_sys->mutex));
	ut_ad(srv_sys_tablespaces_open);

	trx->op_info = "delete tablespace and datafiles from dictionary";

	pars_info_t*	info = pars_info_create();
	ut_a(!is_system_tablespace(space));
	pars_info_add_int4_literal(info, "space", space);

	err = que_eval_sql(info,
			   "PROCEDURE P () IS\n"
			   "BEGIN\n"
			   "DELETE FROM SYS_TABLESPACES\n"
			   "WHERE SPACE = :space;\n"
			   "DELETE FROM SYS_DATAFILES\n"
			   "WHERE SPACE = :space;\n"
			   "END;\n",
			   FALSE, trx);

	if (err != DB_SUCCESS) {
		ib::warn() << "Could not delete space_id "
			<< space << " from data dictionary";
	}

	trx->op_info = "";

	return(err);
}

/** Assign a new table ID and put it into the table cache and the transaction.
@param[in,out]	table	Table that needs an ID
@param[in,out]	trx	Transaction */
void
dict_table_assign_new_id(
	dict_table_t*	table,
	trx_t*		trx)
{
	dict_hdr_get_new_id(&table->id, NULL, NULL, table, false);
	trx->table_id = table->id;
}<|MERGE_RESOLUTION|>--- conflicted
+++ resolved
@@ -430,17 +430,11 @@
 		- page 3 will contain the root of the clustered index of
 		the table we create here. */
 
-<<<<<<< HEAD
 		dberr_t err;
 		table->space = fil_ibd_create(
 			space_id, table->name.m_name, filepath, fsp_flags,
 			FIL_IBD_FILE_INITIAL_SIZE,
 			node->mode, node->key_id, &err);
-=======
-		dberr_t err = fil_ibd_create(
-			space, table->name.m_name, filepath, fsp_flags,
-			FIL_IBD_FILE_INITIAL_SIZE, node->mode, node->key_id);
->>>>>>> bdfe2784
 
 		ut_free(filepath);
 
