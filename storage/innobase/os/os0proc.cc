--- conflicted
+++ resolved
@@ -153,16 +153,9 @@
 {
 	ut_a(os_total_large_mem_allocated >= size);
 
-<<<<<<< HEAD
-#if defined HAVE_LINUX_LARGE_PAGES && defined UNIV_LINUX
-	if (os_use_large_pages && os_large_page_size && !shmdt(ptr)) {
-		os_total_large_mem_allocated -= size;
-=======
 #ifdef HAVE_LINUX_LARGE_PAGES
 	if (my_use_large_pages && opt_large_page_size && !shmdt(ptr)) {
-		my_atomic_addlint(
-			&os_total_large_mem_allocated, -size);
->>>>>>> 937ec3c4
+		os_total_large_mem_allocated -= size;
 		return;
 	}
 #endif /* HAVE_LINUX_LARGE_PAGES */
