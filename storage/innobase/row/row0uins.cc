--- conflicted
+++ resolved
@@ -85,17 +85,15 @@
 	} else {
 		index->set_modified(mtr);
 		ut_ad(lock_table_has_locks(index->table));
-<<<<<<< HEAD
 		online = dict_index_is_online_ddl(index);
 		if (online) {
 			ut_ad(node->rec_type == TRX_UNDO_INSERT_REC);
-			ut_ad(!node->trx->dict_operation_lock_mode);
+			ut_ad(node->trx->dict_operation_lock_mode
+			      != RW_X_LATCH);
 			ut_ad(node->table->id != DICT_INDEXES_ID);
 			ut_ad(node->table->id != DICT_COLUMNS_ID);
 			mtr_s_lock_index(index, &mtr);
 		}
-=======
->>>>>>> e3d692aa
 	}
 
 	/* This is similar to row_undo_mod_clust(). The DDL thread may
@@ -554,9 +552,6 @@
 		return DB_SUCCESS;
 	}
 
-	ut_ad(node->table->is_temporary()
-	      || lock_table_has_locks(node->table));
-
 	/* Iterate over all the indexes and undo the insert.*/
 
 	node->index = dict_table_get_first_index(node->table);
