/*****************************************************************************

Copyright (c) 2000, 2018, Oracle and/or its affiliates. All Rights Reserved.
Copyright (c) 2015, 2020, MariaDB Corporation.

This program is free software; you can redistribute it and/or modify it under
the terms of the GNU General Public License as published by the Free Software
Foundation; version 2 of the License.

This program is distributed in the hope that it will be useful, but WITHOUT
ANY WARRANTY; without even the implied warranty of MERCHANTABILITY or FITNESS
FOR A PARTICULAR PURPOSE. See the GNU General Public License for more details.

You should have received a copy of the GNU General Public License along with
this program; if not, write to the Free Software Foundation, Inc.,
51 Franklin Street, Fifth Floor, Boston, MA 02110-1335 USA

*****************************************************************************/

/**************************************************//**
@file row/row0mysql.cc
Interface between Innobase row operations and MySQL.
Contains also create table and other data dictionary operations.

Created 9/17/2000 Heikki Tuuri
*******************************************************/

#include "univ.i"
#include <debug_sync.h>
#include <gstream.h>
#include <spatial.h>

#include "row0mysql.h"
#include "btr0sea.h"
#include "dict0boot.h"
#include "dict0crea.h"
#include <sql_const.h>
#include "dict0dict.h"
#include "dict0load.h"
#include "dict0priv.h"
#include "dict0stats.h"
#include "dict0stats_bg.h"
#include "dict0defrag_bg.h"
#include "btr0defragment.h"
#include "fil0fil.h"
#include "fil0crypt.h"
#include "fsp0file.h"
#include "fts0fts.h"
#include "fts0types.h"
#include "ibuf0ibuf.h"
#include "lock0lock.h"
#include "log0log.h"
#include "pars0pars.h"
#include "que0que.h"
#include "rem0cmp.h"
#include "row0import.h"
#include "row0ins.h"
#include "row0merge.h"
#include "row0row.h"
#include "row0sel.h"
#include "row0upd.h"
#include "trx0purge.h"
#include "trx0rec.h"
#include "trx0roll.h"
#include "trx0undo.h"
#include "srv0start.h"
#include "row0ext.h"
#include "srv0start.h"

#include <algorithm>
#include <deque>
#include <vector>

#ifdef WITH_WSREP
#include "mysql/service_wsrep.h"
#include "wsrep.h"
#include "log.h"
#include "wsrep_mysqld.h"
#endif

/** Provide optional 4.x backwards compatibility for 5.0 and above */
ibool	row_rollback_on_timeout	= FALSE;

/** Chain node of the list of tables to drop in the background. */
struct row_mysql_drop_t{
	table_id_t			table_id;	/*!< table id */
	UT_LIST_NODE_T(row_mysql_drop_t)row_mysql_drop_list;
							/*!< list chain node */
};

/** @brief List of tables we should drop in background.

ALTER TABLE in MySQL requires that the table handler can drop the
table in background when there are no queries to it any
more.  Protected by row_drop_list_mutex. */
static UT_LIST_BASE_NODE_T(row_mysql_drop_t)	row_mysql_drop_list;

/** Mutex protecting the background table drop list. */
static ib_mutex_t row_drop_list_mutex;

/** Flag: has row_mysql_drop_list been initialized? */
static ibool	row_mysql_drop_list_inited	= FALSE;

/*******************************************************************//**
Determine if the given name is a name reserved for MySQL system tables.
@return TRUE if name is a MySQL system table name */
static
ibool
row_mysql_is_system_table(
/*======================*/
	const char*	name)
{
	if (strncmp(name, "mysql/", 6) != 0) {

		return(FALSE);
	}

	return(0 == strcmp(name + 6, "host")
	       || 0 == strcmp(name + 6, "user")
	       || 0 == strcmp(name + 6, "db"));
}

#ifdef UNIV_DEBUG
/** Wait for the background drop list to become empty. */
void
row_wait_for_background_drop_list_empty()
{
	bool	empty = false;
	while (!empty) {
		mutex_enter(&row_drop_list_mutex);
		empty = (UT_LIST_GET_LEN(row_mysql_drop_list) == 0);
		mutex_exit(&row_drop_list_mutex);
		os_thread_sleep(100000);
	}
}
#endif /* UNIV_DEBUG */

/*******************************************************************//**
Delays an INSERT, DELETE or UPDATE operation if the purge is lagging. */
static
void
row_mysql_delay_if_needed(void)
/*===========================*/
{
	if (srv_dml_needed_delay) {
		os_thread_sleep(srv_dml_needed_delay);
	}
}

/*******************************************************************//**
Frees the blob heap in prebuilt when no longer needed. */
void
row_mysql_prebuilt_free_blob_heap(
/*==============================*/
	row_prebuilt_t*	prebuilt)	/*!< in: prebuilt struct of a
					ha_innobase:: table handle */
{
	DBUG_ENTER("row_mysql_prebuilt_free_blob_heap");

	DBUG_PRINT("row_mysql_prebuilt_free_blob_heap",
		   ("blob_heap freeing: %p", prebuilt->blob_heap));

	mem_heap_free(prebuilt->blob_heap);
	prebuilt->blob_heap = NULL;
	DBUG_VOID_RETURN;
}

/*******************************************************************//**
Stores a >= 5.0.3 format true VARCHAR length to dest, in the MySQL row
format.
@return pointer to the data, we skip the 1 or 2 bytes at the start
that are used to store the len */
byte*
row_mysql_store_true_var_len(
/*=========================*/
	byte*	dest,	/*!< in: where to store */
	ulint	len,	/*!< in: length, must fit in two bytes */
	ulint	lenlen)	/*!< in: storage length of len: either 1 or 2 bytes */
{
	if (lenlen == 2) {
		ut_a(len < 256 * 256);

		mach_write_to_2_little_endian(dest, len);

		return(dest + 2);
	}

	ut_a(lenlen == 1);
	ut_a(len < 256);

	mach_write_to_1(dest, len);

	return(dest + 1);
}

/*******************************************************************//**
Reads a >= 5.0.3 format true VARCHAR length, in the MySQL row format, and
returns a pointer to the data.
@return pointer to the data, we skip the 1 or 2 bytes at the start
that are used to store the len */
const byte*
row_mysql_read_true_varchar(
/*========================*/
	ulint*		len,	/*!< out: variable-length field length */
	const byte*	field,	/*!< in: field in the MySQL format */
	ulint		lenlen)	/*!< in: storage length of len: either 1
				or 2 bytes */
{
	if (lenlen == 2) {
		*len = mach_read_from_2_little_endian(field);

		return(field + 2);
	}

	ut_a(lenlen == 1);

	*len = mach_read_from_1(field);

	return(field + 1);
}

/*******************************************************************//**
Stores a reference to a BLOB in the MySQL format. */
void
row_mysql_store_blob_ref(
/*=====================*/
	byte*		dest,	/*!< in: where to store */
	ulint		col_len,/*!< in: dest buffer size: determines into
				how many bytes the BLOB length is stored,
				the space for the length may vary from 1
				to 4 bytes */
	const void*	data,	/*!< in: BLOB data; if the value to store
				is SQL NULL this should be NULL pointer */
	ulint		len)	/*!< in: BLOB length; if the value to store
				is SQL NULL this should be 0; remember
				also to set the NULL bit in the MySQL record
				header! */
{
	/* MySQL might assume the field is set to zero except the length and
	the pointer fields */

	memset(dest, '\0', col_len);

	/* In dest there are 1 - 4 bytes reserved for the BLOB length,
	and after that 8 bytes reserved for the pointer to the data.
	In 32-bit architectures we only use the first 4 bytes of the pointer
	slot. */

	ut_a(col_len - 8 > 1 || len < 256);
	ut_a(col_len - 8 > 2 || len < 256 * 256);
	ut_a(col_len - 8 > 3 || len < 256 * 256 * 256);

	mach_write_to_n_little_endian(dest, col_len - 8, len);

	memcpy(dest + col_len - 8, &data, sizeof data);
}

/*******************************************************************//**
Reads a reference to a BLOB in the MySQL format.
@return pointer to BLOB data */
const byte*
row_mysql_read_blob_ref(
/*====================*/
	ulint*		len,		/*!< out: BLOB length */
	const byte*	ref,		/*!< in: BLOB reference in the
					MySQL format */
	ulint		col_len)	/*!< in: BLOB reference length
					(not BLOB length) */
{
	byte*	data;

	*len = mach_read_from_n_little_endian(ref, col_len - 8);

	memcpy(&data, ref + col_len - 8, sizeof data);

	return(data);
}

/*******************************************************************//**
Converting InnoDB geometry data format to MySQL data format. */
void
row_mysql_store_geometry(
/*=====================*/
	byte*		dest,		/*!< in/out: where to store */
	ulint		dest_len,	/*!< in: dest buffer size: determines
					into how many bytes the GEOMETRY length
					is stored, the space for the length
					may vary from 1 to 4 bytes */
	const byte*	src,		/*!< in: GEOMETRY data; if the value to
					store is SQL NULL this should be NULL
					pointer */
	ulint		src_len)	/*!< in: GEOMETRY length; if the value
					to store is SQL NULL this should be 0;
					remember also to set the NULL bit in
					the MySQL record header! */
{
	/* MySQL might assume the field is set to zero except the length and
	the pointer fields */
	UNIV_MEM_ASSERT_RW(src, src_len);
	UNIV_MEM_ASSERT_W(dest, dest_len);
	UNIV_MEM_INVALID(dest, dest_len);

	memset(dest, '\0', dest_len);

	/* In dest there are 1 - 4 bytes reserved for the BLOB length,
	and after that 8 bytes reserved for the pointer to the data.
	In 32-bit architectures we only use the first 4 bytes of the pointer
	slot. */

	ut_ad(dest_len - 8 > 1 || src_len < 1<<8);
	ut_ad(dest_len - 8 > 2 || src_len < 1<<16);
	ut_ad(dest_len - 8 > 3 || src_len < 1<<24);

	mach_write_to_n_little_endian(dest, dest_len - 8, src_len);

	memcpy(dest + dest_len - 8, &src, sizeof src);
}

/*******************************************************************//**
Read geometry data in the MySQL format.
@return pointer to geometry data */
static
const byte*
row_mysql_read_geometry(
/*====================*/
	ulint*		len,		/*!< out: data length */
	const byte*	ref,		/*!< in: geometry data in the
					MySQL format */
	ulint		col_len)	/*!< in: MySQL format length */
{
	byte*		data;

	*len = mach_read_from_n_little_endian(ref, col_len - 8);

	memcpy(&data, ref + col_len - 8, sizeof data);

	return(data);
}

/**************************************************************//**
Pad a column with spaces. */
void
row_mysql_pad_col(
/*==============*/
	ulint	mbminlen,	/*!< in: minimum size of a character,
				in bytes */
	byte*	pad,		/*!< out: padded buffer */
	ulint	len)		/*!< in: number of bytes to pad */
{
	const byte*	pad_end;

	switch (UNIV_EXPECT(mbminlen, 1)) {
	default:
		ut_error;
	case 1:
		/* space=0x20 */
		memset(pad, 0x20, len);
		break;
	case 2:
		/* space=0x0020 */
		pad_end = pad + len;
		ut_a(!(len % 2));
		while (pad < pad_end) {
			*pad++ = 0x00;
			*pad++ = 0x20;
		};
		break;
	case 4:
		/* space=0x00000020 */
		pad_end = pad + len;
		ut_a(!(len % 4));
		while (pad < pad_end) {
			*pad++ = 0x00;
			*pad++ = 0x00;
			*pad++ = 0x00;
			*pad++ = 0x20;
		}
		break;
	}
}

/**************************************************************//**
Stores a non-SQL-NULL field given in the MySQL format in the InnoDB format.
The counterpart of this function is row_sel_field_store_in_mysql_format() in
row0sel.cc.
@return up to which byte we used buf in the conversion */
byte*
row_mysql_store_col_in_innobase_format(
/*===================================*/
	dfield_t*	dfield,		/*!< in/out: dfield where dtype
					information must be already set when
					this function is called! */
	byte*		buf,		/*!< in/out: buffer for a converted
					integer value; this must be at least
					col_len long then! NOTE that dfield
					may also get a pointer to 'buf',
					therefore do not discard this as long
					as dfield is used! */
	ibool		row_format_col,	/*!< TRUE if the mysql_data is from
					a MySQL row, FALSE if from a MySQL
					key value;
					in MySQL, a true VARCHAR storage
					format differs in a row and in a
					key value: in a key value the length
					is always stored in 2 bytes! */
	const byte*	mysql_data,	/*!< in: MySQL column value, not
					SQL NULL; NOTE that dfield may also
					get a pointer to mysql_data,
					therefore do not discard this as long
					as dfield is used! */
	ulint		col_len,	/*!< in: MySQL column length; NOTE that
					this is the storage length of the
					column in the MySQL format row, not
					necessarily the length of the actual
					payload data; if the column is a true
					VARCHAR then this is irrelevant */
	ulint		comp)		/*!< in: nonzero=compact format */
{
	const byte*	ptr	= mysql_data;
	const dtype_t*	dtype;
	ulint		type;
	ulint		lenlen;

	dtype = dfield_get_type(dfield);

	type = dtype->mtype;

	if (type == DATA_INT) {
		/* Store integer data in Innobase in a big-endian format,
		sign bit negated if the data is a signed integer. In MySQL,
		integers are stored in a little-endian format. */

		byte*	p = buf + col_len;

		for (;;) {
			p--;
			*p = *mysql_data;
			if (p == buf) {
				break;
			}
			mysql_data++;
		}

		if (!(dtype->prtype & DATA_UNSIGNED)) {

			*buf ^= 128;
		}

		ptr = buf;
		buf += col_len;
	} else if ((type == DATA_VARCHAR
		    || type == DATA_VARMYSQL
		    || type == DATA_BINARY)) {

		if (dtype_get_mysql_type(dtype) == DATA_MYSQL_TRUE_VARCHAR) {
			/* The length of the actual data is stored to 1 or 2
			bytes at the start of the field */

			if (row_format_col) {
				if (dtype->prtype & DATA_LONG_TRUE_VARCHAR) {
					lenlen = 2;
				} else {
					lenlen = 1;
				}
			} else {
				/* In a MySQL key value, lenlen is always 2 */
				lenlen = 2;
			}

			ptr = row_mysql_read_true_varchar(&col_len, mysql_data,
							  lenlen);
		} else {
			/* Remove trailing spaces from old style VARCHAR
			columns. */

			/* Handle Unicode strings differently. */
			ulint	mbminlen	= dtype_get_mbminlen(dtype);

			ptr = mysql_data;

			switch (mbminlen) {
			default:
				ut_error;
			case 4:
				/* space=0x00000020 */
				/* Trim "half-chars", just in case. */
				col_len &= ~3U;

				while (col_len >= 4
				       && ptr[col_len - 4] == 0x00
				       && ptr[col_len - 3] == 0x00
				       && ptr[col_len - 2] == 0x00
				       && ptr[col_len - 1] == 0x20) {
					col_len -= 4;
				}
				break;
			case 2:
				/* space=0x0020 */
				/* Trim "half-chars", just in case. */
				col_len &= ~1U;

				while (col_len >= 2 && ptr[col_len - 2] == 0x00
				       && ptr[col_len - 1] == 0x20) {
					col_len -= 2;
				}
				break;
			case 1:
				/* space=0x20 */
				while (col_len > 0
				       && ptr[col_len - 1] == 0x20) {
					col_len--;
				}
			}
		}
	} else if (comp && type == DATA_MYSQL
		   && dtype_get_mbminlen(dtype) == 1
		   && dtype_get_mbmaxlen(dtype) > 1) {
		/* In some cases we strip trailing spaces from UTF-8 and other
		multibyte charsets, from FIXED-length CHAR columns, to save
		space. UTF-8 would otherwise normally use 3 * the string length
		bytes to store an ASCII string! */

		/* We assume that this CHAR field is encoded in a
		variable-length character set where spaces have
		1:1 correspondence to 0x20 bytes, such as UTF-8.

		Consider a CHAR(n) field, a field of n characters.
		It will contain between n * mbminlen and n * mbmaxlen bytes.
		We will try to truncate it to n bytes by stripping
		space padding.	If the field contains single-byte
		characters only, it will be truncated to n characters.
		Consider a CHAR(5) field containing the string
		".a   " where "." denotes a 3-byte character represented
		by the bytes "$%&". After our stripping, the string will
		be stored as "$%&a " (5 bytes). The string
		".abc " will be stored as "$%&abc" (6 bytes).

		The space padding will be restored in row0sel.cc, function
		row_sel_field_store_in_mysql_format(). */

		ulint		n_chars;

		ut_a(!(dtype_get_len(dtype) % dtype_get_mbmaxlen(dtype)));

		n_chars = dtype_get_len(dtype) / dtype_get_mbmaxlen(dtype);

		/* Strip space padding. */
		while (col_len > n_chars && ptr[col_len - 1] == 0x20) {
			col_len--;
		}
	} else if (!row_format_col) {
		/* if mysql data is from a MySQL key value
		since the length is always stored in 2 bytes,
		we need do nothing here. */
	} else if (type == DATA_BLOB) {

		ptr = row_mysql_read_blob_ref(&col_len, mysql_data, col_len);
	} else if (DATA_GEOMETRY_MTYPE(type)) {
		ptr = row_mysql_read_geometry(&col_len, mysql_data, col_len);
	}

	dfield_set_data(dfield, ptr, col_len);

	return(buf);
}

/**************************************************************//**
Convert a row in the MySQL format to a row in the Innobase format. Note that
the function to convert a MySQL format key value to an InnoDB dtuple is
row_sel_convert_mysql_key_to_innobase() in row0sel.cc. */
static
void
row_mysql_convert_row_to_innobase(
/*==============================*/
	dtuple_t*	row,		/*!< in/out: Innobase row where the
					field type information is already
					copied there! */
	row_prebuilt_t*	prebuilt,	/*!< in: prebuilt struct where template
					must be of type ROW_MYSQL_WHOLE_ROW */
	const byte*	mysql_rec,	/*!< in: row in the MySQL format;
					NOTE: do not discard as long as
					row is used, as row may contain
					pointers to this record! */
	mem_heap_t**	blob_heap)	/*!< in: FIX_ME, remove this after
					server fixes its issue */
{
	const mysql_row_templ_t*templ;
	dfield_t*		dfield;
	ulint			i;
	ulint			n_col = 0;
	ulint			n_v_col = 0;

	ut_ad(prebuilt->template_type == ROW_MYSQL_WHOLE_ROW);
	ut_ad(prebuilt->mysql_template);

	for (i = 0; i < prebuilt->n_template; i++) {

		templ = prebuilt->mysql_template + i;

		if (templ->is_virtual) {
			ut_ad(n_v_col < dtuple_get_n_v_fields(row));
			dfield = dtuple_get_nth_v_field(row, n_v_col);
			n_v_col++;
		} else {
			dfield = dtuple_get_nth_field(row, n_col);
			n_col++;
		}

		if (templ->mysql_null_bit_mask != 0) {
			/* Column may be SQL NULL */

			if (mysql_rec[templ->mysql_null_byte_offset]
			    & (byte) (templ->mysql_null_bit_mask)) {

				/* It is SQL NULL */

				dfield_set_null(dfield);

				goto next_column;
			}
		}

		row_mysql_store_col_in_innobase_format(
			dfield,
			prebuilt->ins_upd_rec_buff + templ->mysql_col_offset,
			TRUE, /* MySQL row format data */
			mysql_rec + templ->mysql_col_offset,
			templ->mysql_col_len,
			dict_table_is_comp(prebuilt->table));

		/* server has issue regarding handling BLOB virtual fields,
		and we need to duplicate it with our own memory here */
		if (templ->is_virtual
		    && DATA_LARGE_MTYPE(dfield_get_type(dfield)->mtype)) {
			if (*blob_heap == NULL) {
				*blob_heap = mem_heap_create(dfield->len);
			}
			dfield_dup(dfield, *blob_heap);
		}
next_column:
		;
	}

	/* If there is a FTS doc id column and it is not user supplied (
	generated by server) then assign it a new doc id. */
	if (!prebuilt->table->fts) {
		return;
	}

	ut_a(prebuilt->table->fts->doc_col != ULINT_UNDEFINED);

	doc_id_t	doc_id;

	if (!DICT_TF2_FLAG_IS_SET(prebuilt->table, DICT_TF2_FTS_HAS_DOC_ID)) {
		if (prebuilt->table->fts->cache->first_doc_id
		    == FTS_NULL_DOC_ID) {
			fts_get_next_doc_id(prebuilt->table, &doc_id);
		}
		return;
	}

	dfield_t*	fts_doc_id = dtuple_get_nth_field(
		row, prebuilt->table->fts->doc_col);

	if (fts_get_next_doc_id(prebuilt->table, &doc_id) == DB_SUCCESS) {
		ut_a(doc_id != FTS_NULL_DOC_ID);
		ut_ad(sizeof(doc_id) == fts_doc_id->type.len);
		dfield_set_data(fts_doc_id, prebuilt->ins_upd_rec_buff
				+ prebuilt->mysql_row_len, 8);
		fts_write_doc_id(fts_doc_id->data, doc_id);
	} else {
		dfield_set_null(fts_doc_id);
	}
}

/****************************************************************//**
Handles user errors and lock waits detected by the database engine.
@return true if it was a lock wait and we should continue running the
query thread and in that case the thr is ALREADY in the running state. */
bool
row_mysql_handle_errors(
/*====================*/
	dberr_t*	new_err,/*!< out: possible new error encountered in
				lock wait, or if no new error, the value
				of trx->error_state at the entry of this
				function */
	trx_t*		trx,	/*!< in: transaction */
	que_thr_t*	thr,	/*!< in: query thread, or NULL */
	trx_savept_t*	savept)	/*!< in: savepoint, or NULL */
{
	dberr_t	err;

	DBUG_ENTER("row_mysql_handle_errors");

handle_new_error:
	err = trx->error_state;

	ut_a(err != DB_SUCCESS);

	trx->error_state = DB_SUCCESS;

	DBUG_LOG("trx", "handle error: " << ut_strerr(err)
		 << ";id=" << ib::hex(trx->id) << ", " << trx);

	switch (err) {
	case DB_LOCK_WAIT_TIMEOUT:
		if (row_rollback_on_timeout) {
			goto rollback;
		}
		/* fall through */
	case DB_DUPLICATE_KEY:
	case DB_FOREIGN_DUPLICATE_KEY:
	case DB_TOO_BIG_RECORD:
	case DB_UNDO_RECORD_TOO_BIG:
	case DB_ROW_IS_REFERENCED:
	case DB_NO_REFERENCED_ROW:
	case DB_CANNOT_ADD_CONSTRAINT:
	case DB_TOO_MANY_CONCURRENT_TRXS:
	case DB_OUT_OF_FILE_SPACE:
	case DB_READ_ONLY:
	case DB_FTS_INVALID_DOCID:
	case DB_INTERRUPTED:
	case DB_CANT_CREATE_GEOMETRY_OBJECT:
	case DB_TABLE_NOT_FOUND:
	case DB_DECRYPTION_FAILED:
	case DB_COMPUTE_VALUE_FAILED:
	rollback_to_savept:
		DBUG_EXECUTE_IF("row_mysql_crash_if_error", {
					log_buffer_flush_to_disk();
					DBUG_SUICIDE(); });
		if (savept) {
			/* Roll back the latest, possibly incomplete insertion
			or update */

			trx_rollback_to_savepoint(trx, savept);
		}
		/* MySQL will roll back the latest SQL statement */
		break;
	case DB_LOCK_WAIT:
		lock_wait_suspend_thread(thr);

		if (trx->error_state != DB_SUCCESS) {
			que_thr_stop_for_mysql(thr);

			goto handle_new_error;
		}

		*new_err = err;

		DBUG_RETURN(true);

	case DB_DEADLOCK:
	case DB_LOCK_TABLE_FULL:
	rollback:
		/* Roll back the whole transaction; this resolution was added
		to version 3.23.43 */

		trx_rollback_to_savepoint(trx, NULL);
		break;

	case DB_MUST_GET_MORE_FILE_SPACE:
		ib::fatal() << "The database cannot continue operation because"
			" of lack of space. You must add a new data file"
			" to my.cnf and restart the database.";
		break;

	case DB_CORRUPTION:
	case DB_PAGE_CORRUPTED:
		ib::error() << "We detected index corruption in an InnoDB type"
			" table. You have to dump + drop + reimport the"
			" table or, in a case of widespread corruption,"
			" dump all InnoDB tables and recreate the whole"
			" tablespace. If the mysqld server crashes after"
			" the startup or when you dump the tables. "
			<< FORCE_RECOVERY_MSG;
		goto rollback_to_savept;
	case DB_FOREIGN_EXCEED_MAX_CASCADE:
		ib::error() << "Cannot delete/update rows with cascading"
			" foreign key constraints that exceed max depth of "
			<< FK_MAX_CASCADE_DEL << ". Please drop excessive"
			" foreign constraints and try again";
		goto rollback_to_savept;
	case DB_UNSUPPORTED:
		ib::error() << "Cannot delete/update rows with cascading"
			" foreign key constraints in timestamp-based temporal"
			" table. Please drop excessive"
			" foreign constraints and try again";
		goto rollback_to_savept;
	default:
		ib::fatal() << "Unknown error code " << err << ": "
			<< ut_strerr(err);
	}

	if (trx->error_state != DB_SUCCESS) {
		*new_err = trx->error_state;
	} else {
		*new_err = err;
	}

	trx->error_state = DB_SUCCESS;

	DBUG_RETURN(false);
}

/********************************************************************//**
Create a prebuilt struct for a MySQL table handle.
@return own: a prebuilt struct */
row_prebuilt_t*
row_create_prebuilt(
/*================*/
	dict_table_t*	table,		/*!< in: Innobase table handle */
	ulint		mysql_row_len)	/*!< in: length in bytes of a row in
					the MySQL format */
{
	DBUG_ENTER("row_create_prebuilt");

	row_prebuilt_t*	prebuilt;
	mem_heap_t*	heap;
	dict_index_t*	clust_index;
	dict_index_t*	temp_index;
	dtuple_t*	ref;
	ulint		ref_len;
	uint		srch_key_len = 0;
	ulint		search_tuple_n_fields;

	search_tuple_n_fields = 2 * (dict_table_get_n_cols(table)
				     + dict_table_get_n_v_cols(table));

	clust_index = dict_table_get_first_index(table);

	/* Make sure that search_tuple is long enough for clustered index */
	ut_a(2 * dict_table_get_n_cols(table) >= clust_index->n_fields);

	ref_len = dict_index_get_n_unique(clust_index);


        /* Maximum size of the buffer needed for conversion of INTs from
	little endian format to big endian format in an index. An index
	can have maximum 16 columns (MAX_REF_PARTS) in it. Therfore
	Max size for PK: 16 * 8 bytes (BIGINT's size) = 128 bytes
	Max size Secondary index: 16 * 8 bytes + PK = 256 bytes. */
#define MAX_SRCH_KEY_VAL_BUFFER         2* (8 * MAX_REF_PARTS)

#define PREBUILT_HEAP_INITIAL_SIZE	\
	( \
	sizeof(*prebuilt) \
	/* allocd in this function */ \
	+ DTUPLE_EST_ALLOC(search_tuple_n_fields) \
	+ DTUPLE_EST_ALLOC(ref_len) \
	/* allocd in row_prebuild_sel_graph() */ \
	+ sizeof(sel_node_t) \
	+ sizeof(que_fork_t) \
	+ sizeof(que_thr_t) \
	/* allocd in row_get_prebuilt_update_vector() */ \
	+ sizeof(upd_node_t) \
	+ sizeof(upd_t) \
	+ sizeof(upd_field_t) \
	  * dict_table_get_n_cols(table) \
	+ sizeof(que_fork_t) \
	+ sizeof(que_thr_t) \
	/* allocd in row_get_prebuilt_insert_row() */ \
	+ sizeof(ins_node_t) \
	/* mysql_row_len could be huge and we are not \
	sure if this prebuilt instance is going to be \
	used in inserts */ \
	+ (mysql_row_len < 256 ? mysql_row_len : 0) \
	+ DTUPLE_EST_ALLOC(dict_table_get_n_cols(table) \
			   + dict_table_get_n_v_cols(table)) \
	+ sizeof(que_fork_t) \
	+ sizeof(que_thr_t) \
	+ sizeof(*prebuilt->pcur) \
	+ sizeof(*prebuilt->clust_pcur) \
	)

	/* Calculate size of key buffer used to store search key in
	InnoDB format. MySQL stores INTs in little endian format and
	InnoDB stores INTs in big endian format with the sign bit
	flipped. All other field types are stored/compared the same
	in MySQL and InnoDB, so we must create a buffer containing
	the INT key parts in InnoDB format.We need two such buffers
	since both start and end keys are used in records_in_range(). */

	for (temp_index = dict_table_get_first_index(table); temp_index;
	     temp_index = dict_table_get_next_index(temp_index)) {
		DBUG_EXECUTE_IF("innodb_srch_key_buffer_max_value",
			ut_a(temp_index->n_user_defined_cols
						== MAX_REF_PARTS););
		uint temp_len = 0;
		for (uint i = 0; i < temp_index->n_uniq; i++) {
			ulint type = temp_index->fields[i].col->mtype;
			if (type == DATA_INT) {
				temp_len +=
					temp_index->fields[i].fixed_len;
			}
		}
		srch_key_len = std::max(srch_key_len,temp_len);
	}

	ut_a(srch_key_len <= MAX_SRCH_KEY_VAL_BUFFER);

	DBUG_EXECUTE_IF("innodb_srch_key_buffer_max_value",
		ut_a(srch_key_len == MAX_SRCH_KEY_VAL_BUFFER););

	/* We allocate enough space for the objects that are likely to
	be created later in order to minimize the number of malloc()
	calls */
	heap = mem_heap_create(PREBUILT_HEAP_INITIAL_SIZE + 2 * srch_key_len);

	prebuilt = static_cast<row_prebuilt_t*>(
		mem_heap_zalloc(heap, sizeof(*prebuilt)));

	prebuilt->magic_n = ROW_PREBUILT_ALLOCATED;
	prebuilt->magic_n2 = ROW_PREBUILT_ALLOCATED;

	prebuilt->table = table;

	prebuilt->sql_stat_start = TRUE;
	prebuilt->heap = heap;

	prebuilt->srch_key_val_len = srch_key_len;
	if (prebuilt->srch_key_val_len) {
		prebuilt->srch_key_val1 = static_cast<byte*>(
			mem_heap_alloc(prebuilt->heap,
				       2 * prebuilt->srch_key_val_len));
		prebuilt->srch_key_val2 = prebuilt->srch_key_val1 +
						prebuilt->srch_key_val_len;
	} else {
		prebuilt->srch_key_val1 = NULL;
		prebuilt->srch_key_val2 = NULL;
	}

	prebuilt->pcur = static_cast<btr_pcur_t*>(
				mem_heap_zalloc(prebuilt->heap,
					       sizeof(btr_pcur_t)));
	prebuilt->clust_pcur = static_cast<btr_pcur_t*>(
					mem_heap_zalloc(prebuilt->heap,
						       sizeof(btr_pcur_t)));
	btr_pcur_reset(prebuilt->pcur);
	btr_pcur_reset(prebuilt->clust_pcur);

	prebuilt->select_lock_type = LOCK_NONE;
	prebuilt->stored_select_lock_type = LOCK_NONE_UNSET;

	prebuilt->search_tuple = dtuple_create(heap, search_tuple_n_fields);

	ref = dtuple_create(heap, ref_len);

	dict_index_copy_types(ref, clust_index, ref_len);

	prebuilt->clust_ref = ref;

	prebuilt->autoinc_error = DB_SUCCESS;
	prebuilt->autoinc_offset = 0;

	/* Default to 1, we will set the actual value later in
	ha_innobase::get_auto_increment(). */
	prebuilt->autoinc_increment = 1;

	prebuilt->autoinc_last_value = 0;

	/* During UPDATE and DELETE we need the doc id. */
	prebuilt->fts_doc_id = 0;

	prebuilt->mysql_row_len = mysql_row_len;

	prebuilt->fts_doc_id_in_read_set = 0;
	prebuilt->blob_heap = NULL;

	prebuilt->m_no_prefetch = false;
	prebuilt->m_read_virtual_key = false;

	DBUG_RETURN(prebuilt);
}

/********************************************************************//**
Free a prebuilt struct for a MySQL table handle. */
void
row_prebuilt_free(
/*==============*/
	row_prebuilt_t*	prebuilt,	/*!< in, own: prebuilt struct */
	ibool		dict_locked)	/*!< in: TRUE=data dictionary locked */
{
	DBUG_ENTER("row_prebuilt_free");

	ut_a(prebuilt->magic_n == ROW_PREBUILT_ALLOCATED);
	ut_a(prebuilt->magic_n2 == ROW_PREBUILT_ALLOCATED);

	prebuilt->magic_n = ROW_PREBUILT_FREED;
	prebuilt->magic_n2 = ROW_PREBUILT_FREED;

	btr_pcur_reset(prebuilt->pcur);
	btr_pcur_reset(prebuilt->clust_pcur);

	ut_free(prebuilt->mysql_template);

	if (prebuilt->ins_graph) {
		que_graph_free_recursive(prebuilt->ins_graph);
	}

	if (prebuilt->sel_graph) {
		que_graph_free_recursive(prebuilt->sel_graph);
	}

	if (prebuilt->upd_graph) {
		que_graph_free_recursive(prebuilt->upd_graph);
	}

	if (prebuilt->blob_heap) {
		row_mysql_prebuilt_free_blob_heap(prebuilt);
	}

	if (prebuilt->old_vers_heap) {
		mem_heap_free(prebuilt->old_vers_heap);
	}

	if (prebuilt->fetch_cache[0] != NULL) {
		byte*	base = prebuilt->fetch_cache[0] - 4;
		byte*	ptr = base;

		for (ulint i = 0; i < MYSQL_FETCH_CACHE_SIZE; i++) {
			ulint	magic1 = mach_read_from_4(ptr);
			ut_a(magic1 == ROW_PREBUILT_FETCH_MAGIC_N);
			ptr += 4;

			byte*	row = ptr;
			ut_a(row == prebuilt->fetch_cache[i]);
			ptr += prebuilt->mysql_row_len;

			ulint	magic2 = mach_read_from_4(ptr);
			ut_a(magic2 == ROW_PREBUILT_FETCH_MAGIC_N);
			ptr += 4;
		}

		ut_free(base);
	}

	if (prebuilt->rtr_info) {
		rtr_clean_rtr_info(prebuilt->rtr_info, true);
	}
	if (prebuilt->table) {
		dict_table_close(prebuilt->table, dict_locked, FALSE);
	}

	mem_heap_free(prebuilt->heap);

	DBUG_VOID_RETURN;
}

/*********************************************************************//**
Updates the transaction pointers in query graphs stored in the prebuilt
struct. */
void
row_update_prebuilt_trx(
/*====================*/
	row_prebuilt_t*	prebuilt,	/*!< in/out: prebuilt struct
					in MySQL handle */
	trx_t*		trx)		/*!< in: transaction handle */
{
	ut_a(trx->magic_n == TRX_MAGIC_N);
	ut_a(prebuilt->magic_n == ROW_PREBUILT_ALLOCATED);
	ut_a(prebuilt->magic_n2 == ROW_PREBUILT_ALLOCATED);

	prebuilt->trx = trx;

	if (prebuilt->ins_graph) {
		prebuilt->ins_graph->trx = trx;
	}

	if (prebuilt->upd_graph) {
		prebuilt->upd_graph->trx = trx;
	}

	if (prebuilt->sel_graph) {
		prebuilt->sel_graph->trx = trx;
	}
}

/*********************************************************************//**
Gets pointer to a prebuilt dtuple used in insertions. If the insert graph
has not yet been built in the prebuilt struct, then this function first
builds it.
@return prebuilt dtuple; the column type information is also set in it */
static
dtuple_t*
row_get_prebuilt_insert_row(
/*========================*/
	row_prebuilt_t*	prebuilt)	/*!< in: prebuilt struct in MySQL
					handle */
{
	dict_table_t*		table	= prebuilt->table;

	ut_ad(prebuilt && table && prebuilt->trx);

	if (prebuilt->ins_node != 0) {

		/* Check if indexes have been dropped or added and we
		may need to rebuild the row insert template. */

		if (prebuilt->trx_id == table->def_trx_id
		    && prebuilt->ins_node->entry_list.size()
		    == UT_LIST_GET_LEN(table->indexes)) {

			return(prebuilt->ins_node->row);
		}

		ut_ad(prebuilt->trx_id < table->def_trx_id);

		que_graph_free_recursive(prebuilt->ins_graph);

		prebuilt->ins_graph = 0;
	}

	/* Create an insert node and query graph to the prebuilt struct */

	ins_node_t*		node;

	node = ins_node_create(INS_DIRECT, table, prebuilt->heap);

	prebuilt->ins_node = node;

	if (prebuilt->ins_upd_rec_buff == 0) {
		prebuilt->ins_upd_rec_buff = static_cast<byte*>(
			mem_heap_alloc(
				prebuilt->heap,
				DICT_TF2_FLAG_IS_SET(prebuilt->table,
						     DICT_TF2_FTS_HAS_DOC_ID)
				? prebuilt->mysql_row_len + 8/* FTS_DOC_ID */
				: prebuilt->mysql_row_len));
	}

	dtuple_t*	row;

	row = dtuple_create_with_vcol(
			prebuilt->heap, dict_table_get_n_cols(table),
			dict_table_get_n_v_cols(table));

	dict_table_copy_types(row, table);

	ins_node_set_new_row(node, row);

	prebuilt->ins_graph = static_cast<que_fork_t*>(
		que_node_get_parent(
			pars_complete_graph_for_exec(
				node,
				prebuilt->trx, prebuilt->heap, prebuilt)));

	prebuilt->ins_graph->state = QUE_FORK_ACTIVE;

	prebuilt->trx_id = table->def_trx_id;

	return(prebuilt->ins_node->row);
}

/*********************************************************************//**
Sets an AUTO_INC type lock on the table mentioned in prebuilt. The
AUTO_INC lock gives exclusive access to the auto-inc counter of the
table. The lock is reserved only for the duration of an SQL statement.
It is not compatible with another AUTO_INC or exclusive lock on the
table.
@return error code or DB_SUCCESS */
dberr_t
row_lock_table_autoinc_for_mysql(
/*=============================*/
	row_prebuilt_t*	prebuilt)	/*!< in: prebuilt struct in the MySQL
					table handle */
{
	trx_t*			trx	= prebuilt->trx;
	ins_node_t*		node	= prebuilt->ins_node;
	const dict_table_t*	table	= prebuilt->table;
	que_thr_t*		thr;
	dberr_t			err;
	ibool			was_lock_wait;

	/* If we already hold an AUTOINC lock on the table then do nothing.
	Note: We peek at the value of the current owner without acquiring
	the lock mutex. */
	if (trx == table->autoinc_trx) {

		return(DB_SUCCESS);
	}

	trx->op_info = "setting auto-inc lock";

	row_get_prebuilt_insert_row(prebuilt);
	node = prebuilt->ins_node;

	/* We use the insert query graph as the dummy graph needed
	in the lock module call */

	thr = que_fork_get_first_thr(prebuilt->ins_graph);

	que_thr_move_to_run_state_for_mysql(thr, trx);

run_again:
	thr->run_node = node;
	thr->prev_node = node;

	/* It may be that the current session has not yet started
	its transaction, or it has been committed: */

	trx_start_if_not_started_xa(trx, true);

	err = lock_table(0, prebuilt->table, LOCK_AUTO_INC, thr);

	trx->error_state = err;

	if (err != DB_SUCCESS) {
		que_thr_stop_for_mysql(thr);

		was_lock_wait = row_mysql_handle_errors(&err, trx, thr, NULL);

		if (was_lock_wait) {
			goto run_again;
		}

		trx->op_info = "";

		return(err);
	}

	que_thr_stop_for_mysql_no_error(thr, trx);

	trx->op_info = "";

	return(err);
}

/** Lock a table.
@param[in,out]	prebuilt	table handle
@return error code or DB_SUCCESS */
dberr_t
row_lock_table(row_prebuilt_t* prebuilt)
{
	trx_t*		trx		= prebuilt->trx;
	que_thr_t*	thr;
	dberr_t		err;
	ibool		was_lock_wait;

	trx->op_info = "setting table lock";

	if (prebuilt->sel_graph == NULL) {
		/* Build a dummy select query graph */
		row_prebuild_sel_graph(prebuilt);
	}

	/* We use the select query graph as the dummy graph needed
	in the lock module call */

	thr = que_fork_get_first_thr(prebuilt->sel_graph);

	que_thr_move_to_run_state_for_mysql(thr, trx);

run_again:
	thr->run_node = thr;
	thr->prev_node = thr->common.parent;

	/* It may be that the current session has not yet started
	its transaction, or it has been committed: */

	trx_start_if_not_started_xa(trx, false);

	err = lock_table(0, prebuilt->table,
			 static_cast<enum lock_mode>(
				 prebuilt->select_lock_type),
			 thr);

	trx->error_state = err;

	if (err != DB_SUCCESS) {
		que_thr_stop_for_mysql(thr);

		was_lock_wait = row_mysql_handle_errors(&err, trx, thr, NULL);

		if (was_lock_wait) {
			goto run_again;
		}

		trx->op_info = "";

		return(err);
	}

	que_thr_stop_for_mysql_no_error(thr, trx);

	trx->op_info = "";

	return(err);
}

/** Determine is tablespace encrypted but decryption failed, is table corrupted
or is tablespace .ibd file missing.
@param[in]	table		Table
@param[in]	trx		Transaction
@param[in]	push_warning	true if we should push warning to user
@retval	DB_DECRYPTION_FAILED	table is encrypted but decryption failed
@retval	DB_CORRUPTION		table is corrupted
@retval	DB_TABLESPACE_NOT_FOUND	tablespace .ibd file not found */
static
dberr_t
row_mysql_get_table_status(
	const dict_table_t*	table,
	trx_t*			trx,
	bool 			push_warning = true)
{
	dberr_t err;
	if (const fil_space_t* space = table->space) {
		if (space->crypt_data && space->crypt_data->is_encrypted()) {
			// maybe we cannot access the table due to failing
			// to decrypt
			if (push_warning) {
				ib_push_warning(trx, DB_DECRYPTION_FAILED,
					"Table %s in tablespace %lu encrypted."
					"However key management plugin or used key_id is not found or"
					" used encryption algorithm or method does not match.",
					table->name.m_name, table->space);
			}

			err = DB_DECRYPTION_FAILED;
		} else {
			if (push_warning) {
				ib_push_warning(trx, DB_CORRUPTION,
					"Table %s in tablespace %lu corrupted.",
					table->name.m_name, table->space);
			}

			err = DB_CORRUPTION;
		}
	} else {
		ib::error() << ".ibd file is missing for table "
			<< table->name;
		err = DB_TABLESPACE_NOT_FOUND;
	}

	return(err);
}

/** Writes 8 bytes to nth tuple field
@param[in]	tuple	where to write
@param[in]	nth	index in tuple
@param[in]	data	what to write
@param[in]	buf	field data buffer */
static
void
set_tuple_col_8(dtuple_t* tuple, int col, uint64_t data, byte* buf) {
	dfield_t* dfield = dtuple_get_nth_field(tuple, col);
	ut_ad(dfield->type.len == 8);
	if (dfield->len == UNIV_SQL_NULL) {
		dfield_set_data(dfield, buf, 8);
	}
	ut_ad(dfield->len == dfield->type.len && dfield->data);
	mach_write_to_8(dfield->data, data);
}

/** Does an insert for MySQL.
@param[in]	mysql_rec	row in the MySQL format
@param[in,out]	prebuilt	prebuilt struct in MySQL handle
@return error code or DB_SUCCESS */
dberr_t
row_insert_for_mysql(
	const byte*	mysql_rec,
	row_prebuilt_t*	prebuilt,
	ins_mode_t	ins_mode)
{
	trx_savept_t	savept;
	que_thr_t*	thr;
	dberr_t		err;
	ibool		was_lock_wait;
	trx_t*		trx		= prebuilt->trx;
	ins_node_t*	node		= prebuilt->ins_node;
	dict_table_t*	table		= prebuilt->table;

	/* FIX_ME: This blob heap is used to compensate an issue in server
	for virtual column blob handling */
	mem_heap_t*	blob_heap = NULL;

	ut_ad(trx);
	ut_a(prebuilt->magic_n == ROW_PREBUILT_ALLOCATED);
	ut_a(prebuilt->magic_n2 == ROW_PREBUILT_ALLOCATED);

	if (!prebuilt->table->space) {

		ib::error() << "The table " << prebuilt->table->name
			<< " doesn't have a corresponding tablespace, it was"
			" discarded.";

		return(DB_TABLESPACE_DELETED);

	} else if (!prebuilt->table->is_readable()) {
		return(row_mysql_get_table_status(prebuilt->table, trx, true));
	} else if (high_level_read_only) {
		return(DB_READ_ONLY);
	}

	DBUG_EXECUTE_IF("mark_table_corrupted", {
		/* Mark the table corrupted for the clustered index */
		dict_index_t*	index = dict_table_get_first_index(table);
		ut_ad(dict_index_is_clust(index));
		dict_set_corrupted(index, trx, "INSERT TABLE"); });

	if (dict_table_is_corrupted(table)) {

		ib::error() << "Table " << table->name << " is corrupt.";
		return(DB_TABLE_CORRUPT);
	}

	trx->op_info = "inserting";

	row_mysql_delay_if_needed();

	if (!table->no_rollback()) {
		trx_start_if_not_started_xa(trx, true);
	}

	row_get_prebuilt_insert_row(prebuilt);
	node = prebuilt->ins_node;

	row_mysql_convert_row_to_innobase(node->row, prebuilt, mysql_rec,
					  &blob_heap);

	if (ins_mode != ROW_INS_NORMAL) {
#ifndef DBUG_OFF
		ut_ad(table->vers_start != table->vers_end);
		const mysql_row_templ_t* t
		    = prebuilt->get_template_by_col(table->vers_end);
		ut_ad(t);
		ut_ad(t->mysql_col_len == 8);
#endif

		if (ins_mode == ROW_INS_HISTORICAL) {
			set_tuple_col_8(node->row, table->vers_end, trx->id,
					node->vers_end_buf);
		} else /* ROW_INS_VERSIONED */ {
			set_tuple_col_8(node->row, table->vers_end, TRX_ID_MAX,
					node->vers_end_buf);
#ifndef DBUG_OFF
			t = prebuilt->get_template_by_col(table->vers_start);
			ut_ad(t);
			ut_ad(t->mysql_col_len == 8);
#endif
			set_tuple_col_8(node->row, table->vers_start, trx->id,
					node->vers_start_buf);
		}
	}

	savept = trx_savept_take(trx);

	thr = que_fork_get_first_thr(prebuilt->ins_graph);

	if (prebuilt->sql_stat_start) {
		node->state = INS_NODE_SET_IX_LOCK;
		prebuilt->sql_stat_start = FALSE;
	} else {
		node->state = INS_NODE_ALLOC_ROW_ID;
	}

	que_thr_move_to_run_state_for_mysql(thr, trx);

run_again:
	thr->run_node = node;
	thr->prev_node = node;

	row_ins_step(thr);

	DEBUG_SYNC_C("ib_after_row_insert_step");

	err = trx->error_state;

	if (err != DB_SUCCESS) {
error_exit:
		que_thr_stop_for_mysql(thr);

		/* FIXME: What's this ? */
		thr->lock_state = QUE_THR_LOCK_ROW;

		was_lock_wait = row_mysql_handle_errors(
			&err, trx, thr, &savept);

		thr->lock_state = QUE_THR_LOCK_NOLOCK;

		if (was_lock_wait) {
			ut_ad(node->state == INS_NODE_INSERT_ENTRIES
			      || node->state == INS_NODE_ALLOC_ROW_ID);
			goto run_again;
		}

		trx->op_info = "";

		if (blob_heap != NULL) {
			mem_heap_free(blob_heap);
		}

		return(err);
	}

	if (dict_table_has_fts_index(table)) {
		doc_id_t	doc_id;

		/* Extract the doc id from the hidden FTS column */
		doc_id = fts_get_doc_id_from_row(table, node->row);

		if (doc_id <= 0) {
			ib::error() << "FTS_DOC_ID must be larger than 0 for table "
				    << table->name;
			err = DB_FTS_INVALID_DOCID;
			trx->error_state = DB_FTS_INVALID_DOCID;
			goto error_exit;
		}

		if (!DICT_TF2_FLAG_IS_SET(table, DICT_TF2_FTS_HAS_DOC_ID)) {
			doc_id_t	next_doc_id
				= table->fts->cache->next_doc_id;

			if (doc_id < next_doc_id) {
				ib::error() << "FTS_DOC_ID must be larger than "
					<< next_doc_id - 1 << " for table "
					<< table->name;

				err = DB_FTS_INVALID_DOCID;
				trx->error_state = DB_FTS_INVALID_DOCID;
				goto error_exit;
			}

			/* Difference between Doc IDs are restricted within
			4 bytes integer. See fts_get_encoded_len(). Consecutive
			doc_ids difference should not exceed
			FTS_DOC_ID_MAX_STEP value. */

			if (doc_id - next_doc_id >= FTS_DOC_ID_MAX_STEP) {
				 ib::error() << "Doc ID " << doc_id
					<< " is too big. Its difference with"
					" largest used Doc ID "
					<< next_doc_id - 1 << " cannot"
					" exceed or equal to "
					<< FTS_DOC_ID_MAX_STEP;
				err = DB_FTS_INVALID_DOCID;
				trx->error_state = DB_FTS_INVALID_DOCID;
				goto error_exit;
			}
		}

		if (table->skip_alter_undo) {
			if (trx->fts_trx == NULL) {
				trx->fts_trx = fts_trx_create(trx);
			}

			fts_trx_table_t ftt;
			ftt.table = table;
			ftt.fts_trx = trx->fts_trx;

			fts_add_doc_from_tuple(&ftt, doc_id, node->row);
		} else {
			/* Pass NULL for the columns affected, since an INSERT affects
			all FTS indexes. */
			fts_trx_add_op(trx, table, doc_id, FTS_INSERT, NULL);
		}
	}

	que_thr_stop_for_mysql_no_error(thr, trx);

	if (table->is_system_db) {
		srv_stats.n_system_rows_inserted.inc(size_t(trx->id));
	} else {
		srv_stats.n_rows_inserted.inc(size_t(trx->id));
	}

	/* Not protected by dict_table_stats_lock() for performance
	reasons, we would rather get garbage in stat_n_rows (which is
	just an estimate anyway) than protecting the following code
	with a latch. */
	dict_table_n_rows_inc(table);

	if (prebuilt->clust_index_was_generated) {
		/* set row id to prebuilt */
		memcpy(prebuilt->row_id, node->sys_buf, DATA_ROW_ID_LEN);
	}

	dict_stats_update_if_needed(table, *trx);
	trx->op_info = "";

	if (blob_heap != NULL) {
		mem_heap_free(blob_heap);
	}

	return(err);
}

/*********************************************************************//**
Builds a dummy query graph used in selects. */
void
row_prebuild_sel_graph(
/*===================*/
	row_prebuilt_t*	prebuilt)	/*!< in: prebuilt struct in MySQL
					handle */
{
	sel_node_t*	node;

	ut_ad(prebuilt && prebuilt->trx);

	if (prebuilt->sel_graph == NULL) {

		node = sel_node_create(prebuilt->heap);

		prebuilt->sel_graph = static_cast<que_fork_t*>(
			que_node_get_parent(
				pars_complete_graph_for_exec(
					static_cast<sel_node_t*>(node),
					prebuilt->trx, prebuilt->heap,
					prebuilt)));

		prebuilt->sel_graph->state = QUE_FORK_ACTIVE;
	}
}

/*********************************************************************//**
Creates an query graph node of 'update' type to be used in the MySQL
interface.
@return own: update node */
upd_node_t*
row_create_update_node_for_mysql(
/*=============================*/
	dict_table_t*	table,	/*!< in: table to update */
	mem_heap_t*	heap)	/*!< in: mem heap from which allocated */
{
	upd_node_t*	node;

	DBUG_ENTER("row_create_update_node_for_mysql");

	node = upd_node_create(heap);

	node->in_mysql_interface = true;
	node->is_delete = NO_DELETE;
	node->searched_update = FALSE;
	node->select = NULL;
	node->pcur = btr_pcur_create_for_mysql();

	DBUG_PRINT("info", ("node: %p, pcur: %p", node, node->pcur));

	node->table = table;

	node->update = upd_create(dict_table_get_n_cols(table)
				  + dict_table_get_n_v_cols(table), heap);

	node->update_n_fields = dict_table_get_n_cols(table);

	UT_LIST_INIT(node->columns, &sym_node_t::col_var_list);

	node->has_clust_rec_x_lock = TRUE;
	node->cmpl_info = 0;

	node->table_sym = NULL;
	node->col_assign_list = NULL;

	DBUG_RETURN(node);
}

/*********************************************************************//**
Gets pointer to a prebuilt update vector used in updates. If the update
graph has not yet been built in the prebuilt struct, then this function
first builds it.
@return prebuilt update vector */
upd_t*
row_get_prebuilt_update_vector(
/*===========================*/
	row_prebuilt_t*	prebuilt)	/*!< in: prebuilt struct in MySQL
					handle */
{
	if (prebuilt->upd_node == NULL) {

		/* Not called before for this handle: create an update node
		and query graph to the prebuilt struct */

		prebuilt->upd_node = row_create_update_node_for_mysql(
			prebuilt->table, prebuilt->heap);

		prebuilt->upd_graph = static_cast<que_fork_t*>(
			que_node_get_parent(
				pars_complete_graph_for_exec(
					prebuilt->upd_node,
					prebuilt->trx, prebuilt->heap,
					prebuilt)));

		prebuilt->upd_graph->state = QUE_FORK_ACTIVE;
	}

	return(prebuilt->upd_node->update);
}

/********************************************************************
Handle an update of a column that has an FTS index. */
static
void
row_fts_do_update(
/*==============*/
	trx_t*		trx,		/* in: transaction */
	dict_table_t*	table,		/* in: Table with FTS index */
	doc_id_t	old_doc_id,	/* in: old document id */
	doc_id_t	new_doc_id)	/* in: new document id */
{
	if(trx->fts_next_doc_id) {
		fts_trx_add_op(trx, table, old_doc_id, FTS_DELETE, NULL);
		if(new_doc_id != FTS_NULL_DOC_ID)
		fts_trx_add_op(trx, table, new_doc_id, FTS_INSERT, NULL);
	}
}

/************************************************************************
Handles FTS matters for an update or a delete.
NOTE: should not be called if the table does not have an FTS index. .*/
static
dberr_t
row_fts_update_or_delete(
/*=====================*/
	row_prebuilt_t*	prebuilt)	/* in: prebuilt struct in MySQL
					handle */
{
	trx_t*		trx = prebuilt->trx;
	dict_table_t*	table = prebuilt->table;
	upd_node_t*	node = prebuilt->upd_node;
	doc_id_t	old_doc_id = prebuilt->fts_doc_id;

	DBUG_ENTER("row_fts_update_or_delete");

	ut_a(dict_table_has_fts_index(prebuilt->table));

	/* Deletes are simple; get them out of the way first. */
	if (node->is_delete == PLAIN_DELETE) {
		/* A delete affects all FTS indexes, so we pass NULL */
		fts_trx_add_op(trx, table, old_doc_id, FTS_DELETE, NULL);
	} else {
		doc_id_t	new_doc_id;
		new_doc_id = fts_read_doc_id((byte*) &trx->fts_next_doc_id);

		if (new_doc_id == 0) {
			ib::error() << "InnoDB FTS: Doc ID cannot be 0";
			return(DB_FTS_INVALID_DOCID);
		}
		row_fts_do_update(trx, table, old_doc_id, new_doc_id);
	}

	DBUG_RETURN(DB_SUCCESS);
}

/*********************************************************************//**
Initialize the Doc ID system for FK table with FTS index */
static
void
init_fts_doc_id_for_ref(
/*====================*/
	dict_table_t*	table,		/*!< in: table */
	ulint*		depth)		/*!< in: recusive call depth */
{
	dict_foreign_t* foreign;

	table->fk_max_recusive_level = 0;

	(*depth)++;

	/* Limit on tables involved in cascading delete/update */
	if (*depth > FK_MAX_CASCADE_DEL) {
		return;
	}

	/* Loop through this table's referenced list and also
	recursively traverse each table's foreign table list */
	for (dict_foreign_set::iterator it = table->referenced_set.begin();
	     it != table->referenced_set.end();
	     ++it) {

		foreign = *it;

		ut_ad(foreign->foreign_table != NULL);

		if (foreign->foreign_table->fts != NULL) {
			fts_init_doc_id(foreign->foreign_table);
		}

		if (!foreign->foreign_table->referenced_set.empty()
		    && foreign->foreign_table != table) {
			init_fts_doc_id_for_ref(
				foreign->foreign_table, depth);
		}
	}
}

/** Does an update or delete of a row for MySQL.
@param[in,out]	prebuilt	prebuilt struct in MySQL handle
@return error code or DB_SUCCESS */
dberr_t
row_update_for_mysql(row_prebuilt_t* prebuilt)
{
	trx_savept_t	savept;
	dberr_t		err;
	que_thr_t*	thr;
	dict_index_t*	clust_index;
	upd_node_t*	node;
	dict_table_t*	table		= prebuilt->table;
	trx_t*		trx		= prebuilt->trx;
	ulint		fk_depth	= 0;
	bool		got_s_lock	= false;

	DBUG_ENTER("row_update_for_mysql");

	ut_ad(trx);
	ut_a(prebuilt->magic_n == ROW_PREBUILT_ALLOCATED);
	ut_a(prebuilt->magic_n2 == ROW_PREBUILT_ALLOCATED);
	ut_a(prebuilt->template_type == ROW_MYSQL_WHOLE_ROW);
	ut_ad(table->stat_initialized);

	if (!table->is_readable()) {
		return(row_mysql_get_table_status(table, trx, true));
	}

	if (high_level_read_only) {
		return(DB_READ_ONLY);
	}

	DEBUG_SYNC_C("innodb_row_update_for_mysql_begin");

	trx->op_info = "updating or deleting";

	row_mysql_delay_if_needed();

	init_fts_doc_id_for_ref(table, &fk_depth);

	if (!table->no_rollback()) {
		trx_start_if_not_started_xa(trx, true);
	}

	if (dict_table_is_referenced_by_foreign_key(table)) {
		/* Share lock the data dictionary to prevent any
		table dictionary (for foreign constraint) change.
		This is similar to row_ins_check_foreign_constraint
		check protect by the dictionary lock as well.
		In the future, this can be removed once the Foreign
		key MDL is implemented */
		row_mysql_freeze_data_dictionary(trx);
		init_fts_doc_id_for_ref(table, &fk_depth);
		row_mysql_unfreeze_data_dictionary(trx);
	}

	node = prebuilt->upd_node;
	const bool is_delete = node->is_delete == PLAIN_DELETE;
	ut_ad(node->table == table);

	clust_index = dict_table_get_first_index(table);

	if (prebuilt->pcur->btr_cur.index == clust_index) {
		btr_pcur_copy_stored_position(node->pcur, prebuilt->pcur);
	} else {
		btr_pcur_copy_stored_position(node->pcur,
					      prebuilt->clust_pcur);
	}

	ut_a(node->pcur->rel_pos == BTR_PCUR_ON);

	/* MySQL seems to call rnd_pos before updating each row it
	has cached: we can get the correct cursor position from
	prebuilt->pcur; NOTE that we cannot build the row reference
	from mysql_rec if the clustered index was automatically
	generated for the table: MySQL does not know anything about
	the row id used as the clustered index key */

	savept = trx_savept_take(trx);

	thr = que_fork_get_first_thr(prebuilt->upd_graph);

	node->state = UPD_NODE_UPDATE_CLUSTERED;

	ut_ad(!prebuilt->sql_stat_start);

	que_thr_move_to_run_state_for_mysql(thr, trx);

	ut_ad(!prebuilt->versioned_write || node->table->versioned());

	if (prebuilt->versioned_write) {
		if (node->is_delete == VERSIONED_DELETE) {
			node->make_versioned_delete(trx);
		} else if (node->update->affects_versioned()) {
			node->make_versioned_update(trx);
		}
	}

	for (;;) {
		thr->run_node = node;
		thr->prev_node = node;
		thr->fk_cascade_depth = 0;

		row_upd_step(thr);

		err = trx->error_state;

		if (err == DB_SUCCESS) {
			break;
		}

		que_thr_stop_for_mysql(thr);

		if (err == DB_RECORD_NOT_FOUND) {
			trx->error_state = DB_SUCCESS;
			goto error;
		}

		thr->lock_state= QUE_THR_LOCK_ROW;

		DEBUG_SYNC(trx->mysql_thd, "row_update_for_mysql_error");

		bool was_lock_wait = row_mysql_handle_errors(
			&err, trx, thr, &savept);
		thr->lock_state= QUE_THR_LOCK_NOLOCK;

		if (!was_lock_wait) {
			goto error;
		}
	}

	que_thr_stop_for_mysql_no_error(thr, trx);

	if (dict_table_has_fts_index(table)
	    && trx->fts_next_doc_id != UINT64_UNDEFINED) {
		err = row_fts_update_or_delete(prebuilt);
		if (UNIV_UNLIKELY(err != DB_SUCCESS)) {
			ut_ad(!"unexpected error");
			goto error;
		}
	}

	/* Completed cascading operations (if any) */
	if (got_s_lock) {
		row_mysql_unfreeze_data_dictionary(trx);
	}

	bool	update_statistics;
	ut_ad(is_delete == (node->is_delete == PLAIN_DELETE));

	if (is_delete) {
		/* Not protected by dict_table_stats_lock() for performance
		reasons, we would rather get garbage in stat_n_rows (which is
		just an estimate anyway) than protecting the following code
		with a latch. */
		dict_table_n_rows_dec(prebuilt->table);

		if (table->is_system_db) {
			srv_stats.n_system_rows_deleted.inc(size_t(trx->id));
		} else {
			srv_stats.n_rows_deleted.inc(size_t(trx->id));
		}

		update_statistics = !srv_stats_include_delete_marked;
	} else {
		if (table->is_system_db) {
			srv_stats.n_system_rows_updated.inc(size_t(trx->id));
		} else {
			srv_stats.n_rows_updated.inc(size_t(trx->id));
		}

		update_statistics
			= !(node->cmpl_info & UPD_NODE_NO_ORD_CHANGE);
	}

	if (update_statistics) {
		dict_stats_update_if_needed(prebuilt->table, *trx);
	} else {
		/* Always update the table modification counter. */
		prebuilt->table->stat_modified_counter++;
	}

	trx->op_info = "";

	DBUG_RETURN(err);

error:
	trx->op_info = "";
	if (got_s_lock) {
		row_mysql_unfreeze_data_dictionary(trx);
	}

	DBUG_RETURN(err);
}

/** This can only be used when srv_locks_unsafe_for_binlog is TRUE or this
session is using a READ COMMITTED or READ UNCOMMITTED isolation level.
Before calling this function row_search_for_mysql() must have
initialized prebuilt->new_rec_locks to store the information which new
record locks really were set. This function removes a newly set
clustered index record lock under prebuilt->pcur or
prebuilt->clust_pcur.  Thus, this implements a 'mini-rollback' that
releases the latest clustered index record lock we set.
@param[in,out]	prebuilt		prebuilt struct in MySQL handle
@param[in]	has_latches_on_recs	TRUE if called so that we have the
					latches on the records under pcur
					and clust_pcur, and we do not need
					to reposition the cursors. */
void
row_unlock_for_mysql(
	row_prebuilt_t*	prebuilt,
	ibool		has_latches_on_recs)
{
	btr_pcur_t*	pcur		= prebuilt->pcur;
	btr_pcur_t*	clust_pcur	= prebuilt->clust_pcur;
	trx_t*		trx		= prebuilt->trx;

	ut_ad(prebuilt != NULL);
	ut_ad(trx != NULL);

	if (UNIV_UNLIKELY
	    (!srv_locks_unsafe_for_binlog
	     && trx->isolation_level > TRX_ISO_READ_COMMITTED)) {

		ib::error() << "Calling row_unlock_for_mysql though"
			" innodb_locks_unsafe_for_binlog is FALSE and this"
			" session is not using READ COMMITTED isolation"
			" level.";
		return;
	}
	if (dict_index_is_spatial(prebuilt->index)) {
		return;
	}

	trx->op_info = "unlock_row";

	if (prebuilt->new_rec_locks >= 1) {

		const rec_t*	rec;
		dict_index_t*	index;
		trx_id_t	rec_trx_id;
		mtr_t		mtr;

		mtr_start(&mtr);

		/* Restore the cursor position and find the record */

		if (!has_latches_on_recs) {
			btr_pcur_restore_position(BTR_SEARCH_LEAF, pcur, &mtr);
		}

		rec = btr_pcur_get_rec(pcur);
		index = btr_pcur_get_btr_cur(pcur)->index;

		if (prebuilt->new_rec_locks >= 2) {
			/* Restore the cursor position and find the record
			in the clustered index. */

			if (!has_latches_on_recs) {
				btr_pcur_restore_position(BTR_SEARCH_LEAF,
							  clust_pcur, &mtr);
			}

			rec = btr_pcur_get_rec(clust_pcur);
			index = btr_pcur_get_btr_cur(clust_pcur)->index;
		}

		if (!dict_index_is_clust(index)) {
			/* This is not a clustered index record.  We
			do not know how to unlock the record. */
			goto no_unlock;
		}

		/* If the record has been modified by this
		transaction, do not unlock it. */

		if (index->trx_id_offset) {
			rec_trx_id = trx_read_trx_id(rec
						     + index->trx_id_offset);
		} else {
			mem_heap_t*	heap			= NULL;
			rec_offs offsets_[REC_OFFS_NORMAL_SIZE];
			rec_offs* offsets				= offsets_;

			rec_offs_init(offsets_);
			offsets = rec_get_offsets(rec, index, offsets, true,
						  ULINT_UNDEFINED, &heap);

			rec_trx_id = row_get_rec_trx_id(rec, index, offsets);

			if (UNIV_LIKELY_NULL(heap)) {
				mem_heap_free(heap);
			}
		}

		if (rec_trx_id != trx->id) {
			/* We did not update the record: unlock it */

			rec = btr_pcur_get_rec(pcur);

			lock_rec_unlock(
				trx,
				btr_pcur_get_block(pcur),
				rec,
				static_cast<enum lock_mode>(
					prebuilt->select_lock_type));

			if (prebuilt->new_rec_locks >= 2) {
				rec = btr_pcur_get_rec(clust_pcur);

				lock_rec_unlock(
					trx,
					btr_pcur_get_block(clust_pcur),
					rec,
					static_cast<enum lock_mode>(
						prebuilt->select_lock_type));
			}
		}
no_unlock:
		mtr_commit(&mtr);
	}

	trx->op_info = "";
}

/*********************************************************************//**
Locks the data dictionary in shared mode from modifications, for performing
foreign key check, rollback, or other operation invisible to MySQL. */
void
row_mysql_freeze_data_dictionary_func(
/*==================================*/
	trx_t*		trx,	/*!< in/out: transaction */
	const char*	file,	/*!< in: file name */
	unsigned	line)	/*!< in: line number */
{
	ut_a(trx->dict_operation_lock_mode == 0);

	rw_lock_s_lock_inline(&dict_operation_lock, 0, file, line);

	trx->dict_operation_lock_mode = RW_S_LATCH;
}

/*********************************************************************//**
Unlocks the data dictionary shared lock. */
void
row_mysql_unfreeze_data_dictionary(
/*===============================*/
	trx_t*	trx)	/*!< in/out: transaction */
{
	ut_ad(lock_trx_has_sys_table_locks(trx) == NULL);

	ut_a(trx->dict_operation_lock_mode == RW_S_LATCH);

	rw_lock_s_unlock(&dict_operation_lock);

	trx->dict_operation_lock_mode = 0;
}

/** Write query start time as SQL field data to a buffer. Needed by InnoDB.
@param	thd	Thread object
@param	buf	Buffer to hold start time data */
void thd_get_query_start_data(THD *thd, char *buf);

/** Function restores btr_pcur_t, creates dtuple_t from rec_t,
sets row_end = CURRENT_TIMESTAMP/trx->id, inserts it to a table and updates
table statistics.
This is used in UPDATE CASCADE/SET NULL of a system versioning table.
@param[in]	thr	current query thread
@param[in]	node	a node which just updated a row in a foreign table
@return DB_SUCCESS or some error */
static dberr_t row_update_vers_insert(que_thr_t* thr, upd_node_t* node)
{
	trx_t* trx = thr_get_trx(thr);
	dfield_t* row_end;
	char row_end_data[8];
	dict_table_t* table = node->table;
	ut_ad(table->versioned());

	dtuple_t* row = node->historical_row;
	ut_ad(row);
	node->historical_row = NULL;

	ins_node_t* insert_node =
		ins_node_create(INS_DIRECT, table, node->historical_heap);

	if (!insert_node) {
		trx->error_state = DB_OUT_OF_MEMORY;
		goto exit;
	}

	insert_node->common.parent = thr;
	ins_node_set_new_row(insert_node, row);

	row_end = dtuple_get_nth_field(row, table->vers_end);
	if (dict_table_get_nth_col(table, table->vers_end)->vers_native()) {
		mach_write_to_8(row_end_data, trx->id);
		dfield_set_data(row_end, row_end_data, 8);
	} else {
		thd_get_query_start_data(trx->mysql_thd, row_end_data);
		dfield_set_data(row_end, row_end_data, 7);
	}

	for (;;) {
		thr->run_node = insert_node;
		thr->prev_node = insert_node;

		row_ins_step(thr);

		switch (trx->error_state) {
		case DB_LOCK_WAIT:
			que_thr_stop_for_mysql(thr);
			lock_wait_suspend_thread(thr);

			if (trx->error_state == DB_SUCCESS) {
				continue;
			}

			/* fall through */
		default:
			/* Other errors are handled for the parent node. */
			thr->fk_cascade_depth = 0;
			goto exit;

		case DB_SUCCESS:
			srv_stats.n_rows_inserted.inc(
				static_cast<size_t>(trx->id));
			dict_stats_update_if_needed(table, *trx);
			goto exit;
		}
	}
exit:
	que_graph_free_recursive(insert_node);
	mem_heap_free(node->historical_heap);
	node->historical_heap = NULL;
	return trx->error_state;
}

/**********************************************************************//**
Does a cascaded delete or set null in a foreign key operation.
@return error code or DB_SUCCESS */
dberr_t
row_update_cascade_for_mysql(
/*=========================*/
        que_thr_t*      thr,    /*!< in: query thread */
        upd_node_t*     node,   /*!< in: update node used in the cascade
                                or set null operation */
        dict_table_t*   table)  /*!< in: table where we do the operation */
{
        /* Increment fk_cascade_depth to record the recursive call depth on
        a single update/delete that affects multiple tables chained
        together with foreign key relations. */

        if (++thr->fk_cascade_depth > FK_MAX_CASCADE_DEL) {
                return(DB_FOREIGN_EXCEED_MAX_CASCADE);
        }

	const trx_t* trx = thr_get_trx(thr);

	if (table->versioned()) {
		if (node->is_delete == PLAIN_DELETE) {
			node->make_versioned_delete(trx);
		} else if (node->update->affects_versioned()) {
			dberr_t err = row_update_vers_insert(thr, node);
			if (err != DB_SUCCESS) {
				return err;
			}
			node->make_versioned_update(trx);
		}
	}

	for (;;) {
		thr->run_node = node;
		thr->prev_node = node;

		DEBUG_SYNC_C("foreign_constraint_update_cascade");
		{
			TABLE *mysql_table = thr->prebuilt->m_mysql_table;
			thr->prebuilt->m_mysql_table = NULL;
			row_upd_step(thr);
			thr->prebuilt->m_mysql_table = mysql_table;
		}

		switch (trx->error_state) {
		case DB_LOCK_WAIT:
			que_thr_stop_for_mysql(thr);
			lock_wait_suspend_thread(thr);

			if (trx->error_state == DB_SUCCESS) {
				continue;
			}

			/* fall through */
		default:
			/* Other errors are handled for the parent node. */
			thr->fk_cascade_depth = 0;
			return trx->error_state;

		case DB_SUCCESS:
			thr->fk_cascade_depth = 0;
			bool stats;

			if (node->is_delete == PLAIN_DELETE) {
				/* Not protected by
				dict_table_stats_lock() for
				performance reasons, we would rather
				get garbage in stat_n_rows (which is
				just an estimate anyway) than
				protecting the following code with a
				latch. */
				dict_table_n_rows_dec(node->table);

				stats = !srv_stats_include_delete_marked;
				srv_stats.n_rows_deleted.inc(size_t(trx->id));
			} else {
				stats = !(node->cmpl_info
					  & UPD_NODE_NO_ORD_CHANGE);
				srv_stats.n_rows_updated.inc(size_t(trx->id));
			}

			if (stats) {
				dict_stats_update_if_needed(node->table, *trx);
			} else {
				/* Always update the table
				modification counter. */
				node->table->stat_modified_counter++;
			}

			return(DB_SUCCESS);
		}
	}
}

/*********************************************************************//**
Locks the data dictionary exclusively for performing a table create or other
data dictionary modification operation. */
void
row_mysql_lock_data_dictionary_func(
/*================================*/
	trx_t*		trx,	/*!< in/out: transaction */
	const char*	file,	/*!< in: file name */
	unsigned	line)	/*!< in: line number */
{
	ut_a(trx->dict_operation_lock_mode == 0
	     || trx->dict_operation_lock_mode == RW_X_LATCH);

	/* Serialize data dictionary operations with dictionary mutex:
	no deadlocks or lock waits can occur then in these operations */

	rw_lock_x_lock_inline(&dict_operation_lock, 0, file, line);
	trx->dict_operation_lock_mode = RW_X_LATCH;

	mutex_enter(&dict_sys->mutex);
}

/*********************************************************************//**
Unlocks the data dictionary exclusive lock. */
void
row_mysql_unlock_data_dictionary(
/*=============================*/
	trx_t*	trx)	/*!< in/out: transaction */
{
	ut_ad(lock_trx_has_sys_table_locks(trx) == NULL);

	ut_a(trx->dict_operation_lock_mode == RW_X_LATCH);

	/* Serialize data dictionary operations with dictionary mutex:
	no deadlocks can occur then in these operations */

	mutex_exit(&dict_sys->mutex);
	rw_lock_x_unlock(&dict_operation_lock);

	trx->dict_operation_lock_mode = 0;
}

/*********************************************************************//**
Creates a table for MySQL. On failure the transaction will be rolled back
and the 'table' object will be freed.
@return error code or DB_SUCCESS */
dberr_t
row_create_table_for_mysql(
/*=======================*/
	dict_table_t*	table,	/*!< in, own: table definition
				(will be freed, or on DB_SUCCESS
				added to the data dictionary cache) */
	trx_t*		trx,	/*!< in/out: transaction */
	fil_encryption_t mode,	/*!< in: encryption mode */
	uint32_t	key_id)	/*!< in: encryption key_id */
{
	tab_node_t*	node;
	mem_heap_t*	heap;
	que_thr_t*	thr;
	dberr_t		err;

	ut_ad(rw_lock_own(&dict_operation_lock, RW_LOCK_X));
	ut_ad(mutex_own(&dict_sys->mutex));
	ut_ad(trx->dict_operation_lock_mode == RW_X_LATCH);

	DBUG_EXECUTE_IF(
		"ib_create_table_fail_at_start_of_row_create_table_for_mysql",
		goto err_exit;
	);

	trx->op_info = "creating table";

	if (row_mysql_is_system_table(table->name.m_name)) {

		ib::error() << "Trying to create a MySQL system table "
			<< table->name << " of type InnoDB. MySQL system"
			" tables must be of the MyISAM type!";
#ifndef DBUG_OFF
err_exit:
#endif /* !DBUG_OFF */
		dict_mem_table_free(table);

		trx->op_info = "";

		return(DB_ERROR);
	}

	trx_start_if_not_started_xa(trx, true);

	heap = mem_heap_create(512);

	switch (trx_get_dict_operation(trx)) {
	case TRX_DICT_OP_NONE:
		trx_set_dict_operation(trx, TRX_DICT_OP_TABLE);
	case TRX_DICT_OP_TABLE:
		break;
	case TRX_DICT_OP_INDEX:
		/* If the transaction was previously flagged as
		TRX_DICT_OP_INDEX, we should be creating auxiliary
		tables for full-text indexes. */
		ut_ad(strstr(table->name.m_name, "/FTS_") != NULL);
	}

	node = tab_create_graph_create(table, heap, mode, key_id);

	thr = pars_complete_graph_for_exec(node, trx, heap, NULL);

	ut_a(thr == que_fork_start_command(
			static_cast<que_fork_t*>(que_node_get_parent(thr))));

	que_run_threads(thr);

	err = trx->error_state;

	/* Update SYS_TABLESPACES and SYS_DATAFILES if a new file-per-table
	tablespace was created. */
	if (err == DB_SUCCESS && dict_table_is_file_per_table(table)) {
		err = dict_replace_tablespace_in_dictionary(
			table->space_id, table->name.m_name,
			table->space->flags,
			table->space->chain.start->name, trx);

		if (err != DB_SUCCESS) {

			/* We must delete the link file. */
			RemoteDatafile::delete_link_file(table->name.m_name);
		}
	}

	switch (err) {
	case DB_SUCCESS:
		break;
	case DB_OUT_OF_FILE_SPACE:
		trx->error_state = DB_SUCCESS;
		trx_rollback_to_savepoint(trx, NULL);

		ib::warn() << "Cannot create table "
			<< table->name
			<< " because tablespace full";

		if (dict_table_open_on_name(table->name.m_name, TRUE, FALSE,
					    DICT_ERR_IGNORE_NONE)) {

			dict_table_close_and_drop(trx, table);
		} else {
			dict_mem_table_free(table);
		}

		break;

	case DB_UNSUPPORTED:
	case DB_TOO_MANY_CONCURRENT_TRXS:
		/* We already have .ibd file here. it should be deleted. */

		if (dict_table_is_file_per_table(table)
		    && fil_delete_tablespace(table->space_id) != DB_SUCCESS) {
			ib::error() << "Cannot delete the file of table "
				<< table->name;
		}
		/* fall through */

	case DB_DUPLICATE_KEY:
	case DB_TABLESPACE_EXISTS:
	default:
		trx->error_state = DB_SUCCESS;
		trx_rollback_to_savepoint(trx, NULL);
		dict_mem_table_free(table);
		break;
	}

	que_graph_free((que_t*) que_node_get_parent(thr));

	trx->op_info = "";

	return(err);
}

/*********************************************************************//**
Create an index when creating a table.
On failure, the caller must drop the table!
@return error number or DB_SUCCESS */
dberr_t
row_create_index_for_mysql(
/*=======================*/
	dict_index_t*	index,		/*!< in, own: index definition
					(will be freed) */
	trx_t*		trx,		/*!< in: transaction handle */
	const ulint*	field_lengths)	/*!< in: if not NULL, must contain
					dict_index_get_n_fields(index)
					actual field lengths for the
					index columns, which are
					then checked for not being too
					large. */
{
	ind_node_t*	node;
	mem_heap_t*	heap;
	que_thr_t*	thr;
	dberr_t		err;
	ulint		i;
	ulint		len;
	dict_table_t*	table = index->table;

	ut_ad(rw_lock_own(&dict_operation_lock, RW_LOCK_X));
	ut_ad(mutex_own(&dict_sys->mutex));

	for (i = 0; i < index->n_def; i++) {
		/* Check that prefix_len and actual length
		< DICT_MAX_INDEX_COL_LEN */

		len = dict_index_get_nth_field(index, i)->prefix_len;

		if (field_lengths && field_lengths[i]) {
			len = ut_max(len, field_lengths[i]);
		}

		DBUG_EXECUTE_IF(
			"ib_create_table_fail_at_create_index",
			len = DICT_MAX_FIELD_LEN_BY_FORMAT(table) + 1;
		);

		/* Column or prefix length exceeds maximum column length */
		if (len > (ulint) DICT_MAX_FIELD_LEN_BY_FORMAT(table)) {
			dict_mem_index_free(index);
			return DB_TOO_BIG_INDEX_COL;
		}
	}

	trx->op_info = "creating index";

	/* For temp-table we avoid insertion into SYSTEM TABLES to
	maintain performance and so we have separate path that directly
	just updates dictonary cache. */
	if (!table->is_temporary()) {
		trx_start_if_not_started_xa(trx, true);
		trx_set_dict_operation(trx, TRX_DICT_OP_TABLE);
		/* Note that the space id where we store the index is
		inherited from the table in dict_build_index_def_step()
		in dict0crea.cc. */

		heap = mem_heap_create(512);
		node = ind_create_graph_create(index, table->name.m_name,
					       heap);

		thr = pars_complete_graph_for_exec(node, trx, heap, NULL);

		ut_a(thr == que_fork_start_command(
				static_cast<que_fork_t*>(
					que_node_get_parent(thr))));

		que_run_threads(thr);

		err = trx->error_state;

		index = node->index;

		ut_ad(!index == (err != DB_SUCCESS));

		que_graph_free((que_t*) que_node_get_parent(thr));

		if (index && (index->type & DICT_FTS)) {
			err = fts_create_index_tables(trx, index, table->id);
		}
	} else {
		dict_build_index_def(table, index, trx);

		err = dict_index_add_to_cache(index, FIL_NULL);
		ut_ad((index == NULL) == (err != DB_SUCCESS));
		if (UNIV_LIKELY(err == DB_SUCCESS)) {
			ut_ad(!index->is_instant());
			index->n_core_null_bytes = UT_BITS_IN_BYTES(
				unsigned(index->n_nullable));

			err = dict_create_index_tree_in_mem(index, trx);

<<<<<<< HEAD
			if (err != DB_SUCCESS) {
				dict_index_remove_from_cache(table, index);
			}
=======
		index->table = table;

		err = dict_create_index_tree_in_mem(index, trx);
#ifdef BTR_CUR_HASH_ADAPT
		ut_ad(!index->search_info->ref_count);
#endif /* BTR_CUR_HASH_ADAPT */

		if (err != DB_SUCCESS) {
			dict_index_remove_from_cache(table, index);
>>>>>>> ad6171b9
		}
	}

	trx->op_info = "";

	return(err);
}

/*********************************************************************//**
Drops a table for MySQL as a background operation. MySQL relies on Unix
in ALTER TABLE to the fact that the table handler does not remove the
table before all handles to it has been removed. Furhermore, the MySQL's
call to drop table must be non-blocking. Therefore we do the drop table
as a background operation, which is taken care of by the master thread
in srv0srv.cc.
@return error code or DB_SUCCESS */
static
dberr_t
row_drop_table_for_mysql_in_background(
/*===================================*/
	const char*	name)	/*!< in: table name */
{
	dberr_t	error;
	trx_t*	trx;

	trx = trx_create();

	/* If the original transaction was dropping a table referenced by
	foreign keys, we must set the following to be able to drop the
	table: */

	trx->check_foreigns = false;

	/* Try to drop the table in InnoDB */

	error = row_drop_table_for_mysql(name, trx, SQLCOM_TRUNCATE);

	trx_commit_for_mysql(trx);

	trx_free(trx);

	return(error);
}

/*********************************************************************//**
The master thread in srv0srv.cc calls this regularly to drop tables which
we must drop in background after queries to them have ended. Such lazy
dropping of tables is needed in ALTER TABLE on Unix.
@return how many tables dropped + remaining tables in list */
ulint
row_drop_tables_for_mysql_in_background(void)
/*=========================================*/
{
	row_mysql_drop_t*	drop;
	dict_table_t*		table;
	ulint			n_tables;
	ulint			n_tables_dropped = 0;
loop:
	mutex_enter(&row_drop_list_mutex);

	ut_a(row_mysql_drop_list_inited);
next:
	drop = UT_LIST_GET_FIRST(row_mysql_drop_list);

	n_tables = UT_LIST_GET_LEN(row_mysql_drop_list);

	mutex_exit(&row_drop_list_mutex);

	if (drop == NULL) {
		/* All tables dropped */

		return(n_tables + n_tables_dropped);
	}

	/* On fast shutdown, just empty the list without dropping tables. */
	table = srv_shutdown_state == SRV_SHUTDOWN_NONE || !srv_fast_shutdown
		? dict_table_open_on_id(drop->table_id, FALSE,
					DICT_TABLE_OP_OPEN_ONLY_IF_CACHED)
		: NULL;

	if (!table) {
		n_tables_dropped++;
		mutex_enter(&row_drop_list_mutex);
		UT_LIST_REMOVE(row_mysql_drop_list, drop);
		MONITOR_DEC(MONITOR_BACKGROUND_DROP_TABLE);
		ut_free(drop);
		goto next;
	}

	ut_a(!table->can_be_evicted);

	if (!table->to_be_dropped) {
		dict_table_close(table, FALSE, FALSE);

		mutex_enter(&row_drop_list_mutex);
		UT_LIST_REMOVE(row_mysql_drop_list, drop);
		UT_LIST_ADD_LAST(row_mysql_drop_list, drop);
		goto next;
	}

	char* name = mem_strdup(table->name.m_name);

	dict_table_close(table, FALSE, FALSE);

	dberr_t err = row_drop_table_for_mysql_in_background(name);

	ut_free(name);

	if (err != DB_SUCCESS) {
		/* If the DROP fails for some table, we return, and let the
		main thread retry later */
		return(n_tables + n_tables_dropped);
	}

	goto loop;
}

/*********************************************************************//**
Get the background drop list length. NOTE: the caller must own the
drop list mutex!
@return how many tables in list */
ulint
row_get_background_drop_list_len_low(void)
/*======================================*/
{
	ulint	len;

	mutex_enter(&row_drop_list_mutex);

	ut_a(row_mysql_drop_list_inited);

	len = UT_LIST_GET_LEN(row_mysql_drop_list);

	mutex_exit(&row_drop_list_mutex);

	return(len);
}

/** Drop garbage tables during recovery. */
void
row_mysql_drop_garbage_tables()
{
	mem_heap_t*	heap = mem_heap_create(FN_REFLEN);
	btr_pcur_t	pcur;
	mtr_t		mtr;
	trx_t*		trx = trx_create();
	trx->op_info = "dropping garbage tables";
	row_mysql_lock_data_dictionary(trx);

	mtr.start();
	btr_pcur_open_at_index_side(
		true, dict_table_get_first_index(dict_sys->sys_tables),
		BTR_SEARCH_LEAF, &pcur, true, 0, &mtr);

	for (;;) {
		const rec_t*	rec;
		const byte*	field;
		ulint		len;
		const char*	table_name;

		btr_pcur_move_to_next_user_rec(&pcur, &mtr);

		if (!btr_pcur_is_on_user_rec(&pcur)) {
			break;
		}

		rec = btr_pcur_get_rec(&pcur);
		if (rec_get_deleted_flag(rec, 0)) {
			continue;
		}

		field = rec_get_nth_field_old(rec, 0/*NAME*/, &len);
		if (len == UNIV_SQL_NULL || len == 0) {
			/* Corrupted SYS_TABLES.NAME */
			continue;
		}

		table_name = mem_heap_strdupl(
			heap,
			reinterpret_cast<const char*>(field), len);
		if (strstr(table_name, "/" TEMP_FILE_PREFIX "-")) {
			btr_pcur_store_position(&pcur, &mtr);
			btr_pcur_commit_specify_mtr(&pcur, &mtr);

			if (dict_load_table(table_name,
					    DICT_ERR_IGNORE_DROP)) {
				row_drop_table_for_mysql(table_name, trx,
							 SQLCOM_DROP_TABLE);
				trx_commit_for_mysql(trx);
			}

			mtr.start();
			btr_pcur_restore_position(BTR_SEARCH_LEAF,
						  &pcur, &mtr);
		}

		mem_heap_empty(heap);
	}

	btr_pcur_close(&pcur);
	mtr.commit();
	row_mysql_unlock_data_dictionary(trx);
	trx_free(trx);
	mem_heap_free(heap);
}

/*********************************************************************//**
If a table is not yet in the drop list, adds the table to the list of tables
which the master thread drops in background. We need this on Unix because in
ALTER TABLE MySQL may call drop table even if the table has running queries on
it. Also, if there are running foreign key checks on the table, we drop the
table lazily.
@return	whether background DROP TABLE was scheduled for the first time */
static
bool
row_add_table_to_background_drop_list(table_id_t table_id)
{
	row_mysql_drop_t*	drop;
	bool			added = true;

	mutex_enter(&row_drop_list_mutex);

	ut_a(row_mysql_drop_list_inited);

	/* Look if the table already is in the drop list */
	for (drop = UT_LIST_GET_FIRST(row_mysql_drop_list);
	     drop != NULL;
	     drop = UT_LIST_GET_NEXT(row_mysql_drop_list, drop)) {

		if (drop->table_id == table_id) {
			added = false;
			goto func_exit;
		}
	}

	drop = static_cast<row_mysql_drop_t*>(ut_malloc_nokey(sizeof *drop));
	drop->table_id = table_id;

	UT_LIST_ADD_LAST(row_mysql_drop_list, drop);

	MONITOR_INC(MONITOR_BACKGROUND_DROP_TABLE);
func_exit:
	mutex_exit(&row_drop_list_mutex);
	return added;
}

/** Reassigns the table identifier of a table.
@param[in,out]	table	table
@param[in,out]	trx	transaction
@param[out]	new_id	new table id
@return error code or DB_SUCCESS */
static
dberr_t
row_mysql_table_id_reassign(
	dict_table_t*	table,
	trx_t*		trx,
	table_id_t*	new_id)
{
	dberr_t		err;
	pars_info_t*	info	= pars_info_create();

	dict_hdr_get_new_id(new_id, NULL, NULL, table, false);

	pars_info_add_ull_literal(info, "old_id", table->id);
	pars_info_add_ull_literal(info, "new_id", *new_id);

	err = que_eval_sql(
		info,
		"PROCEDURE RENUMBER_TABLE_PROC () IS\n"
		"BEGIN\n"
		"UPDATE SYS_TABLES SET ID = :new_id\n"
		" WHERE ID = :old_id;\n"
		"UPDATE SYS_COLUMNS SET TABLE_ID = :new_id\n"
		" WHERE TABLE_ID = :old_id;\n"
		"UPDATE SYS_INDEXES SET TABLE_ID = :new_id\n"
		" WHERE TABLE_ID = :old_id;\n"
		"UPDATE SYS_VIRTUAL SET TABLE_ID = :new_id\n"
		" WHERE TABLE_ID = :old_id;\n"
		"END;\n", FALSE, trx);

	return(err);
}

/*********************************************************************//**
Setup the pre-requisites for DISCARD TABLESPACE. It will start the transaction,
acquire the data dictionary lock in X mode and open the table.
@return table instance or 0 if not found. */
static
dict_table_t*
row_discard_tablespace_begin(
/*=========================*/
	const char*	name,	/*!< in: table name */
	trx_t*		trx)	/*!< in: transaction handle */
{
	trx->op_info = "discarding tablespace";

	trx_set_dict_operation(trx, TRX_DICT_OP_TABLE);

	trx_start_if_not_started_xa(trx, true);

	/* Serialize data dictionary operations with dictionary mutex:
	this is to avoid deadlocks during data dictionary operations */

	row_mysql_lock_data_dictionary(trx);

	dict_table_t*	table;

	table = dict_table_open_on_name(
		name, TRUE, FALSE, DICT_ERR_IGNORE_FK_NOKEY);

	if (table) {
		dict_stats_wait_bg_to_stop_using_table(table, trx);
		ut_a(!is_system_tablespace(table->space_id));
		ut_ad(!table->n_foreign_key_checks_running);
	}

	return(table);
}

/*********************************************************************//**
Do the foreign key constraint checks.
@return DB_SUCCESS or error code. */
static
dberr_t
row_discard_tablespace_foreign_key_checks(
/*======================================*/
	const trx_t*		trx,	/*!< in: transaction handle */
	const dict_table_t*	table)	/*!< in: table to be discarded */
{

	if (srv_read_only_mode || !trx->check_foreigns) {
		return(DB_SUCCESS);
	}

	/* Check if the table is referenced by foreign key constraints from
	some other table (not the table itself) */
	dict_foreign_set::const_iterator	it
		= std::find_if(table->referenced_set.begin(),
			       table->referenced_set.end(),
			       dict_foreign_different_tables());

	if (it == table->referenced_set.end()) {
		return(DB_SUCCESS);
	}

	const dict_foreign_t*	foreign	= *it;
	FILE*			ef	= dict_foreign_err_file;

	ut_ad(foreign->foreign_table != table);
	ut_ad(foreign->referenced_table == table);

	/* We only allow discarding a referenced table if
	FOREIGN_KEY_CHECKS is set to 0 */

	mutex_enter(&dict_foreign_err_mutex);

	rewind(ef);

	ut_print_timestamp(ef);

	fputs("  Cannot DISCARD table ", ef);
	ut_print_name(ef, trx, table->name.m_name);
	fputs("\n"
	      "because it is referenced by ", ef);
	ut_print_name(ef, trx, foreign->foreign_table_name);
	putc('\n', ef);

	mutex_exit(&dict_foreign_err_mutex);

	return(DB_CANNOT_DROP_CONSTRAINT);
}

/*********************************************************************//**
Cleanup after the DISCARD TABLESPACE operation.
@return error code. */
static
dberr_t
row_discard_tablespace_end(
/*=======================*/
	trx_t*		trx,	/*!< in/out: transaction handle */
	dict_table_t*	table,	/*!< in/out: table to be discarded */
	dberr_t		err)	/*!< in: error code */
{
	if (table != 0) {
		dict_table_close(table, TRUE, FALSE);
	}

	DBUG_EXECUTE_IF("ib_discard_before_commit_crash",
			log_write_up_to(LSN_MAX, true);
			DBUG_SUICIDE(););

	trx_commit_for_mysql(trx);

	DBUG_EXECUTE_IF("ib_discard_after_commit_crash",
			log_write_up_to(LSN_MAX, true);
			DBUG_SUICIDE(););

	row_mysql_unlock_data_dictionary(trx);

	trx->op_info = "";

	return(err);
}

/*********************************************************************//**
Do the DISCARD TABLESPACE operation.
@return DB_SUCCESS or error code. */
static
dberr_t
row_discard_tablespace(
/*===================*/
	trx_t*		trx,	/*!< in/out: transaction handle */
	dict_table_t*	table)	/*!< in/out: table to be discarded */
{
	dberr_t		err;

	/* How do we prevent crashes caused by ongoing operations on
	the table? Old operations could try to access non-existent
	pages. MySQL will block all DML on the table using MDL and a
	DISCARD will not start unless all existing operations on the
	table to be discarded are completed.

	1) Acquire the data dictionary latch in X mode. To prevent any
	internal operations that MySQL is not aware off and also for
	the internal SQL parser.

	2) Purge and rollback: we assign a new table id for the
	table. Since purge and rollback look for the table based on
	the table id, they see the table as 'dropped' and discard
	their operations.

	3) Insert buffer: we remove all entries for the tablespace in
	the insert buffer tree. */

	ibuf_delete_for_discarded_space(table->space_id);

	table_id_t	new_id;

	/* Set the TABLESPACE DISCARD flag in the table definition
	on disk. */
	err = row_import_update_discarded_flag(trx, table->id, true);

	if (err != DB_SUCCESS) {
		return(err);
	}

	/* Update the index root pages in the system tables, on disk */
	err = row_import_update_index_root(trx, table, true);

	if (err != DB_SUCCESS) {
		return(err);
	}

	/* Drop all the FTS auxiliary tables. */
	if (dict_table_has_fts_index(table)
	    || DICT_TF2_FLAG_IS_SET(table, DICT_TF2_FTS_HAS_DOC_ID)) {

		fts_drop_tables(trx, table);
	}

	/* Assign a new space ID to the table definition so that purge
	can ignore the changes. Update the system table on disk. */

	err = row_mysql_table_id_reassign(table, trx, &new_id);

	if (err != DB_SUCCESS) {
		return(err);
	}

	/* Discard the physical file that is used for the tablespace. */
	err = fil_delete_tablespace(table->space_id);
	switch (err) {
	case DB_IO_ERROR:
		ib::warn() << "ALTER TABLE " << table->name
			<< " DISCARD TABLESPACE failed to delete file";
		break;
	case DB_TABLESPACE_NOT_FOUND:
		ib::warn() << "ALTER TABLE " << table->name
			<< " DISCARD TABLESPACE failed to find tablespace";
		break;
	case DB_SUCCESS:
		break;
	default:
		ut_error;
	}

	/* All persistent operations successful, update the
	data dictionary memory cache. */

	table->file_unreadable = true;
	table->space = NULL;
	table->flags2 |= DICT_TF2_DISCARDED;
	dict_table_change_id_in_cache(table, new_id);

	dict_index_t* index = UT_LIST_GET_FIRST(table->indexes);
	if (index) index->remove_instant();

	/* Reset the root page numbers. */
	for (; index; index = UT_LIST_GET_NEXT(indexes, index)) {
		index->page = FIL_NULL;
	}

	/* If the tablespace did not already exist or we couldn't
	write to it, we treat that as a successful DISCARD. It is
	unusable anyway. */
	return DB_SUCCESS;
}

/*********************************************************************//**
Discards the tablespace of a table which stored in an .ibd file. Discarding
means that this function renames the .ibd file and assigns a new table id for
the table. Also the file_unreadable flag is set.
@return error code or DB_SUCCESS */
dberr_t
row_discard_tablespace_for_mysql(
/*=============================*/
	const char*	name,	/*!< in: table name */
	trx_t*		trx)	/*!< in: transaction handle */
{
	dberr_t		err;
	dict_table_t*	table;

	/* Open the table and start the transaction if not started. */

	table = row_discard_tablespace_begin(name, trx);

	if (table == 0) {
		err = DB_TABLE_NOT_FOUND;
	} else if (table->is_temporary()) {

		ib_senderrf(trx->mysql_thd, IB_LOG_LEVEL_ERROR,
			    ER_CANNOT_DISCARD_TEMPORARY_TABLE);

		err = DB_ERROR;

	} else if (table->space_id == TRX_SYS_SPACE) {
		char	table_name[MAX_FULL_NAME_LEN + 1];

		innobase_format_name(
			table_name, sizeof(table_name),
			table->name.m_name);

		ib_senderrf(trx->mysql_thd, IB_LOG_LEVEL_ERROR,
			    ER_TABLE_IN_SYSTEM_TABLESPACE, table_name);

		err = DB_ERROR;

	} else {
		ut_ad(!table->n_foreign_key_checks_running);

		bool fts_exist = (dict_table_has_fts_index(table)
				  || DICT_TF2_FLAG_IS_SET(
					  table, DICT_TF2_FTS_HAS_DOC_ID));

		if (fts_exist) {
			row_mysql_unlock_data_dictionary(trx);
			fts_optimize_remove_table(table);
			row_mysql_lock_data_dictionary(trx);
		}

		/* Do foreign key constraint checks. */

		err = row_discard_tablespace_foreign_key_checks(trx, table);

		if (err == DB_SUCCESS) {
			err = row_discard_tablespace(trx, table);
		}

		if (fts_exist && err != DB_SUCCESS) {
			fts_optimize_add_table(table);
		}
	}

	return(row_discard_tablespace_end(trx, table, err));
}

/*********************************************************************//**
Sets an exclusive lock on a table.
@return error code or DB_SUCCESS */
dberr_t
row_mysql_lock_table(
/*=================*/
	trx_t*		trx,		/*!< in/out: transaction */
	dict_table_t*	table,		/*!< in: table to lock */
	enum lock_mode	mode,		/*!< in: LOCK_X or LOCK_S */
	const char*	op_info)	/*!< in: string for trx->op_info */
{
	mem_heap_t*	heap;
	que_thr_t*	thr;
	dberr_t		err;
	sel_node_t*	node;

	ut_ad(mode == LOCK_X || mode == LOCK_S);

	heap = mem_heap_create(512);

	trx->op_info = op_info;

	node = sel_node_create(heap);
	thr = pars_complete_graph_for_exec(node, trx, heap, NULL);
	thr->graph->state = QUE_FORK_ACTIVE;

	/* We use the select query graph as the dummy graph needed
	in the lock module call */

	thr = que_fork_get_first_thr(
		static_cast<que_fork_t*>(que_node_get_parent(thr)));

	que_thr_move_to_run_state_for_mysql(thr, trx);

run_again:
	thr->run_node = thr;
	thr->prev_node = thr->common.parent;

	err = lock_table(0, table, mode, thr);

	trx->error_state = err;

	if (err == DB_SUCCESS) {
		que_thr_stop_for_mysql_no_error(thr, trx);
	} else {
		que_thr_stop_for_mysql(thr);

		if (row_mysql_handle_errors(&err, trx, thr, NULL)) {
			goto run_again;
		}
	}

	que_graph_free(thr->graph);
	trx->op_info = "";

	return(err);
}

/** Drop ancillary FTS tables as part of dropping a table.
@param[in,out]	table		Table cache entry
@param[in,out]	trx		Transaction handle
@return error code or DB_SUCCESS */
UNIV_INLINE
dberr_t
row_drop_ancillary_fts_tables(
	dict_table_t*	table,
	trx_t*		trx)
{
	/* Drop ancillary FTS tables */
	if (dict_table_has_fts_index(table)
	    || DICT_TF2_FLAG_IS_SET(table, DICT_TF2_FTS_HAS_DOC_ID)) {

		ut_ad(table->get_ref_count() == 0);
		ut_ad(trx_is_started(trx));

		dberr_t err = fts_drop_tables(trx, table);

		if (err != DB_SUCCESS) {
			ib::error() << " Unable to remove ancillary FTS"
				" tables for table "
				<< table->name << " : " << ut_strerr(err);

			return(err);
		}
	}

	/* The table->fts flag can be set on the table for which
	the cluster index is being rebuilt. Such table might not have
	DICT_TF2_FTS flag set. So keep this out of above
	dict_table_has_fts_index condition */
	if (table->fts != NULL) {
		/* fts_que_graph_free_check_lock would try to acquire
		dict mutex lock */
		table->fts->dict_locked = true;

		fts_free(table);
	}

	return(DB_SUCCESS);
}

/** Drop a table from the memory cache as part of dropping a table.
@param[in]	tablename	A copy of table->name. Used when table == null
@param[in,out]	table		Table cache entry
@param[in,out]	trx		Transaction handle
@return error code or DB_SUCCESS */
UNIV_INLINE
dberr_t
row_drop_table_from_cache(
	const char*	tablename,
	dict_table_t*	table,
	trx_t*		trx)
{
	dberr_t	err = DB_SUCCESS;
	ut_ad(!table->is_temporary());

	/* Remove the pointer to this table object from the list
	of modified tables by the transaction because the object
	is going to be destroyed below. */
	trx->mod_tables.erase(table);

	dict_table_remove_from_cache(table);

	if (dict_load_table(tablename, DICT_ERR_IGNORE_FK_NOKEY)) {
		ib::error() << "Not able to remove table "
			<< ut_get_name(trx, tablename)
			<< " from the dictionary cache!";
		err = DB_ERROR;
	}

	return(err);
}

/** Drop a table for MySQL.
If the data dictionary was not already locked by the transaction,
the transaction will be committed.  Otherwise, the data dictionary
will remain locked.
@param[in]	name		Table name
@param[in,out]	trx		Transaction handle
@param[in]	sqlcom		type of SQL operation
@param[in]	create_failed	true=create table failed
				because e.g. foreign key column
@param[in]	nonatomic	Whether it is permitted to release
				and reacquire dict_operation_lock
@return error code or DB_SUCCESS */
dberr_t
row_drop_table_for_mysql(
	const char*		name,
	trx_t*			trx,
	enum_sql_command	sqlcom,
	bool			create_failed,
	bool			nonatomic)
{
	dberr_t		err;
	dict_foreign_t*	foreign;
	dict_table_t*	table;
	char*		tablename		= NULL;
	bool		locked_dictionary	= false;
	pars_info_t*	info			= NULL;
	mem_heap_t*	heap			= NULL;


	DBUG_ENTER("row_drop_table_for_mysql");
	DBUG_PRINT("row_drop_table_for_mysql", ("table: '%s'", name));

	ut_a(name != NULL);

	/* Serialize data dictionary operations with dictionary mutex:
	no deadlocks can occur then in these operations */

	trx->op_info = "dropping table";

	if (trx->dict_operation_lock_mode != RW_X_LATCH) {
		/* Prevent foreign key checks etc. while we are
		dropping the table */

		row_mysql_lock_data_dictionary(trx);

		locked_dictionary = true;
		nonatomic = true;
	}

	ut_ad(mutex_own(&dict_sys->mutex));
	ut_ad(rw_lock_own(&dict_operation_lock, RW_LOCK_X));

	table = dict_table_open_on_name(
		name, TRUE, FALSE,
		static_cast<dict_err_ignore_t>(
			DICT_ERR_IGNORE_INDEX_ROOT
			| DICT_ERR_IGNORE_CORRUPT));

	if (!table) {
		if (locked_dictionary) {
			row_mysql_unlock_data_dictionary(trx);
		}
		trx->op_info = "";
		DBUG_RETURN(DB_TABLE_NOT_FOUND);
	}

	const bool is_temp_name = strstr(table->name.m_name,
					 "/" TEMP_FILE_PREFIX);

	if (table->is_temporary()) {
		ut_ad(table->space == fil_system.temp_space);
		for (dict_index_t* index = dict_table_get_first_index(table);
		     index != NULL;
		     index = dict_table_get_next_index(index)) {
			btr_free(page_id_t(SRV_TMP_SPACE_ID, index->page),
				 univ_page_size);
		}
		/* Remove the pointer to this table object from the list
		of modified tables by the transaction because the object
		is going to be destroyed below. */
		trx->mod_tables.erase(table);
		table->release();
		dict_table_remove_from_cache(table);
		err = DB_SUCCESS;
		goto funct_exit_all_freed;
	}

	/* This function is called recursively via fts_drop_tables(). */
	if (!trx_is_started(trx)) {
		trx_start_for_ddl(trx, TRX_DICT_OP_TABLE);
	}

	/* Turn on this drop bit before we could release the dictionary
	latch */
	table->to_be_dropped = true;

	if (nonatomic) {
		/* This trx did not acquire any locks on dictionary
		table records yet. Thus it is safe to release and
		reacquire the data dictionary latches. */
		if (table->fts) {
			ut_ad(!table->fts->add_wq);
			ut_ad(lock_trx_has_sys_table_locks(trx) == 0);

			for (;;) {
				bool retry = false;
				if (dict_fts_index_syncing(table)) {
					retry = true;
				}
				if (!retry) {
					break;
				}
				DICT_BG_YIELD(trx);
			}
			row_mysql_unlock_data_dictionary(trx);
			fts_optimize_remove_table(table);
			row_mysql_lock_data_dictionary(trx);
		}

		dict_stats_wait_bg_to_stop_using_table(table, trx);
	}

	/* make sure background stats thread is not running on the table */
	ut_ad(!(table->stats_bg_flag & BG_STAT_IN_PROGRESS));
<<<<<<< HEAD
	if (!table->no_rollback()) {
		if (table->space != fil_system.sys_space) {
#ifdef BTR_CUR_HASH_ADAPT
			/* On DISCARD TABLESPACE, we would not drop the
			adaptive hash index entries. If the tablespace is
			missing here, delete-marking the record in SYS_INDEXES
			would not free any pages in the buffer pool. Thus,
			dict_index_remove_from_cache() would hang due to
			adaptive hash index entries existing in the buffer
			pool.  To prevent this hang, and also to guarantee
			that btr_search_drop_page_hash_when_freed() will avoid
			calling btr_search_drop_page_hash_index() while we
			hold the InnoDB dictionary lock, we will drop any
			adaptive hash index entries upfront. */
			const bool immune = is_temp_name
				|| create_failed
				|| sqlcom == SQLCOM_CREATE_TABLE
				|| strstr(table->name.m_name, "/FTS");

			while (buf_LRU_drop_page_hash_for_tablespace(table)) {
				if ((!immune && trx_is_interrupted(trx))
				    || srv_shutdown_state
				    != SRV_SHUTDOWN_NONE) {
					err = DB_INTERRUPTED;
					table->to_be_dropped = false;
					dict_table_close(table, true, false);
					goto funct_exit;
				}
			}
#endif /* BTR_CUR_HASH_ADAPT */

=======
	const bool is_temp_name = strstr(table->name.m_name,
					 "/" TEMP_FILE_PREFIX);
	mem_heap_t* heap = NULL;

	if (!dict_table_is_temporary(table)) {
		if (table->space != TRX_SYS_SPACE) {
>>>>>>> ad6171b9
			/* Delete the link file if used. */
			if (DICT_TF_HAS_DATA_DIR(table->flags)) {
				RemoteDatafile::delete_link_file(name);
			}
		}

		dict_stats_recalc_pool_del(table);
		dict_stats_defrag_pool_del(table, NULL);
		if (btr_defragment_thread_active) {
			/* During fts_drop_orphaned_tables() in
			recv_recovery_rollback_active() the
			btr_defragment_mutex has not yet been
			initialized by btr_defragment_init(). */
			btr_defragment_remove_table(table);
		}

		/* Remove stats for this table and all of its indexes from the
		persistent storage if it exists and if there are stats for this
		table in there. This function creates its own trx and commits
		it. */
		char	errstr[1024];
		err = dict_stats_drop_table(name, errstr, sizeof(errstr));

		if (err != DB_SUCCESS) {
			ib::warn() << errstr;
		}
	}

	dict_table_prevent_eviction(table);
	dict_table_close(table, TRUE, FALSE);

	/* Check if the table is referenced by foreign key constraints from
	some other table (not the table itself) */

	if (!srv_read_only_mode && trx->check_foreigns) {

		for (dict_foreign_set::iterator it
			= table->referenced_set.begin();
		     it != table->referenced_set.end();
		     ++it) {

			foreign = *it;

			const bool	ref_ok = sqlcom == SQLCOM_DROP_DB
				&& dict_tables_have_same_db(
					name,
					foreign->foreign_table_name_lookup);

			/* We should allow dropping a referenced table if creating
			that referenced table has failed for some reason. For example
			if referenced table is created but it column types that are
			referenced do not match. */
			if (foreign->foreign_table != table &&
			    !create_failed && !ref_ok) {

				FILE*	ef	= dict_foreign_err_file;

				/* We only allow dropping a referenced table
				if FOREIGN_KEY_CHECKS is set to 0 */

				err = DB_CANNOT_DROP_CONSTRAINT;

				mutex_enter(&dict_foreign_err_mutex);
				rewind(ef);
				ut_print_timestamp(ef);

				fputs("  Cannot drop table ", ef);
				ut_print_name(ef, trx, name);
				fputs("\n"
				      "because it is referenced by ", ef);
				ut_print_name(ef, trx,
					      foreign->foreign_table_name);
				putc('\n', ef);
				mutex_exit(&dict_foreign_err_mutex);

				goto funct_exit;
			}
		}
	}

	DBUG_EXECUTE_IF("row_drop_table_add_to_background", goto defer;);

	/* TODO: could we replace the counter n_foreign_key_checks_running
	with lock checks on the table? Acquire here an exclusive lock on the
	table, and rewrite lock0lock.cc and the lock wait in srv0srv.cc so that
	they can cope with the table having been dropped here? Foreign key
	checks take an IS or IX lock on the table. */

	if (table->n_foreign_key_checks_running > 0) {
defer:
		if (!is_temp_name) {
			heap = mem_heap_create(FN_REFLEN);
			const char* tmp_name
				= dict_mem_create_temporary_tablename(
					heap, table->name.m_name, table->id);
			ib::info() << "Deferring DROP TABLE " << table->name
				   << "; renaming to " << tmp_name;
			err = row_rename_table_for_mysql(
				table->name.m_name, tmp_name, trx,
				false, false);
		} else {
			err = DB_SUCCESS;
		}
		if (err == DB_SUCCESS) {
			row_add_table_to_background_drop_list(table->id);
		}
		goto funct_exit;
	}

	/* Remove all locks that are on the table or its records, if there
	are no references to the table but it has record locks, we release
	the record locks unconditionally. One use case is:

		CREATE TABLE t2 (PRIMARY KEY (a)) SELECT * FROM t1;

	If after the user transaction has done the SELECT and there is a
	problem in completing the CREATE TABLE operation, MySQL will drop
	the table. InnoDB will create a new background transaction to do the
	actual drop, the trx instance that is passed to this function. To
	preserve existing behaviour we remove the locks but ideally we
	shouldn't have to. There should never be record locks on a table
	that is going to be dropped. */

	if (table->get_ref_count() > 0 || table->n_rec_locks > 0
	    || lock_table_has_locks(table)) {
		goto defer;
	}

	/* The "to_be_dropped" marks table that is to be dropped, but
	has not been dropped, instead, was put in the background drop
	list due to being used by concurrent DML operations. Clear it
	here since there are no longer any concurrent activities on it,
	and it is free to be dropped */
	table->to_be_dropped = false;

	switch (trx_get_dict_operation(trx)) {
	case TRX_DICT_OP_NONE:
		trx_set_dict_operation(trx, TRX_DICT_OP_TABLE);
		trx->table_id = table->id;
	case TRX_DICT_OP_TABLE:
		break;
	case TRX_DICT_OP_INDEX:
		/* If the transaction was previously flagged as
		TRX_DICT_OP_INDEX, we should be dropping auxiliary
		tables for full-text indexes. */
		ut_ad(strstr(table->name.m_name, "/FTS_"));
	}

	/* Mark all indexes unavailable in the data dictionary cache
	before starting to drop the table. */

	unsigned*	page_no;
	unsigned*	page_nos;
	heap = mem_heap_create(
		200 + UT_LIST_GET_LEN(table->indexes) * sizeof *page_nos);
	tablename = mem_heap_strdup(heap, name);

	page_no = page_nos = static_cast<unsigned*>(
		mem_heap_alloc(
			heap,
			UT_LIST_GET_LEN(table->indexes) * sizeof *page_no));

	for (dict_index_t* index = dict_table_get_first_index(table);
	     index != NULL;
	     index = dict_table_get_next_index(index)) {
		rw_lock_x_lock(dict_index_get_lock(index));
		/* Save the page numbers so that we can restore them
		if the operation fails. */
		*page_no++ = index->page;
		/* Mark the index unusable. */
		index->page = FIL_NULL;
		rw_lock_x_unlock(dict_index_get_lock(index));
	}

	/* Deleting a row from SYS_INDEXES table will invoke
	dict_drop_index_tree(). */
	info = pars_info_create();

	pars_info_add_str_literal(info, "name", name);

	if (sqlcom != SQLCOM_TRUNCATE
	    && strchr(name, '/')
	    && dict_table_get_low("SYS_FOREIGN")
	    && dict_table_get_low("SYS_FOREIGN_COLS")) {
		err = que_eval_sql(
			info,
			"PROCEDURE DROP_FOREIGN_PROC () IS\n"
			"fid CHAR;\n"

			"DECLARE CURSOR fk IS\n"
			"SELECT ID FROM SYS_FOREIGN\n"
			"WHERE FOR_NAME = :name\n"
			"AND TO_BINARY(FOR_NAME) = TO_BINARY(:name)\n"
			"FOR UPDATE;\n"

			"BEGIN\n"
			"OPEN fk;\n"
			"WHILE 1 = 1 LOOP\n"
			"  FETCH fk INTO fid;\n"
			"  IF (SQL % NOTFOUND) THEN RETURN; END IF;\n"
			"  DELETE FROM SYS_FOREIGN_COLS WHERE ID=fid;\n"
			"  DELETE FROM SYS_FOREIGN WHERE ID=fid;\n"
			"END LOOP;\n"
			"CLOSE fk;\n"
			"END;\n", FALSE, trx);
		if (err == DB_SUCCESS) {
			info = pars_info_create();
			pars_info_add_str_literal(info, "name", name);
			goto do_drop;
		}
	} else {
do_drop:
		if (dict_table_get_low("SYS_VIRTUAL")) {
			err = que_eval_sql(
				info,
				"PROCEDURE DROP_VIRTUAL_PROC () IS\n"
				"tid CHAR;\n"

				"BEGIN\n"
				"SELECT ID INTO tid FROM SYS_TABLES\n"
				"WHERE NAME = :name FOR UPDATE;\n"
				"IF (SQL % NOTFOUND) THEN RETURN;"
				" END IF;\n"
				"DELETE FROM SYS_VIRTUAL"
				" WHERE TABLE_ID = tid;\n"
				"END;\n", FALSE, trx);
			if (err == DB_SUCCESS) {
				info = pars_info_create();
				pars_info_add_str_literal(
					info, "name", name);
			}
		} else {
			err = DB_SUCCESS;
		}

		err = err == DB_SUCCESS ? que_eval_sql(
			info,
			"PROCEDURE DROP_TABLE_PROC () IS\n"
			"tid CHAR;\n"
			"iid CHAR;\n"

			"DECLARE CURSOR cur_idx IS\n"
			"SELECT ID FROM SYS_INDEXES\n"
			"WHERE TABLE_ID = tid FOR UPDATE;\n"

			"BEGIN\n"
			"SELECT ID INTO tid FROM SYS_TABLES\n"
			"WHERE NAME = :name FOR UPDATE;\n"
			"IF (SQL % NOTFOUND) THEN RETURN; END IF;\n"

			"OPEN cur_idx;\n"
			"WHILE 1 = 1 LOOP\n"
			"  FETCH cur_idx INTO iid;\n"
			"  IF (SQL % NOTFOUND) THEN EXIT; END IF;\n"
			"  DELETE FROM SYS_FIELDS\n"
			"  WHERE INDEX_ID = iid;\n"
			"  DELETE FROM SYS_INDEXES\n"
			"  WHERE ID = iid AND TABLE_ID = tid;\n"
			"END LOOP;\n"
			"CLOSE cur_idx;\n"

			"DELETE FROM SYS_COLUMNS WHERE TABLE_ID=tid;\n"
			"DELETE FROM SYS_TABLES WHERE NAME=:name;\n"

			"END;\n", FALSE, trx) : err;

		if (err == DB_SUCCESS && table->space
		    && dict_table_get_low("SYS_TABLESPACES")
		    && dict_table_get_low("SYS_DATAFILES")) {
			info = pars_info_create();
			pars_info_add_int4_literal(info, "id",
						   lint(table->space_id));
			err = que_eval_sql(
				info,
				"PROCEDURE DROP_SPACE_PROC () IS\n"
				"BEGIN\n"
				"DELETE FROM SYS_TABLESPACES\n"
				"WHERE SPACE = :id;\n"
				"DELETE FROM SYS_DATAFILES\n"
				"WHERE SPACE = :id;\n"
				"END;\n", FALSE, trx);
		}
	}

	switch (err) {
		fil_space_t* space;
		char* filepath;
	case DB_SUCCESS:
		if (!table->no_rollback()) {
			err = row_drop_ancillary_fts_tables(table, trx);
			if (err != DB_SUCCESS) {
				break;
			}
		}

		space = table->space;
		ut_ad(!space || space->id == table->space_id);
		/* Determine the tablespace filename before we drop
		dict_table_t. */
		if (DICT_TF_HAS_DATA_DIR(table->flags)) {
			dict_get_and_save_data_dir_path(table, true);
			ut_ad(table->data_dir_path || !space);
			filepath = space ? NULL : fil_make_filepath(
				table->data_dir_path,
				table->name.m_name, IBD,
				table->data_dir_path != NULL);
		} else {
			filepath = space ? NULL : fil_make_filepath(
				NULL, table->name.m_name, IBD, false);
		}

		/* Free the dict_table_t object. */
		err = row_drop_table_from_cache(tablename, table, trx);
		if (err != DB_SUCCESS) {
			ut_free(filepath);
			break;
		}

		/* Do not attempt to drop known-to-be-missing tablespaces,
		nor the system tablespace. */
		if (!space) {
			fil_delete_file(filepath);
			ut_free(filepath);
			break;
		}

		ut_ad(!filepath);

		if (space->id != TRX_SYS_SPACE) {
			err = fil_delete_tablespace(space->id);
		}
		break;

	case DB_OUT_OF_FILE_SPACE:
		err = DB_MUST_GET_MORE_FILE_SPACE;
		trx->error_state = err;
		row_mysql_handle_errors(&err, trx, NULL, NULL);

		/* raise error */
		ut_error;
		break;

	case DB_TOO_MANY_CONCURRENT_TRXS:
		/* Cannot even find a free slot for the
		the undo log. We can directly exit here
		and return the DB_TOO_MANY_CONCURRENT_TRXS
		error. */

	default:
		/* This is some error we do not expect. Print
		the error number and rollback the transaction */
		ib::error() << "Unknown error code " << err << " while"
			" dropping table: "
			<< ut_get_name(trx, tablename) << ".";

		trx->error_state = DB_SUCCESS;
		trx_rollback_to_savepoint(trx, NULL);
		trx->error_state = DB_SUCCESS;

		/* Mark all indexes available in the data dictionary
		cache again. */

		page_no = page_nos;

		for (dict_index_t* index = dict_table_get_first_index(table);
		     index != NULL;
		     index = dict_table_get_next_index(index)) {
			rw_lock_x_lock(dict_index_get_lock(index));
			ut_a(index->page == FIL_NULL);
			index->page = *page_no++;
			rw_lock_x_unlock(dict_index_get_lock(index));
		}
	}

	if (err != DB_SUCCESS && table != NULL) {
		/* Drop table has failed with error but as drop table is not
		transaction safe we should mark the table as corrupted to avoid
		unwarranted follow-up action on this table that can result
		in more serious issues. */

		table->corrupted = true;
		for (dict_index_t* index = UT_LIST_GET_FIRST(table->indexes);
		     index != NULL;
		     index = UT_LIST_GET_NEXT(indexes, index)) {
			dict_set_corrupted(index, trx, "DROP TABLE");
		}
	}

funct_exit:
	if (heap) {
		mem_heap_free(heap);
	}

funct_exit_all_freed:
	if (locked_dictionary) {

		if (trx_is_started(trx)) {

			trx_commit_for_mysql(trx);
		}

		/* Add the table to fts queue if drop table fails */
		if (err != DB_SUCCESS && table->fts) {
			fts_optimize_add_table(table);
		}

		row_mysql_unlock_data_dictionary(trx);
	}

	trx->op_info = "";

	srv_wake_master_thread();

	DBUG_RETURN(err);
}

/** Drop a table after failed CREATE TABLE. */
dberr_t row_drop_table_after_create_fail(const char* name, trx_t* trx)
{
	ib::warn() << "Dropping incompletely created " << name << " table.";
	return row_drop_table_for_mysql(name, trx, SQLCOM_DROP_DB, true);
}

/*******************************************************************//**
Drop all foreign keys in a database, see Bug#18942.
Called at the end of row_drop_database_for_mysql().
@return error code or DB_SUCCESS */
static MY_ATTRIBUTE((nonnull, warn_unused_result))
dberr_t
drop_all_foreign_keys_in_db(
/*========================*/
	const char*	name,	/*!< in: database name which ends to '/' */
	trx_t*		trx)	/*!< in: transaction handle */
{
	pars_info_t*	pinfo;
	dberr_t		err;

	ut_a(name[strlen(name) - 1] == '/');

	pinfo = pars_info_create();

	pars_info_add_str_literal(pinfo, "dbname", name);

/** true if for_name is not prefixed with dbname */
#define TABLE_NOT_IN_THIS_DB \
"SUBSTR(for_name, 0, LENGTH(:dbname)) <> :dbname"

	err = que_eval_sql(pinfo,
			   "PROCEDURE DROP_ALL_FOREIGN_KEYS_PROC () IS\n"
			   "foreign_id CHAR;\n"
			   "for_name CHAR;\n"
			   "found INT;\n"
			   "DECLARE CURSOR cur IS\n"
			   "SELECT ID, FOR_NAME FROM SYS_FOREIGN\n"
			   "WHERE FOR_NAME >= :dbname\n"
			   "LOCK IN SHARE MODE\n"
			   "ORDER BY FOR_NAME;\n"
			   "BEGIN\n"
			   "found := 1;\n"
			   "OPEN cur;\n"
			   "WHILE found = 1 LOOP\n"
			   "        FETCH cur INTO foreign_id, for_name;\n"
			   "        IF (SQL % NOTFOUND) THEN\n"
			   "                found := 0;\n"
			   "        ELSIF (" TABLE_NOT_IN_THIS_DB ") THEN\n"
			   "                found := 0;\n"
			   "        ELSIF (1=1) THEN\n"
			   "                DELETE FROM SYS_FOREIGN_COLS\n"
			   "                WHERE ID = foreign_id;\n"
			   "                DELETE FROM SYS_FOREIGN\n"
			   "                WHERE ID = foreign_id;\n"
			   "        END IF;\n"
			   "END LOOP;\n"
			   "CLOSE cur;\n"
			   "COMMIT WORK;\n"
			   "END;\n",
			   FALSE, /* do not reserve dict mutex,
				  we are already holding it */
			   trx);

	return(err);
}

/** Drop a database for MySQL.
@param[in]	name	database name which ends at '/'
@param[in]	trx	transaction handle
@param[out]	found	number of dropped tables/partitions
@return error code or DB_SUCCESS */
dberr_t
row_drop_database_for_mysql(
	const char*	name,
	trx_t*		trx,
	ulint*		found)
{
	dict_table_t*	table;
	char*		table_name;
	dberr_t		err	= DB_SUCCESS;
	ulint		namelen	= strlen(name);
	bool		is_partition = false;

	ut_ad(found != NULL);

	DBUG_ENTER("row_drop_database_for_mysql");

	DBUG_PRINT("row_drop_database_for_mysql", ("db: '%s'", name));

	ut_a(name != NULL);
	/* Assert DB name or partition name. */
	if (name[namelen - 1] == '#') {
		ut_ad(name[namelen - 2] != '/');
		is_partition = true;
		trx->op_info = "dropping partitions";
	} else {
		ut_a(name[namelen - 1] == '/');
		trx->op_info = "dropping database";
	}

	*found = 0;

	trx_set_dict_operation(trx, TRX_DICT_OP_TABLE);

	trx_start_if_not_started_xa(trx, true);

loop:
	row_mysql_lock_data_dictionary(trx);

	while ((table_name = dict_get_first_table_name_in_db(name))) {
		/* Drop parent table if it is a fts aux table, to
		avoid accessing dropped fts aux tables in information
		scheam when parent table still exists.
		Note: Drop parent table will drop fts aux tables. */
		char*	parent_table_name;
		parent_table_name = fts_get_parent_table_name(
				table_name, strlen(table_name));

		if (parent_table_name != NULL) {
			ut_free(table_name);
			table_name = parent_table_name;
		}

		ut_a(memcmp(table_name, name, namelen) == 0);

		table = dict_table_open_on_name(
			table_name, TRUE, FALSE, static_cast<dict_err_ignore_t>(
				DICT_ERR_IGNORE_INDEX_ROOT
				| DICT_ERR_IGNORE_CORRUPT));

		if (!table) {
			ib::error() << "Cannot load table " << table_name
				<< " from InnoDB internal data dictionary"
				" during drop database";
			ut_free(table_name);
			err = DB_TABLE_NOT_FOUND;
			break;

		}

		if (!table->name.is_temporary()) {
			/* There could be orphan temp tables left from
			interrupted alter table. Leave them, and handle
			the rest.*/
			if (table->can_be_evicted
			    && (name[namelen - 1] != '#')) {
				ib::warn() << "Orphan table encountered during"
					" DROP DATABASE. This is possible if '"
					<< table->name << ".frm' was lost.";
			}

			if (!table->is_readable() && !table->space) {
				ib::warn() << "Missing .ibd file for table "
					<< table->name << ".";
			}
		}

		dict_table_close(table, TRUE, FALSE);

		/* The dict_table_t object must not be accessed before
		dict_table_open() or after dict_table_close(). But this is OK
		if we are holding, the dict_sys->mutex. */
		ut_ad(mutex_own(&dict_sys->mutex));

		/* Disable statistics on the found table. */
		if (!dict_stats_stop_bg(table)) {
			row_mysql_unlock_data_dictionary(trx);

			os_thread_sleep(250000);

			ut_free(table_name);

			goto loop;
		}

		/* Wait until MySQL does not have any queries running on
		the table */

		if (table->get_ref_count() > 0) {
			row_mysql_unlock_data_dictionary(trx);

			ib::warn() << "MySQL is trying to drop database "
				<< ut_get_name(trx, name) << " though"
				" there are still open handles to table "
				<< table->name << ".";

			os_thread_sleep(1000000);

			ut_free(table_name);

			goto loop;
		}

		err = row_drop_table_for_mysql(
			table_name, trx, SQLCOM_DROP_DB);
		trx_commit_for_mysql(trx);

		if (err != DB_SUCCESS) {
			ib::error() << "DROP DATABASE "
				<< ut_get_name(trx, name) << " failed"
				" with error (" << ut_strerr(err) << ") for"
				" table " << ut_get_name(trx, table_name);
			ut_free(table_name);
			break;
		}

		ut_free(table_name);
		(*found)++;
	}

	/* Partitioning does not yet support foreign keys. */
	if (err == DB_SUCCESS && !is_partition) {
		/* after dropping all tables try to drop all leftover
		foreign keys in case orphaned ones exist */
		err = drop_all_foreign_keys_in_db(name, trx);

		if (err != DB_SUCCESS) {
			const std::string&	db = ut_get_name(trx, name);
			ib::error() << "DROP DATABASE " << db << " failed with"
				" error " << err << " while dropping all"
				" foreign keys";
		}
	}

	trx_commit_for_mysql(trx);

	row_mysql_unlock_data_dictionary(trx);

	trx->op_info = "";

	DBUG_RETURN(err);
}

/****************************************************************//**
Delete a single constraint.
@return error code or DB_SUCCESS */
static MY_ATTRIBUTE((nonnull, warn_unused_result))
dberr_t
row_delete_constraint_low(
/*======================*/
	const char*	id,		/*!< in: constraint id */
	trx_t*		trx)		/*!< in: transaction handle */
{
	pars_info_t*	info = pars_info_create();

	pars_info_add_str_literal(info, "id", id);

	return(que_eval_sql(info,
			    "PROCEDURE DELETE_CONSTRAINT () IS\n"
			    "BEGIN\n"
			    "DELETE FROM SYS_FOREIGN_COLS WHERE ID = :id;\n"
			    "DELETE FROM SYS_FOREIGN WHERE ID = :id;\n"
			    "END;\n"
			    , FALSE, trx));
}

/****************************************************************//**
Delete a single constraint.
@return error code or DB_SUCCESS */
static MY_ATTRIBUTE((nonnull, warn_unused_result))
dberr_t
row_delete_constraint(
/*==================*/
	const char*	id,		/*!< in: constraint id */
	const char*	database_name,	/*!< in: database name, with the
					trailing '/' */
	mem_heap_t*	heap,		/*!< in: memory heap */
	trx_t*		trx)		/*!< in: transaction handle */
{
	dberr_t	err;

	/* New format constraints have ids <databasename>/<constraintname>. */
	err = row_delete_constraint_low(
		mem_heap_strcat(heap, database_name, id), trx);

	if ((err == DB_SUCCESS) && !strchr(id, '/')) {
		/* Old format < 4.0.18 constraints have constraint ids
		NUMBER_NUMBER. We only try deleting them if the
		constraint name does not contain a '/' character, otherwise
		deleting a new format constraint named 'foo/bar' from
		database 'baz' would remove constraint 'bar' from database
		'foo', if it existed. */

		err = row_delete_constraint_low(id, trx);
	}

	return(err);
}

/*********************************************************************//**
Renames a table for MySQL.
@return error code or DB_SUCCESS */
dberr_t
row_rename_table_for_mysql(
/*=======================*/
	const char*	old_name,	/*!< in: old table name */
	const char*	new_name,	/*!< in: new table name */
	trx_t*		trx,		/*!< in/out: transaction */
	bool		commit,		/*!< in: whether to commit trx */
	bool		use_fk)		/*!< in: whether to parse and enforce
					FOREIGN KEY constraints */
{
	dict_table_t*	table			= NULL;
	ibool		dict_locked		= FALSE;
	dberr_t		err			= DB_ERROR;
	mem_heap_t*	heap			= NULL;
	const char**	constraints_to_drop	= NULL;
	ulint		n_constraints_to_drop	= 0;
	ibool		old_is_tmp, new_is_tmp;
	pars_info_t*	info			= NULL;
	int		retry;
	bool		aux_fts_rename		= false;
	char*		is_part 		= NULL;

	ut_a(old_name != NULL);
	ut_a(new_name != NULL);
	ut_ad(trx->state == TRX_STATE_ACTIVE);

	if (high_level_read_only) {
		return(DB_READ_ONLY);

	} else if (row_mysql_is_system_table(new_name)) {

		ib::error() << "Trying to create a MySQL system table "
			<< new_name << " of type InnoDB. MySQL system tables"
			" must be of the MyISAM type!";

		goto funct_exit;
	}

	trx->op_info = "renaming table";

	old_is_tmp = dict_table_t::is_temporary_name(old_name);
	new_is_tmp = dict_table_t::is_temporary_name(new_name);

	dict_locked = trx->dict_operation_lock_mode == RW_X_LATCH;

	table = dict_table_open_on_name(old_name, dict_locked, FALSE,
					DICT_ERR_IGNORE_FK_NOKEY);

	/* We look for pattern #P# to see if the table is partitioned
	MySQL table. */
#ifdef __WIN__
	is_part = strstr((char *)old_name, (char *)"#p#");
#else
	is_part = strstr((char *)old_name, (char *)"#P#");
#endif /* __WIN__ */

	/* MySQL partition engine hard codes the file name
	separator as "#P#". The text case is fixed even if
	lower_case_table_names is set to 1 or 2. This is true
	for sub-partition names as well. InnoDB always
	normalises file names to lower case on Windows, this
	can potentially cause problems when copying/moving
	tables between platforms.

	1) If boot against an installation from Windows
	platform, then its partition table name could
	be all be in lower case in system tables. So we
	will need to check lower case name when load table.

	2) If  we boot an installation from other case
	sensitive platform in Windows, we might need to
	check the existence of table name without lowering
	case them in the system table. */
	if (!table &&
	    is_part &&
	    innobase_get_lower_case_table_names() == 1) {
		char par_case_name[MAX_FULL_NAME_LEN + 1];
#ifndef __WIN__
		/* Check for the table using lower
		case name, including the partition
		separator "P" */
		memcpy(par_case_name, old_name,
			strlen(old_name));
		par_case_name[strlen(old_name)] = 0;
		innobase_casedn_str(par_case_name);
#else
		/* On Windows platfrom, check
		whether there exists table name in
		system table whose name is
		not being normalized to lower case */
		normalize_table_name_c_low(
			par_case_name, old_name, FALSE);
#endif
		table = dict_table_open_on_name(par_case_name, dict_locked, FALSE,
						DICT_ERR_IGNORE_FK_NOKEY);
	}

	if (!table) {
		err = DB_TABLE_NOT_FOUND;
		goto funct_exit;

	} else if (!table->is_readable() && !table->space
		   && !(table->flags2 & DICT_TF2_DISCARDED)) {

		err = DB_TABLE_NOT_FOUND;

		ib::error() << "Table " << old_name << " does not have an .ibd"
			" file in the database directory. "
			<< TROUBLESHOOTING_MSG;

		goto funct_exit;

	} else if (use_fk && !old_is_tmp && new_is_tmp) {
		/* MySQL is doing an ALTER TABLE command and it renames the
		original table to a temporary table name. We want to preserve
		the original foreign key constraint definitions despite the
		name change. An exception is those constraints for which
		the ALTER TABLE contained DROP FOREIGN KEY <foreign key id>.*/

		heap = mem_heap_create(100);

		err = dict_foreign_parse_drop_constraints(
			heap, trx, table, &n_constraints_to_drop,
			&constraints_to_drop);

		if (err != DB_SUCCESS) {
			goto funct_exit;
		}
	}

	/* Is a foreign key check running on this table? */
	for (retry = 0; retry < 100
	     && table->n_foreign_key_checks_running > 0; ++retry) {
		row_mysql_unlock_data_dictionary(trx);
		os_thread_yield();
		row_mysql_lock_data_dictionary(trx);
	}

	if (table->n_foreign_key_checks_running > 0) {
		ib::error() << "In ALTER TABLE "
			<< ut_get_name(trx, old_name)
			<< " a FOREIGN KEY check is running. Cannot rename"
			" table.";
		err = DB_TABLE_IN_FK_CHECK;
		goto funct_exit;
	}

	if (!table->is_temporary()) {
		err = trx_undo_report_rename(trx, table);

		if (err != DB_SUCCESS) {
			goto funct_exit;
		}
	}

	/* We use the private SQL parser of Innobase to generate the query
	graphs needed in updating the dictionary data from system tables. */

	info = pars_info_create();

	pars_info_add_str_literal(info, "new_table_name", new_name);
	pars_info_add_str_literal(info, "old_table_name", old_name);

	err = que_eval_sql(info,
			   "PROCEDURE RENAME_TABLE () IS\n"
			   "BEGIN\n"
			   "UPDATE SYS_TABLES"
			   " SET NAME = :new_table_name\n"
			   " WHERE NAME = :old_table_name;\n"
			   "END;\n"
			   , FALSE, trx);

	/* SYS_TABLESPACES and SYS_DATAFILES need to be updated if
	the table is in a single-table tablespace. */
	if (err != DB_SUCCESS || !dict_table_is_file_per_table(table)) {
	} else if (table->space) {
		/* If old path and new path are the same means tablename
		has not changed and only the database name holding the table
		has changed so we need to make the complete filepath again. */
		char*	new_path = dict_tables_have_same_db(old_name, new_name)
			? os_file_make_new_pathname(
				table->space->chain.start->name, new_name)
			: fil_make_filepath(NULL, new_name, IBD, false);

		info = pars_info_create();

		pars_info_add_str_literal(info, "new_table_name", new_name);
		pars_info_add_str_literal(info, "new_path_name", new_path);
		pars_info_add_int4_literal(info, "space_id", table->space_id);

		err = que_eval_sql(info,
				   "PROCEDURE RENAME_SPACE () IS\n"
				   "BEGIN\n"
				   "UPDATE SYS_TABLESPACES"
				   " SET NAME = :new_table_name\n"
				   " WHERE SPACE = :space_id;\n"
				   "UPDATE SYS_DATAFILES"
				   " SET PATH = :new_path_name\n"
				   " WHERE SPACE = :space_id;\n"
				   "END;\n"
				   , FALSE, trx);

		ut_free(new_path);
	}
	if (err != DB_SUCCESS) {
		goto end;
	}

	if (!new_is_tmp) {
		/* Rename all constraints. */
		char	new_table_name[MAX_TABLE_NAME_LEN + 1];
		char	old_table_utf8[MAX_TABLE_NAME_LEN + 1];
		uint	errors = 0;

		strncpy(old_table_utf8, old_name, MAX_TABLE_NAME_LEN);
		old_table_utf8[MAX_TABLE_NAME_LEN] = '\0';
		innobase_convert_to_system_charset(
			strchr(old_table_utf8, '/') + 1,
			strchr(old_name, '/') +1,
			MAX_TABLE_NAME_LEN, &errors);

		if (errors) {
			/* Table name could not be converted from charset
			my_charset_filename to UTF-8. This means that the
			table name is already in UTF-8 (#mysql#50). */
			strncpy(old_table_utf8, old_name, MAX_TABLE_NAME_LEN);
			old_table_utf8[MAX_TABLE_NAME_LEN] = '\0';
		}

		info = pars_info_create();

		pars_info_add_str_literal(info, "new_table_name", new_name);
		pars_info_add_str_literal(info, "old_table_name", old_name);
		pars_info_add_str_literal(info, "old_table_name_utf8",
					  old_table_utf8);

		strncpy(new_table_name, new_name, MAX_TABLE_NAME_LEN);
		new_table_name[MAX_TABLE_NAME_LEN] = '\0';
		innobase_convert_to_system_charset(
			strchr(new_table_name, '/') + 1,
			strchr(new_name, '/') +1,
			MAX_TABLE_NAME_LEN, &errors);

		if (errors) {
			/* Table name could not be converted from charset
			my_charset_filename to UTF-8. This means that the
			table name is already in UTF-8 (#mysql#50). */
			strncpy(new_table_name, new_name, MAX_TABLE_NAME_LEN);
			new_table_name[MAX_TABLE_NAME_LEN] = '\0';
		}

		pars_info_add_str_literal(info, "new_table_utf8", new_table_name);

		err = que_eval_sql(
			info,
			"PROCEDURE RENAME_CONSTRAINT_IDS () IS\n"
			"gen_constr_prefix CHAR;\n"
			"new_db_name CHAR;\n"
			"foreign_id CHAR;\n"
			"new_foreign_id CHAR;\n"
			"old_db_name_len INT;\n"
			"old_t_name_len INT;\n"
			"new_db_name_len INT;\n"
			"id_len INT;\n"
			"offset INT;\n"
			"found INT;\n"
			"BEGIN\n"
			"found := 1;\n"
			"old_db_name_len := INSTR(:old_table_name, '/')-1;\n"
			"new_db_name_len := INSTR(:new_table_name, '/')-1;\n"
			"new_db_name := SUBSTR(:new_table_name, 0,\n"
			"                      new_db_name_len);\n"
			"old_t_name_len := LENGTH(:old_table_name);\n"
			"gen_constr_prefix := CONCAT(:old_table_name_utf8,\n"
			"                            '_ibfk_');\n"
			"WHILE found = 1 LOOP\n"
			"       SELECT ID INTO foreign_id\n"
			"        FROM SYS_FOREIGN\n"
			"        WHERE FOR_NAME = :old_table_name\n"
			"         AND TO_BINARY(FOR_NAME)\n"
			"           = TO_BINARY(:old_table_name)\n"
			"         LOCK IN SHARE MODE;\n"
			"       IF (SQL % NOTFOUND) THEN\n"
			"        found := 0;\n"
			"       ELSE\n"
			"        UPDATE SYS_FOREIGN\n"
			"        SET FOR_NAME = :new_table_name\n"
			"         WHERE ID = foreign_id;\n"
			"        id_len := LENGTH(foreign_id);\n"
			"        IF (INSTR(foreign_id, '/') > 0) THEN\n"
			"               IF (INSTR(foreign_id,\n"
			"                         gen_constr_prefix) > 0)\n"
			"               THEN\n"
                        "                offset := INSTR(foreign_id, '_ibfk_') - 1;\n"
			"                new_foreign_id :=\n"
			"                CONCAT(:new_table_utf8,\n"
			"                SUBSTR(foreign_id, offset,\n"
			"                       id_len - offset));\n"
			"               ELSE\n"
			"                new_foreign_id :=\n"
			"                CONCAT(new_db_name,\n"
			"                SUBSTR(foreign_id,\n"
			"                       old_db_name_len,\n"
			"                       id_len - old_db_name_len));\n"
			"               END IF;\n"
			"               UPDATE SYS_FOREIGN\n"
			"                SET ID = new_foreign_id\n"
			"                WHERE ID = foreign_id;\n"
			"               UPDATE SYS_FOREIGN_COLS\n"
			"                SET ID = new_foreign_id\n"
			"                WHERE ID = foreign_id;\n"
			"        END IF;\n"
			"       END IF;\n"
			"END LOOP;\n"
			"UPDATE SYS_FOREIGN SET REF_NAME = :new_table_name\n"
			"WHERE REF_NAME = :old_table_name\n"
			"  AND TO_BINARY(REF_NAME)\n"
			"    = TO_BINARY(:old_table_name);\n"
			"END;\n"
			, FALSE, trx);

	} else if (n_constraints_to_drop > 0) {
		/* Drop some constraints of tmp tables. */

		ulint	db_name_len = dict_get_db_name_len(old_name) + 1;
		char*	db_name = mem_heap_strdupl(heap, old_name,
						   db_name_len);
		ulint	i;

		for (i = 0; i < n_constraints_to_drop; i++) {
			err = row_delete_constraint(constraints_to_drop[i],
						    db_name, heap, trx);

			if (err != DB_SUCCESS) {
				break;
			}
		}
	}

	if (err == DB_SUCCESS
	    && (dict_table_has_fts_index(table)
	    || DICT_TF2_FLAG_IS_SET(table, DICT_TF2_FTS_HAS_DOC_ID))
	    && !dict_tables_have_same_db(old_name, new_name)) {
		err = fts_rename_aux_tables(table, new_name, trx);
		if (err != DB_TABLE_NOT_FOUND) {
			aux_fts_rename = true;
		}
	}

end:
	if (err != DB_SUCCESS) {
		if (err == DB_DUPLICATE_KEY) {
			ib::error() << "Possible reasons:";
			ib::error() << "(1) Table rename would cause two"
				" FOREIGN KEY constraints to have the same"
				" internal name in case-insensitive"
				" comparison.";
			ib::error() << "(2) Table "
				<< ut_get_name(trx, new_name)
				<< " exists in the InnoDB internal data"
				" dictionary though MySQL is trying to rename"
				" table " << ut_get_name(trx, old_name)
				<< " to it. Have you deleted the .frm file and"
				" not used DROP TABLE?";
			ib::info() << TROUBLESHOOTING_MSG;
			ib::error() << "If table "
				<< ut_get_name(trx, new_name)
				<< " is a temporary table #sql..., then"
				" it can be that there are still queries"
				" running on the table, and it will be dropped"
				" automatically when the queries end. You can"
				" drop the orphaned table inside InnoDB by"
				" creating an InnoDB table with the same name"
				" in another database and copying the .frm file"
				" to the current database. Then MySQL thinks"
				" the table exists, and DROP TABLE will"
				" succeed.";
		}
		trx->error_state = DB_SUCCESS;
		trx_rollback_to_savepoint(trx, NULL);
		trx->error_state = DB_SUCCESS;
	} else {
		/* The following call will also rename the .ibd data file if
		the table is stored in a single-table tablespace */

		err = dict_table_rename_in_cache(
			table, new_name, !new_is_tmp);
		if (err != DB_SUCCESS) {
			trx->error_state = DB_SUCCESS;
			trx_rollback_to_savepoint(trx, NULL);
			trx->error_state = DB_SUCCESS;
			goto funct_exit;
		}

		/* In case of copy alter, template db_name and
		table_name should be renamed only for newly
		created table. */
		if (table->vc_templ != NULL && !new_is_tmp) {
			innobase_rename_vc_templ(table);
		}

		/* We only want to switch off some of the type checking in
		an ALTER TABLE...ALGORITHM=COPY, not in a RENAME. */
		dict_names_t	fk_tables;

		err = dict_load_foreigns(
			new_name, NULL,
			false, !old_is_tmp || trx->check_foreigns,
			DICT_ERR_IGNORE_NONE, fk_tables);

		if (err != DB_SUCCESS) {

			if (old_is_tmp) {
				ib::error() << "In ALTER TABLE "
					<< ut_get_name(trx, new_name)
					<< " has or is referenced in foreign"
					" key constraints which are not"
					" compatible with the new table"
					" definition.";
			} else {
				ib::error() << "In RENAME TABLE table "
					<< ut_get_name(trx, new_name)
					<< " is referenced in foreign key"
					" constraints which are not compatible"
					" with the new table definition.";
			}

			ut_a(DB_SUCCESS == dict_table_rename_in_cache(
				table, old_name, FALSE));
			trx->error_state = DB_SUCCESS;
			trx_rollback_to_savepoint(trx, NULL);
			trx->error_state = DB_SUCCESS;
		}

		/* Check whether virtual column or stored column affects
		the foreign key constraint of the table. */
		if (dict_foreigns_has_s_base_col(
				table->foreign_set, table)) {
			err = DB_NO_FK_ON_S_BASE_COL;
			ut_a(DB_SUCCESS == dict_table_rename_in_cache(
				table, old_name, FALSE));
			trx->error_state = DB_SUCCESS;
			trx_rollback_to_savepoint(trx, NULL);
			trx->error_state = DB_SUCCESS;
			goto funct_exit;
		}

		/* Fill the virtual column set in foreign when
		the table undergoes copy alter operation. */
		dict_mem_table_free_foreign_vcol_set(table);
		dict_mem_table_fill_foreign_vcol_set(table);

		while (!fk_tables.empty()) {
			dict_load_table(fk_tables.front(),
					DICT_ERR_IGNORE_NONE);
			fk_tables.pop_front();
		}

		table->data_dir_path= NULL;
	}

funct_exit:
	if (aux_fts_rename && err != DB_SUCCESS
	    && table != NULL && (table->space != 0)) {

		char*	orig_name = table->name.m_name;
		trx_t*	trx_bg = trx_create();

		/* If the first fts_rename fails, the trx would
		be rolled back and committed, we can't use it any more,
		so we have to start a new background trx here. */
		ut_a(trx_state_eq(trx_bg, TRX_STATE_NOT_STARTED));
		trx_bg->op_info = "Revert the failing rename "
				  "for fts aux tables";
		trx_bg->dict_operation_lock_mode = RW_X_LATCH;
		trx_start_for_ddl(trx_bg, TRX_DICT_OP_TABLE);

		/* If rename fails and table has its own tablespace,
		we need to call fts_rename_aux_tables again to
		revert the ibd file rename, which is not under the
		control of trx. Also notice the parent table name
		in cache is not changed yet. If the reverting fails,
		the ibd data may be left in the new database, which
		can be fixed only manually. */
		table->name.m_name = const_cast<char*>(new_name);
		fts_rename_aux_tables(table, old_name, trx_bg);
		table->name.m_name = orig_name;

		trx_bg->dict_operation_lock_mode = 0;
		trx_commit_for_mysql(trx_bg);
		trx_free(trx_bg);
	}

	if (table != NULL) {
		dict_table_close(table, dict_locked, FALSE);
	}

	if (commit) {
		DEBUG_SYNC(trx->mysql_thd, "before_rename_table_commit");
		trx_commit_for_mysql(trx);
	}

	if (UNIV_LIKELY_NULL(heap)) {
		mem_heap_free(heap);
	}

	trx->op_info = "";

	return(err);
}

/*********************************************************************//**
Scans an index for either COUNT(*) or CHECK TABLE.
If CHECK TABLE; Checks that the index contains entries in an ascending order,
unique constraint is not broken, and calculates the number of index entries
in the read view of the current transaction.
@return DB_SUCCESS or other error */
dberr_t
row_scan_index_for_mysql(
/*=====================*/
	row_prebuilt_t*		prebuilt,	/*!< in: prebuilt struct
						in MySQL handle */
	const dict_index_t*	index,		/*!< in: index */
	ulint*			n_rows)		/*!< out: number of entries
						seen in the consistent read */
{
	dtuple_t*	prev_entry	= NULL;
	ulint		matched_fields;
	byte*		buf;
	dberr_t		ret;
	rec_t*		rec;
	int		cmp;
	ibool		contains_null;
	ulint		i;
	ulint		cnt;
	mem_heap_t*	heap		= NULL;
	rec_offs	offsets_[REC_OFFS_NORMAL_SIZE];
	rec_offs*	offsets;
	rec_offs_init(offsets_);

	*n_rows = 0;

	/* Don't support RTree Leaf level scan */
	ut_ad(!dict_index_is_spatial(index));

	if (dict_index_is_clust(index)) {
		/* The clustered index of a table is always available.
		During online ALTER TABLE that rebuilds the table, the
		clustered index in the old table will have
		index->online_log pointing to the new table. All
		indexes of the old table will remain valid and the new
		table will be unaccessible to MySQL until the
		completion of the ALTER TABLE. */
	} else if (dict_index_is_online_ddl(index)
		   || (index->type & DICT_FTS)) {
		/* Full Text index are implemented by auxiliary tables,
		not the B-tree. We also skip secondary indexes that are
		being created online. */
		return(DB_SUCCESS);
	}

	ulint bufsize = std::max<ulint>(srv_page_size,
					prebuilt->mysql_row_len);
	buf = static_cast<byte*>(ut_malloc_nokey(bufsize));
	heap = mem_heap_create(100);

	cnt = 1000;

	ret = row_search_for_mysql(buf, PAGE_CUR_G, prebuilt, 0, 0);
loop:
	/* Check thd->killed every 1,000 scanned rows */
	if (--cnt == 0) {
		if (trx_is_interrupted(prebuilt->trx)) {
			ret = DB_INTERRUPTED;
			goto func_exit;
		}
		cnt = 1000;
	}

	switch (ret) {
	case DB_SUCCESS:
		break;
	case DB_DEADLOCK:
	case DB_LOCK_TABLE_FULL:
	case DB_LOCK_WAIT_TIMEOUT:
	case DB_INTERRUPTED:
		goto func_exit;
	default:
		ib::warn() << "CHECK TABLE on index " << index->name << " of"
			" table " << index->table->name << " returned " << ret;
		/* (this error is ignored by CHECK TABLE) */
		/* fall through */
	case DB_END_OF_INDEX:
		ret = DB_SUCCESS;
func_exit:
		ut_free(buf);
		mem_heap_free(heap);

		return(ret);
	}

	*n_rows = *n_rows + 1;

	/* else this code is doing handler::check() for CHECK TABLE */

	/* row_search... returns the index record in buf, record origin offset
	within buf stored in the first 4 bytes, because we have built a dummy
	template */

	rec = buf + mach_read_from_4(buf);

	offsets = rec_get_offsets(rec, index, offsets_, true,
				  ULINT_UNDEFINED, &heap);

	if (prev_entry != NULL) {
		matched_fields = 0;

		cmp = cmp_dtuple_rec_with_match(prev_entry, rec, offsets,
						&matched_fields);
		contains_null = FALSE;

		/* In a unique secondary index we allow equal key values if
		they contain SQL NULLs */

		for (i = 0;
		     i < dict_index_get_n_ordering_defined_by_user(index);
		     i++) {
			if (UNIV_SQL_NULL == dfield_get_len(
				    dtuple_get_nth_field(prev_entry, i))) {

				contains_null = TRUE;
				break;
			}
		}

		const char* msg;

		if (cmp > 0) {
			ret = DB_INDEX_CORRUPT;
			msg = "index records in a wrong order in ";
not_ok:
			ib::error()
				<< msg << index->name
				<< " of table " << index->table->name
				<< ": " << *prev_entry << ", "
				<< rec_offsets_print(rec, offsets);
			/* Continue reading */
		} else if (dict_index_is_unique(index)
			   && !contains_null
			   && matched_fields
			   >= dict_index_get_n_ordering_defined_by_user(
				   index)) {
			ret = DB_DUPLICATE_KEY;
			msg = "duplicate key in ";
			goto not_ok;
		}
	}

	{
		mem_heap_t*	tmp_heap = NULL;

		/* Empty the heap on each round.  But preserve offsets[]
		for the row_rec_to_index_entry() call, by copying them
		into a separate memory heap when needed. */
		if (UNIV_UNLIKELY(offsets != offsets_)) {
			ulint	size = rec_offs_get_n_alloc(offsets)
				* sizeof *offsets;

			tmp_heap = mem_heap_create(size);

			offsets = static_cast<rec_offs*>(
				mem_heap_dup(tmp_heap, offsets, size));
		}

		mem_heap_empty(heap);

		prev_entry = row_rec_to_index_entry(
			rec, index, offsets, heap);

		if (UNIV_LIKELY_NULL(tmp_heap)) {
			mem_heap_free(tmp_heap);
		}
	}

	ret = row_search_for_mysql(
		buf, PAGE_CUR_G, prebuilt, 0, ROW_SEL_NEXT);

	goto loop;
}

/*********************************************************************//**
Initialize this module */
void
row_mysql_init(void)
/*================*/
{
	mutex_create(LATCH_ID_ROW_DROP_LIST, &row_drop_list_mutex);

	UT_LIST_INIT(
		row_mysql_drop_list,
		&row_mysql_drop_t::row_mysql_drop_list);

	row_mysql_drop_list_inited = TRUE;
}

/*********************************************************************//**
Close this module */
void
row_mysql_close(void)
/*================*/
{
	ut_a(UT_LIST_GET_LEN(row_mysql_drop_list) == 0);

	if (row_mysql_drop_list_inited) {
		mutex_free(&row_drop_list_mutex);
		row_mysql_drop_list_inited = FALSE;
	}
}<|MERGE_RESOLUTION|>--- conflicted
+++ resolved
@@ -2587,22 +2587,13 @@
 				unsigned(index->n_nullable));
 
 			err = dict_create_index_tree_in_mem(index, trx);
-
-<<<<<<< HEAD
+#ifdef BTR_CUR_HASH_ADAPT
+			ut_ad(!index->search_info->ref_count);
+#endif /* BTR_CUR_HASH_ADAPT */
+
 			if (err != DB_SUCCESS) {
 				dict_index_remove_from_cache(table, index);
 			}
-=======
-		index->table = table;
-
-		err = dict_create_index_tree_in_mem(index, trx);
-#ifdef BTR_CUR_HASH_ADAPT
-		ut_ad(!index->search_info->ref_count);
-#endif /* BTR_CUR_HASH_ADAPT */
-
-		if (err != DB_SUCCESS) {
-			dict_index_remove_from_cache(table, index);
->>>>>>> ad6171b9
 		}
 	}
 
@@ -3436,46 +3427,8 @@
 
 	/* make sure background stats thread is not running on the table */
 	ut_ad(!(table->stats_bg_flag & BG_STAT_IN_PROGRESS));
-<<<<<<< HEAD
 	if (!table->no_rollback()) {
 		if (table->space != fil_system.sys_space) {
-#ifdef BTR_CUR_HASH_ADAPT
-			/* On DISCARD TABLESPACE, we would not drop the
-			adaptive hash index entries. If the tablespace is
-			missing here, delete-marking the record in SYS_INDEXES
-			would not free any pages in the buffer pool. Thus,
-			dict_index_remove_from_cache() would hang due to
-			adaptive hash index entries existing in the buffer
-			pool.  To prevent this hang, and also to guarantee
-			that btr_search_drop_page_hash_when_freed() will avoid
-			calling btr_search_drop_page_hash_index() while we
-			hold the InnoDB dictionary lock, we will drop any
-			adaptive hash index entries upfront. */
-			const bool immune = is_temp_name
-				|| create_failed
-				|| sqlcom == SQLCOM_CREATE_TABLE
-				|| strstr(table->name.m_name, "/FTS");
-
-			while (buf_LRU_drop_page_hash_for_tablespace(table)) {
-				if ((!immune && trx_is_interrupted(trx))
-				    || srv_shutdown_state
-				    != SRV_SHUTDOWN_NONE) {
-					err = DB_INTERRUPTED;
-					table->to_be_dropped = false;
-					dict_table_close(table, true, false);
-					goto funct_exit;
-				}
-			}
-#endif /* BTR_CUR_HASH_ADAPT */
-
-=======
-	const bool is_temp_name = strstr(table->name.m_name,
-					 "/" TEMP_FILE_PREFIX);
-	mem_heap_t* heap = NULL;
-
-	if (!dict_table_is_temporary(table)) {
-		if (table->space != TRX_SYS_SPACE) {
->>>>>>> ad6171b9
 			/* Delete the link file if used. */
 			if (DICT_TF_HAS_DATA_DIR(table->flags)) {
 				RemoteDatafile::delete_link_file(name);
