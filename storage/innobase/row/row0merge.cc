/*****************************************************************************

Copyright (c) 2005, 2017, Oracle and/or its affiliates. All Rights Reserved.
Copyright (c) 2014, 2018, MariaDB Corporation.

This program is free software; you can redistribute it and/or modify it under
the terms of the GNU General Public License as published by the Free Software
Foundation; version 2 of the License.

This program is distributed in the hope that it will be useful, but WITHOUT
ANY WARRANTY; without even the implied warranty of MERCHANTABILITY or FITNESS
FOR A PARTICULAR PURPOSE. See the GNU General Public License for more details.

You should have received a copy of the GNU General Public License along with
this program; if not, write to the Free Software Foundation, Inc.,
51 Franklin Street, Fifth Floor, Boston, MA 02110-1335 USA

*****************************************************************************/

/**************************************************//**
@file row/row0merge.cc
New index creation routines using a merge sort

Created 12/4/2005 Jan Lindstrom
Completed by Sunny Bains and Marko Makela
*******************************************************/
#include <my_global.h>
#include <log.h>
#include <sql_class.h>
#include <math.h>

#include "row0merge.h"
#include "row0ext.h"
#include "row0log.h"
#include "row0ins.h"
#include "row0row.h"
#include "row0sel.h"
#include "log0crypt.h"
#include "dict0crea.h"
#include "trx0purge.h"
#include "lock0lock.h"
#include "pars0pars.h"
#include "ut0sort.h"
#include "row0ftsort.h"
#include "row0import.h"
#include "row0vers.h"
#include "handler0alter.h"
#include "btr0bulk.h"
#include "ut0stage.h"
#include "fil0crypt.h"

/* Ignore posix_fadvise() on those platforms where it does not exist */
#if defined _WIN32
# define posix_fadvise(fd, offset, len, advice) /* nothing */
#endif /* _WIN32 */

/* Whether to disable file system cache */
char	srv_disable_sort_file_cache;

/** Class that caches index row tuples made from a single cluster
index page scan, and then insert into corresponding index tree */
class index_tuple_info_t {
public:
	/** constructor
	@param[in]	heap	memory heap
	@param[in]	index	index to be created */
	index_tuple_info_t(
		mem_heap_t*	heap,
		dict_index_t*	index) UNIV_NOTHROW
	{
		m_heap = heap;
		m_index = index;
		m_dtuple_vec = UT_NEW_NOKEY(idx_tuple_vec());
	}

	/** destructor */
	~index_tuple_info_t()
	{
		UT_DELETE(m_dtuple_vec);
	}

	/** Get the index object
	@return the index object */
	dict_index_t*   get_index() UNIV_NOTHROW
	{
		return(m_index);
	}

	/** Caches an index row into index tuple vector
	@param[in]	row	table row
	@param[in]	ext	externally stored column
	prefixes, or NULL */
	void add(
		const dtuple_t*		row,
		const row_ext_t*	ext) UNIV_NOTHROW
	{
		dtuple_t*	dtuple;

		dtuple = row_build_index_entry(row, ext, m_index, m_heap);

		ut_ad(dtuple);

		m_dtuple_vec->push_back(dtuple);
	}

	/** Insert spatial index rows cached in vector into spatial index
	@param[in]	trx_id		transaction id
	@param[in,out]	row_heap	memory heap
	@param[in]	pcur		cluster index scanning cursor
	@param[in,out]	scan_mtr	mini-transaction for pcur
	@return DB_SUCCESS if successful, else error number */
	inline dberr_t insert(
		trx_id_t		trx_id,
		mem_heap_t*		row_heap,
		btr_pcur_t*		pcur,
		mtr_t*			scan_mtr)
	{
		big_rec_t*      big_rec;
		rec_t*          rec;
		btr_cur_t       ins_cur;
		mtr_t           mtr;
		rtr_info_t      rtr_info;
		ulint*		ins_offsets = NULL;
		dberr_t		error = DB_SUCCESS;
		dtuple_t*	dtuple;
		ulint		count = 0;
		const ulint	flag = BTR_NO_UNDO_LOG_FLAG
				       | BTR_NO_LOCKING_FLAG
				       | BTR_KEEP_SYS_FLAG | BTR_CREATE_FLAG;

		ut_ad(dict_index_is_spatial(m_index));

		DBUG_EXECUTE_IF("row_merge_instrument_log_check_flush",
			log_sys.check_flush_or_checkpoint = true;
		);

		for (idx_tuple_vec::iterator it = m_dtuple_vec->begin();
		     it != m_dtuple_vec->end();
		     ++it) {
			dtuple = *it;
			ut_ad(dtuple);

			if (log_sys.check_flush_or_checkpoint) {
				if (scan_mtr->is_active()) {
					btr_pcur_move_to_prev_on_page(pcur);
					btr_pcur_store_position(pcur, scan_mtr);
					scan_mtr->commit();
				}

				log_free_check();
			}

			mtr.start();
			m_index->set_modified(mtr);

			ins_cur.index = m_index;
			rtr_init_rtr_info(&rtr_info, false, &ins_cur, m_index,
					  false);
			rtr_info_update_btr(&ins_cur, &rtr_info);

			btr_cur_search_to_nth_level(m_index, 0, dtuple,
						    PAGE_CUR_RTREE_INSERT,
						    BTR_MODIFY_LEAF, &ins_cur,
						    0, __FILE__, __LINE__,
						    &mtr);

			/* It need to update MBR in parent entry,
			so change search mode to BTR_MODIFY_TREE */
			if (rtr_info.mbr_adj) {
				mtr_commit(&mtr);
				rtr_clean_rtr_info(&rtr_info, true);
				rtr_init_rtr_info(&rtr_info, false, &ins_cur,
						  m_index, false);
				rtr_info_update_btr(&ins_cur, &rtr_info);
				mtr_start(&mtr);
				m_index->set_modified(mtr);
				btr_cur_search_to_nth_level(
					m_index, 0, dtuple,
					PAGE_CUR_RTREE_INSERT,
					BTR_MODIFY_TREE, &ins_cur, 0,
					__FILE__, __LINE__, &mtr);
			}

			error = btr_cur_optimistic_insert(
				flag, &ins_cur, &ins_offsets, &row_heap,
				dtuple, &rec, &big_rec, 0, NULL, &mtr);

			if (error == DB_FAIL) {
				ut_ad(!big_rec);
				mtr.commit();
				mtr.start();
				m_index->set_modified(mtr);

				rtr_clean_rtr_info(&rtr_info, true);
				rtr_init_rtr_info(&rtr_info, false,
						  &ins_cur, m_index, false);

				rtr_info_update_btr(&ins_cur, &rtr_info);
				btr_cur_search_to_nth_level(
					m_index, 0, dtuple,
					PAGE_CUR_RTREE_INSERT,
					BTR_MODIFY_TREE,
					&ins_cur, 0,
					__FILE__, __LINE__, &mtr);


				error = btr_cur_pessimistic_insert(
						flag, &ins_cur, &ins_offsets,
						&row_heap, dtuple, &rec,
						&big_rec, 0, NULL, &mtr);
			}

			DBUG_EXECUTE_IF(
				"row_merge_ins_spatial_fail",
				error = DB_FAIL;
			);

			if (error == DB_SUCCESS) {
				if (rtr_info.mbr_adj) {
					error = rtr_ins_enlarge_mbr(
							&ins_cur, &mtr);
				}

				if (error == DB_SUCCESS) {
					page_update_max_trx_id(
						btr_cur_get_block(&ins_cur),
						btr_cur_get_page_zip(&ins_cur),
						trx_id, &mtr);
				}
			}

			mtr_commit(&mtr);

			rtr_clean_rtr_info(&rtr_info, true);
			count++;
		}

		m_dtuple_vec->clear();

		return(error);
	}

private:
	/** Cache index rows made from a cluster index scan. Usually
	for rows on single cluster index page */
	typedef std::vector<dtuple_t*, ut_allocator<dtuple_t*> >
		idx_tuple_vec;

	/** vector used to cache index rows made from cluster index scan */
	idx_tuple_vec*		m_dtuple_vec;

	/** the index being built */
	dict_index_t*		m_index;

	/** memory heap for creating index tuples */
	mem_heap_t*		m_heap;
};

/* Maximum pending doc memory limit in bytes for a fts tokenization thread */
#define FTS_PENDING_DOC_MEMORY_LIMIT	1000000

/** Insert sorted data tuples to the index.
@param[in]	index		index to be inserted
@param[in]	old_table	old table
@param[in]	fd		file descriptor
@param[in,out]	block		file buffer
@param[in]	row_buf		row_buf the sorted data tuples,
or NULL if fd, block will be used instead
@param[in,out]	btr_bulk	btr bulk instance
@param[in,out]	stage		performance schema accounting object, used by
ALTER TABLE. If not NULL stage->begin_phase_insert() will be called initially
and then stage->inc() will be called for each record that is processed.
@return DB_SUCCESS or error number */
static	MY_ATTRIBUTE((warn_unused_result))
dberr_t
row_merge_insert_index_tuples(
	dict_index_t*		index,
	const dict_table_t*	old_table,
	const pfs_os_file_t&	fd,
	row_merge_block_t*	block,
	const row_merge_buf_t*	row_buf,
	BtrBulk*		btr_bulk,
	const ib_uint64_t	table_total_rows, /*!< in: total rows of old table */
	const double		pct_progress,	/*!< in: total progress
						percent until now */
	const double		pct_cost, /*!< in: current progress percent
					  */
	row_merge_block_t*	crypt_block, /*!< in: crypt buf or NULL */
	ulint			space,	   /*!< in: space id */
	ut_stage_alter_t*	stage = NULL);

/******************************************************//**
Encode an index record. */
static MY_ATTRIBUTE((nonnull))
void
row_merge_buf_encode(
/*=================*/
	byte**			b,		/*!< in/out: pointer to
						current end of output buffer */
	const dict_index_t*	index,		/*!< in: index */
	const mtuple_t*		entry,		/*!< in: index fields
						of the record to encode */
	ulint			n_fields)	/*!< in: number of fields
						in the entry */
{
	ulint	size;
	ulint	extra_size;

	size = rec_get_converted_size_temp(
		index, entry->fields, n_fields, &extra_size);
	ut_ad(size >= extra_size);

	/* Encode extra_size + 1 */
	if (extra_size + 1 < 0x80) {
		*(*b)++ = (byte) (extra_size + 1);
	} else {
		ut_ad((extra_size + 1) < 0x8000);
		*(*b)++ = (byte) (0x80 | ((extra_size + 1) >> 8));
		*(*b)++ = (byte) (extra_size + 1);
	}

	rec_convert_dtuple_to_temp(*b + extra_size, index,
				   entry->fields, n_fields);

	*b += size;
}

/******************************************************//**
Allocate a sort buffer.
@return own: sort buffer */
static MY_ATTRIBUTE((malloc, nonnull))
row_merge_buf_t*
row_merge_buf_create_low(
/*=====================*/
	mem_heap_t*	heap,		/*!< in: heap where allocated */
	dict_index_t*	index,		/*!< in: secondary index */
	ulint		max_tuples,	/*!< in: maximum number of
					data tuples */
	ulint		buf_size)	/*!< in: size of the buffer,
					in bytes */
{
	row_merge_buf_t*	buf;

	ut_ad(max_tuples > 0);

	ut_ad(max_tuples <= srv_sort_buf_size);

	buf = static_cast<row_merge_buf_t*>(mem_heap_zalloc(heap, buf_size));
	buf->heap = heap;
	buf->index = index;
	buf->max_tuples = max_tuples;
	buf->tuples = static_cast<mtuple_t*>(
		ut_malloc_nokey(2 * max_tuples * sizeof *buf->tuples));
	buf->tmp_tuples = buf->tuples + max_tuples;

	return(buf);
}

/******************************************************//**
Allocate a sort buffer.
@return own: sort buffer */
row_merge_buf_t*
row_merge_buf_create(
/*=================*/
	dict_index_t*	index)	/*!< in: secondary index */
{
	row_merge_buf_t*	buf;
	ulint			max_tuples;
	ulint			buf_size;
	mem_heap_t*		heap;

	max_tuples = srv_sort_buf_size
		/ ut_max(static_cast<ulint>(1),
			 dict_index_get_min_size(index));

	buf_size = (sizeof *buf);

	heap = mem_heap_create(buf_size);

	buf = row_merge_buf_create_low(heap, index, max_tuples, buf_size);

	return(buf);
}

/******************************************************//**
Empty a sort buffer.
@return sort buffer */
row_merge_buf_t*
row_merge_buf_empty(
/*================*/
	row_merge_buf_t*	buf)	/*!< in,own: sort buffer */
{
	ulint		buf_size	= sizeof *buf;
	ulint		max_tuples	= buf->max_tuples;
	mem_heap_t*	heap		= buf->heap;
	dict_index_t*	index		= buf->index;
	mtuple_t*	tuples		= buf->tuples;

	mem_heap_empty(heap);

	buf = static_cast<row_merge_buf_t*>(mem_heap_zalloc(heap, buf_size));
	buf->heap = heap;
	buf->index = index;
	buf->max_tuples = max_tuples;
	buf->tuples = tuples;
	buf->tmp_tuples = buf->tuples + max_tuples;

	return(buf);
}

/******************************************************//**
Deallocate a sort buffer. */
void
row_merge_buf_free(
/*===============*/
	row_merge_buf_t*	buf)	/*!< in,own: sort buffer to be freed */
{
	ut_free(buf->tuples);
	mem_heap_free(buf->heap);
}

/** Convert the field data from compact to redundant format.
@param[in]	row_field	field to copy from
@param[out]	field		field to copy to
@param[in]	len		length of the field data
@param[in]	zip_size	compressed BLOB page size,
				zero for uncompressed BLOBs
@param[in,out]	heap		memory heap where to allocate data when
				converting to ROW_FORMAT=REDUNDANT, or NULL
				when not to invoke
				row_merge_buf_redundant_convert(). */
static
void
row_merge_buf_redundant_convert(
	const dfield_t*		row_field,
	dfield_t*		field,
	ulint			len,
	const page_size_t&	page_size,
	mem_heap_t*		heap)
{
	ut_ad(field->type.mbminlen == 1);
	ut_ad(field->type.mbmaxlen > 1);

	byte*		buf = (byte*) mem_heap_alloc(heap, len);
	ulint		field_len = row_field->len;
	ut_ad(field_len <= len);

	if (row_field->ext) {
		const byte*	field_data = static_cast<const byte*>(
			dfield_get_data(row_field));
		ulint		ext_len;

		ut_a(field_len >= BTR_EXTERN_FIELD_REF_SIZE);
		ut_a(memcmp(field_data + field_len - BTR_EXTERN_FIELD_REF_SIZE,
			    field_ref_zero, BTR_EXTERN_FIELD_REF_SIZE));

		byte*	data = btr_copy_externally_stored_field(
			&ext_len, field_data, page_size, field_len, heap);

		ut_ad(ext_len < len);

		memcpy(buf, data, ext_len);
		field_len = ext_len;
	} else {
		memcpy(buf, row_field->data, field_len);
	}

	memset(buf + field_len, 0x20, len - field_len);

	dfield_set_data(field, buf, len);
}

/** Insert a data tuple into a sort buffer.
@param[in,out]	buf		sort buffer
@param[in]	fts_index	fts index to be created
@param[in]	old_table	original table
@param[in]	new_table	new table
@param[in,out]	psort_info	parallel sort info
@param[in,out]	row		table row
@param[in]	ext		cache of externally stored
				column prefixes, or NULL
@param[in,out]	doc_id		Doc ID if we are creating
				FTS index
@param[in,out]	conv_heap	memory heap where to allocate data when
				converting to ROW_FORMAT=REDUNDANT, or NULL
				when not to invoke
				row_merge_buf_redundant_convert()
@param[in,out]	err		set if error occurs
@param[in,out]	v_heap		heap memory to process data for virtual column
@param[in,out]	my_table	mysql table object
@param[in]	trx		transaction object
@return number of rows added, 0 if out of space */
static
ulint
row_merge_buf_add(
	row_merge_buf_t*	buf,
	dict_index_t*		fts_index,
	const dict_table_t*	old_table,
	const dict_table_t*	new_table,
	fts_psort_t*		psort_info,
	dtuple_t*		row,
	const row_ext_t*	ext,
	doc_id_t*		doc_id,
	mem_heap_t*		conv_heap,
	dberr_t*		err,
	mem_heap_t**		v_heap,
	TABLE*			my_table,
	trx_t*			trx)
{
	ulint			i;
	const dict_index_t*	index;
	mtuple_t*		entry;
	dfield_t*		field;
	const dict_field_t*	ifield;
	ulint			n_fields;
	ulint			data_size;
	ulint			extra_size;
	ulint			bucket = 0;
	doc_id_t		write_doc_id;
	ulint			n_row_added = 0;
	VCOL_STORAGE*		vcol_storage= 0;
	byte*			record;
	DBUG_ENTER("row_merge_buf_add");

	if (buf->n_tuples >= buf->max_tuples) {
		DBUG_RETURN(0);
	}

	DBUG_EXECUTE_IF(
		"ib_row_merge_buf_add_two",
		if (buf->n_tuples >= 2) DBUG_RETURN(0););

	UNIV_PREFETCH_R(row->fields);

	/* If we are building FTS index, buf->index points to
	the 'fts_sort_idx', and real FTS index is stored in
	fts_index */
	index = (buf->index->type & DICT_FTS) ? fts_index : buf->index;

	/* create spatial index should not come here */
	ut_ad(!dict_index_is_spatial(index));

	n_fields = dict_index_get_n_fields(index);

	entry = &buf->tuples[buf->n_tuples];
	field = entry->fields = static_cast<dfield_t*>(
		mem_heap_alloc(buf->heap, n_fields * sizeof *entry->fields));

	data_size = 0;
	extra_size = UT_BITS_IN_BYTES(unsigned(index->n_nullable));

	ifield = dict_index_get_nth_field(index, 0);

	for (i = 0; i < n_fields; i++, field++, ifield++) {
		ulint			len;
		const dict_col_t*	col;
		ulint			col_no;
		ulint			fixed_len;
		const dfield_t*		row_field;

		col = ifield->col;
		const dict_v_col_t*	v_col = NULL;
		if (col->is_virtual()) {
			v_col = reinterpret_cast<const dict_v_col_t*>(col);
		}

		col_no = dict_col_get_no(col);

		/* Process the Doc ID column */
		if (*doc_id > 0
		    && col_no == index->table->fts->doc_col
		    && !col->is_virtual()) {
			fts_write_doc_id((byte*) &write_doc_id, *doc_id);

			/* Note: field->data now points to a value on the
			stack: &write_doc_id after dfield_set_data(). Because
			there is only one doc_id per row, it shouldn't matter.
			We allocate a new buffer before we leave the function
			later below. */

			dfield_set_data(
				field, &write_doc_id, sizeof(write_doc_id));

			field->type.mtype = ifield->col->mtype;
			field->type.prtype = ifield->col->prtype;
			field->type.mbminlen = 0;
			field->type.mbmaxlen = 0;
			field->type.len = ifield->col->len;
		} else {
			/* Use callback to get the virtual column value */
			if (col->is_virtual()) {
				dict_index_t*	clust_index
					= dict_table_get_first_index(new_table);

                                if (!vcol_storage &&
                                    innobase_allocate_row_for_vcol(trx->mysql_thd, clust_index, v_heap, &my_table, &record, &vcol_storage)) {
					*err = DB_OUT_OF_MEMORY;
					goto error;
				}

				row_field = innobase_get_computed_value(
					row, v_col, clust_index,
					v_heap, NULL, ifield, trx->mysql_thd,
					my_table, record, old_table, NULL,
					NULL);

				if (row_field == NULL) {
					*err = DB_COMPUTE_VALUE_FAILED;
					goto error;
				}
				dfield_copy(field, row_field);
			} else {
				row_field = dtuple_get_nth_field(row, col_no);
				dfield_copy(field, row_field);
			}


			/* Tokenize and process data for FTS */
			if (index->type & DICT_FTS) {
				fts_doc_item_t*	doc_item;
				byte*		value;
				void*		ptr;
				const ulint	max_trial_count = 10000;
				ulint		trial_count = 0;

				/* fetch Doc ID if it already exists
				in the row, and not supplied by the
				caller. Even if the value column is
				NULL, we still need to get the Doc
				ID so to maintain the correct max
				Doc ID */
				if (*doc_id == 0) {
					const dfield_t*	doc_field;
					doc_field = dtuple_get_nth_field(
						row,
						index->table->fts->doc_col);
					*doc_id = (doc_id_t) mach_read_from_8(
						static_cast<const byte*>(
						dfield_get_data(doc_field)));

					if (*doc_id == 0) {
						ib::warn() << "FTS Doc ID is"
							" zero. Record"
							" skipped";
						goto error;
					}
				}

				if (dfield_is_null(field)) {
					n_row_added = 1;
					continue;
				}

				ptr = ut_malloc_nokey(sizeof(*doc_item)
						      + field->len);

				doc_item = static_cast<fts_doc_item_t*>(ptr);
				value = static_cast<byte*>(ptr)
					+ sizeof(*doc_item);
				memcpy(value, field->data, field->len);
				field->data = value;

				doc_item->field = field;
				doc_item->doc_id = *doc_id;

				bucket = *doc_id % fts_sort_pll_degree;

				/* Add doc item to fts_doc_list */
				mutex_enter(&psort_info[bucket].mutex);

				if (psort_info[bucket].error == DB_SUCCESS) {
					UT_LIST_ADD_LAST(
						psort_info[bucket].fts_doc_list,
						doc_item);
					psort_info[bucket].memory_used +=
						sizeof(*doc_item) + field->len;
				} else {
					ut_free(doc_item);
				}

				mutex_exit(&psort_info[bucket].mutex);

				/* Sleep when memory used exceeds limit*/
				while (psort_info[bucket].memory_used
				       > FTS_PENDING_DOC_MEMORY_LIMIT
				       && trial_count++ < max_trial_count) {
					os_thread_sleep(1000);
				}

				n_row_added = 1;
				continue;
			}

			if (field->len != UNIV_SQL_NULL
			    && col->mtype == DATA_MYSQL
			    && col->len != field->len) {
				if (conv_heap != NULL) {
					row_merge_buf_redundant_convert(
						row_field, field, col->len,
						dict_table_page_size(old_table),
						conv_heap);
				} else {
					/* Field length mismatch should not
					happen when rebuilding redundant row
					format table. */
					ut_ad(dict_table_is_comp(index->table));
				}
			}
		}

		len = dfield_get_len(field);

		if (dfield_is_null(field)) {
			ut_ad(!(col->prtype & DATA_NOT_NULL));
			continue;
		} else if (!ext) {
		} else if (dict_index_is_clust(index)) {
			/* Flag externally stored fields. */
			const byte*	buf = row_ext_lookup(ext, col_no,
							     &len);
			if (UNIV_LIKELY_NULL(buf)) {
				ut_a(buf != field_ref_zero);
				if (i < dict_index_get_n_unique(index)) {
					dfield_set_data(field, buf, len);
				} else {
					dfield_set_ext(field);
					len = dfield_get_len(field);
				}
			}
		} else if (!col->is_virtual()) {
			/* Only non-virtual column are stored externally */
			const byte*	buf = row_ext_lookup(ext, col_no,
							     &len);
			if (UNIV_LIKELY_NULL(buf)) {
				ut_a(buf != field_ref_zero);
				dfield_set_data(field, buf, len);
			}
		}

		/* If a column prefix index, take only the prefix */

		if (ifield->prefix_len) {
			len = dtype_get_at_most_n_mbchars(
				col->prtype,
				col->mbminlen, col->mbmaxlen,
				ifield->prefix_len,
				len,
				static_cast<char*>(dfield_get_data(field)));
			dfield_set_len(field, len);
		}

		ut_ad(len <= col->len
		      || DATA_LARGE_MTYPE(col->mtype));

		fixed_len = ifield->fixed_len;
		if (fixed_len && !dict_table_is_comp(index->table)
		    && col->mbminlen != col->mbmaxlen) {
			/* CHAR in ROW_FORMAT=REDUNDANT is always
			fixed-length, but in the temporary file it is
			variable-length for variable-length character
			sets. */
			fixed_len = 0;
		}

		if (fixed_len) {
#ifdef UNIV_DEBUG
			/* len should be between size calcualted base on
			mbmaxlen and mbminlen */
			ut_ad(len <= fixed_len);
			ut_ad(!col->mbmaxlen || len >= col->mbminlen
			      * (fixed_len / col->mbmaxlen));

			ut_ad(!dfield_is_ext(field));
#endif /* UNIV_DEBUG */
		} else if (dfield_is_ext(field)) {
			extra_size += 2;
		} else if (len < 128
			   || (!DATA_BIG_COL(col))) {
			extra_size++;
		} else {
			/* For variable-length columns, we look up the
			maximum length from the column itself.  If this
			is a prefix index column shorter than 256 bytes,
			this will waste one byte. */
			extra_size += 2;
		}
		data_size += len;
	}

	/* If this is FTS index, we already populated the sort buffer, return
	here */
	if (index->type & DICT_FTS) {
		goto end;
	}

#ifdef UNIV_DEBUG
	{
		ulint	size;
		ulint	extra;

		size = rec_get_converted_size_temp(
			index, entry->fields, n_fields, &extra);

		ut_ad(data_size + extra_size == size);
		ut_ad(extra_size == extra);
	}
#endif /* UNIV_DEBUG */

	/* Add to the total size of the record in row_merge_block_t
	the encoded length of extra_size and the extra bytes (extra_size).
	See row_merge_buf_write() for the variable-length encoding
	of extra_size. */
	data_size += (extra_size + 1) + ((extra_size + 1) >= 0x80);

	/* Record size can exceed page size while converting to
	redundant row format. But there is assert
	ut_ad(size < srv_page_size) in rec_offs_data_size().
	It may hit the assert before attempting to insert the row. */
	if (conv_heap != NULL && data_size > srv_page_size) {
		*err = DB_TOO_BIG_RECORD;
	}

	ut_ad(data_size < srv_sort_buf_size);

	/* Reserve bytes for the end marker of row_merge_block_t. */
	if (buf->total_size + data_size >= srv_sort_buf_size) {
		goto error;
	}

	buf->total_size += data_size;
	buf->n_tuples++;
	n_row_added++;

	field = entry->fields;

	/* Copy the data fields. */

	do {
		dfield_dup(field++, buf->heap);
	} while (--n_fields);

	if (conv_heap != NULL) {
		mem_heap_empty(conv_heap);
	}

end:
        if (vcol_storage)
		innobase_free_row_for_vcol(vcol_storage);
	DBUG_RETURN(n_row_added);

error:
        if (vcol_storage)
		innobase_free_row_for_vcol(vcol_storage);
        DBUG_RETURN(0);
}

/*************************************************************//**
Report a duplicate key. */
void
row_merge_dup_report(
/*=================*/
	row_merge_dup_t*	dup,	/*!< in/out: for reporting duplicates */
	const dfield_t*		entry)	/*!< in: duplicate index entry */
{
	if (!dup->n_dup++) {
		/* Only report the first duplicate record,
		but count all duplicate records. */
		innobase_fields_to_mysql(dup->table, dup->index, entry);
	}
}

/*************************************************************//**
Compare two tuples.
@return positive, 0, negative if a is greater, equal, less, than b,
respectively */
static MY_ATTRIBUTE((warn_unused_result))
int
row_merge_tuple_cmp(
/*================*/
	ulint			n_uniq,	/*!< in: number of unique fields */
	ulint			n_field,/*!< in: number of fields */
	const mtuple_t&		a,	/*!< in: first tuple to be compared */
	const mtuple_t&		b,	/*!< in: second tuple to be compared */
	row_merge_dup_t*	dup)	/*!< in/out: for reporting duplicates,
					NULL if non-unique index */
{
	int		cmp;
	const dfield_t*	af	= a.fields;
	const dfield_t*	bf	= b.fields;
	ulint		n	= n_uniq;

	ut_ad(n_uniq > 0);
	ut_ad(n_uniq <= n_field);

	/* Compare the fields of the tuples until a difference is
	found or we run out of fields to compare.  If !cmp at the
	end, the tuples are equal. */
	do {
		cmp = cmp_dfield_dfield(af++, bf++);
	} while (!cmp && --n);

	if (cmp) {
		return(cmp);
	}

	if (dup) {
		/* Report a duplicate value error if the tuples are
		logically equal.  NULL columns are logically inequal,
		although they are equal in the sorting order.  Find
		out if any of the fields are NULL. */
		for (const dfield_t* df = a.fields; df != af; df++) {
			if (dfield_is_null(df)) {
				goto no_report;
			}
		}

		row_merge_dup_report(dup, a.fields);
	}

no_report:
	/* The n_uniq fields were equal, but we compare all fields so
	that we will get the same (internal) order as in the B-tree. */
	for (n = n_field - n_uniq + 1; --n; ) {
		cmp = cmp_dfield_dfield(af++, bf++);
		if (cmp) {
			return(cmp);
		}
	}

	/* This should never be reached, except in a secondary index
	when creating a secondary index and a PRIMARY KEY, and there
	is a duplicate in the PRIMARY KEY that has not been detected
	yet. Internally, an index must never contain duplicates. */
	return(cmp);
}

/** Wrapper for row_merge_tuple_sort() to inject some more context to
UT_SORT_FUNCTION_BODY().
@param tuples array of tuples that being sorted
@param aux work area, same size as tuples[]
@param low lower bound of the sorting area, inclusive
@param high upper bound of the sorting area, inclusive */
#define row_merge_tuple_sort_ctx(tuples, aux, low, high)		\
	row_merge_tuple_sort(n_uniq, n_field, dup, tuples, aux, low, high)
/** Wrapper for row_merge_tuple_cmp() to inject some more context to
UT_SORT_FUNCTION_BODY().
@param a first tuple to be compared
@param b second tuple to be compared
@return positive, 0, negative, if a is greater, equal, less, than b,
respectively */
#define row_merge_tuple_cmp_ctx(a,b)			\
	row_merge_tuple_cmp(n_uniq, n_field, a, b, dup)

/**********************************************************************//**
Merge sort the tuple buffer in main memory. */
static
void
row_merge_tuple_sort(
/*=================*/
	ulint			n_uniq,	/*!< in: number of unique fields */
	ulint			n_field,/*!< in: number of fields */
	row_merge_dup_t*	dup,	/*!< in/out: reporter of duplicates
					(NULL if non-unique index) */
	mtuple_t*		tuples,	/*!< in/out: tuples */
	mtuple_t*		aux,	/*!< in/out: work area */
	ulint			low,	/*!< in: lower bound of the
					sorting area, inclusive */
	ulint			high)	/*!< in: upper bound of the
					sorting area, exclusive */
{
	ut_ad(n_field > 0);
	ut_ad(n_uniq <= n_field);

	UT_SORT_FUNCTION_BODY(row_merge_tuple_sort_ctx,
			      tuples, aux, low, high, row_merge_tuple_cmp_ctx);
}

/******************************************************//**
Sort a buffer. */
void
row_merge_buf_sort(
/*===============*/
	row_merge_buf_t*	buf,	/*!< in/out: sort buffer */
	row_merge_dup_t*	dup)	/*!< in/out: reporter of duplicates
					(NULL if non-unique index) */
{
	ut_ad(!dict_index_is_spatial(buf->index));

	row_merge_tuple_sort(dict_index_get_n_unique(buf->index),
			     dict_index_get_n_fields(buf->index),
			     dup,
			     buf->tuples, buf->tmp_tuples, 0, buf->n_tuples);
}

/******************************************************//**
Write a buffer to a block. */
void
row_merge_buf_write(
/*================*/
	const row_merge_buf_t*	buf,	/*!< in: sorted buffer */
	const merge_file_t*	of UNIV_UNUSED,
					/*!< in: output file */
	row_merge_block_t*	block)	/*!< out: buffer for writing to file */
{
	const dict_index_t*	index	= buf->index;
	ulint			n_fields= dict_index_get_n_fields(index);
	byte*			b	= &block[0];

	DBUG_ENTER("row_merge_buf_write");

	for (ulint i = 0; i < buf->n_tuples; i++) {
		const mtuple_t*	entry	= &buf->tuples[i];

		row_merge_buf_encode(&b, index, entry, n_fields);
		ut_ad(b < &block[srv_sort_buf_size]);

		DBUG_LOG("ib_merge_sort",
			 reinterpret_cast<const void*>(b) << ','
			 << of->fd << ',' << of->offset << ' ' <<
			 i << ": " <<
			 rec_printer(entry->fields, n_fields).str());
	}

	/* Write an "end-of-chunk" marker. */
	ut_a(b < &block[srv_sort_buf_size]);
	ut_a(b == &block[0] + buf->total_size);
	*b++ = 0;
#ifdef UNIV_DEBUG_VALGRIND
	/* The rest of the block is uninitialized.  Initialize it
	to avoid bogus warnings. */
	memset(b, 0xff, &block[srv_sort_buf_size] - b);
#endif /* UNIV_DEBUG_VALGRIND */
	DBUG_LOG("ib_merge_sort",
		 "write " << reinterpret_cast<const void*>(b) << ','
		 << of->fd << ',' << of->offset << " EOF");
	DBUG_VOID_RETURN;
}

/******************************************************//**
Create a memory heap and allocate space for row_merge_rec_offsets()
and mrec_buf_t[3].
@return memory heap */
static
mem_heap_t*
row_merge_heap_create(
/*==================*/
	const dict_index_t*	index,		/*!< in: record descriptor */
	mrec_buf_t**		buf,		/*!< out: 3 buffers */
	ulint**			offsets1,	/*!< out: offsets */
	ulint**			offsets2)	/*!< out: offsets */
{
	ulint		i	= 1 + REC_OFFS_HEADER_SIZE
		+ dict_index_get_n_fields(index);
	mem_heap_t*	heap	= mem_heap_create(2 * i * sizeof **offsets1
						  + 3 * sizeof **buf);

	*buf = static_cast<mrec_buf_t*>(
		mem_heap_alloc(heap, 3 * sizeof **buf));
	*offsets1 = static_cast<ulint*>(
		mem_heap_alloc(heap, i * sizeof **offsets1));
	*offsets2 = static_cast<ulint*>(
		mem_heap_alloc(heap, i * sizeof **offsets2));

	(*offsets1)[0] = (*offsets2)[0] = i;
	(*offsets1)[1] = (*offsets2)[1] = dict_index_get_n_fields(index);

	return(heap);
}

/** Read a merge block from the file system.
@return whether the request was completed successfully */
bool
row_merge_read(
/*===========*/
	const pfs_os_file_t&	fd,	/*!< in: file descriptor */
	ulint			offset,	/*!< in: offset where to read
					in number of row_merge_block_t
					elements */
	row_merge_block_t*	buf,	/*!< out: data */
	row_merge_block_t*	crypt_buf, /*!< in: crypt buf or NULL */
	ulint			space)		/*!< in: space id */
{
	os_offset_t	ofs = ((os_offset_t) offset) * srv_sort_buf_size;

	DBUG_ENTER("row_merge_read");
	DBUG_LOG("ib_merge_sort", "fd=" << fd << " ofs=" << ofs);
	DBUG_EXECUTE_IF("row_merge_read_failure", DBUG_RETURN(FALSE););

	IORequest	request(IORequest::READ);
<<<<<<< HEAD
	const bool	success = DB_SUCCESS == os_file_read_no_error_handling(
		request, fd, buf, ofs, srv_sort_buf_size, 0);
=======
	const bool	success = DB_SUCCESS
		== os_file_read_no_error_handling_int_fd(
			request, fd, buf, ofs, srv_sort_buf_size);
>>>>>>> cbac8f93

	/* If encryption is enabled decrypt buffer */
	if (success && log_tmp_is_encrypted()) {
		if (!log_tmp_block_decrypt(buf, srv_sort_buf_size,
					   crypt_buf, ofs, space)) {
			return (FALSE);
		}

		srv_stats.n_merge_blocks_decrypted.inc();
		memcpy(buf, crypt_buf, srv_sort_buf_size);
	}

#ifdef POSIX_FADV_DONTNEED
	/* Each block is read exactly once.  Free up the file cache. */
	posix_fadvise(fd, ofs, srv_sort_buf_size, POSIX_FADV_DONTNEED);
#endif /* POSIX_FADV_DONTNEED */

	if (!success) {
		ib::error() << "Failed to read merge block at " << ofs;
	}

	DBUG_RETURN(success);
}

/********************************************************************//**
Write a merge block to the file system.
@return whether the request was completed successfully
@retval	false	on error
@retval	true	on success */
UNIV_INTERN
bool
row_merge_write(
/*============*/
	const pfs_os_file_t&	fd,			/*!< in: file descriptor */
	ulint		offset,			/*!< in: offset where to write,
						in number of row_merge_block_t elements */
	const void*	buf,			/*!< in: data */
	void*		crypt_buf,		/*!< in: crypt buf or NULL */
	ulint		space)			/*!< in: space id */
{
	size_t		buf_len = srv_sort_buf_size;
	os_offset_t	ofs = buf_len * (os_offset_t) offset;
	void*		out_buf = (void *)buf;

	DBUG_ENTER("row_merge_write");
	DBUG_LOG("ib_merge_sort", "fd=" << fd << " ofs=" << ofs);
	DBUG_EXECUTE_IF("row_merge_write_failure", DBUG_RETURN(FALSE););

	/* For encrypted tables, encrypt data before writing */
	if (log_tmp_is_encrypted()) {
		if (!log_tmp_block_encrypt(static_cast<const byte*>(buf),
					   buf_len,
					   static_cast<byte*>(crypt_buf),
					   ofs, space)) {
			return false;
		}

		srv_stats.n_merge_blocks_encrypted.inc();
		out_buf = crypt_buf;
	}

	IORequest	request(IORequest::WRITE);
<<<<<<< HEAD
	const bool	success = DB_SUCCESS == os_file_write(
=======
	const bool	success = DB_SUCCESS == os_file_write_int_fd(
>>>>>>> cbac8f93
		request, "(merge)", fd, out_buf, ofs, buf_len);

#ifdef POSIX_FADV_DONTNEED
	/* The block will be needed on the next merge pass,
	but it can be evicted from the file cache meanwhile. */
	posix_fadvise(fd, ofs, buf_len, POSIX_FADV_DONTNEED);
#endif /* POSIX_FADV_DONTNEED */

	DBUG_RETURN(success);
}

/********************************************************************//**
Read a merge record.
@return pointer to next record, or NULL on I/O error or end of list */
const byte*
row_merge_read_rec(
/*===============*/
	row_merge_block_t*	block,	/*!< in/out: file buffer */
	mrec_buf_t*		buf,	/*!< in/out: secondary buffer */
	const byte*		b,	/*!< in: pointer to record */
	const dict_index_t*	index,	/*!< in: index of the record */
	const pfs_os_file_t&	fd,	/*!< in: file descriptor */
	ulint*			foffs,	/*!< in/out: file offset */
	const mrec_t**		mrec,	/*!< out: pointer to merge record,
					or NULL on end of list
					(non-NULL on I/O error) */
	ulint*			offsets,/*!< out: offsets of mrec */
	row_merge_block_t*	crypt_block, /*!< in: crypt buf or NULL */
	ulint			space) /*!< in: space id */
{
	ulint	extra_size;
	ulint	data_size;
	ulint	avail_size;

	ut_ad(b >= &block[0]);
	ut_ad(b < &block[srv_sort_buf_size]);

	ut_ad(*offsets == 1 + REC_OFFS_HEADER_SIZE
	      + dict_index_get_n_fields(index));

	DBUG_ENTER("row_merge_read_rec");

	extra_size = *b++;

	if (UNIV_UNLIKELY(!extra_size)) {
		/* End of list */
		*mrec = NULL;
		DBUG_LOG("ib_merge_sort",
			 "read " << reinterpret_cast<const void*>(b) << ',' <<
			 reinterpret_cast<const void*>(block) << ',' <<
			 fd << ',' << *foffs << " EOF");
		DBUG_RETURN(NULL);
	}

	if (extra_size >= 0x80) {
		/* Read another byte of extra_size. */

		if (UNIV_UNLIKELY(b >= &block[srv_sort_buf_size])) {
			if (!row_merge_read(fd, ++(*foffs), block,
					    crypt_block,
					    space)) {
err_exit:
				/* Signal I/O error. */
				*mrec = b;
				DBUG_RETURN(NULL);
			}

			/* Wrap around to the beginning of the buffer. */
			b = &block[0];
		}

		extra_size = (extra_size & 0x7f) << 8;
		extra_size |= *b++;
	}

	/* Normalize extra_size.  Above, value 0 signals "end of list". */
	extra_size--;

	/* Read the extra bytes. */

	if (UNIV_UNLIKELY(b + extra_size >= &block[srv_sort_buf_size])) {
		/* The record spans two blocks.  Copy the entire record
		to the auxiliary buffer and handle this as a special
		case. */

		avail_size = ulint(&block[srv_sort_buf_size] - b);
		ut_ad(avail_size < sizeof *buf);
		memcpy(*buf, b, avail_size);

		if (!row_merge_read(fd, ++(*foffs), block,
				    crypt_block,
				    space)) {

			goto err_exit;
		}

		/* Wrap around to the beginning of the buffer. */
		b = &block[0];

		/* Copy the record. */
		memcpy(*buf + avail_size, b, extra_size - avail_size);
		b += extra_size - avail_size;

		*mrec = *buf + extra_size;

		rec_init_offsets_temp(*mrec, index, offsets);

		data_size = rec_offs_data_size(offsets);

		/* These overflows should be impossible given that
		records are much smaller than either buffer, and
		the record starts near the beginning of each buffer. */
		ut_a(extra_size + data_size < sizeof *buf);
		ut_a(b + data_size < &block[srv_sort_buf_size]);

		/* Copy the data bytes. */
		memcpy(*buf + extra_size, b, data_size);
		b += data_size;

		goto func_exit;
	}

	*mrec = b + extra_size;

	rec_init_offsets_temp(*mrec, index, offsets);

	data_size = rec_offs_data_size(offsets);
	ut_ad(extra_size + data_size < sizeof *buf);

	b += extra_size + data_size;

	if (UNIV_LIKELY(b < &block[srv_sort_buf_size])) {
		/* The record fits entirely in the block.
		This is the normal case. */
		goto func_exit;
	}

	/* The record spans two blocks.  Copy it to buf. */

	b -= extra_size + data_size;
	avail_size = ulint(&block[srv_sort_buf_size] - b);
	memcpy(*buf, b, avail_size);
	*mrec = *buf + extra_size;

	/* We cannot invoke rec_offs_make_valid() here, because there
	are no REC_N_NEW_EXTRA_BYTES between extra_size and data_size.
	Similarly, rec_offs_validate() would fail, because it invokes
	rec_get_status(). */
	ut_d(offsets[2] = (ulint) *mrec);
	ut_d(offsets[3] = (ulint) index);

	if (!row_merge_read(fd, ++(*foffs), block,
			    crypt_block,
			    space)) {

		goto err_exit;
	}

	/* Wrap around to the beginning of the buffer. */
	b = &block[0];

	/* Copy the rest of the record. */
	memcpy(*buf + avail_size, b, extra_size + data_size - avail_size);
	b += extra_size + data_size - avail_size;

func_exit:
	DBUG_LOG("ib_merge_sort",
		 reinterpret_cast<const void*>(b) << ',' <<
		 reinterpret_cast<const void*>(block)
		 << ",fd=" << fd << ',' << *foffs << ": "
		 << rec_printer(*mrec, 0, offsets).str());
	DBUG_RETURN(b);
}

/********************************************************************//**
Write a merge record. */
static
void
row_merge_write_rec_low(
/*====================*/
	byte*		b,	/*!< out: buffer */
	ulint		e,	/*!< in: encoded extra_size */
#ifndef DBUG_OFF
	ulint		size,	/*!< in: total size to write */
	const pfs_os_file_t&	fd,	/*!< in: file descriptor */
	ulint		foffs,	/*!< in: file offset */
#endif /* !DBUG_OFF */
	const mrec_t*	mrec,	/*!< in: record to write */
	const ulint*	offsets)/*!< in: offsets of mrec */
#ifdef DBUG_OFF
# define row_merge_write_rec_low(b, e, size, fd, foffs, mrec, offsets)	\
	row_merge_write_rec_low(b, e, mrec, offsets)
#endif /* DBUG_OFF */
{
	DBUG_ENTER("row_merge_write_rec_low");

#ifndef DBUG_OFF
	const byte* const end = b + size;
#endif /* DBUG_OFF */
	DBUG_ASSERT(e == rec_offs_extra_size(offsets) + 1);

	DBUG_LOG("ib_merge_sort",
		 reinterpret_cast<const void*>(b) << ",fd=" << fd << ','
		 << foffs << ": " << rec_printer(mrec, 0, offsets).str());

	if (e < 0x80) {
		*b++ = (byte) e;
	} else {
		*b++ = (byte) (0x80 | (e >> 8));
		*b++ = (byte) e;
	}

	memcpy(b, mrec - rec_offs_extra_size(offsets), rec_offs_size(offsets));
	DBUG_SLOW_ASSERT(b + rec_offs_size(offsets) == end);
	DBUG_VOID_RETURN;
}

/********************************************************************//**
Write a merge record.
@return pointer to end of block, or NULL on error */
static
byte*
row_merge_write_rec(
/*================*/
	row_merge_block_t*	block,	/*!< in/out: file buffer */
	mrec_buf_t*		buf,	/*!< in/out: secondary buffer */
	byte*			b,	/*!< in: pointer to end of block */
	const pfs_os_file_t&	fd,	/*!< in: file descriptor */
	ulint*			foffs,	/*!< in/out: file offset */
	const mrec_t*		mrec,	/*!< in: record to write */
	const ulint*            offsets,/*!< in: offsets of mrec */
	row_merge_block_t*	crypt_block, /*!< in: crypt buf or NULL */
	ulint			space)	   /*!< in: space id */
{
	ulint	extra_size;
	ulint	size;
	ulint	avail_size;

	ut_ad(block);
	ut_ad(buf);
	ut_ad(b >= &block[0]);
	ut_ad(b < &block[srv_sort_buf_size]);
	ut_ad(mrec);
	ut_ad(foffs);
	ut_ad(mrec < &block[0] || mrec > &block[srv_sort_buf_size]);
	ut_ad(mrec < buf[0] || mrec > buf[1]);

	/* Normalize extra_size.  Value 0 signals "end of list". */
	extra_size = rec_offs_extra_size(offsets) + 1;

	size = extra_size + (extra_size >= 0x80)
		+ rec_offs_data_size(offsets);

	if (UNIV_UNLIKELY(b + size >= &block[srv_sort_buf_size])) {
		/* The record spans two blocks.
		Copy it to the temporary buffer first. */
		avail_size = ulint(&block[srv_sort_buf_size] - b);

		row_merge_write_rec_low(buf[0],
					extra_size, size, fd, *foffs,
					mrec, offsets);

		/* Copy the head of the temporary buffer, write
		the completed block, and copy the tail of the
		record to the head of the new block. */
		memcpy(b, buf[0], avail_size);

		if (!row_merge_write(fd, (*foffs)++, block,
				     crypt_block,
				     space)) {
			return(NULL);
		}

		UNIV_MEM_INVALID(&block[0], srv_sort_buf_size);

		/* Copy the rest. */
		b = &block[0];
		memcpy(b, buf[0] + avail_size, size - avail_size);
		b += size - avail_size;
	} else {
		row_merge_write_rec_low(b, extra_size, size, fd, *foffs,
					mrec, offsets);
		b += size;
	}

	return(b);
}

/********************************************************************//**
Write an end-of-list marker.
@return pointer to end of block, or NULL on error */
static
byte*
row_merge_write_eof(
/*================*/
	row_merge_block_t*	block,		/*!< in/out: file buffer */
	byte*			b,		/*!< in: pointer to end of block */
	const pfs_os_file_t&	fd,		/*!< in: file descriptor */
	ulint*			foffs,		/*!< in/out: file offset */
	row_merge_block_t*	crypt_block, 	/*!< in: crypt buf or NULL */
	ulint			space)	   	/*!< in: space id */
{
	ut_ad(block);
	ut_ad(b >= &block[0]);
	ut_ad(b < &block[srv_sort_buf_size]);
	ut_ad(foffs);

	DBUG_ENTER("row_merge_write_eof");
	DBUG_LOG("ib_merge_sort",
		 reinterpret_cast<const void*>(b) << ',' <<
		 reinterpret_cast<const void*>(block) <<
		 ",fd=" << fd << ',' << *foffs);

	*b++ = 0;
	UNIV_MEM_ASSERT_RW(&block[0], b - &block[0]);
	UNIV_MEM_ASSERT_W(&block[0], srv_sort_buf_size);

#ifdef UNIV_DEBUG_VALGRIND
	/* The rest of the block is uninitialized.  Initialize it
	to avoid bogus warnings. */
	memset(b, 0xff, ulint(&block[srv_sort_buf_size] - b));
#endif /* UNIV_DEBUG_VALGRIND */

	if (!row_merge_write(fd, (*foffs)++, block, crypt_block, space)) {
		DBUG_RETURN(NULL);
	}

	UNIV_MEM_INVALID(&block[0], srv_sort_buf_size);
	DBUG_RETURN(&block[0]);
}

/** Create a temporary file if it has not been created already.
@param[in,out]	tmpfd	temporary file handle
@param[in]	path	location for creating temporary file
@return true on success, false on error */
static MY_ATTRIBUTE((warn_unused_result))
bool
row_merge_tmpfile_if_needed(
	pfs_os_file_t*		tmpfd,
	const char*	path)
{
	if (*tmpfd == OS_FILE_CLOSED) {
		*tmpfd = row_merge_file_create_low(path);
		if (*tmpfd != OS_FILE_CLOSED) {
			MONITOR_ATOMIC_INC(MONITOR_ALTER_TABLE_SORT_FILES);
		}
	}

	return(*tmpfd != OS_FILE_CLOSED);
}

/** Create a temporary file for merge sort if it was not created already.
@param[in,out]	file	merge file structure
@param[in]	nrec	number of records in the file
@param[in]	path	location for creating temporary file
@return  true on success, false on error */
static MY_ATTRIBUTE((warn_unused_result))
bool
row_merge_file_create_if_needed(
	merge_file_t*	file,
	pfs_os_file_t*	tmpfd,
	ulint		nrec,
	const char*	path)
{
	ut_ad(file->fd == OS_FILE_CLOSED || *tmpfd != OS_FILE_CLOSED);
	if (file->fd == OS_FILE_CLOSED && row_merge_file_create(file, path)!= OS_FILE_CLOSED) {
		MONITOR_ATOMIC_INC(MONITOR_ALTER_TABLE_SORT_FILES);
		if (!row_merge_tmpfile_if_needed(tmpfd, path) ) {
			return(false);
		}

		file->n_rec = nrec;
	}

	ut_ad(file->fd == OS_FILE_CLOSED || *tmpfd != OS_FILE_CLOSED);
	return(file->fd != OS_FILE_CLOSED);
}

/** Copy the merge data tuple from another merge data tuple.
@param[in]	mtuple		source merge data tuple
@param[in,out]	prev_mtuple	destination merge data tuple
@param[in]	n_unique	number of unique fields exist in the mtuple
@param[in,out]	heap		memory heap where last_mtuple allocated */
static
void
row_mtuple_create(
	const mtuple_t*	mtuple,
	mtuple_t*	prev_mtuple,
	ulint		n_unique,
	mem_heap_t*	heap)
{
	memcpy(prev_mtuple->fields, mtuple->fields,
	       n_unique * sizeof *mtuple->fields);

	dfield_t*	field = prev_mtuple->fields;

	for (ulint i = 0; i < n_unique; i++) {
		dfield_dup(field++, heap);
	}
}

/** Compare two merge data tuples.
@param[in]	prev_mtuple	merge data tuple
@param[in]	current_mtuple	merge data tuple
@param[in,out]	dup		reporter of duplicates
@retval positive, 0, negative if current_mtuple is greater, equal, less, than
last_mtuple. */
static
int
row_mtuple_cmp(
	const mtuple_t*		prev_mtuple,
	const mtuple_t*		current_mtuple,
	row_merge_dup_t*	dup)
{
	ut_ad(dict_index_is_clust(dup->index));
	const ulint	n_unique = dict_index_get_n_unique(dup->index);

	return(row_merge_tuple_cmp(
		       n_unique, n_unique, *current_mtuple, *prev_mtuple, dup));
}

/** Insert cached spatial index rows.
@param[in]	trx_id		transaction id
@param[in]	sp_tuples	cached spatial rows
@param[in]	num_spatial	number of spatial indexes
@param[in,out]	row_heap	heap for insert
@param[in,out]	sp_heap		heap for tuples
@param[in,out]	pcur		cluster index cursor
@param[in,out]	mtr		mini transaction
@return DB_SUCCESS or error number */
static
dberr_t
row_merge_spatial_rows(
	trx_id_t		trx_id,
	index_tuple_info_t**	sp_tuples,
	ulint			num_spatial,
	mem_heap_t*		row_heap,
	mem_heap_t*		sp_heap,
	btr_pcur_t*		pcur,
	mtr_t*			mtr)
{
	dberr_t			err = DB_SUCCESS;

	if (sp_tuples == NULL) {
		return(DB_SUCCESS);
	}

	ut_ad(sp_heap != NULL);

	for (ulint j = 0; j < num_spatial; j++) {
		err = sp_tuples[j]->insert(trx_id, row_heap, pcur, mtr);

		if (err != DB_SUCCESS) {
			return(err);
		}
	}

	mem_heap_empty(sp_heap);

	return(err);
}

/** Check if the geometry field is valid.
@param[in]	row		the row
@param[in]	index		spatial index
@return true if it's valid, false if it's invalid. */
static
bool
row_geo_field_is_valid(
	const dtuple_t*		row,
	dict_index_t*		index)
{
	const dict_field_t*	ind_field
		= dict_index_get_nth_field(index, 0);
	const dict_col_t*	col
		= ind_field->col;
	ulint			col_no
		= dict_col_get_no(col);
	const dfield_t*		dfield
		= dtuple_get_nth_field(row, col_no);

	if (dfield_is_null(dfield)
	    || dfield_get_len(dfield) < GEO_DATA_HEADER_SIZE) {
		return(false);
	}

	return(true);
}

/** Reads clustered index of the table and create temporary files
containing the index entries for the indexes to be built.
@param[in]	trx		transaction
@param[in,out]	table		MySQL table object, for reporting erroneous
				records
@param[in]	old_table	table where rows are read from
@param[in]	new_table	table where indexes are created; identical to
				old_table unless creating a PRIMARY KEY
@param[in]	online		true if creating indexes online
@param[in]	index		indexes to be created
@param[in]	fts_sort_idx	full-text index to be created, or NULL
@param[in]	psort_info	parallel sort info for fts_sort_idx creation,
				or NULL
@param[in]	files		temporary files
@param[in]	key_numbers	MySQL key numbers to create
@param[in]	n_index		number of indexes to create
@param[in]	defaults	default values of added, changed columns, or NULL
@param[in]	add_v		newly added virtual columns along with indexes
@param[in]	col_map		mapping of old column numbers to new ones, or
NULL if old_table == new_table
@param[in]	add_autoinc	number of added AUTO_INCREMENT columns, or
ULINT_UNDEFINED if none is added
@param[in,out]	sequence	autoinc sequence
@param[in,out]	block		file buffer
@param[in]	skip_pk_sort	whether the new PRIMARY KEY will follow
existing order
@param[in,out]	tmpfd		temporary file handle
@param[in,out]	stage		performance schema accounting object, used by
ALTER TABLE. stage->n_pk_recs_inc() will be called for each record read and
stage->inc() will be called for each page read.
@param[in]	pct_cost	percent of task weight out of total alter job
@param[in,out]	crypt_block	crypted file buffer
@param[in]	eval_table	mysql table used to evaluate virtual column
				value, see innobase_get_computed_value().
@param[in]	allow_not_null	allow null to not-null conversion
@return DB_SUCCESS or error */
static MY_ATTRIBUTE((warn_unused_result))
dberr_t
row_merge_read_clustered_index(
	trx_t*			trx,
	struct TABLE*		table,
	const dict_table_t*	old_table,
	dict_table_t*		new_table,
	bool			online,
	dict_index_t**		index,
	dict_index_t*		fts_sort_idx,
	fts_psort_t*		psort_info,
	merge_file_t*		files,
	const ulint*		key_numbers,
	ulint			n_index,
	const dtuple_t*		defaults,
	const dict_add_v_col_t*	add_v,
	const ulint*		col_map,
	ulint			add_autoinc,
	ib_sequence_t&		sequence,
	row_merge_block_t*	block,
	bool			skip_pk_sort,
	pfs_os_file_t*			tmpfd,
	ut_stage_alter_t*	stage,
	double 			pct_cost,
	row_merge_block_t*	crypt_block,
	struct TABLE*		eval_table,
	bool			allow_not_null)
{
	dict_index_t*		clust_index;	/* Clustered index */
	mem_heap_t*		row_heap = NULL;/* Heap memory to create
						clustered index tuples */
	row_merge_buf_t**	merge_buf;	/* Temporary list for records*/
	mem_heap_t*		v_heap = NULL;	/* Heap memory to process large
						data for virtual column */
	btr_pcur_t		pcur;		/* Cursor on the clustered
						index */
	mtr_t			mtr;		/* Mini transaction */
	dberr_t			err = DB_SUCCESS;/* Return code */
	ulint			n_nonnull = 0;	/* number of columns
						changed to NOT NULL */
	ulint*			nonnull = NULL;	/* NOT NULL columns */
	dict_index_t*		fts_index = NULL;/* FTS index */
	doc_id_t		doc_id = 0;
	doc_id_t		max_doc_id = 0;
	ibool			add_doc_id = FALSE;
	os_event_t		fts_parallel_sort_event = NULL;
	ibool			fts_pll_sort = FALSE;
	int64_t			sig_count = 0;
	index_tuple_info_t**	sp_tuples = NULL;
	mem_heap_t*		sp_heap = NULL;
	ulint			num_spatial = 0;
	BtrBulk*		clust_btr_bulk = NULL;
	bool			clust_temp_file = false;
	mem_heap_t*		mtuple_heap = NULL;
	mtuple_t		prev_mtuple;
	mem_heap_t*		conv_heap = NULL;
	double 			curr_progress = 0.0;
	ib_uint64_t		read_rows = 0;
	ib_uint64_t		table_total_rows = 0;
	char			new_sys_trx_start[8];
	char			new_sys_trx_end[8];
	byte			any_autoinc_data[8] = {0};
	bool			vers_update_trt = false;

	DBUG_ENTER("row_merge_read_clustered_index");

	ut_ad((old_table == new_table) == !col_map);
	ut_ad(!defaults || col_map);
	ut_ad(trx_state_eq(trx, TRX_STATE_ACTIVE));
	ut_ad(trx->id);

	table_total_rows = dict_table_get_n_rows(old_table);
	if(table_total_rows == 0) {
		/* We don't know total row count */
		table_total_rows = 1;
	}

	trx->op_info = "reading clustered index";

#ifdef FTS_INTERNAL_DIAG_PRINT
	DEBUG_FTS_SORT_PRINT("FTS_SORT: Start Create Index\n");
#endif

	/* Create and initialize memory for record buffers */

	merge_buf = static_cast<row_merge_buf_t**>(
		ut_malloc_nokey(n_index * sizeof *merge_buf));

	row_merge_dup_t	clust_dup = {index[0], table, col_map, 0};
	dfield_t*	prev_fields;
	const ulint	n_uniq = dict_index_get_n_unique(index[0]);

	ut_ad(trx->mysql_thd != NULL);

	const char*	path = thd_innodb_tmpdir(trx->mysql_thd);

	ut_ad(!skip_pk_sort || dict_index_is_clust(index[0]));
	/* There is no previous tuple yet. */
	prev_mtuple.fields = NULL;

	for (ulint i = 0; i < n_index; i++) {
		if (index[i]->type & DICT_FTS) {

			/* We are building a FT index, make sure
			we have the temporary 'fts_sort_idx' */
			ut_a(fts_sort_idx);

			fts_index = index[i];

			merge_buf[i] = row_merge_buf_create(fts_sort_idx);

			add_doc_id = DICT_TF2_FLAG_IS_SET(
				new_table, DICT_TF2_FTS_ADD_DOC_ID);

			/* If Doc ID does not exist in the table itself,
			fetch the first FTS Doc ID */
			if (add_doc_id) {
				fts_get_next_doc_id(
					(dict_table_t*) new_table,
					&doc_id);
				ut_ad(doc_id > 0);
			}

			fts_pll_sort = TRUE;
			row_fts_start_psort(psort_info);
			fts_parallel_sort_event =
				 psort_info[0].psort_common->sort_event;
		} else {
			if (dict_index_is_spatial(index[i])) {
				num_spatial++;
			}

			merge_buf[i] = row_merge_buf_create(index[i]);
		}
	}

	if (num_spatial > 0) {
		ulint	count = 0;

		sp_heap = mem_heap_create(512);

		sp_tuples = static_cast<index_tuple_info_t**>(
			ut_malloc_nokey(num_spatial
					* sizeof(*sp_tuples)));

		for (ulint i = 0; i < n_index; i++) {
			if (dict_index_is_spatial(index[i])) {
				sp_tuples[count]
					= UT_NEW_NOKEY(
						index_tuple_info_t(
							sp_heap,
							index[i]));
				count++;
			}
		}

		ut_ad(count == num_spatial);
	}

	mtr_start(&mtr);

	/* Find the clustered index and create a persistent cursor
	based on that. */

	clust_index = dict_table_get_first_index(old_table);
	const ulint old_trx_id_col = DATA_TRX_ID - DATA_N_SYS_COLS
		+ ulint(old_table->n_cols);
	ut_ad(old_table->cols[old_trx_id_col].mtype == DATA_SYS);
	ut_ad(old_table->cols[old_trx_id_col].prtype
	      == (DATA_TRX_ID | DATA_NOT_NULL));
	ut_ad(old_table->cols[old_trx_id_col + 1].mtype == DATA_SYS);
	ut_ad(old_table->cols[old_trx_id_col + 1].prtype
	      == (DATA_ROLL_PTR | DATA_NOT_NULL));
	const ulint new_trx_id_col = col_map
		? col_map[old_trx_id_col] : old_trx_id_col;

	btr_pcur_open_at_index_side(
		true, clust_index, BTR_SEARCH_LEAF, &pcur, true, 0, &mtr);
	btr_pcur_move_to_next_user_rec(&pcur, &mtr);
	if (rec_is_metadata(btr_pcur_get_rec(&pcur), clust_index)) {
		ut_ad(btr_pcur_is_on_user_rec(&pcur));
		/* Skip the metadata pseudo-record. */
	} else {
		ut_ad(!clust_index->is_instant());
		btr_pcur_move_to_prev_on_page(&pcur);
	}

	if (old_table != new_table) {
		/* The table is being rebuilt.  Identify the columns
		that were flagged NOT NULL in the new table, so that
		we can quickly check that the records in the old table
		do not violate the added NOT NULL constraints. */

		nonnull = static_cast<ulint*>(
			ut_malloc_nokey(dict_table_get_n_cols(new_table)
				  * sizeof *nonnull));

		for (ulint i = 0; i < dict_table_get_n_cols(old_table); i++) {
			if (dict_table_get_nth_col(old_table, i)->prtype
			    & DATA_NOT_NULL) {
				continue;
			}

			const ulint j = col_map[i];

			if (j == ULINT_UNDEFINED) {
				/* The column was dropped. */
				continue;
			}

			if (dict_table_get_nth_col(new_table, j)->prtype
			    & DATA_NOT_NULL) {
				nonnull[n_nonnull++] = j;
			}
		}

		if (!n_nonnull) {
			ut_free(nonnull);
			nonnull = NULL;
		}
	}

	row_heap = mem_heap_create(sizeof(mrec_buf_t));

	if (dict_table_is_comp(old_table)
	    && !dict_table_is_comp(new_table)) {
		conv_heap = mem_heap_create(sizeof(mrec_buf_t));
	}

	if (skip_pk_sort) {
		prev_fields = static_cast<dfield_t*>(
			ut_malloc_nokey(n_uniq * sizeof *prev_fields));
		mtuple_heap = mem_heap_create(sizeof(mrec_buf_t));
	} else {
		prev_fields = NULL;
	}

	mach_write_to_8(new_sys_trx_start, trx->id);
	mach_write_to_8(new_sys_trx_end, TRX_ID_MAX);
	uint64_t	n_rows = 0;

	/* Scan the clustered index. */
	for (;;) {
		/* Do not continue if table pages are still encrypted */
		if (!old_table->is_readable() || !new_table->is_readable()) {
			err = DB_DECRYPTION_FAILED;
			trx->error_key_num = 0;
			goto func_exit;
		}

		const rec_t*	rec;
		trx_id_t	rec_trx_id;
		ulint*		offsets;
		dtuple_t*	row;
		row_ext_t*	ext;
		page_cur_t*	cur	= btr_pcur_get_page_cur(&pcur);

		mem_heap_empty(row_heap);

		page_cur_move_to_next(cur);

		stage->n_pk_recs_inc();

		if (page_cur_is_after_last(cur)) {

			stage->inc();

			if (UNIV_UNLIKELY(trx_is_interrupted(trx))) {
				err = DB_INTERRUPTED;
				trx->error_key_num = 0;
				goto func_exit;
			}

			if (online && old_table != new_table) {
				err = row_log_table_get_error(clust_index);
				if (err != DB_SUCCESS) {
					trx->error_key_num = 0;
					goto func_exit;
				}
			}

			/* Insert the cached spatial index rows. */
			err = row_merge_spatial_rows(
				trx->id, sp_tuples, num_spatial,
				row_heap, sp_heap, &pcur, &mtr);

			if (err != DB_SUCCESS) {
				goto func_exit;
			}

			if (!mtr.is_active()) {
				goto scan_next;
			}

			if (my_atomic_load32_explicit(&clust_index->lock.waiters,
						      MY_MEMORY_ORDER_RELAXED)) {
				/* There are waiters on the clustered
				index tree lock, likely the purge
				thread. Store and restore the cursor
				position, and yield so that scanning a
				large table will not starve other
				threads. */

				/* Store the cursor position on the last user
				record on the page. */
				btr_pcur_move_to_prev_on_page(&pcur);
				/* Leaf pages must never be empty, unless
				this is the only page in the index tree. */
				ut_ad(btr_pcur_is_on_user_rec(&pcur)
				      || btr_pcur_get_block(
					      &pcur)->page.id.page_no()
				      == clust_index->page);

				btr_pcur_store_position(&pcur, &mtr);
				mtr_commit(&mtr);

				/* Give the waiters a chance to proceed. */
				os_thread_yield();
scan_next:
				mtr_start(&mtr);
				/* Restore position on the record, or its
				predecessor if the record was purged
				meanwhile. */
				btr_pcur_restore_position(
					BTR_SEARCH_LEAF, &pcur, &mtr);
				/* Move to the successor of the
				original record. */
				if (!btr_pcur_move_to_next_user_rec(
					    &pcur, &mtr)) {
end_of_index:
					row = NULL;
					mtr_commit(&mtr);
					mem_heap_free(row_heap);
					row_heap = NULL;
					ut_free(nonnull);
					nonnull = NULL;
					goto write_buffers;
				}
			} else {
				ulint		next_page_no;
				buf_block_t*	block;

				next_page_no = btr_page_get_next(
					page_cur_get_page(cur), &mtr);

				if (next_page_no == FIL_NULL) {
					goto end_of_index;
				}

				block = page_cur_get_block(cur);
				block = btr_block_get(
					page_id_t(block->page.id.space(),
						  next_page_no),
					block->page.size,
					BTR_SEARCH_LEAF,
					clust_index, &mtr);

				btr_leaf_page_release(page_cur_get_block(cur),
						      BTR_SEARCH_LEAF, &mtr);
				page_cur_set_before_first(block, cur);
				page_cur_move_to_next(cur);

				ut_ad(!page_cur_is_after_last(cur));
			}
		}

		rec = page_cur_get_rec(cur);

		if (online) {
			offsets = rec_get_offsets(rec, clust_index, NULL, true,
						  ULINT_UNDEFINED, &row_heap);
			rec_trx_id = row_get_rec_trx_id(rec, clust_index,
							offsets);

			/* Perform a REPEATABLE READ.

			When rebuilding the table online,
			row_log_table_apply() must not see a newer
			state of the table when applying the log.
			This is mainly to prevent false duplicate key
			errors, because the log will identify records
			by the PRIMARY KEY, and also to prevent unsafe
			BLOB access.

			When creating a secondary index online, this
			table scan must not see records that have only
			been inserted to the clustered index, but have
			not been written to the online_log of
			index[]. If we performed READ UNCOMMITTED, it
			could happen that the ADD INDEX reaches
			ONLINE_INDEX_COMPLETE state between the time
			the DML thread has updated the clustered index
			but has not yet accessed secondary index. */
			ut_ad(trx->read_view.is_open());
			ut_ad(rec_trx_id != trx->id);

			if (!trx->read_view.changes_visible(
				    rec_trx_id, old_table->name)) {
				rec_t*	old_vers;

				row_vers_build_for_consistent_read(
					rec, &mtr, clust_index, &offsets,
					&trx->read_view, &row_heap,
					row_heap, &old_vers, NULL);

				if (!old_vers) {
					continue;
				}

				/* The old version must necessarily be
				in the "prehistory", because the
				exclusive lock in
				ha_innobase::prepare_inplace_alter_table()
				forced the completion of any transactions
				that accessed this table. */
				ut_ad(row_get_rec_trx_id(old_vers, clust_index,
							 offsets) < trx->id);

				rec = old_vers;
				rec_trx_id = 0;
			}

			if (rec_get_deleted_flag(
				    rec,
				    dict_table_is_comp(old_table))) {
				/* In delete-marked records, DB_TRX_ID must
				always refer to an existing undo log record.
				Above, we did reset rec_trx_id = 0
				for rec = old_vers.*/
				ut_ad(rec == page_cur_get_rec(cur)
				      ? rec_trx_id
				      : !rec_trx_id);
				/* This record was deleted in the latest
				committed version, or it was deleted and
				then reinserted-by-update before purge
				kicked in. Skip it. */
				continue;
			}

			ut_ad(!rec_offs_any_null_extern(rec, offsets));
		} else if (rec_get_deleted_flag(
				   rec, dict_table_is_comp(old_table))) {
			/* In delete-marked records, DB_TRX_ID must
			always refer to an existing undo log record. */
			ut_d(rec_trx_id = rec_get_trx_id(rec, clust_index));
			ut_ad(rec_trx_id);
			/* This must be a purgeable delete-marked record,
			and the transaction that delete-marked the record
			must have been committed before this
			!online ALTER TABLE transaction. */
			ut_ad(rec_trx_id < trx->id);
			/* Skip delete-marked records.

			Skipping delete-marked records will make the
			created indexes unuseable for transactions
			whose read views were created before the index
			creation completed, but an attempt to preserve
			the history would make it tricky to detect
			duplicate keys. */
			continue;
		} else {
			offsets = rec_get_offsets(rec, clust_index, NULL, true,
						  ULINT_UNDEFINED, &row_heap);
			/* This is a locking ALTER TABLE.

			If we are not rebuilding the table, the
			DB_TRX_ID does not matter, as it is not being
			written to any secondary indexes; see
			if (old_table == new_table) below.

			If we are rebuilding the table, the
			DB_TRX_ID,DB_ROLL_PTR should be reset, because
			there will be no history available. */
			ut_ad(rec_get_trx_id(rec, clust_index) < trx->id);
			rec_trx_id = 0;
		}

		/* When !online, we are holding a lock on old_table, preventing
		any inserts that could have written a record 'stub' before
		writing out off-page columns. */
		ut_ad(!rec_offs_any_null_extern(rec, offsets));

		/* Build a row based on the clustered index. */

		row = row_build_w_add_vcol(ROW_COPY_POINTERS, clust_index,
					   rec, offsets, new_table,
					   defaults, add_v, col_map, &ext,
					   row_heap);
		ut_ad(row);

		for (ulint i = 0; i < n_nonnull; i++) {
			dfield_t*	field	= &row->fields[nonnull[i]];

			ut_ad(dfield_get_type(field)->prtype & DATA_NOT_NULL);

			if (dfield_is_null(field)) {

				Field* null_field =
					table->field[nonnull[i]];

				null_field->set_warning(
					Sql_condition::WARN_LEVEL_WARN,
					WARN_DATA_TRUNCATED, 1,
					ulong(n_rows + 1));

				if (!allow_not_null) {
					err = DB_INVALID_NULL;
					trx->error_key_num = 0;
					goto func_exit;
				}

				const dfield_t& default_field
					= defaults->fields[nonnull[i]];

				*field = default_field;
			}
		}

		/* Get the next Doc ID */
		if (add_doc_id) {
			doc_id++;
		} else {
			doc_id = 0;
		}

		ut_ad(row->fields[new_trx_id_col].type.mtype == DATA_SYS);
		ut_ad(row->fields[new_trx_id_col].type.prtype
		      == (DATA_TRX_ID | DATA_NOT_NULL));
		ut_ad(row->fields[new_trx_id_col].len == DATA_TRX_ID_LEN);
		ut_ad(row->fields[new_trx_id_col + 1].type.mtype == DATA_SYS);
		ut_ad(row->fields[new_trx_id_col + 1].type.prtype
		      == (DATA_ROLL_PTR | DATA_NOT_NULL));
		ut_ad(row->fields[new_trx_id_col + 1].len == DATA_ROLL_PTR_LEN);

		if (old_table == new_table) {
			/* Do not bother touching DB_TRX_ID,DB_ROLL_PTR
			because they are not going to be written into
			secondary indexes. */
		} else if (rec_trx_id < trx->id) {
			/* Reset the DB_TRX_ID,DB_ROLL_PTR of old rows
			for which history is not going to be
			available after the rebuild operation.
			This essentially mimics row_purge_reset_trx_id(). */
			row->fields[new_trx_id_col].data
				= const_cast<byte*>(reset_trx_id);
			row->fields[new_trx_id_col + 1].data
				= const_cast<byte*>(reset_trx_id
						    + DATA_TRX_ID_LEN);
		}

		if (add_autoinc != ULINT_UNDEFINED) {

			ut_ad(add_autoinc
			      < dict_table_get_n_user_cols(new_table));

			bool history_row = false;
			if (new_table->versioned()) {
				const dfield_t* dfield = dtuple_get_nth_field(
				    row, new_table->vers_end);
				history_row = dfield->vers_history_row();
			}

			dfield_t* dfield = dtuple_get_nth_field(row,
								add_autoinc);

			if (new_table->versioned()) {
				if (history_row) {
					if (dfield_get_type(dfield)->prtype & DATA_NOT_NULL) {
						err = DB_UNSUPPORTED;
						my_error(ER_UNSUPPORTED_EXTENSION, MYF(0),
							 old_table->name.m_name);
						goto func_exit;
					}
					dfield_set_null(dfield);
				} else {
					// set not null
					ulint len = dfield_get_type(dfield)->len;
					dfield_set_data(dfield, any_autoinc_data, len);
				}
			}

			if (dfield_is_null(dfield)) {
				goto write_buffers;
			}

			const dtype_t*  dtype = dfield_get_type(dfield);
			byte*	b = static_cast<byte*>(dfield_get_data(dfield));

			if (sequence.eof()) {
				err = DB_ERROR;
				trx->error_key_num = 0;

				ib_errf(trx->mysql_thd, IB_LOG_LEVEL_ERROR,
					ER_AUTOINC_READ_FAILED, "[NULL]");

				goto func_exit;
			}

			ulonglong	value = sequence++;

			switch (dtype_get_mtype(dtype)) {
			case DATA_INT: {
				ibool	usign;
				ulint	len = dfield_get_len(dfield);

				usign = dtype_get_prtype(dtype) & DATA_UNSIGNED;
				mach_write_ulonglong(b, value, len, usign);

				break;
				}

			case DATA_FLOAT:
				mach_float_write(
					b, static_cast<float>(value));
				break;

			case DATA_DOUBLE:
				mach_double_write(
					b, static_cast<double>(value));
				break;

			default:
				ut_ad(0);
			}
		}

		if (old_table->versioned()) {
			if (!new_table->versioned()
			    && clust_index->vers_history_row(rec, offsets)) {
				continue;
			}
		} else if (new_table->versioned()) {
			dfield_t* start =
			    dtuple_get_nth_field(row, new_table->vers_start);
			dfield_t* end =
			    dtuple_get_nth_field(row, new_table->vers_end);
			dfield_set_data(start, new_sys_trx_start, 8);
			dfield_set_data(end, new_sys_trx_end, 8);
			vers_update_trt = true;
		}

write_buffers:
		/* Build all entries for all the indexes to be created
		in a single scan of the clustered index. */

		n_rows++;
		ulint	s_idx_cnt = 0;
		bool	skip_sort = skip_pk_sort
			&& dict_index_is_clust(merge_buf[0]->index);

		for (ulint k = 0, i = 0; i < n_index; i++, skip_sort = false) {
			row_merge_buf_t*	buf	= merge_buf[i];
			ulint			rows_added = 0;

			if (dict_index_is_spatial(buf->index)) {
				if (!row) {
					continue;
				}

				ut_ad(sp_tuples[s_idx_cnt]->get_index()
				      == buf->index);

				/* If the geometry field is invalid, report
				error. */
				if (!row_geo_field_is_valid(row, buf->index)) {
					err = DB_CANT_CREATE_GEOMETRY_OBJECT;
					break;
				}

				sp_tuples[s_idx_cnt]->add(row, ext);
				s_idx_cnt++;

				continue;
			}

			ut_ad(!row
			      || !dict_index_is_clust(buf->index)
			      || trx_id_check(row->fields[new_trx_id_col].data,
					      trx->id));

			merge_file_t*	file = &files[k++];

			if (UNIV_LIKELY
			    (row && (rows_added = row_merge_buf_add(
					buf, fts_index, old_table, new_table,
					psort_info, row, ext, &doc_id,
					conv_heap, &err,
					&v_heap, eval_table, trx)))) {

				/* Set the page flush observer for the
				transaction when buffering the very first
				record for a non-redo-logged operation. */
				if (file->n_rec == 0 && i == 0
				    && innodb_log_optimize_ddl) {
					trx->set_flush_observer(
						new_table->space, stage);
				}

				/* If we are creating FTS index,
				a single row can generate more
				records for tokenized word */
				file->n_rec += rows_added;

				if (err != DB_SUCCESS) {
					ut_ad(err == DB_TOO_BIG_RECORD);
					break;
				}

				if (doc_id > max_doc_id) {
					max_doc_id = doc_id;
				}

				if (buf->index->type & DICT_FTS) {
					/* Check if error occurs in child thread */
					for (ulint j = 0;
					     j < fts_sort_pll_degree; j++) {
						if (psort_info[j].error
							!= DB_SUCCESS) {
							err = psort_info[j].error;
							trx->error_key_num = i;
							break;
						}
					}

					if (err != DB_SUCCESS) {
						break;
					}
				}

				if (skip_sort) {
					ut_ad(buf->n_tuples > 0);
					const mtuple_t*	curr =
						&buf->tuples[buf->n_tuples - 1];

					ut_ad(i == 0);
					ut_ad(dict_index_is_clust(merge_buf[0]->index));
					/* Detect duplicates by comparing the
					current record with previous record.
					When temp file is not used, records
					should be in sorted order. */
					if (prev_mtuple.fields != NULL
					    && (row_mtuple_cmp(
						&prev_mtuple, curr,
						&clust_dup) == 0)) {

						err = DB_DUPLICATE_KEY;
						trx->error_key_num
							= key_numbers[0];
						goto func_exit;
					}

					prev_mtuple.fields = curr->fields;
				}

				continue;
			}

			if (err == DB_COMPUTE_VALUE_FAILED) {
				trx->error_key_num = i;
				goto func_exit;
			}

			if (buf->index->type & DICT_FTS) {
				if (!row || !doc_id) {
					continue;
				}
			}

			/* The buffer must be sufficiently large
			to hold at least one record. It may only
			be empty when we reach the end of the
			clustered index. row_merge_buf_add()
			must not have been called in this loop. */
			ut_ad(buf->n_tuples || row == NULL);

			/* We have enough data tuples to form a block.
			Sort them and write to disk if temp file is used
			or insert into index if temp file is not used. */
			ut_ad(old_table == new_table
			      ? !dict_index_is_clust(buf->index)
			      : (i == 0) == dict_index_is_clust(buf->index));

			/* We have enough data tuples to form a block.
			Sort them (if !skip_sort) and write to disk. */

			if (buf->n_tuples) {
				if (skip_sort) {
					/* Temporary File is not used.
					so insert sorted block to the index */
					if (row != NULL) {
						/* We have to do insert the
						cached spatial index rows, since
						after the mtr_commit, the cluster
						index page could be updated, then
						the data in cached rows become
						invalid. */
						err = row_merge_spatial_rows(
							trx->id, sp_tuples,
							num_spatial,
							row_heap, sp_heap,
							&pcur, &mtr);

						if (err != DB_SUCCESS) {
							goto func_exit;
						}

						/* We are not at the end of
						the scan yet. We must
						mtr_commit() in order to be
						able to call log_free_check()
						in row_merge_insert_index_tuples().
						Due to mtr_commit(), the
						current row will be invalid, and
						we must reread it on the next
						loop iteration. */
						if (mtr.is_active()) {
							btr_pcur_move_to_prev_on_page(
								&pcur);
							btr_pcur_store_position(
								&pcur, &mtr);

							mtr.commit();
						}
					}

					mem_heap_empty(mtuple_heap);
					prev_mtuple.fields = prev_fields;

					row_mtuple_create(
						&buf->tuples[buf->n_tuples - 1],
						&prev_mtuple, n_uniq,
						mtuple_heap);

					if (clust_btr_bulk == NULL) {
						clust_btr_bulk = UT_NEW_NOKEY(
							BtrBulk(index[i],
								trx,
								trx->get_flush_observer()));
					} else {
						clust_btr_bulk->latch();
					}

					err = row_merge_insert_index_tuples(
						index[i], old_table,
						OS_FILE_CLOSED, NULL, buf,
						clust_btr_bulk,
						table_total_rows,
						curr_progress,
						pct_cost,
						crypt_block,
						new_table->space_id);

					if (row == NULL) {
						err = clust_btr_bulk->finish(
							err);
						UT_DELETE(clust_btr_bulk);
						clust_btr_bulk = NULL;
					} else {
						/* Release latches for possible
						log_free_chck in spatial index
						build. */
						clust_btr_bulk->release();
					}

					if (err != DB_SUCCESS) {
						break;
					}

					if (row != NULL) {
						/* Restore the cursor on the
						previous clustered index record,
						and empty the buffer. The next
						iteration of the outer loop will
						advance the cursor and read the
						next record (the one which we
						had to ignore due to the buffer
						overflow). */
						mtr_start(&mtr);
						btr_pcur_restore_position(
							BTR_SEARCH_LEAF, &pcur,
							&mtr);
						buf = row_merge_buf_empty(buf);
						/* Restart the outer loop on the
						record. We did not insert it
						into any index yet. */
						ut_ad(i == 0);
						break;
					}
				} else if (dict_index_is_unique(buf->index)) {
					row_merge_dup_t	dup = {
						buf->index, table, col_map, 0};

					row_merge_buf_sort(buf, &dup);

					if (dup.n_dup) {
						err = DB_DUPLICATE_KEY;
						trx->error_key_num
							= key_numbers[i];
						break;
					}
				} else {
					row_merge_buf_sort(buf, NULL);
				}
			} else if (online && new_table == old_table) {
				/* Note the newest transaction that
				modified this index when the scan was
				completed. We prevent older readers
				from accessing this index, to ensure
				read consistency. */

				trx_id_t	max_trx_id;

				ut_a(row == NULL);
				rw_lock_x_lock(
					dict_index_get_lock(buf->index));
				ut_a(dict_index_get_online_status(buf->index)
				     == ONLINE_INDEX_CREATION);

				max_trx_id = row_log_get_max_trx(buf->index);

				if (max_trx_id > buf->index->trx_id) {
					buf->index->trx_id = max_trx_id;
				}

				rw_lock_x_unlock(
					dict_index_get_lock(buf->index));
			}

			/* Secondary index and clustered index which is
			not in sorted order can use the temporary file.
			Fulltext index should not use the temporary file. */
			if (!skip_sort && !(buf->index->type & DICT_FTS)) {
				/* In case we can have all rows in sort buffer,
				we can insert directly into the index without
				temporary file if clustered index does not uses
				temporary file. */
				if (row == NULL && file->fd == OS_FILE_CLOSED
				    && !clust_temp_file) {
					DBUG_EXECUTE_IF(
						"row_merge_write_failure",
						err = DB_TEMP_FILE_WRITE_FAIL;
						trx->error_key_num = i;
						goto all_done;);

					DBUG_EXECUTE_IF(
						"row_merge_tmpfile_fail",
						err = DB_OUT_OF_MEMORY;
						trx->error_key_num = i;
						goto all_done;);

					BtrBulk	btr_bulk(
						index[i], trx,
						trx->get_flush_observer());

					err = row_merge_insert_index_tuples(
						index[i], old_table,
						OS_FILE_CLOSED, NULL, buf,
						&btr_bulk,
						table_total_rows,
						curr_progress,
						pct_cost,
						crypt_block,
						new_table->space_id);

					err = btr_bulk.finish(err);

					DBUG_EXECUTE_IF(
						"row_merge_insert_big_row",
						err = DB_TOO_BIG_RECORD;);

					if (err != DB_SUCCESS) {
						break;
					}
				} else {
					if (!row_merge_file_create_if_needed(
						file, tmpfd,
						buf->n_tuples, path)) {
						err = DB_OUT_OF_MEMORY;
						trx->error_key_num = i;
						break;
					}

					/* Ensure that duplicates in the
					clustered index will be detected before
					inserting secondary index records. */
					if (dict_index_is_clust(buf->index)) {
						clust_temp_file = true;
					}

					ut_ad(file->n_rec > 0);

					row_merge_buf_write(buf, file, block);

					if (!row_merge_write(
						    file->fd, file->offset++,
						    block, crypt_block,
						    new_table->space_id)) {
						err = DB_TEMP_FILE_WRITE_FAIL;
						trx->error_key_num = i;
						break;
					}

					UNIV_MEM_INVALID(
						&block[0], srv_sort_buf_size);
				}
			}
			merge_buf[i] = row_merge_buf_empty(buf);

			if (UNIV_LIKELY(row != NULL)) {
				/* Try writing the record again, now
				that the buffer has been written out
				and emptied. */

				if (UNIV_UNLIKELY
				    (!(rows_added = row_merge_buf_add(
						buf, fts_index, old_table,
						new_table, psort_info, row, ext,
						&doc_id, conv_heap,
						&err, &v_heap, table, trx)))) {
					/* An empty buffer should have enough
					room for at least one record. */
					ut_error;
				}

				if (err != DB_SUCCESS) {
					break;
				}

				file->n_rec += rows_added;
			}
		}

		if (row == NULL) {
			if (old_table != new_table) {
				new_table->stat_n_rows = n_rows;
			}

			goto all_done;
		}

		if (err != DB_SUCCESS) {
			goto func_exit;
		}

		if (v_heap) {
			mem_heap_empty(v_heap);
		}

		/* Increment innodb_onlineddl_pct_progress status variable */
		read_rows++;
		if(read_rows % 1000 == 0) {
			/* Update progress for each 1000 rows */
			curr_progress = (read_rows >= table_total_rows) ?
					pct_cost :
				((pct_cost * read_rows) / table_total_rows);
			/* presenting 10.12% as 1012 integer */
			onlineddl_pct_progress = (ulint) (curr_progress * 100);
		}
	}

func_exit:
	if (mtr.is_active()) {
		mtr_commit(&mtr);
	}
	if (row_heap) {
		mem_heap_free(row_heap);
	}
	ut_free(nonnull);

all_done:
	if (clust_btr_bulk != NULL) {
		ut_ad(err != DB_SUCCESS);
		clust_btr_bulk->latch();
		err = clust_btr_bulk->finish(
			err);
		UT_DELETE(clust_btr_bulk);
	}

	if (prev_fields != NULL) {
		ut_free(prev_fields);
		mem_heap_free(mtuple_heap);
	}

	if (v_heap) {
		mem_heap_free(v_heap);
	}

	if (conv_heap != NULL) {
		mem_heap_free(conv_heap);
	}

#ifdef FTS_INTERNAL_DIAG_PRINT
	DEBUG_FTS_SORT_PRINT("FTS_SORT: Complete Scan Table\n");
#endif
	if (fts_pll_sort) {
		bool	all_exit = false;
		ulint	trial_count = 0;
		const ulint max_trial_count = 10000;

wait_again:
                /* Check if error occurs in child thread */
		for (ulint j = 0; j < fts_sort_pll_degree; j++) {
			if (psort_info[j].error != DB_SUCCESS) {
				err = psort_info[j].error;
				trx->error_key_num = j;
				break;
			}
		}

		/* Tell all children that parent has done scanning */
		for (ulint i = 0; i < fts_sort_pll_degree; i++) {
			if (err == DB_SUCCESS) {
				psort_info[i].state = FTS_PARENT_COMPLETE;
			} else {
				psort_info[i].state = FTS_PARENT_EXITING;
			}
		}

		/* Now wait all children to report back to be completed */
		os_event_wait_time_low(fts_parallel_sort_event,
				       1000000, sig_count);

		for (ulint i = 0; i < fts_sort_pll_degree; i++) {
			if (psort_info[i].child_status != FTS_CHILD_COMPLETE
			    && psort_info[i].child_status != FTS_CHILD_EXITING) {
				sig_count = os_event_reset(
					fts_parallel_sort_event);
				goto wait_again;
			}
		}

		/* Now all children should complete, wait a bit until
		they all finish setting the event, before we free everything.
		This has a 10 second timeout */
		do {
			all_exit = true;

			for (ulint j = 0; j < fts_sort_pll_degree; j++) {
				if (psort_info[j].child_status
				    != FTS_CHILD_EXITING) {
					all_exit = false;
					os_thread_sleep(1000);
					break;
				}
			}
			trial_count++;
		} while (!all_exit && trial_count < max_trial_count);

		if (!all_exit) {
			ib::fatal() << "Not all child sort threads exited"
				" when creating FTS index '"
				<< fts_sort_idx->name << "'";
		}
	}

#ifdef FTS_INTERNAL_DIAG_PRINT
	DEBUG_FTS_SORT_PRINT("FTS_SORT: Complete Tokenization\n");
#endif
	for (ulint i = 0; i < n_index; i++) {
		row_merge_buf_free(merge_buf[i]);
	}

	row_fts_free_pll_merge_buf(psort_info);

	ut_free(merge_buf);

	btr_pcur_close(&pcur);

	if (sp_tuples != NULL) {
		for (ulint i = 0; i < num_spatial; i++) {
			UT_DELETE(sp_tuples[i]);
		}
		ut_free(sp_tuples);

		if (sp_heap) {
			mem_heap_free(sp_heap);
		}
	}

	/* Update the next Doc ID we used. Table should be locked, so
	no concurrent DML */
	if (max_doc_id && err == DB_SUCCESS) {
		/* Sync fts cache for other fts indexes to keep all
		fts indexes consistent in sync_doc_id. */
		err = fts_sync_table(const_cast<dict_table_t*>(new_table),
				     false, true, false);

		if (err == DB_SUCCESS) {
			fts_update_next_doc_id(NULL, new_table, max_doc_id);
		}
	}

	if (vers_update_trt) {
		trx_mod_table_time_t& time =
			trx->mod_tables
				.insert(trx_mod_tables_t::value_type(
					const_cast<dict_table_t*>(new_table), 0))
				.first->second;
		time.set_versioned(0);
	}

	trx->op_info = "";

	DBUG_RETURN(err);
}

/** Write a record via buffer 2 and read the next record to buffer N.
@param N number of the buffer (0 or 1)
@param INDEX record descriptor
@param AT_END statement to execute at end of input */
#define ROW_MERGE_WRITE_GET_NEXT_LOW(N, INDEX, AT_END)			\
	do {								\
		b2 = row_merge_write_rec(&block[2 * srv_sort_buf_size], \
					 &buf[2], b2,			\
					 of->fd, &of->offset,		\
					 mrec##N, offsets##N,		\
			crypt_block ? &crypt_block[2 * srv_sort_buf_size] : NULL , \
					space);				\
		if (UNIV_UNLIKELY(!b2 || ++of->n_rec > file->n_rec)) {	\
			goto corrupt;					\
		}							\
		b##N = row_merge_read_rec(&block[N * srv_sort_buf_size],\
					  &buf[N], b##N, INDEX,		\
					  file->fd, foffs##N,		\
					  &mrec##N, offsets##N,		\
			crypt_block ? &crypt_block[N * srv_sort_buf_size] : NULL, \
					  space);			\
									\
		if (UNIV_UNLIKELY(!b##N)) {				\
			if (mrec##N) {					\
				goto corrupt;				\
			}						\
			AT_END;						\
		}							\
	} while (0)

#ifdef HAVE_PSI_STAGE_INTERFACE
#define ROW_MERGE_WRITE_GET_NEXT(N, INDEX, AT_END)			\
	do {								\
		if (stage != NULL) {					\
			stage->inc();					\
		}							\
		ROW_MERGE_WRITE_GET_NEXT_LOW(N, INDEX, AT_END);		\
	} while (0)
#else /* HAVE_PSI_STAGE_INTERFACE */
#define ROW_MERGE_WRITE_GET_NEXT(N, INDEX, AT_END)			\
	ROW_MERGE_WRITE_GET_NEXT_LOW(N, INDEX, AT_END)
#endif /* HAVE_PSI_STAGE_INTERFACE */

/** Merge two blocks of records on disk and write a bigger block.
@param[in]	dup	descriptor of index being created
@param[in]	file	file containing index entries
@param[in,out]	block	3 buffers
@param[in,out]	foffs0	offset of first source list in the file
@param[in,out]	foffs1	offset of second source list in the file
@param[in,out]	of	output file
@param[in,out]	stage	performance schema accounting object, used by
ALTER TABLE. If not NULL stage->inc() will be called for each record
processed.
@param[in,out]	crypt_block	encryption buffer
@param[in]	space	tablespace ID for encryption
@return DB_SUCCESS or error code */
static MY_ATTRIBUTE((warn_unused_result))
dberr_t
row_merge_blocks(
	const row_merge_dup_t*	dup,
	const merge_file_t*	file,
	row_merge_block_t*	block,
	ulint*			foffs0,
	ulint*			foffs1,
	merge_file_t*		of,
	ut_stage_alter_t*	stage MY_ATTRIBUTE((unused)),
	row_merge_block_t*	crypt_block,
	ulint			space)
{
	mem_heap_t*	heap;	/*!< memory heap for offsets0, offsets1 */

	mrec_buf_t*	buf;	/*!< buffer for handling
				split mrec in block[] */
	const byte*	b0;	/*!< pointer to block[0] */
	const byte*	b1;	/*!< pointer to block[srv_sort_buf_size] */
	byte*		b2;	/*!< pointer to block[2 * srv_sort_buf_size] */
	const mrec_t*	mrec0;	/*!< merge rec, points to block[0] or buf[0] */
	const mrec_t*	mrec1;	/*!< merge rec, points to
				block[srv_sort_buf_size] or buf[1] */
	ulint*		offsets0;/* offsets of mrec0 */
	ulint*		offsets1;/* offsets of mrec1 */

	DBUG_ENTER("row_merge_blocks");
	DBUG_LOG("ib_merge_sort",
		 "fd=" << file->fd << ',' << *foffs0 << '+' << *foffs1
		 << " to fd=" << of->fd << ',' << of->offset);

	heap = row_merge_heap_create(dup->index, &buf, &offsets0, &offsets1);

	/* Write a record and read the next record.  Split the output
	file in two halves, which can be merged on the following pass. */

	if (!row_merge_read(file->fd, *foffs0, &block[0],
			    crypt_block ? &crypt_block[0] : NULL,
			    space) ||
	    !row_merge_read(file->fd, *foffs1, &block[srv_sort_buf_size],
			    crypt_block ? &crypt_block[srv_sort_buf_size] : NULL,
			    space)) {
corrupt:
		mem_heap_free(heap);
		DBUG_RETURN(DB_CORRUPTION);
	}

	b0 = &block[0];
	b1 = &block[srv_sort_buf_size];
	b2 = &block[2 * srv_sort_buf_size];

	b0 = row_merge_read_rec(
		&block[0], &buf[0], b0, dup->index,
		file->fd, foffs0, &mrec0, offsets0,
		crypt_block ? &crypt_block[0] : NULL,
		space);

	b1 = row_merge_read_rec(
		&block[srv_sort_buf_size],
		&buf[srv_sort_buf_size], b1, dup->index,
		file->fd, foffs1, &mrec1, offsets1,
		crypt_block ? &crypt_block[srv_sort_buf_size] : NULL,
		space);

	if (UNIV_UNLIKELY(!b0 && mrec0)
	    || UNIV_UNLIKELY(!b1 && mrec1)) {

		goto corrupt;
	}

	while (mrec0 && mrec1) {
		int cmp = cmp_rec_rec_simple(
			mrec0, mrec1, offsets0, offsets1,
			dup->index, dup->table);
		if (cmp < 0) {
			ROW_MERGE_WRITE_GET_NEXT(0, dup->index, goto merged);
		} else if (cmp) {
			ROW_MERGE_WRITE_GET_NEXT(1, dup->index, goto merged);
		} else {
			mem_heap_free(heap);
			DBUG_RETURN(DB_DUPLICATE_KEY);
		}
	}

merged:
	if (mrec0) {
		/* append all mrec0 to output */
		for (;;) {
			ROW_MERGE_WRITE_GET_NEXT(0, dup->index, goto done0);
		}
	}
done0:
	if (mrec1) {
		/* append all mrec1 to output */
		for (;;) {
			ROW_MERGE_WRITE_GET_NEXT(1, dup->index, goto done1);
		}
	}
done1:

	mem_heap_free(heap);

	b2 = row_merge_write_eof(
		&block[2 * srv_sort_buf_size],
		b2, of->fd, &of->offset,
		crypt_block ? &crypt_block[2 * srv_sort_buf_size] : NULL,
		space);
	DBUG_RETURN(b2 ? DB_SUCCESS : DB_CORRUPTION);
}

/** Copy a block of index entries.
@param[in]	index	index being created
@param[in]	file	input file
@param[in,out]	block	3 buffers
@param[in,out]	foffs0	input file offset
@param[in,out]	of	output file
@param[in,out]	stage	performance schema accounting object, used by
ALTER TABLE. If not NULL stage->inc() will be called for each record
processed.
@param[in,out]	crypt_block	encryption buffer
@param[in]	space	tablespace ID for encryption
@return TRUE on success, FALSE on failure */
static MY_ATTRIBUTE((warn_unused_result))
ibool
row_merge_blocks_copy(
	const dict_index_t*	index,
	const merge_file_t*	file,
	row_merge_block_t*	block,
	ulint*			foffs0,
	merge_file_t*		of,
	ut_stage_alter_t*	stage MY_ATTRIBUTE((unused)),
	row_merge_block_t*	crypt_block,
	ulint			space)
{
	mem_heap_t*	heap;	/*!< memory heap for offsets0, offsets1 */

	mrec_buf_t*	buf;	/*!< buffer for handling
				split mrec in block[] */
	const byte*	b0;	/*!< pointer to block[0] */
	byte*		b2;	/*!< pointer to block[2 * srv_sort_buf_size] */
	const mrec_t*	mrec0;	/*!< merge rec, points to block[0] */
	ulint*		offsets0;/* offsets of mrec0 */
	ulint*		offsets1;/* dummy offsets */

	DBUG_ENTER("row_merge_blocks_copy");
	DBUG_LOG("ib_merge_sort",
		 "fd=" << file->fd << ',' << foffs0
		 << " to fd=" << of->fd << ',' << of->offset);

	heap = row_merge_heap_create(index, &buf, &offsets0, &offsets1);

	/* Write a record and read the next record.  Split the output
	file in two halves, which can be merged on the following pass. */

	if (!row_merge_read(file->fd, *foffs0, &block[0],
			crypt_block ? &crypt_block[0] : NULL,
			space)) {
corrupt:
		mem_heap_free(heap);
		DBUG_RETURN(FALSE);
	}

	b0 = &block[0];

	b2 = &block[2 * srv_sort_buf_size];

	b0 = row_merge_read_rec(&block[0], &buf[0], b0, index,
				file->fd, foffs0, &mrec0, offsets0,
				crypt_block ? &crypt_block[0] : NULL,
				space);

	if (UNIV_UNLIKELY(!b0 && mrec0)) {

		goto corrupt;
	}

	if (mrec0) {
		/* append all mrec0 to output */
		for (;;) {
			ROW_MERGE_WRITE_GET_NEXT(0, index, goto done0);
		}
	}
done0:

	/* The file offset points to the beginning of the last page
	that has been read.  Update it to point to the next block. */
	(*foffs0)++;

	mem_heap_free(heap);

	DBUG_RETURN(row_merge_write_eof(
			    &block[2 * srv_sort_buf_size],
			    b2, of->fd, &of->offset,
			    crypt_block
			    ? &crypt_block[2 * srv_sort_buf_size]
			    : NULL, space)
		    != NULL);
}

/** Merge disk files.
@param[in]	trx		transaction
@param[in]	dup		descriptor of index being created
@param[in,out]	file		file containing index entries
@param[in,out]	block		3 buffers
@param[in,out]	tmpfd		temporary file handle
@param[in,out]	num_run		Number of runs that remain to be merged
@param[in,out]	run_offset	Array that contains the first offset number
for each merge run
@param[in,out]	stage		performance schema accounting object, used by
@param[in,out]	crypt_block	encryption buffer
@param[in]	space		tablespace ID for encryption
ALTER TABLE. If not NULL stage->inc() will be called for each record
processed.
@return DB_SUCCESS or error code */
static
dberr_t
row_merge(
	trx_t*			trx,
	const row_merge_dup_t*	dup,
	merge_file_t*		file,
	row_merge_block_t*	block,
	pfs_os_file_t*		tmpfd,
	ulint*			num_run,
	ulint*			run_offset,
	ut_stage_alter_t*	stage,
	row_merge_block_t*	crypt_block,
	ulint			space)
{
	ulint		foffs0;	/*!< first input offset */
	ulint		foffs1;	/*!< second input offset */
	dberr_t		error;	/*!< error code */
	merge_file_t	of;	/*!< output file */
	const ulint	ihalf	= run_offset[*num_run / 2];
				/*!< half the input file */
	ulint		n_run	= 0;
				/*!< num of runs generated from this merge */

	UNIV_MEM_ASSERT_W(&block[0], 3 * srv_sort_buf_size);

	if (crypt_block) {
		UNIV_MEM_ASSERT_W(&crypt_block[0], 3 * srv_sort_buf_size);
	}

	ut_ad(ihalf < file->offset);

	of.fd = *tmpfd;
	of.offset = 0;
	of.n_rec = 0;

#ifdef POSIX_FADV_SEQUENTIAL
	/* The input file will be read sequentially, starting from the
	beginning and the middle.  In Linux, the POSIX_FADV_SEQUENTIAL
	affects the entire file.  Each block will be read exactly once. */
	posix_fadvise(file->fd, 0, 0,
		      POSIX_FADV_SEQUENTIAL | POSIX_FADV_NOREUSE);
#endif /* POSIX_FADV_SEQUENTIAL */

	/* Merge blocks to the output file. */
	foffs0 = 0;
	foffs1 = ihalf;

	UNIV_MEM_INVALID(run_offset, *num_run * sizeof *run_offset);

	for (; foffs0 < ihalf && foffs1 < file->offset; foffs0++, foffs1++) {

		if (trx_is_interrupted(trx)) {
			return(DB_INTERRUPTED);
		}

		/* Remember the offset number for this run */
		run_offset[n_run++] = of.offset;

		error = row_merge_blocks(dup, file, block,
					 &foffs0, &foffs1, &of, stage,
					 crypt_block, space);

		if (error != DB_SUCCESS) {
			return(error);
		}

	}

	/* Copy the last blocks, if there are any. */

	while (foffs0 < ihalf) {

		if (UNIV_UNLIKELY(trx_is_interrupted(trx))) {
			return(DB_INTERRUPTED);
		}

		/* Remember the offset number for this run */
		run_offset[n_run++] = of.offset;

		if (!row_merge_blocks_copy(dup->index, file, block,
					   &foffs0, &of, stage,
					   crypt_block, space)) {
			return(DB_CORRUPTION);
		}
	}

	ut_ad(foffs0 == ihalf);

	while (foffs1 < file->offset) {

		if (trx_is_interrupted(trx)) {
			return(DB_INTERRUPTED);
		}

		/* Remember the offset number for this run */
		run_offset[n_run++] = of.offset;

		if (!row_merge_blocks_copy(dup->index, file, block,
					   &foffs1, &of, stage,
					   crypt_block, space)) {
			return(DB_CORRUPTION);
		}
	}

	ut_ad(foffs1 == file->offset);

	if (UNIV_UNLIKELY(of.n_rec != file->n_rec)) {
		return(DB_CORRUPTION);
	}

	ut_ad(n_run <= *num_run);

	*num_run = n_run;

	/* Each run can contain one or more offsets. As merge goes on,
	the number of runs (to merge) will reduce until we have one
	single run. So the number of runs will always be smaller than
	the number of offsets in file */
	ut_ad((*num_run) <= file->offset);

	/* The number of offsets in output file is always equal or
	smaller than input file */
	ut_ad(of.offset <= file->offset);

	/* Swap file descriptors for the next pass. */
	*tmpfd = file->fd;
	*file = of;

	UNIV_MEM_INVALID(&block[0], 3 * srv_sort_buf_size);

	return(DB_SUCCESS);
}

/** Merge disk files.
@param[in]	trx	transaction
@param[in]	dup	descriptor of index being created
@param[in,out]	file	file containing index entries
@param[in,out]	block	3 buffers
@param[in,out]	tmpfd	temporary file handle
@param[in,out]	stage	performance schema accounting object, used by
ALTER TABLE. If not NULL, stage->begin_phase_sort() will be called initially
and then stage->inc() will be called for each record processed.
@return DB_SUCCESS or error code */
dberr_t
row_merge_sort(
	trx_t*			trx,
	const row_merge_dup_t*	dup,
	merge_file_t*		file,
	row_merge_block_t*	block,
	pfs_os_file_t*			tmpfd,
	const bool		update_progress,
					/*!< in: update progress
					status variable or not */
	const double 		pct_progress,
					/*!< in: total progress percent
					until now */
	const double		pct_cost, /*!< in: current progress percent */
	row_merge_block_t*	crypt_block, /*!< in: crypt buf or NULL */
	ulint			space,	   /*!< in: space id */
	ut_stage_alter_t* 	stage)
{
	const ulint	half	= file->offset / 2;
	ulint		num_runs;
	ulint*		run_offset;
	dberr_t		error	= DB_SUCCESS;
	ulint		merge_count = 0;
	ulint		total_merge_sort_count;
	double		curr_progress = 0;

	DBUG_ENTER("row_merge_sort");

	/* Record the number of merge runs we need to perform */
	num_runs = file->offset;

	if (stage != NULL) {
		stage->begin_phase_sort(log2(num_runs));
	}

	/* If num_runs are less than 1, nothing to merge */
	if (num_runs <= 1) {
		DBUG_RETURN(error);
	}

	total_merge_sort_count = ulint(ceil(log2(double(num_runs))));

	/* "run_offset" records each run's first offset number */
	run_offset = (ulint*) ut_malloc_nokey(file->offset * sizeof(ulint));

	/* This tells row_merge() where to start for the first round
	of merge. */
	run_offset[half] = half;

	/* The file should always contain at least one byte (the end
	of file marker).  Thus, it must be at least one block. */
	ut_ad(file->offset > 0);

	/* These thd_progress* calls will crash on sol10-64 when innodb_plugin
	is used. MDEV-9356: innodb.innodb_bug53290 fails (crashes) on
	sol10-64 in buildbot.
	*/
#ifndef UNIV_SOLARIS
	/* Progress report only for "normal" indexes. */
	if (!(dup->index->type & DICT_FTS)) {
		thd_progress_init(trx->mysql_thd, 1);
	}
#endif /* UNIV_SOLARIS */

	if (global_system_variables.log_warnings > 2) {
		sql_print_information("InnoDB: Online DDL : merge-sorting"
				      " has estimated " ULINTPF " runs",
				      num_runs);
	}

	/* Merge the runs until we have one big run */
	do {
		/* Report progress of merge sort to MySQL for
		show processlist progress field */
		/* Progress report only for "normal" indexes. */
#ifndef UNIV_SOLARIS
		if (!(dup->index->type & DICT_FTS)) {
			thd_progress_report(trx->mysql_thd, file->offset - num_runs, file->offset);
		}
#endif /* UNIV_SOLARIS */

		error = row_merge(trx, dup, file, block, tmpfd,
				  &num_runs, run_offset, stage,
				  crypt_block, space);

		if(update_progress) {
			merge_count++;
			curr_progress = (merge_count >= total_merge_sort_count) ?
				pct_cost :
				((pct_cost * merge_count) / total_merge_sort_count);
			/* presenting 10.12% as 1012 integer */;
			onlineddl_pct_progress = (ulint) ((pct_progress + curr_progress) * 100);
		}

		if (error != DB_SUCCESS) {
			break;
		}

		UNIV_MEM_ASSERT_RW(run_offset, num_runs * sizeof *run_offset);
	} while (num_runs > 1);

	ut_free(run_offset);

	/* Progress report only for "normal" indexes. */
#ifndef UNIV_SOLARIS
	if (!(dup->index->type & DICT_FTS)) {
		thd_progress_end(trx->mysql_thd);
	}
#endif /* UNIV_SOLARIS */

	DBUG_RETURN(error);
}

/** Copy externally stored columns to the data tuple.
@param[in]	mrec		record containing BLOB pointers,
or NULL to use tuple instead
@param[in]	offsets		offsets of mrec
@param[in]	zip_size	compressed page size in bytes, or 0
@param[in,out]	tuple		data tuple
@param[in,out]	heap		memory heap */
static
void
row_merge_copy_blobs(
	const mrec_t*		mrec,
	const ulint*		offsets,
	const page_size_t&	page_size,
	dtuple_t*		tuple,
	mem_heap_t*		heap)
{
	ut_ad(mrec == NULL || rec_offs_any_extern(offsets));

	for (ulint i = 0; i < dtuple_get_n_fields(tuple); i++) {
		ulint		len;
		const void*	data;
		dfield_t*	field = dtuple_get_nth_field(tuple, i);
		ulint		field_len;
		const byte*	field_data;

		if (!dfield_is_ext(field)) {
			continue;
		}

		ut_ad(!dfield_is_null(field));

		/* During the creation of a PRIMARY KEY, the table is
		X-locked, and we skip copying records that have been
		marked for deletion. Therefore, externally stored
		columns cannot possibly be freed between the time the
		BLOB pointers are read (row_merge_read_clustered_index())
		and dereferenced (below). */
		if (mrec == NULL) {
			field_data
				= static_cast<byte*>(dfield_get_data(field));
			field_len = dfield_get_len(field);

			ut_a(field_len >= BTR_EXTERN_FIELD_REF_SIZE);

			ut_a(memcmp(field_data + field_len
				     - BTR_EXTERN_FIELD_REF_SIZE,
				     field_ref_zero,
				     BTR_EXTERN_FIELD_REF_SIZE));

			data = btr_copy_externally_stored_field(
				&len, field_data, page_size, field_len, heap);
		} else {
			data = btr_rec_copy_externally_stored_field(
				mrec, offsets, page_size, i, &len, heap);
		}

		/* Because we have locked the table, any records
		written by incomplete transactions must have been
		rolled back already. There must not be any incomplete
		BLOB columns. */
		ut_a(data);

		dfield_set_data(field, data, len);
	}
}

/** Convert a merge record to a typed data tuple. Note that externally
stored fields are not copied to heap.
@param[in,out]	index	index on the table
@param[in]	mtuple	merge record
@param[in]	heap	memory heap from which memory needed is allocated
@return	index entry built. */
static
void
row_merge_mtuple_to_dtuple(
	dict_index_t*	index,
	dtuple_t*	dtuple,
	const mtuple_t* mtuple)
{
	ut_ad(!dict_index_is_ibuf(index));

	memcpy(dtuple->fields, mtuple->fields,
	       dtuple->n_fields * sizeof *mtuple->fields);
}

/** Insert sorted data tuples to the index.
@param[in]	index		index to be inserted
@param[in]	old_table	old table
@param[in]	fd		file descriptor
@param[in,out]	block		file buffer
@param[in]	row_buf		row_buf the sorted data tuples,
or NULL if fd, block will be used instead
@param[in,out]	btr_bulk	btr bulk instance
@param[in,out]	stage		performance schema accounting object, used by
ALTER TABLE. If not NULL stage->begin_phase_insert() will be called initially
and then stage->inc() will be called for each record that is processed.
@return DB_SUCCESS or error number */
static	MY_ATTRIBUTE((warn_unused_result))
dberr_t
row_merge_insert_index_tuples(
	dict_index_t*		index,
	const dict_table_t*	old_table,
	const pfs_os_file_t&	fd,
	row_merge_block_t*	block,
	const row_merge_buf_t*	row_buf,
	BtrBulk*		btr_bulk,
	const ib_uint64_t	table_total_rows, /*!< in: total rows of old table */
	const double		pct_progress,	/*!< in: total progress
						percent until now */
	const double		pct_cost, /*!< in: current progress percent
					  */
	row_merge_block_t*	crypt_block, /*!< in: crypt buf or NULL */
	ulint			space,	   /*!< in: space id */
	ut_stage_alter_t*	stage)
{
	const byte*		b;
	mem_heap_t*		heap;
	mem_heap_t*		tuple_heap;
	dberr_t			error = DB_SUCCESS;
	ulint			foffs = 0;
	ulint*			offsets;
	mrec_buf_t*		buf;
	ulint			n_rows = 0;
	dtuple_t*		dtuple;
	ib_uint64_t		inserted_rows = 0;
	double			curr_progress = 0;
	dict_index_t*		old_index = NULL;
	const mrec_t*		mrec  = NULL;
	ulint			n_ext = 0;
	mtr_t			mtr;


	DBUG_ENTER("row_merge_insert_index_tuples");

	ut_ad(!srv_read_only_mode);
	ut_ad(!(index->type & DICT_FTS));
	ut_ad(!dict_index_is_spatial(index));

	if (stage != NULL) {
		stage->begin_phase_insert();
	}

	tuple_heap = mem_heap_create(1000);

	{
		ulint i	= 1 + REC_OFFS_HEADER_SIZE
			+ dict_index_get_n_fields(index);
		heap = mem_heap_create(sizeof *buf + i * sizeof *offsets);
		offsets = static_cast<ulint*>(
			mem_heap_alloc(heap, i * sizeof *offsets));
		offsets[0] = i;
		offsets[1] = dict_index_get_n_fields(index);
	}

	if (row_buf != NULL) {
		ut_ad(fd == OS_FILE_CLOSED);
		ut_ad(block == NULL);
		DBUG_EXECUTE_IF("row_merge_read_failure",
				error = DB_CORRUPTION;
				goto err_exit;);
		buf = NULL;
		b = NULL;
		dtuple = dtuple_create(
			heap, dict_index_get_n_fields(index));
		dtuple_set_n_fields_cmp(
			dtuple, dict_index_get_n_unique_in_tree(index));
	} else {
		b = block;
		dtuple = NULL;

		if (!row_merge_read(fd, foffs, block, crypt_block, space)) {
			error = DB_CORRUPTION;
			goto err_exit;
		} else {
			buf = static_cast<mrec_buf_t*>(
				mem_heap_alloc(heap, sizeof *buf));
		}
	}

	for (;;) {

		if (stage != NULL) {
			stage->inc();
		}

		if (row_buf != NULL) {
			if (n_rows >= row_buf->n_tuples) {
				break;
			}

			/* Convert merge tuple record from
			row buffer to data tuple record */
			row_merge_mtuple_to_dtuple(
				index, dtuple, &row_buf->tuples[n_rows]);

			n_ext = dtuple_get_n_ext(dtuple);
			n_rows++;
			/* BLOB pointers must be copied from dtuple */
			mrec = NULL;
		} else {
			b = row_merge_read_rec(block, buf, b, index,
					       fd, &foffs, &mrec, offsets,
					       crypt_block,
					       space);

			if (UNIV_UNLIKELY(!b)) {
				/* End of list, or I/O error */
				if (mrec) {
					error = DB_CORRUPTION;
				}
				break;
			}

			dtuple = row_rec_to_index_entry_low(
				mrec, index, offsets, &n_ext, tuple_heap);
		}

		old_index	= dict_table_get_first_index(old_table);

		if (dict_index_is_clust(index)
		    && dict_index_is_online_ddl(old_index)) {
			error = row_log_table_get_error(old_index);
			if (error != DB_SUCCESS) {
				break;
			}
		}

		if (!n_ext) {
			/* There are no externally stored columns. */
		} else {
			ut_ad(dict_index_is_clust(index));
			/* Off-page columns can be fetched safely
			when concurrent modifications to the table
			are disabled. (Purge can process delete-marked
			records, but row_merge_read_clustered_index()
			would have skipped them.)

			When concurrent modifications are enabled,
			row_merge_read_clustered_index() will
			only see rows from transactions that were
			committed before the ALTER TABLE started
			(REPEATABLE READ).

			Any modifications after the
			row_merge_read_clustered_index() scan
			will go through row_log_table_apply().
			Any modifications to off-page columns
			will be tracked by
			row_log_table_blob_alloc() and
			row_log_table_blob_free(). */
			row_merge_copy_blobs(
				mrec, offsets,
				dict_table_page_size(old_table),
				dtuple, tuple_heap);
		}

#ifdef UNIV_DEBUG
		static const latch_level_t latches[] = {
			SYNC_INDEX_TREE,	/* index->lock */
			SYNC_LEVEL_VARYING	/* btr_bulk->m_page_bulks */
		};
#endif /* UNIV_DEBUG */

		ut_ad(dtuple_validate(dtuple));
		ut_ad(!sync_check_iterate(sync_allowed_latches(latches,
							       latches + 2)));
		error = btr_bulk->insert(dtuple);

		if (error != DB_SUCCESS) {
			goto err_exit;
		}

		mem_heap_empty(tuple_heap);

		/* Increment innodb_onlineddl_pct_progress status variable */
		inserted_rows++;
		if(inserted_rows % 1000 == 0) {
			/* Update progress for each 1000 rows */
			curr_progress = (inserted_rows >= table_total_rows ||
				table_total_rows <= 0) ?
				pct_cost :
				((pct_cost * inserted_rows) / table_total_rows);

			/* presenting 10.12% as 1012 integer */;
			onlineddl_pct_progress = (ulint) ((pct_progress + curr_progress) * 100);
		}
	}

err_exit:
	mem_heap_free(tuple_heap);
	mem_heap_free(heap);

	DBUG_RETURN(error);
}

/*********************************************************************//**
Sets an exclusive lock on a table, for the duration of creating indexes.
@return error code or DB_SUCCESS */
dberr_t
row_merge_lock_table(
/*=================*/
	trx_t*		trx,		/*!< in/out: transaction */
	dict_table_t*	table,		/*!< in: table to lock */
	enum lock_mode	mode)		/*!< in: LOCK_X or LOCK_S */
{
	ut_ad(!srv_read_only_mode);
	ut_ad(mode == LOCK_X || mode == LOCK_S);

	trx->op_info = "setting table lock for creating or dropping index";
	trx->ddl = true;

	return(lock_table_for_trx(table, trx, mode));
}

/*********************************************************************//**
Drop an index that was created before an error occurred.
The data dictionary must have been locked exclusively by the caller,
because the transaction will not be committed. */
static
void
row_merge_drop_index_dict(
/*======================*/
	trx_t*		trx,	/*!< in/out: dictionary transaction */
	index_id_t	index_id)/*!< in: index identifier */
{
	static const char sql[] =
		"PROCEDURE DROP_INDEX_PROC () IS\n"
		"BEGIN\n"
		"DELETE FROM SYS_FIELDS WHERE INDEX_ID=:indexid;\n"
		"DELETE FROM SYS_INDEXES WHERE ID=:indexid;\n"
		"END;\n";
	dberr_t		error;
	pars_info_t*	info;

	ut_ad(!srv_read_only_mode);
	ut_ad(mutex_own(&dict_sys->mutex));
	ut_ad(trx->dict_operation_lock_mode == RW_X_LATCH);
	ut_ad(trx_get_dict_operation(trx) == TRX_DICT_OP_INDEX);
	ut_ad(rw_lock_own(&dict_operation_lock, RW_LOCK_X));

	info = pars_info_create();
	pars_info_add_ull_literal(info, "indexid", index_id);
	trx->op_info = "dropping index from dictionary";
	error = que_eval_sql(info, sql, FALSE, trx);

	if (error != DB_SUCCESS) {
		/* Even though we ensure that DDL transactions are WAIT
		and DEADLOCK free, we could encounter other errors e.g.,
		DB_TOO_MANY_CONCURRENT_TRXS. */
		trx->error_state = DB_SUCCESS;

		ib::error() << "row_merge_drop_index_dict failed with error "
			<< error;
	}

	trx->op_info = "";
}

/*********************************************************************//**
Drop indexes that were created before an error occurred.
The data dictionary must have been locked exclusively by the caller,
because the transaction will not be committed. */
void
row_merge_drop_indexes_dict(
/*========================*/
	trx_t*		trx,	/*!< in/out: dictionary transaction */
	table_id_t	table_id)/*!< in: table identifier */
{
	static const char sql[] =
		"PROCEDURE DROP_INDEXES_PROC () IS\n"
		"ixid CHAR;\n"
		"found INT;\n"

		"DECLARE CURSOR index_cur IS\n"
		" SELECT ID FROM SYS_INDEXES\n"
		" WHERE TABLE_ID=:tableid AND\n"
		" SUBSTR(NAME,0,1)='" TEMP_INDEX_PREFIX_STR "'\n"
		"FOR UPDATE;\n"

		"BEGIN\n"
		"found := 1;\n"
		"OPEN index_cur;\n"
		"WHILE found = 1 LOOP\n"
		"  FETCH index_cur INTO ixid;\n"
		"  IF (SQL % NOTFOUND) THEN\n"
		"    found := 0;\n"
		"  ELSE\n"
		"    DELETE FROM SYS_FIELDS WHERE INDEX_ID=ixid;\n"
		"    DELETE FROM SYS_INDEXES WHERE CURRENT OF index_cur;\n"
		"  END IF;\n"
		"END LOOP;\n"
		"CLOSE index_cur;\n"

		"END;\n";
	dberr_t		error;
	pars_info_t*	info;

	ut_ad(!srv_read_only_mode);
	ut_ad(mutex_own(&dict_sys->mutex));
	ut_ad(trx->dict_operation_lock_mode == RW_X_LATCH);
	ut_ad(trx_get_dict_operation(trx) == TRX_DICT_OP_INDEX);
	ut_ad(rw_lock_own(&dict_operation_lock, RW_LOCK_X));

	/* It is possible that table->n_ref_count > 1 when
	locked=TRUE. In this case, all code that should have an open
	handle to the table be waiting for the next statement to execute,
	or waiting for a meta-data lock.

	A concurrent purge will be prevented by dict_operation_lock. */

	info = pars_info_create();
	pars_info_add_ull_literal(info, "tableid", table_id);
	trx->op_info = "dropping indexes";
	error = que_eval_sql(info, sql, FALSE, trx);

	switch (error) {
	case DB_SUCCESS:
		break;
	default:
		/* Even though we ensure that DDL transactions are WAIT
		and DEADLOCK free, we could encounter other errors e.g.,
		DB_TOO_MANY_CONCURRENT_TRXS. */
		ib::error() << "row_merge_drop_indexes_dict failed with error "
			<< error;
		/* fall through */
	case DB_TOO_MANY_CONCURRENT_TRXS:
		trx->error_state = DB_SUCCESS;
	}

	trx->op_info = "";
}

/*********************************************************************//**
Drop indexes that were created before an error occurred.
The data dictionary must have been locked exclusively by the caller,
because the transaction will not be committed. */
void
row_merge_drop_indexes(
/*===================*/
	trx_t*		trx,	/*!< in/out: dictionary transaction */
	dict_table_t*	table,	/*!< in/out: table containing the indexes */
	ibool		locked)	/*!< in: TRUE=table locked,
				FALSE=may need to do a lazy drop */
{
	dict_index_t*	index;
	dict_index_t*	next_index;

	ut_ad(!srv_read_only_mode);
	ut_ad(mutex_own(&dict_sys->mutex));
	ut_ad(trx->dict_operation_lock_mode == RW_X_LATCH);
	ut_ad(trx_get_dict_operation(trx) == TRX_DICT_OP_INDEX);
	ut_ad(rw_lock_own(&dict_operation_lock, RW_LOCK_X));

	index = dict_table_get_first_index(table);
	ut_ad(dict_index_is_clust(index));
	ut_ad(dict_index_get_online_status(index) == ONLINE_INDEX_COMPLETE);

	/* the caller should have an open handle to the table */
	ut_ad(table->get_ref_count() >= 1);

	/* It is possible that table->n_ref_count > 1 when
	locked=TRUE. In this case, all code that should have an open
	handle to the table be waiting for the next statement to execute,
	or waiting for a meta-data lock.

	A concurrent purge will be prevented by dict_operation_lock. */

	if (!locked && (table->get_ref_count() > 1
			|| UT_LIST_GET_FIRST(table->locks))) {
		/* We will have to drop the indexes later, when the
		table is guaranteed to be no longer in use.  Mark the
		indexes as incomplete and corrupted, so that other
		threads will stop using them.  Let dict_table_close()
		or crash recovery or the next invocation of
		prepare_inplace_alter_table() take care of dropping
		the indexes. */

		while ((index = dict_table_get_next_index(index)) != NULL) {
			ut_ad(!dict_index_is_clust(index));

			switch (dict_index_get_online_status(index)) {
			case ONLINE_INDEX_ABORTED_DROPPED:
				continue;
			case ONLINE_INDEX_COMPLETE:
				if (index->is_committed()) {
					/* Do nothing to already
					published indexes. */
				} else if (index->type & DICT_FTS) {
					/* Drop a completed FULLTEXT
					index, due to a timeout during
					MDL upgrade for
					commit_inplace_alter_table().
					Because only concurrent reads
					are allowed (and they are not
					seeing this index yet) we
					are safe to drop the index. */
					dict_index_t* prev = UT_LIST_GET_PREV(
						indexes, index);
					/* At least there should be
					the clustered index before
					this one. */
					ut_ad(prev);
					ut_a(table->fts);
					fts_drop_index(table, index, trx);
					/* We can remove a DICT_FTS
					index from the cache, because
					we do not allow ADD FULLTEXT INDEX
					with LOCK=NONE. If we allowed that,
					we should exclude FTS entries from
					prebuilt->ins_node->entry_list
					in ins_node_create_entry_list(). */
					dict_index_remove_from_cache(
						table, index);
					index = prev;
				} else {
					rw_lock_x_lock(
						dict_index_get_lock(index));
					dict_index_set_online_status(
						index, ONLINE_INDEX_ABORTED);
					index->type |= DICT_CORRUPT;
					table->drop_aborted = TRUE;
					goto drop_aborted;
				}
				continue;
			case ONLINE_INDEX_CREATION:
				rw_lock_x_lock(dict_index_get_lock(index));
				ut_ad(!index->is_committed());
				row_log_abort_sec(index);
			drop_aborted:
				rw_lock_x_unlock(dict_index_get_lock(index));

				DEBUG_SYNC_C("merge_drop_index_after_abort");
				/* covered by dict_sys->mutex */
				MONITOR_INC(MONITOR_BACKGROUND_DROP_INDEX);
				/* fall through */
			case ONLINE_INDEX_ABORTED:
				/* Drop the index tree from the
				data dictionary and free it from
				the tablespace, but keep the object
				in the data dictionary cache. */
				row_merge_drop_index_dict(trx, index->id);
				rw_lock_x_lock(dict_index_get_lock(index));
				dict_index_set_online_status(
					index, ONLINE_INDEX_ABORTED_DROPPED);
				rw_lock_x_unlock(dict_index_get_lock(index));
				table->drop_aborted = TRUE;
				continue;
			}
			ut_error;
		}

		return;
	}

	row_merge_drop_indexes_dict(trx, table->id);

	/* Invalidate all row_prebuilt_t::ins_graph that are referring
	to this table. That is, force row_get_prebuilt_insert_row() to
	rebuild prebuilt->ins_node->entry_list). */
	ut_ad(table->def_trx_id <= trx->id);
	table->def_trx_id = trx->id;

	next_index = dict_table_get_next_index(index);

	while ((index = next_index) != NULL) {
		/* read the next pointer before freeing the index */
		next_index = dict_table_get_next_index(index);

		ut_ad(!dict_index_is_clust(index));

		if (!index->is_committed()) {
			/* If it is FTS index, drop from table->fts
			and also drop its auxiliary tables */
			if (index->type & DICT_FTS) {
				ut_a(table->fts);
				fts_drop_index(table, index, trx);
			}

			switch (dict_index_get_online_status(index)) {
			case ONLINE_INDEX_CREATION:
				/* This state should only be possible
				when prepare_inplace_alter_table() fails
				after invoking row_merge_create_index().
				In inplace_alter_table(),
				row_merge_build_indexes()
				should never leave the index in this state.
				It would invoke row_log_abort_sec() on
				failure. */
			case ONLINE_INDEX_COMPLETE:
				/* In these cases, we are able to drop
				the index straight. The DROP INDEX was
				never deferred. */
				break;
			case ONLINE_INDEX_ABORTED:
			case ONLINE_INDEX_ABORTED_DROPPED:
				/* covered by dict_sys->mutex */
				MONITOR_DEC(MONITOR_BACKGROUND_DROP_INDEX);
			}

			dict_index_remove_from_cache(table, index);
		}
	}

	table->drop_aborted = FALSE;
	ut_d(dict_table_check_for_dup_indexes(table, CHECK_ALL_COMPLETE));
}

/*********************************************************************//**
Drop all partially created indexes during crash recovery. */
void
row_merge_drop_temp_indexes(void)
/*=============================*/
{
	static const char sql[] =
		"PROCEDURE DROP_TEMP_INDEXES_PROC () IS\n"
		"ixid CHAR;\n"
		"found INT;\n"

		"DECLARE CURSOR index_cur IS\n"
		" SELECT ID FROM SYS_INDEXES\n"
		" WHERE SUBSTR(NAME,0,1)='" TEMP_INDEX_PREFIX_STR "'\n"
		"FOR UPDATE;\n"

		"BEGIN\n"
		"found := 1;\n"
		"OPEN index_cur;\n"
		"WHILE found = 1 LOOP\n"
		"  FETCH index_cur INTO ixid;\n"
		"  IF (SQL % NOTFOUND) THEN\n"
		"    found := 0;\n"
		"  ELSE\n"
		"    DELETE FROM SYS_FIELDS WHERE INDEX_ID=ixid;\n"
		"    DELETE FROM SYS_INDEXES WHERE CURRENT OF index_cur;\n"
		"  END IF;\n"
		"END LOOP;\n"
		"CLOSE index_cur;\n"
		"END;\n";
	trx_t*	trx;
	dberr_t	error;

	/* Load the table definitions that contain partially defined
	indexes, so that the data dictionary information can be checked
	when accessing the tablename.ibd files. */
	trx = trx_create();
	trx->op_info = "dropping partially created indexes";
	row_mysql_lock_data_dictionary(trx);
	/* Ensure that this transaction will be rolled back and locks
	will be released, if the server gets killed before the commit
	gets written to the redo log. */
	trx_set_dict_operation(trx, TRX_DICT_OP_INDEX);

	trx->op_info = "dropping indexes";
	error = que_eval_sql(NULL, sql, FALSE, trx);

	if (error != DB_SUCCESS) {
		/* Even though we ensure that DDL transactions are WAIT
		and DEADLOCK free, we could encounter other errors e.g.,
		DB_TOO_MANY_CONCURRENT_TRXS. */
		trx->error_state = DB_SUCCESS;

		ib::error() << "row_merge_drop_temp_indexes failed with error"
			<< error;
	}

	trx_commit_for_mysql(trx);
	row_mysql_unlock_data_dictionary(trx);
	trx_free(trx);
}


/** Create temporary merge files in the given paramater path, and if
UNIV_PFS_IO defined, register the file descriptor with Performance Schema.
@param[in]	path	location for creating temporary merge files, or NULL
@return File descriptor */
pfs_os_file_t
row_merge_file_create_low(
	const char*	path)
{
#ifdef UNIV_PFS_IO
	/* This temp file open does not go through normal
	file APIs, add instrumentation to register with
	performance schema */
	struct PSI_file_locker*	locker;
	PSI_file_locker_state	state;
	if (!path) {
		path = mysql_tmpdir;
	}
	static const char label[] = "/Innodb Merge Temp File";
	char* name = static_cast<char*>(
		ut_malloc_nokey(strlen(path) + sizeof label));
	strcpy(name, path);
	strcat(name, label);

	register_pfs_file_open_begin(
		&state, locker, innodb_temp_file_key,
		PSI_FILE_CREATE, path ? name : label, __FILE__, __LINE__);

#endif
	pfs_os_file_t fd = innobase_mysql_tmpfile(path);
#ifdef UNIV_PFS_IO
	register_pfs_file_open_end(locker, fd, 
		(fd == OS_FILE_CLOSED)?NULL:&fd);
	ut_free(name);
#endif

	if (fd == OS_FILE_CLOSED) {
		ib::error() << "Cannot create temporary merge file";
	}
	return(fd);
}


/** Create a merge file in the given location.
@param[out]	merge_file	merge file structure
@param[in]	path		location for creating temporary file, or NULL
@return file descriptor, or OS_FILE_CLOSED on error */
pfs_os_file_t
row_merge_file_create(
	merge_file_t*	merge_file,
	const char*	path)
{
	merge_file->fd = row_merge_file_create_low(path);
	merge_file->offset = 0;
	merge_file->n_rec = 0;

	if (merge_file->fd != OS_FILE_CLOSED) {
		if (srv_disable_sort_file_cache) {
			os_file_set_nocache(merge_file->fd,
				"row0merge.cc", "sort");
		}
	}
	return(merge_file->fd);
}

/*********************************************************************//**
Destroy a merge file. And de-register the file from Performance Schema
if UNIV_PFS_IO is defined. */
void
row_merge_file_destroy_low(
/*=======================*/
	const pfs_os_file_t& fd)	/*!< in: merge file descriptor */
{
	if (fd != OS_FILE_CLOSED) {
		os_file_close(fd);
	}
}
/*********************************************************************//**
Destroy a merge file. */
void
row_merge_file_destroy(
/*===================*/
	merge_file_t*	merge_file)	/*!< in/out: merge file structure */
{
	ut_ad(!srv_read_only_mode);

	if (merge_file->fd != OS_FILE_CLOSED) {
		row_merge_file_destroy_low(merge_file->fd);
		merge_file->fd = OS_FILE_CLOSED;
	}
}

/*********************************************************************//**
Rename an index in the dictionary that was created. The data
dictionary must have been locked exclusively by the caller, because
the transaction will not be committed.
@return DB_SUCCESS if all OK */
dberr_t
row_merge_rename_index_to_add(
/*==========================*/
	trx_t*		trx,		/*!< in/out: transaction */
	table_id_t	table_id,	/*!< in: table identifier */
	index_id_t	index_id)	/*!< in: index identifier */
{
	dberr_t		err = DB_SUCCESS;
	pars_info_t*	info = pars_info_create();

	/* We use the private SQL parser of Innobase to generate the
	query graphs needed in renaming indexes. */

	static const char rename_index[] =
		"PROCEDURE RENAME_INDEX_PROC () IS\n"
		"BEGIN\n"
		"UPDATE SYS_INDEXES SET NAME=SUBSTR(NAME,1,LENGTH(NAME)-1)\n"
		"WHERE TABLE_ID = :tableid AND ID = :indexid;\n"
		"END;\n";

	ut_a(trx->dict_operation_lock_mode == RW_X_LATCH);
	ut_ad(trx_get_dict_operation(trx) == TRX_DICT_OP_INDEX);

	trx->op_info = "renaming index to add";

	pars_info_add_ull_literal(info, "tableid", table_id);
	pars_info_add_ull_literal(info, "indexid", index_id);

	err = que_eval_sql(info, rename_index, FALSE, trx);

	if (err != DB_SUCCESS) {
		/* Even though we ensure that DDL transactions are WAIT
		and DEADLOCK free, we could encounter other errors e.g.,
		DB_TOO_MANY_CONCURRENT_TRXS. */
		trx->error_state = DB_SUCCESS;

		ib::error() << "row_merge_rename_index_to_add failed with"
			" error " << err;
	}

	trx->op_info = "";

	return(err);
}

/*********************************************************************//**
Rename an index in the dictionary that is to be dropped. The data
dictionary must have been locked exclusively by the caller, because
the transaction will not be committed.
@return DB_SUCCESS if all OK */
dberr_t
row_merge_rename_index_to_drop(
/*===========================*/
	trx_t*		trx,		/*!< in/out: transaction */
	table_id_t	table_id,	/*!< in: table identifier */
	index_id_t	index_id)	/*!< in: index identifier */
{
	dberr_t		err;
	pars_info_t*	info = pars_info_create();

	ut_ad(!srv_read_only_mode);

	/* We use the private SQL parser of Innobase to generate the
	query graphs needed in renaming indexes. */

	static const char rename_index[] =
		"PROCEDURE RENAME_INDEX_PROC () IS\n"
		"BEGIN\n"
		"UPDATE SYS_INDEXES SET NAME=CONCAT('"
		TEMP_INDEX_PREFIX_STR "',NAME)\n"
		"WHERE TABLE_ID = :tableid AND ID = :indexid;\n"
		"END;\n";

	ut_a(trx->dict_operation_lock_mode == RW_X_LATCH);
	ut_ad(trx_get_dict_operation(trx) == TRX_DICT_OP_INDEX);

	trx->op_info = "renaming index to drop";

	pars_info_add_ull_literal(info, "tableid", table_id);
	pars_info_add_ull_literal(info, "indexid", index_id);

	err = que_eval_sql(info, rename_index, FALSE, trx);

	if (err != DB_SUCCESS) {
		/* Even though we ensure that DDL transactions are WAIT
		and DEADLOCK free, we could encounter other errors e.g.,
		DB_TOO_MANY_CONCURRENT_TRXS. */
		trx->error_state = DB_SUCCESS;

		ib::error() << "row_merge_rename_index_to_drop failed with"
			" error " << err;
	}

	trx->op_info = "";

	return(err);
}

/*********************************************************************//**
Provide a new pathname for a table that is being renamed if it belongs to
a file-per-table tablespace.  The caller is responsible for freeing the
memory allocated for the return value.
@return new pathname of tablespace file, or NULL if space = 0 */
char*
row_make_new_pathname(
/*==================*/
	dict_table_t*	table,		/*!< in: table to be renamed */
	const char*	new_name)	/*!< in: new name */
{
	ut_ad(!is_system_tablespace(table->space_id));
	return os_file_make_new_pathname(table->space->chain.start->name,
					 new_name);
}

/*********************************************************************//**
Rename the tables in the data dictionary.  The data dictionary must
have been locked exclusively by the caller, because the transaction
will not be committed.
@return error code or DB_SUCCESS */
dberr_t
row_merge_rename_tables_dict(
/*=========================*/
	dict_table_t*	old_table,	/*!< in/out: old table, renamed to
					tmp_name */
	dict_table_t*	new_table,	/*!< in/out: new table, renamed to
					old_table->name */
	const char*	tmp_name,	/*!< in: new name for old_table */
	trx_t*		trx)		/*!< in/out: dictionary transaction */
{
	dberr_t		err	= DB_ERROR;
	pars_info_t*	info;

	ut_ad(!srv_read_only_mode);
	ut_ad(old_table != new_table);
	ut_ad(mutex_own(&dict_sys->mutex));
	ut_a(trx->dict_operation_lock_mode == RW_X_LATCH);
	ut_ad(trx_get_dict_operation(trx) == TRX_DICT_OP_TABLE
	      || trx_get_dict_operation(trx) == TRX_DICT_OP_INDEX);

	trx->op_info = "renaming tables";

	/* We use the private SQL parser of Innobase to generate the query
	graphs needed in updating the dictionary data in system tables. */

	info = pars_info_create();

	pars_info_add_str_literal(info, "new_name", new_table->name.m_name);
	pars_info_add_str_literal(info, "old_name", old_table->name.m_name);
	pars_info_add_str_literal(info, "tmp_name", tmp_name);

	err = que_eval_sql(info,
			   "PROCEDURE RENAME_TABLES () IS\n"
			   "BEGIN\n"
			   "UPDATE SYS_TABLES SET NAME = :tmp_name\n"
			   " WHERE NAME = :old_name;\n"
			   "UPDATE SYS_TABLES SET NAME = :old_name\n"
			   " WHERE NAME = :new_name;\n"
			   "END;\n", FALSE, trx);

	/* Update SYS_TABLESPACES and SYS_DATAFILES if the old table being
	renamed is a single-table tablespace, which must be implicitly
	renamed along with the table. */
	if (err == DB_SUCCESS
	    && old_table->space_id) {
		/* Make pathname to update SYS_DATAFILES. */
		char* tmp_path = row_make_new_pathname(old_table, tmp_name);

		info = pars_info_create();

		pars_info_add_str_literal(info, "tmp_name", tmp_name);
		pars_info_add_str_literal(info, "tmp_path", tmp_path);
		pars_info_add_int4_literal(info, "old_space",
					   old_table->space_id);

		err = que_eval_sql(info,
				   "PROCEDURE RENAME_OLD_SPACE () IS\n"
				   "BEGIN\n"
				   "UPDATE SYS_TABLESPACES"
				   " SET NAME = :tmp_name\n"
				   " WHERE SPACE = :old_space;\n"
				   "UPDATE SYS_DATAFILES"
				   " SET PATH = :tmp_path\n"
				   " WHERE SPACE = :old_space;\n"
				   "END;\n", FALSE, trx);

		ut_free(tmp_path);
	}

	/* Update SYS_TABLESPACES and SYS_DATAFILES if the new table being
	renamed is a single-table tablespace, which must be implicitly
	renamed along with the table. */
	if (err == DB_SUCCESS
	    && dict_table_is_file_per_table(new_table)) {
		/* Make pathname to update SYS_DATAFILES. */
		char* old_path = row_make_new_pathname(
			new_table, old_table->name.m_name);

		info = pars_info_create();

		pars_info_add_str_literal(info, "old_name",
					  old_table->name.m_name);
		pars_info_add_str_literal(info, "old_path", old_path);
		pars_info_add_int4_literal(info, "new_space",
					   new_table->space_id);

		err = que_eval_sql(info,
				   "PROCEDURE RENAME_NEW_SPACE () IS\n"
				   "BEGIN\n"
				   "UPDATE SYS_TABLESPACES"
				   " SET NAME = :old_name\n"
				   " WHERE SPACE = :new_space;\n"
				   "UPDATE SYS_DATAFILES"
				   " SET PATH = :old_path\n"
				   " WHERE SPACE = :new_space;\n"
				   "END;\n", FALSE, trx);

		ut_free(old_path);
	}

	if (err == DB_SUCCESS && (new_table->flags2 & DICT_TF2_DISCARDED)) {
		err = row_import_update_discarded_flag(
			trx, new_table->id, true);
	}

	trx->op_info = "";

	return(err);
}

/** Create the index and load in to the dictionary.
@param[in,out]	table		the index is on this table
@param[in]	index_def	the index definition
@param[in]	add_v		new virtual columns added along with add
				index call
@return index, or NULL on error */
dict_index_t*
row_merge_create_index(
	dict_table_t*		table,
	const index_def_t*	index_def,
	const dict_add_v_col_t*	add_v)
{
	dict_index_t*	index;
	ulint		n_fields = index_def->n_fields;
	ulint		i;

	DBUG_ENTER("row_merge_create_index");

	ut_ad(!srv_read_only_mode);

	/* Create the index prototype, using the passed in def, this is not
	a persistent operation. We pass 0 as the space id, and determine at
	a lower level the space id where to store the table. */

	index = dict_mem_index_create(table, index_def->name,
				      index_def->ind_type, n_fields);
	index->set_committed(index_def->rebuild);

	for (i = 0; i < n_fields; i++) {
		const char*	name;
		index_field_t*	ifield = &index_def->fields[i];

		if (ifield->is_v_col) {
			if (ifield->col_no >= table->n_v_def) {
				ut_ad(ifield->col_no < table->n_v_def
				      + add_v->n_v_col);
				ut_ad(ifield->col_no >= table->n_v_def);
				name = add_v->v_col_name[
					ifield->col_no - table->n_v_def];
				index->has_new_v_col = true;
			} else {
				name = dict_table_get_v_col_name(
					table, ifield->col_no);
			}
		} else {
			name = dict_table_get_col_name(table, ifield->col_no);
		}

		dict_mem_index_add_field(index, name, ifield->prefix_len);
	}

	DBUG_RETURN(index);
}

/*********************************************************************//**
Check if a transaction can use an index. */
bool
row_merge_is_index_usable(
/*======================*/
	const trx_t*		trx,	/*!< in: transaction */
	const dict_index_t*	index)	/*!< in: index to check */
{
	if (!index->is_primary()
	    && dict_index_is_online_ddl(index)) {
		/* Indexes that are being created are not useable. */
		return(false);
	}

	return(!index->is_corrupted()
	       && (index->table->is_temporary()
		   || index->trx_id == 0
		   || !trx->read_view.is_open()
		   || trx->read_view.changes_visible(
			   index->trx_id,
			   index->table->name)));
}

/*********************************************************************//**
Drop a table. The caller must have ensured that the background stats
thread is not processing the table. This can be done by calling
dict_stats_wait_bg_to_stop_using_table() after locking the dictionary and
before calling this function.
@return DB_SUCCESS or error code */
dberr_t
row_merge_drop_table(
/*=================*/
	trx_t*		trx,		/*!< in: transaction */
	dict_table_t*	table)		/*!< in: table to drop */
{
	ut_ad(!srv_read_only_mode);

	/* There must be no open transactions on the table. */
	ut_a(table->get_ref_count() == 0);

	return(row_drop_table_for_mysql(table->name.m_name,
			trx, SQLCOM_DROP_TABLE, false, false));
}

/** Write an MLOG_INDEX_LOAD record to indicate in the redo-log
that redo-logging of individual index pages was disabled, and
the flushing of such pages to the data files was completed.
@param[in]	index	an index tree on which redo logging was disabled */
void row_merge_write_redo(const dict_index_t* index)
{
	ut_ad(!index->table->is_temporary());
	ut_ad(!(index->type & (DICT_SPATIAL | DICT_FTS)));

	mtr_t mtr;
	mtr.start();
	byte* log_ptr = mlog_open(&mtr, 11 + 8);
	log_ptr = mlog_write_initial_log_record_low(
		MLOG_INDEX_LOAD,
		index->table->space_id, index->page, log_ptr, &mtr);
	mach_write_to_8(log_ptr, index->id);
	mlog_close(&mtr, log_ptr + 8);
	mtr.commit();
}

/** Build indexes on a table by reading a clustered index, creating a temporary
file containing index entries, merge sorting these index entries and inserting
sorted index entries to indexes.
@param[in]	trx		transaction
@param[in]	old_table	table where rows are read from
@param[in]	new_table	table where indexes are created; identical to
old_table unless creating a PRIMARY KEY
@param[in]	online		true if creating indexes online
@param[in]	indexes		indexes to be created
@param[in]	key_numbers	MySQL key numbers
@param[in]	n_indexes	size of indexes[]
@param[in,out]	table		MySQL table, for reporting erroneous key value
if applicable
@param[in]	defaults	default values of added, changed columns, or NULL
@param[in]	col_map		mapping of old column numbers to new ones, or
NULL if old_table == new_table
@param[in]	add_autoinc	number of added AUTO_INCREMENT columns, or
ULINT_UNDEFINED if none is added
@param[in,out]	sequence	autoinc sequence
@param[in]	skip_pk_sort	whether the new PRIMARY KEY will follow
existing order
@param[in,out]	stage		performance schema accounting object, used by
ALTER TABLE. stage->begin_phase_read_pk() will be called at the beginning of
this function and it will be passed to other functions for further accounting.
@param[in]	add_v		new virtual columns added along with indexes
@param[in]	eval_table	mysql table used to evaluate virtual column
				value, see innobase_get_computed_value().
@param[in]	allow_not_null	allow the conversion from null to not-null
@return DB_SUCCESS or error code */
dberr_t
row_merge_build_indexes(
	trx_t*			trx,
	dict_table_t*		old_table,
	dict_table_t*		new_table,
	bool			online,
	dict_index_t**		indexes,
	const ulint*		key_numbers,
	ulint			n_indexes,
	struct TABLE*		table,
	const dtuple_t*		defaults,
	const ulint*		col_map,
	ulint			add_autoinc,
	ib_sequence_t&		sequence,
	bool			skip_pk_sort,
	ut_stage_alter_t*	stage,
	const dict_add_v_col_t*	add_v,
	struct TABLE*		eval_table,
	bool			allow_not_null)
{
	merge_file_t*		merge_files;
	row_merge_block_t*	block;
	ut_new_pfx_t		block_pfx;
	size_t			block_size;
	ut_new_pfx_t		crypt_pfx;
	row_merge_block_t*	crypt_block = NULL;
	ulint			i;
	ulint			j;
	dberr_t			error;
	pfs_os_file_t		tmpfd = OS_FILE_CLOSED;
	dict_index_t*		fts_sort_idx = NULL;
	fts_psort_t*		psort_info = NULL;
	fts_psort_t*		merge_info = NULL;
	int64_t			sig_count = 0;
	bool			fts_psort_initiated = false;

	double total_static_cost = 0;
	double total_dynamic_cost = 0;
	ulint total_index_blocks = 0;
	double pct_cost=0;
	double pct_progress=0;

	DBUG_ENTER("row_merge_build_indexes");

	ut_ad(!srv_read_only_mode);
	ut_ad((old_table == new_table) == !col_map);
	ut_ad(!defaults || col_map);

	stage->begin_phase_read_pk(skip_pk_sort && new_table != old_table
				   ? n_indexes - 1
				   : n_indexes);

	/* Allocate memory for merge file data structure and initialize
	fields */

	ut_allocator<row_merge_block_t>	alloc(mem_key_row_merge_sort);

	/* This will allocate "3 * srv_sort_buf_size" elements of type
	row_merge_block_t. The latter is defined as byte. */
	block_size = 3 * srv_sort_buf_size;
	block = alloc.allocate_large(block_size, &block_pfx);

	if (block == NULL) {
		DBUG_RETURN(DB_OUT_OF_MEMORY);
	}

	crypt_pfx.m_size = 0; /* silence bogus -Wmaybe-uninitialized */
	TRASH_ALLOC(&crypt_pfx, sizeof crypt_pfx);

	if (log_tmp_is_encrypted()) {
		crypt_block = static_cast<row_merge_block_t*>(
			alloc.allocate_large(block_size,
					     &crypt_pfx));

		if (crypt_block == NULL) {
			DBUG_RETURN(DB_OUT_OF_MEMORY);
		}
	}

	trx_start_if_not_started_xa(trx, true);
	ulint	n_merge_files = 0;

	for (ulint i = 0; i < n_indexes; i++)
	{
		if (!dict_index_is_spatial(indexes[i])) {
			n_merge_files++;
		}
	}

	merge_files = static_cast<merge_file_t*>(
		ut_malloc_nokey(n_merge_files * sizeof *merge_files));

	/* Initialize all the merge file descriptors, so that we
	don't call row_merge_file_destroy() on uninitialized
	merge file descriptor */

	for (i = 0; i < n_merge_files; i++) {
		merge_files[i].fd = OS_FILE_CLOSED;
		merge_files[i].offset = 0;
		merge_files[i].n_rec = 0;
	}

	total_static_cost = COST_BUILD_INDEX_STATIC * n_indexes + COST_READ_CLUSTERED_INDEX;
	total_dynamic_cost = COST_BUILD_INDEX_DYNAMIC * n_indexes;
	for (i = 0; i < n_indexes; i++) {
		if (indexes[i]->type & DICT_FTS) {
			ibool	opt_doc_id_size = FALSE;

			/* To build FTS index, we would need to extract
			doc's word, Doc ID, and word's position, so
			we need to build a "fts sort index" indexing
			on above three 'fields' */
			fts_sort_idx = row_merge_create_fts_sort_index(
				indexes[i], old_table, &opt_doc_id_size);

			row_merge_dup_t*	dup
				= static_cast<row_merge_dup_t*>(
					ut_malloc_nokey(sizeof *dup));
			dup->index = fts_sort_idx;
			dup->table = table;
			dup->col_map = col_map;
			dup->n_dup = 0;

			/* This can fail e.g. if temporal files can't be
			created */
			if (!row_fts_psort_info_init(
					trx, dup, new_table, opt_doc_id_size,
					&psort_info, &merge_info)) {
				error = DB_CORRUPTION;
				goto func_exit;
			}

			/* We need to ensure that we free the resources
			allocated */
			fts_psort_initiated = true;
		}
	}

	if (global_system_variables.log_warnings > 2) {
		sql_print_information("InnoDB: Online DDL : Start reading"
				      " clustered index of the table"
				      " and create temporary files");
	}

	pct_cost = COST_READ_CLUSTERED_INDEX * 100 / (total_static_cost + total_dynamic_cost);

	/* Do not continue if we can't encrypt table pages */
	if (!old_table->is_readable() ||
	    !new_table->is_readable()) {
		error = DB_DECRYPTION_FAILED;
		ib_push_warning(trx->mysql_thd, DB_DECRYPTION_FAILED,
			"Table %s is encrypted but encryption service or"
			" used key_id is not available. "
			" Can't continue reading table.",
			!old_table->is_readable() ? old_table->name.m_name :
				new_table->name.m_name);
		goto func_exit;
	}

	/* Read clustered index of the table and create files for
	secondary index entries for merge sort */
	error = row_merge_read_clustered_index(
		trx, table, old_table, new_table, online, indexes,
		fts_sort_idx, psort_info, merge_files, key_numbers,
		n_indexes, defaults, add_v, col_map, add_autoinc,
		sequence, block, skip_pk_sort, &tmpfd, stage,
		pct_cost, crypt_block, eval_table, allow_not_null);

	stage->end_phase_read_pk();

	pct_progress += pct_cost;

	if (global_system_variables.log_warnings > 2) {
		sql_print_information("InnoDB: Online DDL : End of reading "
				      "clustered index of the table"
				      " and create temporary files");
	}

	for (i = 0; i < n_merge_files; i++) {
		total_index_blocks += merge_files[i].offset;
	}

	if (error != DB_SUCCESS) {
		goto func_exit;
	}

	DEBUG_SYNC_C("row_merge_after_scan");

	/* Now we have files containing index entries ready for
	sorting and inserting. */

	for (ulint k = 0, i = 0; i < n_indexes; i++) {
		dict_index_t*	sort_idx = indexes[i];

		if (dict_index_is_spatial(sort_idx)) {
			continue;
		}

		if (indexes[i]->type & DICT_FTS) {
			os_event_t	fts_parallel_merge_event;

			sort_idx = fts_sort_idx;

			fts_parallel_merge_event
				= merge_info[0].psort_common->merge_event;

			if (FTS_PLL_MERGE) {
				ulint	trial_count = 0;
				bool	all_exit = false;

				os_event_reset(fts_parallel_merge_event);
				row_fts_start_parallel_merge(merge_info);
wait_again:
				os_event_wait_time_low(
					fts_parallel_merge_event, 1000000,
					sig_count);

				for (j = 0; j < FTS_NUM_AUX_INDEX; j++) {
					if (merge_info[j].child_status
					    != FTS_CHILD_COMPLETE
					    && merge_info[j].child_status
					    != FTS_CHILD_EXITING) {
						sig_count = os_event_reset(
						fts_parallel_merge_event);

						goto wait_again;
					}
				}

				/* Now all children should complete, wait
				a bit until they all finish using event */
				while (!all_exit && trial_count < 10000) {
					all_exit = true;

					for (j = 0; j < FTS_NUM_AUX_INDEX;
					     j++) {
						if (merge_info[j].child_status
						    != FTS_CHILD_EXITING) {
							all_exit = false;
							os_thread_sleep(1000);
							break;
						}
					}
					trial_count++;
				}

				if (!all_exit) {
					ib::error() << "Not all child merge"
						" threads exited when creating"
						" FTS index '"
						<< indexes[i]->name << "'";
				} else {
					for (j = 0; j < FTS_NUM_AUX_INDEX;
					     j++) {

						os_thread_join(merge_info[j]
							       .thread_hdl);
					}
				}
			} else {
				/* This cannot report duplicates; an
				assertion would fail in that case. */
				error = row_fts_merge_insert(
					sort_idx, new_table,
					psort_info, 0);
			}

#ifdef FTS_INTERNAL_DIAG_PRINT
			DEBUG_FTS_SORT_PRINT("FTS_SORT: Complete Insert\n");
#endif
		} else if (merge_files[k].fd != OS_FILE_CLOSED) {
			char	buf[NAME_LEN + 1];
			row_merge_dup_t	dup = {
				sort_idx, table, col_map, 0};

			pct_cost = (COST_BUILD_INDEX_STATIC +
				(total_dynamic_cost * merge_files[k].offset /
					total_index_blocks)) /
				(total_static_cost + total_dynamic_cost)
				* PCT_COST_MERGESORT_INDEX * 100;
			char*	bufend = innobase_convert_name(
				buf, sizeof buf,
				indexes[i]->name,
				strlen(indexes[i]->name),
				trx->mysql_thd);
			buf[bufend - buf]='\0';

			if (global_system_variables.log_warnings > 2) {
				sql_print_information("InnoDB: Online DDL :"
						      " Start merge-sorting"
						      " index %s"
						      " (" ULINTPF
						      " / " ULINTPF "),"
						      " estimated cost :"
						      " %2.4f",
						      buf, i + 1, n_indexes,
						      pct_cost);
			}

			error = row_merge_sort(
					trx, &dup, &merge_files[k],
					block, &tmpfd, true,
					pct_progress, pct_cost,
					crypt_block, new_table->space_id,
					stage);

			pct_progress += pct_cost;

			if (global_system_variables.log_warnings > 2) {
				sql_print_information("InnoDB: Online DDL :"
						      " End of "
						      " merge-sorting index %s"
						      " (" ULINTPF
						      " / " ULINTPF ")",
						      buf, i + 1, n_indexes);
			}

			DBUG_EXECUTE_IF(
				"ib_merge_wait_after_sort",
				os_thread_sleep(20000000););  /* 20 sec */

			if (error == DB_SUCCESS) {
				BtrBulk	btr_bulk(sort_idx, trx,
						 trx->get_flush_observer());

				pct_cost = (COST_BUILD_INDEX_STATIC +
					(total_dynamic_cost * merge_files[k].offset /
						total_index_blocks)) /
					(total_static_cost + total_dynamic_cost) *
					PCT_COST_INSERT_INDEX * 100;

				if (global_system_variables.log_warnings > 2) {
					sql_print_information(
						"InnoDB: Online DDL : Start "
						"building index %s"
						" (" ULINTPF
						" / " ULINTPF "), estimated "
						"cost : %2.4f", buf, i + 1,
						n_indexes, pct_cost);
				}

				error = row_merge_insert_index_tuples(
					sort_idx, old_table,
					merge_files[k].fd, block, NULL,
					&btr_bulk,
					merge_files[k].n_rec, pct_progress, pct_cost,
					crypt_block, new_table->space_id,
					stage);

				error = btr_bulk.finish(error);

				pct_progress += pct_cost;

				if (global_system_variables.log_warnings > 2) {
					sql_print_information(
						"InnoDB: Online DDL : "
						"End of building index %s"
						" (" ULINTPF " / " ULINTPF ")",
						buf, i + 1, n_indexes);
				}
			}
		}

		/* Close the temporary file to free up space. */
		row_merge_file_destroy(&merge_files[k++]);

		if (indexes[i]->type & DICT_FTS) {
			row_fts_psort_info_destroy(psort_info, merge_info);
			fts_psort_initiated = false;
		} else if (dict_index_is_spatial(indexes[i])) {
			/* We never disable redo logging for
			creating SPATIAL INDEX. Avoid writing any
			unnecessary MLOG_INDEX_LOAD record. */
		} else if (old_table != new_table) {
			ut_ad(!sort_idx->online_log);
			ut_ad(sort_idx->online_status
			      == ONLINE_INDEX_COMPLETE);
		} else if (FlushObserver* flush_observer =
			   trx->get_flush_observer()) {
			if (error != DB_SUCCESS) {
				flush_observer->interrupted();
			}
			flush_observer->flush();
			row_merge_write_redo(indexes[i]);
		}

		if (old_table != new_table
		    || (indexes[i]->type & (DICT_FTS | DICT_SPATIAL))
		    || error != DB_SUCCESS || !online) {
			/* Do not apply any online log. */
		} else {
			if (global_system_variables.log_warnings > 2) {
				sql_print_information(
					"InnoDB: Online DDL : Applying"
					" log to index");
			}

			DEBUG_SYNC_C("row_log_apply_before");
			error = row_log_apply(trx, sort_idx, table, stage);
			DEBUG_SYNC_C("row_log_apply_after");
		}

		if (error != DB_SUCCESS) {
			trx->error_key_num = key_numbers[i];
			goto func_exit;
		}

		if (indexes[i]->type & DICT_FTS && fts_enable_diag_print) {
			ib::info() << "Finished building full-text index "
				<< indexes[i]->name;
		}
	}

func_exit:

	DBUG_EXECUTE_IF(
		"ib_build_indexes_too_many_concurrent_trxs",
		error = DB_TOO_MANY_CONCURRENT_TRXS;
		trx->error_state = error;);

	if (fts_psort_initiated) {
		/* Clean up FTS psort related resource */
		row_fts_psort_info_destroy(psort_info, merge_info);
		fts_psort_initiated = false;
	}

	row_merge_file_destroy_low(tmpfd);

	for (i = 0; i < n_merge_files; i++) {
		row_merge_file_destroy(&merge_files[i]);
	}

	if (fts_sort_idx) {
		dict_mem_index_free(fts_sort_idx);
	}

	ut_free(merge_files);

	alloc.deallocate_large(block, &block_pfx, block_size);

	if (crypt_block) {
		alloc.deallocate_large(crypt_block, &crypt_pfx, block_size);
	}

	DICT_TF2_FLAG_UNSET(new_table, DICT_TF2_FTS_ADD_DOC_ID);

	if (online && old_table == new_table && error != DB_SUCCESS) {
		/* On error, flag all online secondary index creation
		as aborted. */
		for (i = 0; i < n_indexes; i++) {
			ut_ad(!(indexes[i]->type & DICT_FTS));
			ut_ad(!indexes[i]->is_committed());
			ut_ad(!dict_index_is_clust(indexes[i]));

			/* Completed indexes should be dropped as
			well, and indexes whose creation was aborted
			should be dropped from the persistent
			storage. However, at this point we can only
			set some flags in the not-yet-published
			indexes. These indexes will be dropped later
			in row_merge_drop_indexes(), called by
			rollback_inplace_alter_table(). */

			switch (dict_index_get_online_status(indexes[i])) {
			case ONLINE_INDEX_COMPLETE:
				break;
			case ONLINE_INDEX_CREATION:
				rw_lock_x_lock(
					dict_index_get_lock(indexes[i]));
				row_log_abort_sec(indexes[i]);
				indexes[i]->type |= DICT_CORRUPT;
				rw_lock_x_unlock(
					dict_index_get_lock(indexes[i]));
				new_table->drop_aborted = TRUE;
				/* fall through */
			case ONLINE_INDEX_ABORTED_DROPPED:
			case ONLINE_INDEX_ABORTED:
				MONITOR_ATOMIC_INC(
					MONITOR_BACKGROUND_DROP_INDEX);
			}
		}
	}

	DBUG_EXECUTE_IF("ib_index_crash_after_bulk_load", DBUG_SUICIDE(););

	if (FlushObserver* flush_observer = trx->get_flush_observer()) {

		DBUG_EXECUTE_IF("ib_index_build_fail_before_flush",
			error = DB_INTERRUPTED;
		);

		if (error != DB_SUCCESS) {
			flush_observer->interrupted();
		}

		flush_observer->flush();

		if (old_table != new_table) {
			for (const dict_index_t* index
				     = dict_table_get_first_index(new_table);
			     index != NULL;
			     index = dict_table_get_next_index(index)) {
				if (!(index->type
				      & (DICT_FTS | DICT_SPATIAL))) {
					row_merge_write_redo(index);
				}
			}
		}

		trx->remove_flush_observer();

		if (trx_is_interrupted(trx)) {
			error = DB_INTERRUPTED;
		}
	}

	DBUG_RETURN(error);
}<|MERGE_RESOLUTION|>--- conflicted
+++ resolved
@@ -1,7 +1,7 @@
 /*****************************************************************************
 
 Copyright (c) 2005, 2017, Oracle and/or its affiliates. All Rights Reserved.
-Copyright (c) 2014, 2018, MariaDB Corporation.
+Copyright (c) 2014, 2019, MariaDB Corporation.
 
 This program is free software; you can redistribute it and/or modify it under
 the terms of the GNU General Public License as published by the Free Software
@@ -1087,14 +1087,8 @@
 	DBUG_EXECUTE_IF("row_merge_read_failure", DBUG_RETURN(FALSE););
 
 	IORequest	request(IORequest::READ);
-<<<<<<< HEAD
 	const bool	success = DB_SUCCESS == os_file_read_no_error_handling(
 		request, fd, buf, ofs, srv_sort_buf_size, 0);
-=======
-	const bool	success = DB_SUCCESS
-		== os_file_read_no_error_handling_int_fd(
-			request, fd, buf, ofs, srv_sort_buf_size);
->>>>>>> cbac8f93
 
 	/* If encryption is enabled decrypt buffer */
 	if (success && log_tmp_is_encrypted()) {
@@ -1157,11 +1151,7 @@
 	}
 
 	IORequest	request(IORequest::WRITE);
-<<<<<<< HEAD
 	const bool	success = DB_SUCCESS == os_file_write(
-=======
-	const bool	success = DB_SUCCESS == os_file_write_int_fd(
->>>>>>> cbac8f93
 		request, "(merge)", fd, out_buf, ofs, buf_len);
 
 #ifdef POSIX_FADV_DONTNEED
