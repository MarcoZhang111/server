/*****************************************************************************

Copyright (c) 2007, 2016, Oracle and/or its affiliates. All Rights Reserved.
Copyright (c) 2014, 2018, MariaDB Corporation.

This program is free software; you can redistribute it and/or modify it under
the terms of the GNU General Public License as published by the Free Software
Foundation; version 2 of the License.

This program is distributed in the hope that it will be useful, but WITHOUT
ANY WARRANTY; without even the implied warranty of MERCHANTABILITY or FITNESS
FOR A PARTICULAR PURPOSE. See the GNU General Public License for more details.

You should have received a copy of the GNU General Public License along with
this program; if not, write to the Free Software Foundation, Inc.,
51 Franklin Street, Suite 500, Boston, MA 02110-1335 USA

*****************************************************************************/

/**************************************************//**
@file handler/i_s.cc
InnoDB INFORMATION SCHEMA tables interface to MySQL.

Created July 18, 2007 Vasil Dimov
Modified Dec 29, 2014 Jan Lindström (Added sys_semaphore_waits)
*******************************************************/

#include "ha_prototypes.h"
#include <mysql_version.h>
#include <field.h>
#include "univ.i"

#include <sql_acl.h>
#include <sql_show.h>
#include <sql_time.h>

#include "i_s.h"
#include "btr0pcur.h"
#include "btr0types.h"
#include "dict0dict.h"
#include "dict0load.h"
#include "buf0buddy.h"
#include "buf0buf.h"
#include "ibuf0ibuf.h"
#include "dict0mem.h"
#include "dict0types.h"
#include "srv0start.h"
#include "trx0i_s.h"
#include "trx0trx.h"
#include "srv0mon.h"
#include "fut0fut.h"
#include "pars0pars.h"
#include "fts0types.h"
#include "fts0opt.h"
#include "fts0priv.h"
#include "btr0btr.h"
#include "page0zip.h"
#include "sync0arr.h"
#include "fil0fil.h"
#include "fil0crypt.h"
#include "fsp0sysspace.h"
#include "ut0new.h"
#include "dict0crea.h"

/** structure associates a name string with a file page type and/or buffer
page state. */
struct buf_page_desc_t{
	const char*	type_str;	/*!< String explain the page
					type/state */
	ulint		type_value;	/*!< Page type or page state */
};

/** We also define I_S_PAGE_TYPE_INDEX as the Index Page's position
in i_s_page_type[] array */
#define I_S_PAGE_TYPE_INDEX		1

/** Any unassigned FIL_PAGE_TYPE will be treated as unknown. */
#define	I_S_PAGE_TYPE_UNKNOWN		FIL_PAGE_TYPE_UNKNOWN

/** R-tree index page */
#define	I_S_PAGE_TYPE_RTREE		(FIL_PAGE_TYPE_LAST + 1)

/** Change buffer B-tree page */
#define	I_S_PAGE_TYPE_IBUF		(FIL_PAGE_TYPE_LAST + 2)

#define I_S_PAGE_TYPE_LAST		I_S_PAGE_TYPE_IBUF

#define I_S_PAGE_TYPE_BITS		4

/* Check if we can hold all page types */
#if I_S_PAGE_TYPE_LAST >= 1 << I_S_PAGE_TYPE_BITS
# error i_s_page_type[] is too large
#endif

/** Name string for File Page Types */
static buf_page_desc_t	i_s_page_type[] = {
	{"ALLOCATED", FIL_PAGE_TYPE_ALLOCATED},
	{"INDEX", FIL_PAGE_INDEX},
	{"UNDO_LOG", FIL_PAGE_UNDO_LOG},
	{"INODE", FIL_PAGE_INODE},
	{"IBUF_FREE_LIST", FIL_PAGE_IBUF_FREE_LIST},
	{"IBUF_BITMAP", FIL_PAGE_IBUF_BITMAP},
	{"SYSTEM", FIL_PAGE_TYPE_SYS},
	{"TRX_SYSTEM", FIL_PAGE_TYPE_TRX_SYS},
	{"FILE_SPACE_HEADER", FIL_PAGE_TYPE_FSP_HDR},
	{"EXTENT_DESCRIPTOR", FIL_PAGE_TYPE_XDES},
	{"BLOB", FIL_PAGE_TYPE_BLOB},
	{"COMPRESSED_BLOB", FIL_PAGE_TYPE_ZBLOB},
	{"COMPRESSED_BLOB2", FIL_PAGE_TYPE_ZBLOB2},
	{"UNKNOWN", I_S_PAGE_TYPE_UNKNOWN},
	{"RTREE_INDEX", I_S_PAGE_TYPE_RTREE},
	{"IBUF_INDEX", I_S_PAGE_TYPE_IBUF},
	{"PAGE COMPRESSED", FIL_PAGE_PAGE_COMPRESSED},
	{"PAGE COMPRESSED AND ENCRYPTED", FIL_PAGE_PAGE_COMPRESSED_ENCRYPTED},
};

/** This structure defines information we will fetch from pages
currently cached in the buffer pool. It will be used to populate
table INFORMATION_SCHEMA.INNODB_BUFFER_PAGE */
struct buf_page_info_t{
	ulint		block_id;	/*!< Buffer Pool block ID */
	unsigned	space_id:32;	/*!< Tablespace ID */
	unsigned	page_num:32;	/*!< Page number/offset */
	unsigned	access_time:32;	/*!< Time of first access */
	unsigned	pool_id:MAX_BUFFER_POOLS_BITS;
					/*!< Buffer Pool ID. Must be less than
					MAX_BUFFER_POOLS */
	unsigned	flush_type:2;	/*!< Flush type */
	unsigned	io_fix:2;	/*!< type of pending I/O operation */
	unsigned	fix_count:19;	/*!< Count of how manyfold this block
					is bufferfixed */
#ifdef BTR_CUR_HASH_ADAPT
	unsigned	hashed:1;	/*!< Whether hash index has been
					built on this page */
#endif /* BTR_CUR_HASH_ADAPT */
	unsigned	is_old:1;	/*!< TRUE if the block is in the old
					blocks in buf_pool->LRU_old */
	unsigned	freed_page_clock:31; /*!< the value of
					buf_pool->freed_page_clock */
	unsigned	zip_ssize:PAGE_ZIP_SSIZE_BITS;
					/*!< Compressed page size */
	unsigned	page_state:BUF_PAGE_STATE_BITS; /*!< Page state */
	unsigned	page_type:I_S_PAGE_TYPE_BITS;	/*!< Page type */
	unsigned	num_recs:UNIV_PAGE_SIZE_SHIFT_MAX-2;
					/*!< Number of records on Page */
	unsigned	data_size:UNIV_PAGE_SIZE_SHIFT_MAX;
					/*!< Sum of the sizes of the records */
	lsn_t		newest_mod;	/*!< Log sequence number of
					the youngest modification */
	lsn_t		oldest_mod;	/*!< Log sequence number of
					the oldest modification */
	index_id_t	index_id;	/*!< Index ID if a index page */
};

/*
Use the following types mapping:

C type	ST_FIELD_INFO::field_type
---------------------------------
long			MYSQL_TYPE_LONGLONG
(field_length=MY_INT64_NUM_DECIMAL_DIGITS)

long unsigned		MYSQL_TYPE_LONGLONG
(field_length=MY_INT64_NUM_DECIMAL_DIGITS, field_flags=MY_I_S_UNSIGNED)

char*			MYSQL_TYPE_STRING
(field_length=n)

float			MYSQL_TYPE_FLOAT
(field_length=0 is ignored)

void*			MYSQL_TYPE_LONGLONG
(field_length=MY_INT64_NUM_DECIMAL_DIGITS, field_flags=MY_I_S_UNSIGNED)

boolean (if else)	MYSQL_TYPE_LONG
(field_length=1)

time_t			MYSQL_TYPE_DATETIME
(field_length=0 ignored)
---------------------------------
*/

/** Implemented on sync0arr.cc */
/*******************************************************************//**
Function to populate INFORMATION_SCHEMA.INNODB_SYS_SEMAPHORE_WAITS table.
Loop through each item on sync array, and extract the column
information and fill the INFORMATION_SCHEMA.INNODB_SYS_SEMAPHORE_WAITS table.
@return 0 on success */
UNIV_INTERN
int
sync_arr_fill_sys_semphore_waits_table(
/*===================================*/
	THD*		thd,	/*!< in: thread */
	TABLE_LIST*	tables,	/*!< in/out: tables to fill */
	Item*		);	/*!< in: condition (not used) */

/*******************************************************************//**
Common function to fill any of the dynamic tables:
INFORMATION_SCHEMA.innodb_trx
INFORMATION_SCHEMA.innodb_locks
INFORMATION_SCHEMA.innodb_lock_waits
@return 0 on success */
static
int
trx_i_s_common_fill_table(
/*======================*/
	THD*		thd,	/*!< in: thread */
	TABLE_LIST*	tables,	/*!< in/out: tables to fill */
	Item*		);	/*!< in: condition (not used) */

/*******************************************************************//**
Unbind a dynamic INFORMATION_SCHEMA table.
@return 0 on success */
static
int
i_s_common_deinit(
/*==============*/
	void*	p);	/*!< in/out: table schema object */
/*******************************************************************//**
Auxiliary function to store time_t value in MYSQL_TYPE_DATETIME
field.
@return 0 on success */
static
int
field_store_time_t(
/*===============*/
	Field*	field,	/*!< in/out: target field for storage */
	time_t	time)	/*!< in: value to store */
{
	MYSQL_TIME	my_time;
	struct tm	tm_time;

	if (time) {
#if 0
		/* use this if you are sure that `variables' and `time_zone'
		are always initialized */
		thd->variables.time_zone->gmt_sec_to_TIME(
			&my_time, (my_time_t) time);
#else
		localtime_r(&time, &tm_time);
		localtime_to_TIME(&my_time, &tm_time);
		my_time.time_type = MYSQL_TIMESTAMP_DATETIME;
#endif
	} else {
		memset(&my_time, 0, sizeof(my_time));
	}

	/* JAN: TODO: MySQL 5.7
	return(field->store_time(&my_time, MYSQL_TIMESTAMP_DATETIME));
	*/
	return(field->store_time(&my_time));
}

/*******************************************************************//**
Auxiliary function to store char* value in MYSQL_TYPE_STRING field.
@return 0 on success */
int
field_store_string(
/*===============*/
	Field*		field,	/*!< in/out: target field for storage */
	const char*	str)	/*!< in: NUL-terminated utf-8 string,
				or NULL */
{
	if (!str) {
		field->set_null();
		return 0;
	}

	field->set_notnull();
	return field->store(str, uint(strlen(str)), system_charset_info);
}

/*******************************************************************//**
Auxiliary function to store ulint value in MYSQL_TYPE_LONGLONG field.
If the value is ULINT_UNDEFINED then the field is set to NULL.
@return 0 on success */
int
field_store_ulint(
/*==============*/
	Field*	field,	/*!< in/out: target field for storage */
	ulint	n)	/*!< in: value to store */
{
	int	ret;

	if (n != ULINT_UNDEFINED) {

		ret = field->store(n, true);
		field->set_notnull();
	} else {

		ret = 0; /* success */
		field->set_null();
	}

	return(ret);
}

#ifdef BTR_CUR_HASH_ADAPT
# define I_S_AHI 1 /* Include the IS_HASHED column */
#else
# define I_S_AHI 0 /* Omit the IS_HASHED column */
#endif

/* Fields of the dynamic table INFORMATION_SCHEMA.innodb_trx */
static ST_FIELD_INFO	innodb_trx_fields_info[] =
{
#define IDX_TRX_ID		0
	{STRUCT_FLD(field_name,		"trx_id"),
	 STRUCT_FLD(field_length,	TRX_ID_MAX_LEN + 1),
	 STRUCT_FLD(field_type,		MYSQL_TYPE_STRING),
	 STRUCT_FLD(value,		0),
	 STRUCT_FLD(field_flags,	0),
	 STRUCT_FLD(old_name,		""),
	 STRUCT_FLD(open_method,	SKIP_OPEN_TABLE)},

#define IDX_TRX_STATE		1
	{STRUCT_FLD(field_name,		"trx_state"),
	 STRUCT_FLD(field_length,	TRX_QUE_STATE_STR_MAX_LEN + 1),
	 STRUCT_FLD(field_type,		MYSQL_TYPE_STRING),
	 STRUCT_FLD(value,		0),
	 STRUCT_FLD(field_flags,	0),
	 STRUCT_FLD(old_name,		""),
	 STRUCT_FLD(open_method,	SKIP_OPEN_TABLE)},

#define IDX_TRX_STARTED		2
	{STRUCT_FLD(field_name,		"trx_started"),
	 STRUCT_FLD(field_length,	0),
	 STRUCT_FLD(field_type,		MYSQL_TYPE_DATETIME),
	 STRUCT_FLD(value,		0),
	 STRUCT_FLD(field_flags,	0),
	 STRUCT_FLD(old_name,		""),
	 STRUCT_FLD(open_method,	SKIP_OPEN_TABLE)},

#define IDX_TRX_REQUESTED_LOCK_ID	3
	{STRUCT_FLD(field_name,		"trx_requested_lock_id"),
	 STRUCT_FLD(field_length,	TRX_I_S_LOCK_ID_MAX_LEN + 1),
	 STRUCT_FLD(field_type,		MYSQL_TYPE_STRING),
	 STRUCT_FLD(value,		0),
	 STRUCT_FLD(field_flags,	MY_I_S_MAYBE_NULL),
	 STRUCT_FLD(old_name,		""),
	 STRUCT_FLD(open_method,	SKIP_OPEN_TABLE)},

#define IDX_TRX_WAIT_STARTED	4
	{STRUCT_FLD(field_name,		"trx_wait_started"),
	 STRUCT_FLD(field_length,	0),
	 STRUCT_FLD(field_type,		MYSQL_TYPE_DATETIME),
	 STRUCT_FLD(value,		0),
	 STRUCT_FLD(field_flags,	MY_I_S_MAYBE_NULL),
	 STRUCT_FLD(old_name,		""),
	 STRUCT_FLD(open_method,	SKIP_OPEN_TABLE)},

#define IDX_TRX_WEIGHT		5
	{STRUCT_FLD(field_name,		"trx_weight"),
	 STRUCT_FLD(field_length,	MY_INT64_NUM_DECIMAL_DIGITS),
	 STRUCT_FLD(field_type,		MYSQL_TYPE_LONGLONG),
	 STRUCT_FLD(value,		0),
	 STRUCT_FLD(field_flags,	MY_I_S_UNSIGNED),
	 STRUCT_FLD(old_name,		""),
	 STRUCT_FLD(open_method,	SKIP_OPEN_TABLE)},

#define IDX_TRX_MYSQL_THREAD_ID	6
	{STRUCT_FLD(field_name,		"trx_mysql_thread_id"),
	 STRUCT_FLD(field_length,	MY_INT64_NUM_DECIMAL_DIGITS),
	 STRUCT_FLD(field_type,		MYSQL_TYPE_LONGLONG),
	 STRUCT_FLD(value,		0),
	 STRUCT_FLD(field_flags,	MY_I_S_UNSIGNED),
	 STRUCT_FLD(old_name,		""),
	 STRUCT_FLD(open_method,	SKIP_OPEN_TABLE)},

#define IDX_TRX_QUERY		7
	{STRUCT_FLD(field_name,		"trx_query"),
	 STRUCT_FLD(field_length,	TRX_I_S_TRX_QUERY_MAX_LEN),
	 STRUCT_FLD(field_type,		MYSQL_TYPE_STRING),
	 STRUCT_FLD(value,		0),
	 STRUCT_FLD(field_flags,	MY_I_S_MAYBE_NULL),
	 STRUCT_FLD(old_name,		""),
	 STRUCT_FLD(open_method,	SKIP_OPEN_TABLE)},

#define IDX_TRX_OPERATION_STATE	8
	{STRUCT_FLD(field_name,		"trx_operation_state"),
	 STRUCT_FLD(field_length,	TRX_I_S_TRX_OP_STATE_MAX_LEN),
	 STRUCT_FLD(field_type,		MYSQL_TYPE_STRING),
	 STRUCT_FLD(value,		0),
	 STRUCT_FLD(field_flags,	MY_I_S_MAYBE_NULL),
	 STRUCT_FLD(old_name,		""),
	 STRUCT_FLD(open_method,	SKIP_OPEN_TABLE)},

#define IDX_TRX_TABLES_IN_USE	9
	{STRUCT_FLD(field_name,		"trx_tables_in_use"),
	 STRUCT_FLD(field_length,	MY_INT64_NUM_DECIMAL_DIGITS),
	 STRUCT_FLD(field_type,		MYSQL_TYPE_LONGLONG),
	 STRUCT_FLD(value,		0),
	 STRUCT_FLD(field_flags,	MY_I_S_UNSIGNED),
	 STRUCT_FLD(old_name,		""),
	 STRUCT_FLD(open_method,	SKIP_OPEN_TABLE)},

#define IDX_TRX_TABLES_LOCKED	10
	{STRUCT_FLD(field_name,		"trx_tables_locked"),
	 STRUCT_FLD(field_length,	MY_INT64_NUM_DECIMAL_DIGITS),
	 STRUCT_FLD(field_type,		MYSQL_TYPE_LONGLONG),
	 STRUCT_FLD(value,		0),
	 STRUCT_FLD(field_flags,	MY_I_S_UNSIGNED),
	 STRUCT_FLD(old_name,		""),
	 STRUCT_FLD(open_method,	SKIP_OPEN_TABLE)},

#define IDX_TRX_LOCK_STRUCTS	11
	{STRUCT_FLD(field_name,		"trx_lock_structs"),
	 STRUCT_FLD(field_length,	MY_INT64_NUM_DECIMAL_DIGITS),
	 STRUCT_FLD(field_type,		MYSQL_TYPE_LONGLONG),
	 STRUCT_FLD(value,		0),
	 STRUCT_FLD(field_flags,	MY_I_S_UNSIGNED),
	 STRUCT_FLD(old_name,		""),
	 STRUCT_FLD(open_method,	SKIP_OPEN_TABLE)},

#define IDX_TRX_LOCK_MEMORY_BYTES	12
	{STRUCT_FLD(field_name,		"trx_lock_memory_bytes"),
	 STRUCT_FLD(field_length,	MY_INT64_NUM_DECIMAL_DIGITS),
	 STRUCT_FLD(field_type,		MYSQL_TYPE_LONGLONG),
	 STRUCT_FLD(value,		0),
	 STRUCT_FLD(field_flags,	MY_I_S_UNSIGNED),
	 STRUCT_FLD(old_name,		""),
	 STRUCT_FLD(open_method,	SKIP_OPEN_TABLE)},

#define IDX_TRX_ROWS_LOCKED	13
	{STRUCT_FLD(field_name,		"trx_rows_locked"),
	 STRUCT_FLD(field_length,	MY_INT64_NUM_DECIMAL_DIGITS),
	 STRUCT_FLD(field_type,		MYSQL_TYPE_LONGLONG),
	 STRUCT_FLD(value,		0),
	 STRUCT_FLD(field_flags,	MY_I_S_UNSIGNED),
	 STRUCT_FLD(old_name,		""),
	 STRUCT_FLD(open_method,	SKIP_OPEN_TABLE)},

#define IDX_TRX_ROWS_MODIFIED		14
	{STRUCT_FLD(field_name,		"trx_rows_modified"),
	 STRUCT_FLD(field_length,	MY_INT64_NUM_DECIMAL_DIGITS),
	 STRUCT_FLD(field_type,		MYSQL_TYPE_LONGLONG),
	 STRUCT_FLD(value,		0),
	 STRUCT_FLD(field_flags,	MY_I_S_UNSIGNED),
	 STRUCT_FLD(old_name,		""),
	 STRUCT_FLD(open_method,	SKIP_OPEN_TABLE)},

#define IDX_TRX_CONNCURRENCY_TICKETS	15
	{STRUCT_FLD(field_name,		"trx_concurrency_tickets"),
	 STRUCT_FLD(field_length,	MY_INT64_NUM_DECIMAL_DIGITS),
	 STRUCT_FLD(field_type,		MYSQL_TYPE_LONGLONG),
	 STRUCT_FLD(value,		0),
	 STRUCT_FLD(field_flags,	MY_I_S_UNSIGNED),
	 STRUCT_FLD(old_name,		""),
	 STRUCT_FLD(open_method,	SKIP_OPEN_TABLE)},

#define IDX_TRX_ISOLATION_LEVEL	16
	{STRUCT_FLD(field_name,		"trx_isolation_level"),
	 STRUCT_FLD(field_length,	TRX_I_S_TRX_ISOLATION_LEVEL_MAX_LEN),
	 STRUCT_FLD(field_type,		MYSQL_TYPE_STRING),
	 STRUCT_FLD(value,		0),
	 STRUCT_FLD(field_flags,	0),
	 STRUCT_FLD(old_name,		""),
	 STRUCT_FLD(open_method,	SKIP_OPEN_TABLE)},

#define IDX_TRX_UNIQUE_CHECKS	17
	{STRUCT_FLD(field_name,		"trx_unique_checks"),
	 STRUCT_FLD(field_length,	1),
	 STRUCT_FLD(field_type,		MYSQL_TYPE_LONG),
	 STRUCT_FLD(value,		1),
	 STRUCT_FLD(field_flags,	0),
	 STRUCT_FLD(old_name,		""),
	 STRUCT_FLD(open_method,	SKIP_OPEN_TABLE)},

#define IDX_TRX_FOREIGN_KEY_CHECKS	18
	{STRUCT_FLD(field_name,		"trx_foreign_key_checks"),
	 STRUCT_FLD(field_length,	1),
	 STRUCT_FLD(field_type,		MYSQL_TYPE_LONG),
	 STRUCT_FLD(value,		1),
	 STRUCT_FLD(field_flags,	0),
	 STRUCT_FLD(old_name,		""),
	 STRUCT_FLD(open_method,	SKIP_OPEN_TABLE)},

#define IDX_TRX_LAST_FOREIGN_KEY_ERROR	19
	{STRUCT_FLD(field_name,		"trx_last_foreign_key_error"),
	 STRUCT_FLD(field_length,	TRX_I_S_TRX_FK_ERROR_MAX_LEN),
	 STRUCT_FLD(field_type,		MYSQL_TYPE_STRING),
	 STRUCT_FLD(value,		0),
	 STRUCT_FLD(field_flags,	MY_I_S_MAYBE_NULL),
	 STRUCT_FLD(old_name,		""),
	 STRUCT_FLD(open_method,	SKIP_OPEN_TABLE)},

#ifdef BTR_CUR_HASH_ADAPT
#define IDX_TRX_ADAPTIVE_HASH_LATCHED	20
	{STRUCT_FLD(field_name,		"trx_adaptive_hash_latched"),
	 STRUCT_FLD(field_length,	1),
	 STRUCT_FLD(field_type,		MYSQL_TYPE_LONG),
	 STRUCT_FLD(value,		0),
	 STRUCT_FLD(field_flags,	0),
	 STRUCT_FLD(old_name,		""),
	 STRUCT_FLD(open_method,	SKIP_OPEN_TABLE)},
#endif /* BTR_CUR_HASH_ADAPT */

#define IDX_TRX_READ_ONLY		20 + I_S_AHI
	{STRUCT_FLD(field_name,		"trx_is_read_only"),
	 STRUCT_FLD(field_length,	1),
	 STRUCT_FLD(field_type,		MYSQL_TYPE_LONG),
	 STRUCT_FLD(value,		0),
	 STRUCT_FLD(field_flags,	0),
	 STRUCT_FLD(old_name,		""),
	 STRUCT_FLD(open_method,	SKIP_OPEN_TABLE)},

#define IDX_TRX_AUTOCOMMIT_NON_LOCKING	21 + I_S_AHI
	{STRUCT_FLD(field_name,		"trx_autocommit_non_locking"),
	 STRUCT_FLD(field_length,	1),
	 STRUCT_FLD(field_type,		MYSQL_TYPE_LONG),
	 STRUCT_FLD(value,		0),
	 STRUCT_FLD(field_flags,	0),
	 STRUCT_FLD(old_name,		""),
	 STRUCT_FLD(open_method,	SKIP_OPEN_TABLE)},

	END_OF_ST_FIELD_INFO
};

/*******************************************************************//**
Read data from cache buffer and fill the INFORMATION_SCHEMA.innodb_trx
table with it.
@return 0 on success */
static
int
fill_innodb_trx_from_cache(
/*=======================*/
	trx_i_s_cache_t*	cache,	/*!< in: cache to read from */
	THD*			thd,	/*!< in: used to call
					schema_table_store_record() */
	TABLE*			table)	/*!< in/out: fill this table */
{
	Field**	fields;
	ulint	rows_num;
	char	lock_id[TRX_I_S_LOCK_ID_MAX_LEN + 1];
	ulint	i;

	DBUG_ENTER("fill_innodb_trx_from_cache");

	fields = table->field;

	rows_num = trx_i_s_cache_get_rows_used(cache,
					       I_S_INNODB_TRX);

	for (i = 0; i < rows_num; i++) {

		i_s_trx_row_t*	row;
		char		trx_id[TRX_ID_MAX_LEN + 1];

		row = (i_s_trx_row_t*)
			trx_i_s_cache_get_nth_row(
				cache, I_S_INNODB_TRX, i);

		/* trx_id */
		snprintf(trx_id, sizeof(trx_id), TRX_ID_FMT, row->trx_id);
		OK(field_store_string(fields[IDX_TRX_ID], trx_id));

		/* trx_state */
		OK(field_store_string(fields[IDX_TRX_STATE],
				      row->trx_state));

		/* trx_started */
		OK(field_store_time_t(fields[IDX_TRX_STARTED],
				      (time_t) row->trx_started));

		/* trx_requested_lock_id */
		/* trx_wait_started */
		if (row->trx_wait_started != 0) {

			OK(field_store_string(
				   fields[IDX_TRX_REQUESTED_LOCK_ID],
				   trx_i_s_create_lock_id(
					   row->requested_lock_row,
					   lock_id, sizeof(lock_id))));
			/* field_store_string() sets it no notnull */

			OK(field_store_time_t(
				   fields[IDX_TRX_WAIT_STARTED],
				   (time_t) row->trx_wait_started));
			fields[IDX_TRX_WAIT_STARTED]->set_notnull();
		} else {

			fields[IDX_TRX_REQUESTED_LOCK_ID]->set_null();
			fields[IDX_TRX_WAIT_STARTED]->set_null();
		}

		/* trx_weight */
		OK(fields[IDX_TRX_WEIGHT]->store(row->trx_weight, true));

		/* trx_mysql_thread_id */
		OK(fields[IDX_TRX_MYSQL_THREAD_ID]->store(
			   row->trx_mysql_thread_id, true));

		/* trx_query */
		if (row->trx_query) {
			/* store will do appropriate character set
			conversion check */
			fields[IDX_TRX_QUERY]->store(
				row->trx_query,
				static_cast<uint>(strlen(row->trx_query)),
				row->trx_query_cs);
			fields[IDX_TRX_QUERY]->set_notnull();
		} else {
			fields[IDX_TRX_QUERY]->set_null();
		}

		/* trx_operation_state */
		OK(field_store_string(fields[IDX_TRX_OPERATION_STATE],
				      row->trx_operation_state));

		/* trx_tables_in_use */
		OK(fields[IDX_TRX_TABLES_IN_USE]->store(
			   row->trx_tables_in_use, true));

		/* trx_tables_locked */
		OK(fields[IDX_TRX_TABLES_LOCKED]->store(
			   row->trx_tables_locked, true));

		/* trx_lock_structs */
		OK(fields[IDX_TRX_LOCK_STRUCTS]->store(
			   row->trx_lock_structs, true));

		/* trx_lock_memory_bytes */
		OK(fields[IDX_TRX_LOCK_MEMORY_BYTES]->store(
			   row->trx_lock_memory_bytes, true));

		/* trx_rows_locked */
		OK(fields[IDX_TRX_ROWS_LOCKED]->store(
			   row->trx_rows_locked, true));

		/* trx_rows_modified */
		OK(fields[IDX_TRX_ROWS_MODIFIED]->store(
			   row->trx_rows_modified, true));

		/* trx_concurrency_tickets */
		OK(fields[IDX_TRX_CONNCURRENCY_TICKETS]->store(
			   row->trx_concurrency_tickets, true));

		/* trx_isolation_level */
		OK(field_store_string(fields[IDX_TRX_ISOLATION_LEVEL],
				      row->trx_isolation_level));

		/* trx_unique_checks */
		OK(fields[IDX_TRX_UNIQUE_CHECKS]->store(
			   row->trx_unique_checks, true));

		/* trx_foreign_key_checks */
		OK(fields[IDX_TRX_FOREIGN_KEY_CHECKS]->store(
			   row->trx_foreign_key_checks, true));

		/* trx_last_foreign_key_error */
		OK(field_store_string(fields[IDX_TRX_LAST_FOREIGN_KEY_ERROR],
				      row->trx_foreign_key_error));

#ifdef BTR_CUR_HASH_ADAPT
		/* trx_adaptive_hash_latched */
		OK(fields[IDX_TRX_ADAPTIVE_HASH_LATCHED]->store(0, true));
#endif /* BTR_CUR_HASH_ADAPT */

		/* trx_is_read_only*/
		OK(fields[IDX_TRX_READ_ONLY]->store(
			   row->trx_is_read_only, true));

		/* trx_is_autocommit_non_locking */
		OK(fields[IDX_TRX_AUTOCOMMIT_NON_LOCKING]->store(
			   (longlong) row->trx_is_autocommit_non_locking,
			   true));

		OK(schema_table_store_record(thd, table));
	}

	DBUG_RETURN(0);
}

/*******************************************************************//**
Bind the dynamic table INFORMATION_SCHEMA.innodb_trx
@return 0 on success */
static
int
innodb_trx_init(
/*============*/
	void*	p)	/*!< in/out: table schema object */
{
	ST_SCHEMA_TABLE*	schema;

	DBUG_ENTER("innodb_trx_init");

	schema = (ST_SCHEMA_TABLE*) p;

	schema->fields_info = innodb_trx_fields_info;
	schema->fill_table = trx_i_s_common_fill_table;

	DBUG_RETURN(0);
}

static struct st_mysql_information_schema	i_s_info =
{
	MYSQL_INFORMATION_SCHEMA_INTERFACE_VERSION
};

UNIV_INTERN struct st_maria_plugin	i_s_innodb_trx =
{
	/* the plugin type (a MYSQL_XXX_PLUGIN value) */
	/* int */
	STRUCT_FLD(type, MYSQL_INFORMATION_SCHEMA_PLUGIN),

	/* pointer to type-specific plugin descriptor */
	/* void* */
	STRUCT_FLD(info, &i_s_info),

	/* plugin name */
	/* const char* */
	STRUCT_FLD(name, "INNODB_TRX"),

	/* plugin author (for SHOW PLUGINS) */
	/* const char* */
	STRUCT_FLD(author, plugin_author),

	/* general descriptive text (for SHOW PLUGINS) */
	/* const char* */
	STRUCT_FLD(descr, "InnoDB transactions"),

	/* the plugin license (PLUGIN_LICENSE_XXX) */
	/* int */
	STRUCT_FLD(license, PLUGIN_LICENSE_GPL),

	/* the function to invoke when plugin is loaded */
	/* int (*)(void*); */
	STRUCT_FLD(init, innodb_trx_init),

	/* the function to invoke when plugin is unloaded */
	/* int (*)(void*); */
	STRUCT_FLD(deinit, i_s_common_deinit),

	/* plugin version (for SHOW PLUGINS) */
	/* unsigned int */
	STRUCT_FLD(version, INNODB_VERSION_SHORT),

	/* struct st_mysql_show_var* */
	STRUCT_FLD(status_vars, NULL),

	/* struct st_mysql_sys_var** */
	STRUCT_FLD(system_vars, NULL),

        /* Maria extension */
	STRUCT_FLD(version_info, INNODB_VERSION_STR),
        STRUCT_FLD(maturity, MariaDB_PLUGIN_MATURITY_STABLE),
};

/* Fields of the dynamic table INFORMATION_SCHEMA.innodb_locks */
static ST_FIELD_INFO	innodb_locks_fields_info[] =
{
#define IDX_LOCK_ID		0
	{STRUCT_FLD(field_name,		"lock_id"),
	 STRUCT_FLD(field_length,	TRX_I_S_LOCK_ID_MAX_LEN + 1),
	 STRUCT_FLD(field_type,		MYSQL_TYPE_STRING),
	 STRUCT_FLD(value,		0),
	 STRUCT_FLD(field_flags,	0),
	 STRUCT_FLD(old_name,		""),
	 STRUCT_FLD(open_method,	SKIP_OPEN_TABLE)},

#define IDX_LOCK_TRX_ID		1
	{STRUCT_FLD(field_name,		"lock_trx_id"),
	 STRUCT_FLD(field_length,	TRX_ID_MAX_LEN + 1),
	 STRUCT_FLD(field_type,		MYSQL_TYPE_STRING),
	 STRUCT_FLD(value,		0),
	 STRUCT_FLD(field_flags,	0),
	 STRUCT_FLD(old_name,		""),
	 STRUCT_FLD(open_method,	SKIP_OPEN_TABLE)},

#define IDX_LOCK_MODE		2
	{STRUCT_FLD(field_name,		"lock_mode"),
	 /* S[,GAP] X[,GAP] IS[,GAP] IX[,GAP] AUTO_INC UNKNOWN */
	 STRUCT_FLD(field_length,	32),
	 STRUCT_FLD(field_type,		MYSQL_TYPE_STRING),
	 STRUCT_FLD(value,		0),
	 STRUCT_FLD(field_flags,	0),
	 STRUCT_FLD(old_name,		""),
	 STRUCT_FLD(open_method,	SKIP_OPEN_TABLE)},

#define IDX_LOCK_TYPE		3
	{STRUCT_FLD(field_name,		"lock_type"),
	 STRUCT_FLD(field_length,	32 /* RECORD|TABLE|UNKNOWN */),
	 STRUCT_FLD(field_type,		MYSQL_TYPE_STRING),
	 STRUCT_FLD(value,		0),
	 STRUCT_FLD(field_flags,	0),
	 STRUCT_FLD(old_name,		""),
	 STRUCT_FLD(open_method,	SKIP_OPEN_TABLE)},

#define IDX_LOCK_TABLE		4
	{STRUCT_FLD(field_name,		"lock_table"),
	 STRUCT_FLD(field_length,	1024),
	 STRUCT_FLD(field_type,		MYSQL_TYPE_STRING),
	 STRUCT_FLD(value,		0),
	 STRUCT_FLD(field_flags,	0),
	 STRUCT_FLD(old_name,		""),
	 STRUCT_FLD(open_method,	SKIP_OPEN_TABLE)},

#define IDX_LOCK_INDEX		5
	{STRUCT_FLD(field_name,		"lock_index"),
	 STRUCT_FLD(field_length,	1024),
	 STRUCT_FLD(field_type,		MYSQL_TYPE_STRING),
	 STRUCT_FLD(value,		0),
	 STRUCT_FLD(field_flags,	MY_I_S_MAYBE_NULL),
	 STRUCT_FLD(old_name,		""),
	 STRUCT_FLD(open_method,	SKIP_OPEN_TABLE)},

#define IDX_LOCK_SPACE		6
	{STRUCT_FLD(field_name,		"lock_space"),
	 STRUCT_FLD(field_length,	MY_INT64_NUM_DECIMAL_DIGITS),
	 STRUCT_FLD(field_type,		MYSQL_TYPE_LONGLONG),
	 STRUCT_FLD(value,		0),
	 STRUCT_FLD(field_flags,	MY_I_S_UNSIGNED | MY_I_S_MAYBE_NULL),
	 STRUCT_FLD(old_name,		""),
	 STRUCT_FLD(open_method,	SKIP_OPEN_TABLE)},

#define IDX_LOCK_PAGE		7
	{STRUCT_FLD(field_name,		"lock_page"),
	 STRUCT_FLD(field_length,	MY_INT64_NUM_DECIMAL_DIGITS),
	 STRUCT_FLD(field_type,		MYSQL_TYPE_LONGLONG),
	 STRUCT_FLD(value,		0),
	 STRUCT_FLD(field_flags,	MY_I_S_UNSIGNED | MY_I_S_MAYBE_NULL),
	 STRUCT_FLD(old_name,		""),
	 STRUCT_FLD(open_method,	SKIP_OPEN_TABLE)},

#define IDX_LOCK_REC		8
	{STRUCT_FLD(field_name,		"lock_rec"),
	 STRUCT_FLD(field_length,	MY_INT64_NUM_DECIMAL_DIGITS),
	 STRUCT_FLD(field_type,		MYSQL_TYPE_LONGLONG),
	 STRUCT_FLD(value,		0),
	 STRUCT_FLD(field_flags,	MY_I_S_UNSIGNED | MY_I_S_MAYBE_NULL),
	 STRUCT_FLD(old_name,		""),
	 STRUCT_FLD(open_method,	SKIP_OPEN_TABLE)},

#define IDX_LOCK_DATA		9
	{STRUCT_FLD(field_name,		"lock_data"),
	 STRUCT_FLD(field_length,	TRX_I_S_LOCK_DATA_MAX_LEN),
	 STRUCT_FLD(field_type,		MYSQL_TYPE_STRING),
	 STRUCT_FLD(value,		0),
	 STRUCT_FLD(field_flags,	MY_I_S_MAYBE_NULL),
	 STRUCT_FLD(old_name,		""),
	 STRUCT_FLD(open_method,	SKIP_OPEN_TABLE)},

	END_OF_ST_FIELD_INFO
};

/*******************************************************************//**
Read data from cache buffer and fill the INFORMATION_SCHEMA.innodb_locks
table with it.
@return 0 on success */
static
int
fill_innodb_locks_from_cache(
/*=========================*/
	trx_i_s_cache_t*	cache,	/*!< in: cache to read from */
	THD*			thd,	/*!< in: MySQL client connection */
	TABLE*			table)	/*!< in/out: fill this table */
{
	Field**	fields;
	ulint	rows_num;
	char	lock_id[TRX_I_S_LOCK_ID_MAX_LEN + 1];
	ulint	i;

	DBUG_ENTER("fill_innodb_locks_from_cache");

	fields = table->field;

	rows_num = trx_i_s_cache_get_rows_used(cache,
					       I_S_INNODB_LOCKS);

	for (i = 0; i < rows_num; i++) {

		i_s_locks_row_t*	row;
		char			buf[MAX_FULL_NAME_LEN + 1];
		const char*		bufend;

		char			lock_trx_id[TRX_ID_MAX_LEN + 1];

		row = (i_s_locks_row_t*)
			trx_i_s_cache_get_nth_row(
				cache, I_S_INNODB_LOCKS, i);

		/* lock_id */
		trx_i_s_create_lock_id(row, lock_id, sizeof(lock_id));
		OK(field_store_string(fields[IDX_LOCK_ID],
				      lock_id));

		/* lock_trx_id */
		snprintf(lock_trx_id, sizeof(lock_trx_id),
			 TRX_ID_FMT, row->lock_trx_id);
		OK(field_store_string(fields[IDX_LOCK_TRX_ID], lock_trx_id));

		/* lock_mode */
		OK(field_store_string(fields[IDX_LOCK_MODE],
				      row->lock_mode));

		/* lock_type */
		OK(field_store_string(fields[IDX_LOCK_TYPE],
				      row->lock_type));

		/* lock_table */
		bufend = innobase_convert_name(buf, sizeof(buf),
					       row->lock_table,
					       strlen(row->lock_table),
					       thd);
		OK(fields[IDX_LOCK_TABLE]->store(
			buf, uint(bufend - buf), system_charset_info));

		/* lock_index */
		OK(field_store_string(fields[IDX_LOCK_INDEX],
				      row->lock_index));

		/* lock_space */
		OK(field_store_ulint(fields[IDX_LOCK_SPACE],
				     row->lock_space));

		/* lock_page */
		OK(field_store_ulint(fields[IDX_LOCK_PAGE],
				     row->lock_page));

		/* lock_rec */
		OK(field_store_ulint(fields[IDX_LOCK_REC],
				     row->lock_rec));

		/* lock_data */
		OK(field_store_string(fields[IDX_LOCK_DATA],
				      row->lock_data));

		OK(schema_table_store_record(thd, table));
	}

	DBUG_RETURN(0);
}

/*******************************************************************//**
Bind the dynamic table INFORMATION_SCHEMA.innodb_locks
@return 0 on success */
static
int
innodb_locks_init(
/*==============*/
	void*	p)	/*!< in/out: table schema object */
{
	ST_SCHEMA_TABLE*	schema;

	DBUG_ENTER("innodb_locks_init");

	schema = (ST_SCHEMA_TABLE*) p;

	schema->fields_info = innodb_locks_fields_info;
	schema->fill_table = trx_i_s_common_fill_table;

	DBUG_RETURN(0);
}

UNIV_INTERN struct st_maria_plugin	i_s_innodb_locks =
{
	/* the plugin type (a MYSQL_XXX_PLUGIN value) */
	/* int */
	STRUCT_FLD(type, MYSQL_INFORMATION_SCHEMA_PLUGIN),

	/* pointer to type-specific plugin descriptor */
	/* void* */
	STRUCT_FLD(info, &i_s_info),

	/* plugin name */
	/* const char* */
	STRUCT_FLD(name, "INNODB_LOCKS"),

	/* plugin author (for SHOW PLUGINS) */
	/* const char* */
	STRUCT_FLD(author, plugin_author),

	/* general descriptive text (for SHOW PLUGINS) */
	/* const char* */
	STRUCT_FLD(descr, "InnoDB conflicting locks"),

	/* the plugin license (PLUGIN_LICENSE_XXX) */
	/* int */
	STRUCT_FLD(license, PLUGIN_LICENSE_GPL),

	/* the function to invoke when plugin is loaded */
	/* int (*)(void*); */
	STRUCT_FLD(init, innodb_locks_init),

	/* the function to invoke when plugin is unloaded */
	/* int (*)(void*); */
	STRUCT_FLD(deinit, i_s_common_deinit),

	/* plugin version (for SHOW PLUGINS) */
	/* unsigned int */
	STRUCT_FLD(version, INNODB_VERSION_SHORT),

	/* struct st_mysql_show_var* */
	STRUCT_FLD(status_vars, NULL),

	/* struct st_mysql_sys_var** */
	STRUCT_FLD(system_vars, NULL),

        /* Maria extension */
	STRUCT_FLD(version_info, INNODB_VERSION_STR),
        STRUCT_FLD(maturity, MariaDB_PLUGIN_MATURITY_STABLE),
};

/* Fields of the dynamic table INFORMATION_SCHEMA.innodb_lock_waits */
static ST_FIELD_INFO	innodb_lock_waits_fields_info[] =
{
#define IDX_REQUESTING_TRX_ID	0
	{STRUCT_FLD(field_name,		"requesting_trx_id"),
	 STRUCT_FLD(field_length,	TRX_ID_MAX_LEN + 1),
	 STRUCT_FLD(field_type,		MYSQL_TYPE_STRING),
	 STRUCT_FLD(value,		0),
	 STRUCT_FLD(field_flags,	0),
	 STRUCT_FLD(old_name,		""),
	 STRUCT_FLD(open_method,	SKIP_OPEN_TABLE)},

#define IDX_REQUESTED_LOCK_ID	1
	{STRUCT_FLD(field_name,		"requested_lock_id"),
	 STRUCT_FLD(field_length,	TRX_I_S_LOCK_ID_MAX_LEN + 1),
	 STRUCT_FLD(field_type,		MYSQL_TYPE_STRING),
	 STRUCT_FLD(value,		0),
	 STRUCT_FLD(field_flags,	0),
	 STRUCT_FLD(old_name,		""),
	 STRUCT_FLD(open_method,	SKIP_OPEN_TABLE)},

#define IDX_BLOCKING_TRX_ID	2
	{STRUCT_FLD(field_name,		"blocking_trx_id"),
	 STRUCT_FLD(field_length,	TRX_ID_MAX_LEN + 1),
	 STRUCT_FLD(field_type,		MYSQL_TYPE_STRING),
	 STRUCT_FLD(value,		0),
	 STRUCT_FLD(field_flags,	0),
	 STRUCT_FLD(old_name,		""),
	 STRUCT_FLD(open_method,	SKIP_OPEN_TABLE)},

#define IDX_BLOCKING_LOCK_ID	3
	{STRUCT_FLD(field_name,		"blocking_lock_id"),
	 STRUCT_FLD(field_length,	TRX_I_S_LOCK_ID_MAX_LEN + 1),
	 STRUCT_FLD(field_type,		MYSQL_TYPE_STRING),
	 STRUCT_FLD(value,		0),
	 STRUCT_FLD(field_flags,	0),
	 STRUCT_FLD(old_name,		""),
	 STRUCT_FLD(open_method,	SKIP_OPEN_TABLE)},

	END_OF_ST_FIELD_INFO
};

/*******************************************************************//**
Read data from cache buffer and fill the
INFORMATION_SCHEMA.innodb_lock_waits table with it.
@return 0 on success */
static
int
fill_innodb_lock_waits_from_cache(
/*==============================*/
	trx_i_s_cache_t*	cache,	/*!< in: cache to read from */
	THD*			thd,	/*!< in: used to call
					schema_table_store_record() */
	TABLE*			table)	/*!< in/out: fill this table */
{
	Field**	fields;
	ulint	rows_num;
	char	requested_lock_id[TRX_I_S_LOCK_ID_MAX_LEN + 1];
	char	blocking_lock_id[TRX_I_S_LOCK_ID_MAX_LEN + 1];
	ulint	i;

	DBUG_ENTER("fill_innodb_lock_waits_from_cache");

	fields = table->field;

	rows_num = trx_i_s_cache_get_rows_used(cache,
					       I_S_INNODB_LOCK_WAITS);

	for (i = 0; i < rows_num; i++) {

		i_s_lock_waits_row_t*	row;

		char	requesting_trx_id[TRX_ID_MAX_LEN + 1];
		char	blocking_trx_id[TRX_ID_MAX_LEN + 1];

		row = (i_s_lock_waits_row_t*)
			trx_i_s_cache_get_nth_row(
				cache, I_S_INNODB_LOCK_WAITS, i);

		/* requesting_trx_id */
		snprintf(requesting_trx_id, sizeof(requesting_trx_id),
			 TRX_ID_FMT, row->requested_lock_row->lock_trx_id);
		OK(field_store_string(fields[IDX_REQUESTING_TRX_ID],
				      requesting_trx_id));

		/* requested_lock_id */
		OK(field_store_string(
			   fields[IDX_REQUESTED_LOCK_ID],
			   trx_i_s_create_lock_id(
				   row->requested_lock_row,
				   requested_lock_id,
				   sizeof(requested_lock_id))));

		/* blocking_trx_id */
		snprintf(blocking_trx_id, sizeof(blocking_trx_id),
			 TRX_ID_FMT, row->blocking_lock_row->lock_trx_id);
		OK(field_store_string(fields[IDX_BLOCKING_TRX_ID],
				      blocking_trx_id));

		/* blocking_lock_id */
		OK(field_store_string(
			   fields[IDX_BLOCKING_LOCK_ID],
			   trx_i_s_create_lock_id(
				   row->blocking_lock_row,
				   blocking_lock_id,
				   sizeof(blocking_lock_id))));

		OK(schema_table_store_record(thd, table));
	}

	DBUG_RETURN(0);
}

/*******************************************************************//**
Bind the dynamic table INFORMATION_SCHEMA.innodb_lock_waits
@return 0 on success */
static
int
innodb_lock_waits_init(
/*===================*/
	void*	p)	/*!< in/out: table schema object */
{
	ST_SCHEMA_TABLE*	schema;

	DBUG_ENTER("innodb_lock_waits_init");

	schema = (ST_SCHEMA_TABLE*) p;

	schema->fields_info = innodb_lock_waits_fields_info;
	schema->fill_table = trx_i_s_common_fill_table;

	DBUG_RETURN(0);
}

UNIV_INTERN struct st_maria_plugin	i_s_innodb_lock_waits =
{
	/* the plugin type (a MYSQL_XXX_PLUGIN value) */
	/* int */
	STRUCT_FLD(type, MYSQL_INFORMATION_SCHEMA_PLUGIN),

	/* pointer to type-specific plugin descriptor */
	/* void* */
	STRUCT_FLD(info, &i_s_info),

	/* plugin name */
	/* const char* */
	STRUCT_FLD(name, "INNODB_LOCK_WAITS"),

	/* plugin author (for SHOW PLUGINS) */
	/* const char* */
	STRUCT_FLD(author, plugin_author),

	/* general descriptive text (for SHOW PLUGINS) */
	/* const char* */
	STRUCT_FLD(descr, "InnoDB which lock is blocking which"),

	/* the plugin license (PLUGIN_LICENSE_XXX) */
	/* int */
	STRUCT_FLD(license, PLUGIN_LICENSE_GPL),

	/* the function to invoke when plugin is loaded */
	/* int (*)(void*); */
	STRUCT_FLD(init, innodb_lock_waits_init),

	/* the function to invoke when plugin is unloaded */
	/* int (*)(void*); */
	STRUCT_FLD(deinit, i_s_common_deinit),

	/* plugin version (for SHOW PLUGINS) */
	/* unsigned int */
	STRUCT_FLD(version, INNODB_VERSION_SHORT),

	/* struct st_mysql_show_var* */
	STRUCT_FLD(status_vars, NULL),

	/* struct st_mysql_sys_var** */
	STRUCT_FLD(system_vars, NULL),

        /* Maria extension */
	STRUCT_FLD(version_info, INNODB_VERSION_STR),
        STRUCT_FLD(maturity, MariaDB_PLUGIN_MATURITY_STABLE),
};

/*******************************************************************//**
Common function to fill any of the dynamic tables:
INFORMATION_SCHEMA.innodb_trx
INFORMATION_SCHEMA.innodb_locks
INFORMATION_SCHEMA.innodb_lock_waits
@return 0 on success */
static
int
trx_i_s_common_fill_table(
/*======================*/
	THD*		thd,	/*!< in: thread */
	TABLE_LIST*	tables,	/*!< in/out: tables to fill */
	Item*		)	/*!< in: condition (not used) */
{
	const char*		table_name;
	int			ret;
	trx_i_s_cache_t*	cache;

	DBUG_ENTER("trx_i_s_common_fill_table");

	/* deny access to non-superusers */
	if (check_global_access(thd, PROCESS_ACL)) {

		DBUG_RETURN(0);
	}

	/* minimize the number of places where global variables are
	referenced */
	cache = trx_i_s_cache;

	/* which table we have to fill? */
	table_name = tables->schema_table_name;
	/* or table_name = tables->schema_table->table_name; */

	RETURN_IF_INNODB_NOT_STARTED(table_name);

	/* update the cache */
	trx_i_s_cache_start_write(cache);
	trx_i_s_possibly_fetch_data_into_cache(cache);
	trx_i_s_cache_end_write(cache);

	if (trx_i_s_cache_is_truncated(cache)) {

		ib::warn() << "Data in " << table_name << " truncated due to"
			" memory limit of " << TRX_I_S_MEM_LIMIT << " bytes";
	}

	ret = 0;

	trx_i_s_cache_start_read(cache);

	if (innobase_strcasecmp(table_name, "innodb_trx") == 0) {

		if (fill_innodb_trx_from_cache(
			cache, thd, tables->table) != 0) {

			ret = 1;
		}

	} else if (innobase_strcasecmp(table_name, "innodb_locks") == 0) {

		if (fill_innodb_locks_from_cache(
			cache, thd, tables->table) != 0) {

			ret = 1;
		}

	} else if (innobase_strcasecmp(table_name, "innodb_lock_waits") == 0) {

		if (fill_innodb_lock_waits_from_cache(
			cache, thd, tables->table) != 0) {

			ret = 1;
		}

	} else {
		ib::error() << "trx_i_s_common_fill_table() was"
			" called to fill unknown table: " << table_name << "."
			" This function only knows how to fill"
			" innodb_trx, innodb_locks and"
			" innodb_lock_waits tables.";

		ret = 1;
	}

	trx_i_s_cache_end_read(cache);

#if 0
	DBUG_RETURN(ret);
#else
	/* if this function returns something else than 0 then a
	deadlock occurs between the mysqld server and mysql client,
	see http://bugs.mysql.com/29900 ; when that bug is resolved
	we can enable the DBUG_RETURN(ret) above */
	ret++;  // silence a gcc46 warning
	DBUG_RETURN(0);
#endif
}

/* Fields of the dynamic table information_schema.innodb_cmp. */
static ST_FIELD_INFO	i_s_cmp_fields_info[] =
{
	{STRUCT_FLD(field_name,		"page_size"),
	 STRUCT_FLD(field_length,	5),
	 STRUCT_FLD(field_type,		MYSQL_TYPE_LONG),
	 STRUCT_FLD(value,		0),
	 STRUCT_FLD(field_flags,	0),
	 STRUCT_FLD(old_name,		"Compressed Page Size"),
	 STRUCT_FLD(open_method,	SKIP_OPEN_TABLE)},

	{STRUCT_FLD(field_name,		"compress_ops"),
	 STRUCT_FLD(field_length,	MY_INT32_NUM_DECIMAL_DIGITS),
	 STRUCT_FLD(field_type,		MYSQL_TYPE_LONG),
	 STRUCT_FLD(value,		0),
	 STRUCT_FLD(field_flags,	0),
	 STRUCT_FLD(old_name,		"Total Number of Compressions"),
	 STRUCT_FLD(open_method,	SKIP_OPEN_TABLE)},

	{STRUCT_FLD(field_name,		"compress_ops_ok"),
	 STRUCT_FLD(field_length,	MY_INT32_NUM_DECIMAL_DIGITS),
	 STRUCT_FLD(field_type,		MYSQL_TYPE_LONG),
	 STRUCT_FLD(value,		0),
	 STRUCT_FLD(field_flags,	0),
	 STRUCT_FLD(old_name,		"Total Number of"
					" Successful Compressions"),
	 STRUCT_FLD(open_method,	SKIP_OPEN_TABLE)},

	{STRUCT_FLD(field_name,		"compress_time"),
	 STRUCT_FLD(field_length,	MY_INT32_NUM_DECIMAL_DIGITS),
	 STRUCT_FLD(field_type,		MYSQL_TYPE_LONG),
	 STRUCT_FLD(value,		0),
	 STRUCT_FLD(field_flags,	0),
	 STRUCT_FLD(old_name,		"Total Duration of Compressions,"
		    " in Seconds"),
	 STRUCT_FLD(open_method,	SKIP_OPEN_TABLE)},

	{STRUCT_FLD(field_name,		"uncompress_ops"),
	 STRUCT_FLD(field_length,	MY_INT32_NUM_DECIMAL_DIGITS),
	 STRUCT_FLD(field_type,		MYSQL_TYPE_LONG),
	 STRUCT_FLD(value,		0),
	 STRUCT_FLD(field_flags,	0),
	 STRUCT_FLD(old_name,		"Total Number of Decompressions"),
	 STRUCT_FLD(open_method,	SKIP_OPEN_TABLE)},

	{STRUCT_FLD(field_name,		"uncompress_time"),
	 STRUCT_FLD(field_length,	MY_INT32_NUM_DECIMAL_DIGITS),
	 STRUCT_FLD(field_type,		MYSQL_TYPE_LONG),
	 STRUCT_FLD(value,		0),
	 STRUCT_FLD(field_flags,	0),
	 STRUCT_FLD(old_name,		"Total Duration of Decompressions,"
		    " in Seconds"),
	 STRUCT_FLD(open_method,	SKIP_OPEN_TABLE)},

	END_OF_ST_FIELD_INFO
};


/*******************************************************************//**
Fill the dynamic table information_schema.innodb_cmp or
innodb_cmp_reset.
@return 0 on success, 1 on failure */
static
int
i_s_cmp_fill_low(
/*=============*/
	THD*		thd,	/*!< in: thread */
	TABLE_LIST*	tables,	/*!< in/out: tables to fill */
	Item*		,	/*!< in: condition (ignored) */
	ibool		reset)	/*!< in: TRUE=reset cumulated counts */
{
	TABLE*	table	= (TABLE*) tables->table;
	int	status	= 0;

	DBUG_ENTER("i_s_cmp_fill_low");

	/* deny access to non-superusers */
	if (check_global_access(thd, PROCESS_ACL)) {

		DBUG_RETURN(0);
	}

	RETURN_IF_INNODB_NOT_STARTED(tables->schema_table_name);

	for (uint i = 0; i < PAGE_ZIP_SSIZE_MAX; i++) {
		page_zip_stat_t*	zip_stat = &page_zip_stat[i];

		table->field[0]->store(UNIV_ZIP_SIZE_MIN << i);

		/* The cumulated counts are not protected by any
		mutex.  Thus, some operation in page0zip.cc could
		increment a counter between the time we read it and
		clear it.  We could introduce mutex protection, but it
		could cause a measureable performance hit in
		page0zip.cc. */
		table->field[1]->store(zip_stat->compressed, true);
		table->field[2]->store(zip_stat->compressed_ok, true);
<<<<<<< HEAD
		table->field[3]->store(zip_stat->compressed_usec / 1000000, true);
		table->field[4]->store(zip_stat->decompressed, true);
		table->field[5]->store(zip_stat->decompressed_usec / 1000000, true);
=======
		table->field[3]->store(zip_stat->compressed_usec / 1000000,
				       true);
		table->field[4]->store(zip_stat->decompressed, true);
		table->field[5]->store(zip_stat->decompressed_usec / 1000000,
				       true);
>>>>>>> 2fb68244

		if (reset) {
			new (zip_stat) page_zip_stat_t();
		}

		if (schema_table_store_record(thd, table)) {
			status = 1;
			break;
		}
	}

	DBUG_RETURN(status);
}

/*******************************************************************//**
Fill the dynamic table information_schema.innodb_cmp.
@return 0 on success, 1 on failure */
static
int
i_s_cmp_fill(
/*=========*/
	THD*		thd,	/*!< in: thread */
	TABLE_LIST*	tables,	/*!< in/out: tables to fill */
	Item*		cond)	/*!< in: condition (ignored) */
{
	return(i_s_cmp_fill_low(thd, tables, cond, FALSE));
}

/*******************************************************************//**
Fill the dynamic table information_schema.innodb_cmp_reset.
@return 0 on success, 1 on failure */
static
int
i_s_cmp_reset_fill(
/*===============*/
	THD*		thd,	/*!< in: thread */
	TABLE_LIST*	tables,	/*!< in/out: tables to fill */
	Item*		cond)	/*!< in: condition (ignored) */
{
	return(i_s_cmp_fill_low(thd, tables, cond, TRUE));
}

/*******************************************************************//**
Bind the dynamic table information_schema.innodb_cmp.
@return 0 on success */
static
int
i_s_cmp_init(
/*=========*/
	void*	p)	/*!< in/out: table schema object */
{
	DBUG_ENTER("i_s_cmp_init");
	ST_SCHEMA_TABLE* schema = (ST_SCHEMA_TABLE*) p;

	schema->fields_info = i_s_cmp_fields_info;
	schema->fill_table = i_s_cmp_fill;

	DBUG_RETURN(0);
}

/*******************************************************************//**
Bind the dynamic table information_schema.innodb_cmp_reset.
@return 0 on success */
static
int
i_s_cmp_reset_init(
/*===============*/
	void*	p)	/*!< in/out: table schema object */
{
	DBUG_ENTER("i_s_cmp_reset_init");
	ST_SCHEMA_TABLE* schema = (ST_SCHEMA_TABLE*) p;

	schema->fields_info = i_s_cmp_fields_info;
	schema->fill_table = i_s_cmp_reset_fill;

	DBUG_RETURN(0);
}

UNIV_INTERN struct st_maria_plugin	i_s_innodb_cmp =
{
	/* the plugin type (a MYSQL_XXX_PLUGIN value) */
	/* int */
	STRUCT_FLD(type, MYSQL_INFORMATION_SCHEMA_PLUGIN),

	/* pointer to type-specific plugin descriptor */
	/* void* */
	STRUCT_FLD(info, &i_s_info),

	/* plugin name */
	/* const char* */
	STRUCT_FLD(name, "INNODB_CMP"),

	/* plugin author (for SHOW PLUGINS) */
	/* const char* */
	STRUCT_FLD(author, plugin_author),

	/* general descriptive text (for SHOW PLUGINS) */
	/* const char* */
	STRUCT_FLD(descr, "Statistics for the InnoDB compression"),

	/* the plugin license (PLUGIN_LICENSE_XXX) */
	/* int */
	STRUCT_FLD(license, PLUGIN_LICENSE_GPL),

	/* the function to invoke when plugin is loaded */
	/* int (*)(void*); */
	STRUCT_FLD(init, i_s_cmp_init),

	/* the function to invoke when plugin is unloaded */
	/* int (*)(void*); */
	STRUCT_FLD(deinit, i_s_common_deinit),

	/* plugin version (for SHOW PLUGINS) */
	/* unsigned int */
	STRUCT_FLD(version, INNODB_VERSION_SHORT),

	/* struct st_mysql_show_var* */
	STRUCT_FLD(status_vars, NULL),

	/* struct st_mysql_sys_var** */
	STRUCT_FLD(system_vars, NULL),

        /* Maria extension */
	STRUCT_FLD(version_info, INNODB_VERSION_STR),
        STRUCT_FLD(maturity, MariaDB_PLUGIN_MATURITY_STABLE),
};

UNIV_INTERN struct st_maria_plugin	i_s_innodb_cmp_reset =
{
	/* the plugin type (a MYSQL_XXX_PLUGIN value) */
	/* int */
	STRUCT_FLD(type, MYSQL_INFORMATION_SCHEMA_PLUGIN),

	/* pointer to type-specific plugin descriptor */
	/* void* */
	STRUCT_FLD(info, &i_s_info),

	/* plugin name */
	/* const char* */
	STRUCT_FLD(name, "INNODB_CMP_RESET"),

	/* plugin author (for SHOW PLUGINS) */
	/* const char* */
	STRUCT_FLD(author, plugin_author),

	/* general descriptive text (for SHOW PLUGINS) */
	/* const char* */
	STRUCT_FLD(descr, "Statistics for the InnoDB compression;"
		   " reset cumulated counts"),

	/* the plugin license (PLUGIN_LICENSE_XXX) */
	/* int */
	STRUCT_FLD(license, PLUGIN_LICENSE_GPL),

	/* the function to invoke when plugin is loaded */
	/* int (*)(void*); */
	STRUCT_FLD(init, i_s_cmp_reset_init),

	/* the function to invoke when plugin is unloaded */
	/* int (*)(void*); */
	STRUCT_FLD(deinit, i_s_common_deinit),

	/* plugin version (for SHOW PLUGINS) */
	/* unsigned int */
	STRUCT_FLD(version, INNODB_VERSION_SHORT),

	/* struct st_mysql_show_var* */
	STRUCT_FLD(status_vars, NULL),

	/* struct st_mysql_sys_var** */
	STRUCT_FLD(system_vars, NULL),

        /* Maria extension */
	STRUCT_FLD(version_info, INNODB_VERSION_STR),
        STRUCT_FLD(maturity, MariaDB_PLUGIN_MATURITY_STABLE),
};

/* Fields of the dynamic tables
information_schema.innodb_cmp_per_index and
information_schema.innodb_cmp_per_index_reset. */
static ST_FIELD_INFO	i_s_cmp_per_index_fields_info[] =
{
#define IDX_DATABASE_NAME	0
	{STRUCT_FLD(field_name,		"database_name"),
	 STRUCT_FLD(field_length,	192),
	 STRUCT_FLD(field_type,		MYSQL_TYPE_STRING),
	 STRUCT_FLD(value,		0),
	 STRUCT_FLD(field_flags,	0),
	 STRUCT_FLD(old_name,		""),
	 STRUCT_FLD(open_method,	SKIP_OPEN_TABLE)},

#define IDX_TABLE_NAME		1
	{STRUCT_FLD(field_name,		"table_name"),
	 STRUCT_FLD(field_length,	192),
	 STRUCT_FLD(field_type,		MYSQL_TYPE_STRING),
	 STRUCT_FLD(value,		0),
	 STRUCT_FLD(field_flags,	0),
	 STRUCT_FLD(old_name,		""),
	 STRUCT_FLD(open_method,	SKIP_OPEN_TABLE)},

#define IDX_INDEX_NAME		2
	{STRUCT_FLD(field_name,		"index_name"),
	 STRUCT_FLD(field_length,	192),
	 STRUCT_FLD(field_type,		MYSQL_TYPE_STRING),
	 STRUCT_FLD(value,		0),
	 STRUCT_FLD(field_flags,	0),
	 STRUCT_FLD(old_name,		""),
	 STRUCT_FLD(open_method,	SKIP_OPEN_TABLE)},

#define IDX_COMPRESS_OPS	3
	{STRUCT_FLD(field_name,		"compress_ops"),
	 STRUCT_FLD(field_length,	MY_INT32_NUM_DECIMAL_DIGITS),
	 STRUCT_FLD(field_type,		MYSQL_TYPE_LONG),
	 STRUCT_FLD(value,		0),
	 STRUCT_FLD(field_flags,	0),
	 STRUCT_FLD(old_name,		""),
	 STRUCT_FLD(open_method,	SKIP_OPEN_TABLE)},

#define IDX_COMPRESS_OPS_OK	4
	{STRUCT_FLD(field_name,		"compress_ops_ok"),
	 STRUCT_FLD(field_length,	MY_INT32_NUM_DECIMAL_DIGITS),
	 STRUCT_FLD(field_type,		MYSQL_TYPE_LONG),
	 STRUCT_FLD(value,		0),
	 STRUCT_FLD(field_flags,	0),
	 STRUCT_FLD(old_name,		""),
	 STRUCT_FLD(open_method,	SKIP_OPEN_TABLE)},

#define IDX_COMPRESS_TIME	5
	{STRUCT_FLD(field_name,		"compress_time"),
	 STRUCT_FLD(field_length,	MY_INT32_NUM_DECIMAL_DIGITS),
	 STRUCT_FLD(field_type,		MYSQL_TYPE_LONG),
	 STRUCT_FLD(value,		0),
	 STRUCT_FLD(field_flags,	0),
	 STRUCT_FLD(old_name,		""),
	 STRUCT_FLD(open_method,	SKIP_OPEN_TABLE)},

#define IDX_UNCOMPRESS_OPS	6
	{STRUCT_FLD(field_name,		"uncompress_ops"),
	 STRUCT_FLD(field_length,	MY_INT32_NUM_DECIMAL_DIGITS),
	 STRUCT_FLD(field_type,		MYSQL_TYPE_LONG),
	 STRUCT_FLD(value,		0),
	 STRUCT_FLD(field_flags,	0),
	 STRUCT_FLD(old_name,		""),
	 STRUCT_FLD(open_method,	SKIP_OPEN_TABLE)},

#define IDX_UNCOMPRESS_TIME	7
	{STRUCT_FLD(field_name,		"uncompress_time"),
	 STRUCT_FLD(field_length,	MY_INT32_NUM_DECIMAL_DIGITS),
	 STRUCT_FLD(field_type,		MYSQL_TYPE_LONG),
	 STRUCT_FLD(value,		0),
	 STRUCT_FLD(field_flags,	0),
	 STRUCT_FLD(old_name,		""),
	 STRUCT_FLD(open_method,	SKIP_OPEN_TABLE)},

	END_OF_ST_FIELD_INFO
};

/*******************************************************************//**
Fill the dynamic table
information_schema.innodb_cmp_per_index or
information_schema.innodb_cmp_per_index_reset.
@return 0 on success, 1 on failure */
static
int
i_s_cmp_per_index_fill_low(
/*=======================*/
	THD*		thd,	/*!< in: thread */
	TABLE_LIST*	tables,	/*!< in/out: tables to fill */
	Item*		,	/*!< in: condition (ignored) */
	ibool		reset)	/*!< in: TRUE=reset cumulated counts */
{
	TABLE*	table = tables->table;
	Field**	fields = table->field;
	int	status = 0;

	DBUG_ENTER("i_s_cmp_per_index_fill_low");

	/* deny access to non-superusers */
	if (check_global_access(thd, PROCESS_ACL)) {

		DBUG_RETURN(0);
	}

	RETURN_IF_INNODB_NOT_STARTED(tables->schema_table_name);

	/* Create a snapshot of the stats so we do not bump into lock
	order violations with dict_sys->mutex below. */
	mutex_enter(&page_zip_stat_per_index_mutex);
	page_zip_stat_per_index_t		snap (page_zip_stat_per_index);
	mutex_exit(&page_zip_stat_per_index_mutex);

	mutex_enter(&dict_sys->mutex);

	page_zip_stat_per_index_t::iterator	iter;
	ulint					i;

	for (iter = snap.begin(), i = 0; iter != snap.end(); iter++, i++) {

		dict_index_t*	index = dict_index_find_on_id_low(iter->first);

		if (index != NULL) {
			char	db_utf8[MAX_DB_UTF8_LEN];
			char	table_utf8[MAX_TABLE_UTF8_LEN];

			dict_fs2utf8(index->table_name,
				     db_utf8, sizeof(db_utf8),
				     table_utf8, sizeof(table_utf8));

			status = field_store_string(fields[IDX_DATABASE_NAME],
						    db_utf8)
				|| field_store_string(fields[IDX_TABLE_NAME],
						      table_utf8)
				|| field_store_string(fields[IDX_INDEX_NAME],
						      index->name);
		} else {
			/* index not found */
			char name[MY_INT64_NUM_DECIMAL_DIGITS
				  + sizeof "index_id: "];
			fields[IDX_DATABASE_NAME]->set_null();
			fields[IDX_TABLE_NAME]->set_null();
			fields[IDX_INDEX_NAME]->set_notnull();
			status = fields[IDX_INDEX_NAME]->store(
				name,
				uint(snprintf(name, sizeof name,
					      "index_id: " IB_ID_FMT,
					      iter->first)),
				system_charset_info);
		}

		if (status
		    || fields[IDX_COMPRESS_OPS]->store(
			    iter->second.compressed, true)
		    || fields[IDX_COMPRESS_OPS_OK]->store(
			    iter->second.compressed_ok, true)
		    || fields[IDX_COMPRESS_TIME]->store(
			    iter->second.compressed_usec / 1000000, true)
		    || fields[IDX_UNCOMPRESS_OPS]->store(
			    iter->second.decompressed, true)
		    || fields[IDX_UNCOMPRESS_TIME]->store(
			    iter->second.decompressed_usec / 1000000, true)
		    || schema_table_store_record(thd, table)) {
			status = 1;
			break;
		}
		/* Release and reacquire the dict mutex to allow other
		threads to proceed. This could eventually result in the
		contents of INFORMATION_SCHEMA.innodb_cmp_per_index being
		inconsistent, but it is an acceptable compromise. */
		if (i == 1000) {
			mutex_exit(&dict_sys->mutex);
			i = 0;
			mutex_enter(&dict_sys->mutex);
		}
	}

	mutex_exit(&dict_sys->mutex);

	if (reset) {
		page_zip_reset_stat_per_index();
	}

	DBUG_RETURN(status);
}

/*******************************************************************//**
Fill the dynamic table information_schema.innodb_cmp_per_index.
@return 0 on success, 1 on failure */
static
int
i_s_cmp_per_index_fill(
/*===================*/
	THD*		thd,	/*!< in: thread */
	TABLE_LIST*	tables,	/*!< in/out: tables to fill */
	Item*		cond)	/*!< in: condition (ignored) */
{
	return(i_s_cmp_per_index_fill_low(thd, tables, cond, FALSE));
}

/*******************************************************************//**
Fill the dynamic table information_schema.innodb_cmp_per_index_reset.
@return 0 on success, 1 on failure */
static
int
i_s_cmp_per_index_reset_fill(
/*=========================*/
	THD*		thd,	/*!< in: thread */
	TABLE_LIST*	tables,	/*!< in/out: tables to fill */
	Item*		cond)	/*!< in: condition (ignored) */
{
	return(i_s_cmp_per_index_fill_low(thd, tables, cond, TRUE));
}

/*******************************************************************//**
Bind the dynamic table information_schema.innodb_cmp_per_index.
@return 0 on success */
static
int
i_s_cmp_per_index_init(
/*===================*/
	void*	p)	/*!< in/out: table schema object */
{
	DBUG_ENTER("i_s_cmp_init");
	ST_SCHEMA_TABLE* schema = (ST_SCHEMA_TABLE*) p;

	schema->fields_info = i_s_cmp_per_index_fields_info;
	schema->fill_table = i_s_cmp_per_index_fill;

	DBUG_RETURN(0);
}

/*******************************************************************//**
Bind the dynamic table information_schema.innodb_cmp_per_index_reset.
@return 0 on success */
static
int
i_s_cmp_per_index_reset_init(
/*=========================*/
	void*	p)	/*!< in/out: table schema object */
{
	DBUG_ENTER("i_s_cmp_reset_init");
	ST_SCHEMA_TABLE* schema = (ST_SCHEMA_TABLE*) p;

	schema->fields_info = i_s_cmp_per_index_fields_info;
	schema->fill_table = i_s_cmp_per_index_reset_fill;

	DBUG_RETURN(0);
}

UNIV_INTERN struct st_maria_plugin	i_s_innodb_cmp_per_index =
{
	/* the plugin type (a MYSQL_XXX_PLUGIN value) */
	/* int */
	STRUCT_FLD(type, MYSQL_INFORMATION_SCHEMA_PLUGIN),

	/* pointer to type-specific plugin descriptor */
	/* void* */
	STRUCT_FLD(info, &i_s_info),

	/* plugin name */
	/* const char* */
	STRUCT_FLD(name, "INNODB_CMP_PER_INDEX"),

	/* plugin author (for SHOW PLUGINS) */
	/* const char* */
	STRUCT_FLD(author, plugin_author),

	/* general descriptive text (for SHOW PLUGINS) */
	/* const char* */
	STRUCT_FLD(descr, "Statistics for the InnoDB compression (per index)"),

	/* the plugin license (PLUGIN_LICENSE_XXX) */
	/* int */
	STRUCT_FLD(license, PLUGIN_LICENSE_GPL),

	/* the function to invoke when plugin is loaded */
	/* int (*)(void*); */
	STRUCT_FLD(init, i_s_cmp_per_index_init),

	/* the function to invoke when plugin is unloaded */
	/* int (*)(void*); */
	STRUCT_FLD(deinit, i_s_common_deinit),

	/* plugin version (for SHOW PLUGINS) */
	/* unsigned int */
	STRUCT_FLD(version, INNODB_VERSION_SHORT),

	/* struct st_mysql_show_var* */
	STRUCT_FLD(status_vars, NULL),

	/* struct st_mysql_sys_var** */
	STRUCT_FLD(system_vars, NULL),

        /* Maria extension */
	STRUCT_FLD(version_info, INNODB_VERSION_STR),
        STRUCT_FLD(maturity, MariaDB_PLUGIN_MATURITY_STABLE),
};

UNIV_INTERN struct st_maria_plugin	i_s_innodb_cmp_per_index_reset =
{
	/* the plugin type (a MYSQL_XXX_PLUGIN value) */
	/* int */
	STRUCT_FLD(type, MYSQL_INFORMATION_SCHEMA_PLUGIN),

	/* pointer to type-specific plugin descriptor */
	/* void* */
	STRUCT_FLD(info, &i_s_info),

	/* plugin name */
	/* const char* */
	STRUCT_FLD(name, "INNODB_CMP_PER_INDEX_RESET"),

	/* plugin author (for SHOW PLUGINS) */
	/* const char* */
	STRUCT_FLD(author, plugin_author),

	/* general descriptive text (for SHOW PLUGINS) */
	/* const char* */
	STRUCT_FLD(descr, "Statistics for the InnoDB compression (per index);"
		   " reset cumulated counts"),

	/* the plugin license (PLUGIN_LICENSE_XXX) */
	/* int */
	STRUCT_FLD(license, PLUGIN_LICENSE_GPL),

	/* the function to invoke when plugin is loaded */
	/* int (*)(void*); */
	STRUCT_FLD(init, i_s_cmp_per_index_reset_init),

	/* the function to invoke when plugin is unloaded */
	/* int (*)(void*); */
	STRUCT_FLD(deinit, i_s_common_deinit),

	/* plugin version (for SHOW PLUGINS) */
	/* unsigned int */
	STRUCT_FLD(version, INNODB_VERSION_SHORT),

	/* struct st_mysql_show_var* */
	STRUCT_FLD(status_vars, NULL),

	/* struct st_mysql_sys_var** */
	STRUCT_FLD(system_vars, NULL),

        /* Maria extension */
	STRUCT_FLD(version_info, INNODB_VERSION_STR),
        STRUCT_FLD(maturity, MariaDB_PLUGIN_MATURITY_STABLE),
};

/* Fields of the dynamic table information_schema.innodb_cmpmem. */
static ST_FIELD_INFO	i_s_cmpmem_fields_info[] =
{
	{STRUCT_FLD(field_name,		"page_size"),
	 STRUCT_FLD(field_length,	5),
	 STRUCT_FLD(field_type,		MYSQL_TYPE_LONG),
	 STRUCT_FLD(value,		0),
	 STRUCT_FLD(field_flags,	0),
	 STRUCT_FLD(old_name,		"Buddy Block Size"),
	 STRUCT_FLD(open_method,	SKIP_OPEN_TABLE)},

	{STRUCT_FLD(field_name,		"buffer_pool_instance"),
	STRUCT_FLD(field_length,	MY_INT32_NUM_DECIMAL_DIGITS),
	STRUCT_FLD(field_type,		MYSQL_TYPE_LONG),
	STRUCT_FLD(value,		0),
	STRUCT_FLD(field_flags,		0),
	STRUCT_FLD(old_name,		"Buffer Pool Id"),
	STRUCT_FLD(open_method,		SKIP_OPEN_TABLE)},

	{STRUCT_FLD(field_name,		"pages_used"),
	 STRUCT_FLD(field_length,	MY_INT32_NUM_DECIMAL_DIGITS),
	 STRUCT_FLD(field_type,		MYSQL_TYPE_LONG),
	 STRUCT_FLD(value,		0),
	 STRUCT_FLD(field_flags,	0),
	 STRUCT_FLD(old_name,		"Currently in Use"),
	 STRUCT_FLD(open_method,	SKIP_OPEN_TABLE)},

	{STRUCT_FLD(field_name,		"pages_free"),
	 STRUCT_FLD(field_length,	MY_INT32_NUM_DECIMAL_DIGITS),
	 STRUCT_FLD(field_type,		MYSQL_TYPE_LONG),
	 STRUCT_FLD(value,		0),
	 STRUCT_FLD(field_flags,	0),
	 STRUCT_FLD(old_name,		"Currently Available"),
	 STRUCT_FLD(open_method,	SKIP_OPEN_TABLE)},

	{STRUCT_FLD(field_name,		"relocation_ops"),
	 STRUCT_FLD(field_length,	MY_INT64_NUM_DECIMAL_DIGITS),
	 STRUCT_FLD(field_type,		MYSQL_TYPE_LONGLONG),
	 STRUCT_FLD(value,		0),
	 STRUCT_FLD(field_flags,	0),
	 STRUCT_FLD(old_name,		"Total Number of Relocations"),
	 STRUCT_FLD(open_method,	SKIP_OPEN_TABLE)},

	{STRUCT_FLD(field_name,		"relocation_time"),
	 STRUCT_FLD(field_length,	MY_INT32_NUM_DECIMAL_DIGITS),
	 STRUCT_FLD(field_type,		MYSQL_TYPE_LONG),
	 STRUCT_FLD(value,		0),
	 STRUCT_FLD(field_flags,	0),
	 STRUCT_FLD(old_name,		"Total Duration of Relocations,"
					" in Seconds"),
	 STRUCT_FLD(open_method,	SKIP_OPEN_TABLE)},

	END_OF_ST_FIELD_INFO
};

/*******************************************************************//**
Fill the dynamic table information_schema.innodb_cmpmem or
innodb_cmpmem_reset.
@return 0 on success, 1 on failure */
static
int
i_s_cmpmem_fill_low(
/*================*/
	THD*		thd,	/*!< in: thread */
	TABLE_LIST*	tables,	/*!< in/out: tables to fill */
	Item*		,	/*!< in: condition (ignored) */
	ibool		reset)	/*!< in: TRUE=reset cumulated counts */
{
	int		status = 0;
	TABLE*	table	= (TABLE*) tables->table;

	DBUG_ENTER("i_s_cmpmem_fill_low");

	/* deny access to non-superusers */
	if (check_global_access(thd, PROCESS_ACL)) {

		DBUG_RETURN(0);
	}

	RETURN_IF_INNODB_NOT_STARTED(tables->schema_table_name);

	for (ulint i = 0; i < srv_buf_pool_instances; i++) {
		buf_pool_t*		buf_pool;
		ulint			zip_free_len_local[BUF_BUDDY_SIZES_MAX + 1];
		buf_buddy_stat_t	buddy_stat_local[BUF_BUDDY_SIZES_MAX + 1];

		status	= 0;

		buf_pool = buf_pool_from_array(i);

		/* Save buddy stats for buffer pool in local variables. */
		buf_pool_mutex_enter(buf_pool);
		for (uint x = 0; x <= BUF_BUDDY_SIZES; x++) {

			zip_free_len_local[x] = (x < BUF_BUDDY_SIZES) ?
				UT_LIST_GET_LEN(buf_pool->zip_free[x]) : 0;

			buddy_stat_local[x] = buf_pool->buddy_stat[x];

			if (reset) {
				/* This is protected by buf_pool->mutex. */
				buf_pool->buddy_stat[x].relocated = 0;
				buf_pool->buddy_stat[x].relocated_usec = 0;
			}
		}
		buf_pool_mutex_exit(buf_pool);

		for (uint x = 0; x <= BUF_BUDDY_SIZES; x++) {
			buf_buddy_stat_t*	buddy_stat;

			buddy_stat = &buddy_stat_local[x];

			table->field[0]->store(BUF_BUDDY_LOW << x);
			table->field[1]->store(i, true);
			table->field[2]->store(buddy_stat->used, true);
			table->field[3]->store(zip_free_len_local[x], true);
			table->field[4]->store(buddy_stat->relocated, true);
			table->field[5]->store(
				buddy_stat->relocated_usec / 1000000, true);

			if (schema_table_store_record(thd, table)) {
				status = 1;
				break;
			}
		}

		if (status) {
			break;
		}
	}

	DBUG_RETURN(status);
}

/*******************************************************************//**
Fill the dynamic table information_schema.innodb_cmpmem.
@return 0 on success, 1 on failure */
static
int
i_s_cmpmem_fill(
/*============*/
	THD*		thd,	/*!< in: thread */
	TABLE_LIST*	tables,	/*!< in/out: tables to fill */
	Item*		cond)	/*!< in: condition (ignored) */
{
	return(i_s_cmpmem_fill_low(thd, tables, cond, FALSE));
}

/*******************************************************************//**
Fill the dynamic table information_schema.innodb_cmpmem_reset.
@return 0 on success, 1 on failure */
static
int
i_s_cmpmem_reset_fill(
/*==================*/
	THD*		thd,	/*!< in: thread */
	TABLE_LIST*	tables,	/*!< in/out: tables to fill */
	Item*		cond)	/*!< in: condition (ignored) */
{
	return(i_s_cmpmem_fill_low(thd, tables, cond, TRUE));
}

/*******************************************************************//**
Bind the dynamic table information_schema.innodb_cmpmem.
@return 0 on success */
static
int
i_s_cmpmem_init(
/*============*/
	void*	p)	/*!< in/out: table schema object */
{
	DBUG_ENTER("i_s_cmpmem_init");
	ST_SCHEMA_TABLE* schema = (ST_SCHEMA_TABLE*) p;

	schema->fields_info = i_s_cmpmem_fields_info;
	schema->fill_table = i_s_cmpmem_fill;

	DBUG_RETURN(0);
}

/*******************************************************************//**
Bind the dynamic table information_schema.innodb_cmpmem_reset.
@return 0 on success */
static
int
i_s_cmpmem_reset_init(
/*==================*/
	void*	p)	/*!< in/out: table schema object */
{
	DBUG_ENTER("i_s_cmpmem_reset_init");
	ST_SCHEMA_TABLE* schema = (ST_SCHEMA_TABLE*) p;

	schema->fields_info = i_s_cmpmem_fields_info;
	schema->fill_table = i_s_cmpmem_reset_fill;

	DBUG_RETURN(0);
}

UNIV_INTERN struct st_maria_plugin	i_s_innodb_cmpmem =
{
	/* the plugin type (a MYSQL_XXX_PLUGIN value) */
	/* int */
	STRUCT_FLD(type, MYSQL_INFORMATION_SCHEMA_PLUGIN),

	/* pointer to type-specific plugin descriptor */
	/* void* */
	STRUCT_FLD(info, &i_s_info),

	/* plugin name */
	/* const char* */
	STRUCT_FLD(name, "INNODB_CMPMEM"),

	/* plugin author (for SHOW PLUGINS) */
	/* const char* */
	STRUCT_FLD(author, plugin_author),

	/* general descriptive text (for SHOW PLUGINS) */
	/* const char* */
	STRUCT_FLD(descr, "Statistics for the InnoDB compressed buffer pool"),

	/* the plugin license (PLUGIN_LICENSE_XXX) */
	/* int */
	STRUCT_FLD(license, PLUGIN_LICENSE_GPL),

	/* the function to invoke when plugin is loaded */
	/* int (*)(void*); */
	STRUCT_FLD(init, i_s_cmpmem_init),

	/* the function to invoke when plugin is unloaded */
	/* int (*)(void*); */
	STRUCT_FLD(deinit, i_s_common_deinit),

	/* plugin version (for SHOW PLUGINS) */
	/* unsigned int */
	STRUCT_FLD(version, INNODB_VERSION_SHORT),

	/* struct st_mysql_show_var* */
	STRUCT_FLD(status_vars, NULL),

	/* struct st_mysql_sys_var** */
	STRUCT_FLD(system_vars, NULL),

        /* Maria extension */
	STRUCT_FLD(version_info, INNODB_VERSION_STR),
        STRUCT_FLD(maturity, MariaDB_PLUGIN_MATURITY_STABLE),
};

UNIV_INTERN struct st_maria_plugin	i_s_innodb_cmpmem_reset =
{
	/* the plugin type (a MYSQL_XXX_PLUGIN value) */
	/* int */
	STRUCT_FLD(type, MYSQL_INFORMATION_SCHEMA_PLUGIN),

	/* pointer to type-specific plugin descriptor */
	/* void* */
	STRUCT_FLD(info, &i_s_info),

	/* plugin name */
	/* const char* */
	STRUCT_FLD(name, "INNODB_CMPMEM_RESET"),

	/* plugin author (for SHOW PLUGINS) */
	/* const char* */
	STRUCT_FLD(author, plugin_author),

	/* general descriptive text (for SHOW PLUGINS) */
	/* const char* */
	STRUCT_FLD(descr, "Statistics for the InnoDB compressed buffer pool;"
		   " reset cumulated counts"),

	/* the plugin license (PLUGIN_LICENSE_XXX) */
	/* int */
	STRUCT_FLD(license, PLUGIN_LICENSE_GPL),

	/* the function to invoke when plugin is loaded */
	/* int (*)(void*); */
	STRUCT_FLD(init, i_s_cmpmem_reset_init),

	/* the function to invoke when plugin is unloaded */
	/* int (*)(void*); */
	STRUCT_FLD(deinit, i_s_common_deinit),

	/* plugin version (for SHOW PLUGINS) */
	/* unsigned int */
	STRUCT_FLD(version, INNODB_VERSION_SHORT),

	/* struct st_mysql_show_var* */
	STRUCT_FLD(status_vars, NULL),

	/* struct st_mysql_sys_var** */
	STRUCT_FLD(system_vars, NULL),

        /* Maria extension */
	STRUCT_FLD(version_info, INNODB_VERSION_STR),
        STRUCT_FLD(maturity, MariaDB_PLUGIN_MATURITY_STABLE),
};

/* Fields of the dynamic table INFORMATION_SCHEMA.innodb_metrics */
static ST_FIELD_INFO	innodb_metrics_fields_info[] =
{
#define	METRIC_NAME		0
	{STRUCT_FLD(field_name,		"NAME"),
	 STRUCT_FLD(field_length,	NAME_LEN + 1),
	 STRUCT_FLD(field_type,		MYSQL_TYPE_STRING),
	 STRUCT_FLD(value,		0),
	 STRUCT_FLD(field_flags,	0),
	 STRUCT_FLD(old_name,		""),
	 STRUCT_FLD(open_method,	SKIP_OPEN_TABLE)},

#define	METRIC_SUBSYS		1
	{STRUCT_FLD(field_name,		"SUBSYSTEM"),
	 STRUCT_FLD(field_length,	NAME_LEN + 1),
	 STRUCT_FLD(field_type,		MYSQL_TYPE_STRING),
	 STRUCT_FLD(value,		0),
	 STRUCT_FLD(field_flags,	0),
	 STRUCT_FLD(old_name,		""),
	 STRUCT_FLD(open_method,	SKIP_OPEN_TABLE)},

#define	METRIC_VALUE_START	2
	{STRUCT_FLD(field_name,		"COUNT"),
	 STRUCT_FLD(field_length,	MY_INT64_NUM_DECIMAL_DIGITS),
	 STRUCT_FLD(field_type,		MYSQL_TYPE_LONGLONG),
	 STRUCT_FLD(value,		0),
	 STRUCT_FLD(field_flags,	0),
	 STRUCT_FLD(old_name,		""),
	 STRUCT_FLD(open_method,	SKIP_OPEN_TABLE)},

#define	METRIC_MAX_VALUE_START	3
	{STRUCT_FLD(field_name,		"MAX_COUNT"),
	 STRUCT_FLD(field_length,	MY_INT64_NUM_DECIMAL_DIGITS),
	 STRUCT_FLD(field_type,		MYSQL_TYPE_LONGLONG),
	 STRUCT_FLD(value,		0),
	 STRUCT_FLD(field_flags,	MY_I_S_MAYBE_NULL),
	 STRUCT_FLD(old_name,		""),
	 STRUCT_FLD(open_method,	SKIP_OPEN_TABLE)},

#define	METRIC_MIN_VALUE_START	4
	{STRUCT_FLD(field_name,		"MIN_COUNT"),
	 STRUCT_FLD(field_length,	MY_INT64_NUM_DECIMAL_DIGITS),
	 STRUCT_FLD(field_type,		MYSQL_TYPE_LONGLONG),
	 STRUCT_FLD(value,		0),
	 STRUCT_FLD(field_flags,	MY_I_S_MAYBE_NULL),
	 STRUCT_FLD(old_name,		""),
	 STRUCT_FLD(open_method,	SKIP_OPEN_TABLE)},

#define	METRIC_AVG_VALUE_START	5
	{STRUCT_FLD(field_name,		"AVG_COUNT"),
	 STRUCT_FLD(field_length,	MAX_FLOAT_STR_LENGTH),
	 STRUCT_FLD(field_type,		MYSQL_TYPE_FLOAT),
	 STRUCT_FLD(value,		0),
	 STRUCT_FLD(field_flags,	MY_I_S_MAYBE_NULL),
	 STRUCT_FLD(old_name,		""),
	 STRUCT_FLD(open_method,	SKIP_OPEN_TABLE)},

#define	METRIC_VALUE_RESET	6
	{STRUCT_FLD(field_name,		"COUNT_RESET"),
	 STRUCT_FLD(field_length,	MY_INT64_NUM_DECIMAL_DIGITS),
	 STRUCT_FLD(field_type,		MYSQL_TYPE_LONGLONG),
	 STRUCT_FLD(value,		0),
	 STRUCT_FLD(field_flags,	0),
	 STRUCT_FLD(old_name,		""),
	 STRUCT_FLD(open_method,	SKIP_OPEN_TABLE)},

#define	METRIC_MAX_VALUE_RESET	7
	{STRUCT_FLD(field_name,		"MAX_COUNT_RESET"),
	 STRUCT_FLD(field_length,	MY_INT64_NUM_DECIMAL_DIGITS),
	 STRUCT_FLD(field_type,		MYSQL_TYPE_LONGLONG),
	 STRUCT_FLD(value,		0),
	 STRUCT_FLD(field_flags,	MY_I_S_MAYBE_NULL),
	 STRUCT_FLD(old_name,		""),
	 STRUCT_FLD(open_method,	SKIP_OPEN_TABLE)},

#define	METRIC_MIN_VALUE_RESET	8
	{STRUCT_FLD(field_name,		"MIN_COUNT_RESET"),
	 STRUCT_FLD(field_length,	MY_INT64_NUM_DECIMAL_DIGITS),
	 STRUCT_FLD(field_type,		MYSQL_TYPE_LONGLONG),
	 STRUCT_FLD(value,		0),
	 STRUCT_FLD(field_flags,	MY_I_S_MAYBE_NULL),
	 STRUCT_FLD(old_name,		""),
	 STRUCT_FLD(open_method,	SKIP_OPEN_TABLE)},

#define	METRIC_AVG_VALUE_RESET	9
	{STRUCT_FLD(field_name,		"AVG_COUNT_RESET"),
	 STRUCT_FLD(field_length,	MAX_FLOAT_STR_LENGTH),
	 STRUCT_FLD(field_type,		MYSQL_TYPE_FLOAT),
	 STRUCT_FLD(value,		0),
	 STRUCT_FLD(field_flags,	MY_I_S_MAYBE_NULL),
	 STRUCT_FLD(old_name,		""),
	 STRUCT_FLD(open_method,	SKIP_OPEN_TABLE)},

#define	METRIC_START_TIME	10
	{STRUCT_FLD(field_name,		"TIME_ENABLED"),
	 STRUCT_FLD(field_length,	0),
	 STRUCT_FLD(field_type,		MYSQL_TYPE_DATETIME),
	 STRUCT_FLD(value,		0),
	 STRUCT_FLD(field_flags,	MY_I_S_MAYBE_NULL),
	 STRUCT_FLD(old_name,		""),
	 STRUCT_FLD(open_method,	SKIP_OPEN_TABLE)},

#define	METRIC_STOP_TIME	11
	{STRUCT_FLD(field_name,		"TIME_DISABLED"),
	 STRUCT_FLD(field_length,	0),
	 STRUCT_FLD(field_type,		MYSQL_TYPE_DATETIME),
	 STRUCT_FLD(value,		0),
	 STRUCT_FLD(field_flags,	MY_I_S_MAYBE_NULL),
	 STRUCT_FLD(old_name,		""),
	 STRUCT_FLD(open_method,	SKIP_OPEN_TABLE)},

#define	METRIC_TIME_ELAPSED	12
	{STRUCT_FLD(field_name,		"TIME_ELAPSED"),
	 STRUCT_FLD(field_length,	MY_INT64_NUM_DECIMAL_DIGITS),
	 STRUCT_FLD(field_type,		MYSQL_TYPE_LONGLONG),
	 STRUCT_FLD(value,		0),
	 STRUCT_FLD(field_flags,	MY_I_S_MAYBE_NULL),
	 STRUCT_FLD(old_name,		""),
	 STRUCT_FLD(open_method,	SKIP_OPEN_TABLE)},

#define	METRIC_RESET_TIME	13
	{STRUCT_FLD(field_name,		"TIME_RESET"),
	 STRUCT_FLD(field_length,	0),
	 STRUCT_FLD(field_type,		MYSQL_TYPE_DATETIME),
	 STRUCT_FLD(value,		0),
	 STRUCT_FLD(field_flags,	MY_I_S_MAYBE_NULL),
	 STRUCT_FLD(old_name,		""),
	 STRUCT_FLD(open_method,	SKIP_OPEN_TABLE)},

#define	METRIC_STATUS		14
	{STRUCT_FLD(field_name,		"STATUS"),
	 STRUCT_FLD(field_length,	NAME_LEN + 1),
	 STRUCT_FLD(field_type,		MYSQL_TYPE_STRING),
	 STRUCT_FLD(value,		0),
	 STRUCT_FLD(field_flags,	0),
	 STRUCT_FLD(old_name,		""),
	 STRUCT_FLD(open_method,	SKIP_OPEN_TABLE)},

#define	METRIC_TYPE		15
	{STRUCT_FLD(field_name,		"TYPE"),
	 STRUCT_FLD(field_length,	NAME_LEN + 1),
	 STRUCT_FLD(field_type,		MYSQL_TYPE_STRING),
	 STRUCT_FLD(value,		0),
	 STRUCT_FLD(field_flags,	0),
	 STRUCT_FLD(old_name,		""),
	 STRUCT_FLD(open_method,	SKIP_OPEN_TABLE)},

#define	METRIC_DESC		16
	{STRUCT_FLD(field_name,		"COMMENT"),
	 STRUCT_FLD(field_length,	NAME_LEN + 1),
	 STRUCT_FLD(field_type,		MYSQL_TYPE_STRING),
	 STRUCT_FLD(value,		0),
	 STRUCT_FLD(field_flags,	0),
	 STRUCT_FLD(old_name,		""),
	 STRUCT_FLD(open_method,	SKIP_OPEN_TABLE)},

	END_OF_ST_FIELD_INFO
};

/**********************************************************************//**
Fill the information schema metrics table.
@return 0 on success */
static
int
i_s_metrics_fill(
/*=============*/
	THD*		thd,		/*!< in: thread */
	TABLE*		table_to_fill)	/*!< in/out: fill this table */
{
	int		count;
	Field**		fields;
	double		time_diff = 0;
	monitor_info_t*	monitor_info;
	mon_type_t	min_val;
	mon_type_t	max_val;

	DBUG_ENTER("i_s_metrics_fill");
	fields = table_to_fill->field;

	for (count = 0; count < NUM_MONITOR; count++) {
		monitor_info = srv_mon_get_info((monitor_id_t) count);

		/* A good place to sanity check the Monitor ID */
		ut_a(count == monitor_info->monitor_id);

		/* If the item refers to a Module, nothing to fill,
		continue. */
		if ((monitor_info->monitor_type & MONITOR_MODULE)
		    || (monitor_info->monitor_type & MONITOR_HIDDEN)) {
			continue;
		}

		/* If this is an existing "status variable", and
		its corresponding counter is still on, we need
		to calculate the result from its corresponding
		counter. */
		if (monitor_info->monitor_type & MONITOR_EXISTING
		    && MONITOR_IS_ON(count)) {
			srv_mon_process_existing_counter((monitor_id_t) count,
							 MONITOR_GET_VALUE);
		}

		/* Fill in counter's basic information */
		OK(field_store_string(fields[METRIC_NAME],
				      monitor_info->monitor_name));

		OK(field_store_string(fields[METRIC_SUBSYS],
				      monitor_info->monitor_module));

		OK(field_store_string(fields[METRIC_DESC],
				      monitor_info->monitor_desc));

		/* Fill in counter values */
		OK(fields[METRIC_VALUE_RESET]->store(
			MONITOR_VALUE(count), FALSE));

		OK(fields[METRIC_VALUE_START]->store(
			MONITOR_VALUE_SINCE_START(count), FALSE));

		/* If the max value is MAX_RESERVED, counter max
		value has not been updated. Set the column value
		to NULL. */
		if (MONITOR_MAX_VALUE(count) == MAX_RESERVED
		    || MONITOR_MAX_MIN_NOT_INIT(count)) {
			fields[METRIC_MAX_VALUE_RESET]->set_null();
		} else {
			OK(fields[METRIC_MAX_VALUE_RESET]->store(
				MONITOR_MAX_VALUE(count), FALSE));
			fields[METRIC_MAX_VALUE_RESET]->set_notnull();
		}

		/* If the min value is MAX_RESERVED, counter min
		value has not been updated. Set the column value
		to NULL. */
		if (MONITOR_MIN_VALUE(count) == MIN_RESERVED
		    || MONITOR_MAX_MIN_NOT_INIT(count)) {
			fields[METRIC_MIN_VALUE_RESET]->set_null();
		} else {
			OK(fields[METRIC_MIN_VALUE_RESET]->store(
				MONITOR_MIN_VALUE(count), FALSE));
			fields[METRIC_MIN_VALUE_RESET]->set_notnull();
		}

		/* Calculate the max value since counter started */
		max_val = srv_mon_calc_max_since_start((monitor_id_t) count);

		if (max_val == MAX_RESERVED
		    || MONITOR_MAX_MIN_NOT_INIT(count)) {
			fields[METRIC_MAX_VALUE_START]->set_null();
		} else {
			OK(fields[METRIC_MAX_VALUE_START]->store(
				max_val, FALSE));
			fields[METRIC_MAX_VALUE_START]->set_notnull();
		}

		/* Calculate the min value since counter started */
		min_val = srv_mon_calc_min_since_start((monitor_id_t) count);

		if (min_val == MIN_RESERVED
		    || MONITOR_MAX_MIN_NOT_INIT(count)) {
			fields[METRIC_MIN_VALUE_START]->set_null();
		} else {
			OK(fields[METRIC_MIN_VALUE_START]->store(
				min_val, FALSE));

			fields[METRIC_MIN_VALUE_START]->set_notnull();
		}

		/* If monitor has been enabled (no matter it is disabled
		or not now), fill METRIC_START_TIME and METRIC_TIME_ELAPSED
		field */
		if (MONITOR_FIELD(count, mon_start_time)) {
			OK(field_store_time_t(fields[METRIC_START_TIME],
				(time_t)MONITOR_FIELD(count, mon_start_time)));
			fields[METRIC_START_TIME]->set_notnull();

			/* If monitor is enabled, the TIME_ELAPSED is the
			time difference between current and time when monitor
			is enabled. Otherwise, it is the time difference
			between time when monitor is enabled and time
			when it is disabled */
			if (MONITOR_IS_ON(count)) {
				time_diff = difftime(time(NULL),
					MONITOR_FIELD(count, mon_start_time));
			} else {
				time_diff =  difftime(
					MONITOR_FIELD(count, mon_stop_time),
					MONITOR_FIELD(count, mon_start_time));
			}

			OK(fields[METRIC_TIME_ELAPSED]->store(
				time_diff));
			fields[METRIC_TIME_ELAPSED]->set_notnull();
		} else {
			fields[METRIC_START_TIME]->set_null();
			fields[METRIC_TIME_ELAPSED]->set_null();
			time_diff = 0;
		}

		/* Unless MONITOR__NO_AVERAGE is marked, we will need
		to calculate the average value. If this is a monitor set
		owner marked by MONITOR_SET_OWNER, divide
		the value by another counter (number of calls) designated
		by monitor_info->monitor_related_id.
		Otherwise average the counter value by the time between the
		time that the counter is enabled and time it is disabled
		or time it is sampled. */
		if (!(monitor_info->monitor_type & MONITOR_NO_AVERAGE)
		    && (monitor_info->monitor_type & MONITOR_SET_OWNER)
		    && monitor_info->monitor_related_id) {
			mon_type_t	value_start
				 = MONITOR_VALUE_SINCE_START(
					monitor_info->monitor_related_id);

			if (value_start) {
				OK(fields[METRIC_AVG_VALUE_START]->store(
					MONITOR_VALUE_SINCE_START(count)
					/ value_start, FALSE));

				fields[METRIC_AVG_VALUE_START]->set_notnull();
			} else {
				fields[METRIC_AVG_VALUE_START]->set_null();
			}

			if (MONITOR_VALUE(monitor_info->monitor_related_id)) {
				OK(fields[METRIC_AVG_VALUE_RESET]->store(
					MONITOR_VALUE(count)
					/ MONITOR_VALUE(
					monitor_info->monitor_related_id),
					FALSE));
			} else {
				fields[METRIC_AVG_VALUE_RESET]->set_null();
			}
		} else if (!(monitor_info->monitor_type & MONITOR_NO_AVERAGE)
			   && !(monitor_info->monitor_type
				& MONITOR_DISPLAY_CURRENT)) {
			if (time_diff != 0) {
				OK(fields[METRIC_AVG_VALUE_START]->store(
					(double) MONITOR_VALUE_SINCE_START(
						count) / time_diff));
				fields[METRIC_AVG_VALUE_START]->set_notnull();
			} else {
				fields[METRIC_AVG_VALUE_START]->set_null();
			}

			if (MONITOR_FIELD(count, mon_reset_time)) {
				/* calculate the time difference since last
				reset */
				if (MONITOR_IS_ON(count)) {
					time_diff = difftime(
						time(NULL), MONITOR_FIELD(
							count, mon_reset_time));
				} else {
					time_diff =  difftime(
					MONITOR_FIELD(count, mon_stop_time),
					MONITOR_FIELD(count, mon_reset_time));
				}
			} else {
				time_diff = 0;
			}

			if (time_diff != 0) {
				OK(fields[METRIC_AVG_VALUE_RESET]->store(
					static_cast<double>(
						MONITOR_VALUE(count) / time_diff)));
				fields[METRIC_AVG_VALUE_RESET]->set_notnull();
			} else {
				fields[METRIC_AVG_VALUE_RESET]->set_null();
			}
		} else {
			fields[METRIC_AVG_VALUE_START]->set_null();
			fields[METRIC_AVG_VALUE_RESET]->set_null();
		}


		if (MONITOR_IS_ON(count)) {
			/* If monitor is on, the stop time will set to NULL */
			fields[METRIC_STOP_TIME]->set_null();

			/* Display latest Monitor Reset Time only if Monitor
			counter is on. */
			if (MONITOR_FIELD(count, mon_reset_time)) {
				OK(field_store_time_t(
					fields[METRIC_RESET_TIME],
					(time_t)MONITOR_FIELD(
						count, mon_reset_time)));
				fields[METRIC_RESET_TIME]->set_notnull();
			} else {
				fields[METRIC_RESET_TIME]->set_null();
			}

			/* Display the monitor status as "enabled" */
			OK(field_store_string(fields[METRIC_STATUS],
					      "enabled"));
		} else {
			if (MONITOR_FIELD(count, mon_stop_time)) {
				OK(field_store_time_t(fields[METRIC_STOP_TIME],
				(time_t)MONITOR_FIELD(count, mon_stop_time)));
				fields[METRIC_STOP_TIME]->set_notnull();
			} else {
				fields[METRIC_STOP_TIME]->set_null();
			}

			fields[METRIC_RESET_TIME]->set_null();

			OK(field_store_string(fields[METRIC_STATUS],
					      "disabled"));
		}

		if (monitor_info->monitor_type & MONITOR_DISPLAY_CURRENT) {
			OK(field_store_string(fields[METRIC_TYPE],
					      "value"));
		} else if (monitor_info->monitor_type & MONITOR_EXISTING) {
			OK(field_store_string(fields[METRIC_TYPE],
					      "status_counter"));
		} else if (monitor_info->monitor_type & MONITOR_SET_OWNER) {
			OK(field_store_string(fields[METRIC_TYPE],
					      "set_owner"));
		} else if ( monitor_info->monitor_type & MONITOR_SET_MEMBER) {
			OK(field_store_string(fields[METRIC_TYPE],
					      "set_member"));
		} else {
			OK(field_store_string(fields[METRIC_TYPE],
					      "counter"));
		}

		OK(schema_table_store_record(thd, table_to_fill));
	}

	DBUG_RETURN(0);
}

/*******************************************************************//**
Function to fill information schema metrics tables.
@return 0 on success */
static
int
i_s_metrics_fill_table(
/*===================*/
	THD*		thd,	/*!< in: thread */
	TABLE_LIST*	tables,	/*!< in/out: tables to fill */
	Item*		)	/*!< in: condition (not used) */
{
	DBUG_ENTER("i_s_metrics_fill_table");

	/* deny access to non-superusers */
	if (check_global_access(thd, PROCESS_ACL)) {
		DBUG_RETURN(0);
	}

	i_s_metrics_fill(thd, tables->table);

	DBUG_RETURN(0);
}
/*******************************************************************//**
Bind the dynamic table INFORMATION_SCHEMA.innodb_metrics
@return 0 on success */
static
int
innodb_metrics_init(
/*================*/
	void*	p)	/*!< in/out: table schema object */
{
	ST_SCHEMA_TABLE*	schema;

	DBUG_ENTER("innodb_metrics_init");

	schema = (ST_SCHEMA_TABLE*) p;

	schema->fields_info = innodb_metrics_fields_info;
	schema->fill_table = i_s_metrics_fill_table;

	DBUG_RETURN(0);
}

UNIV_INTERN struct st_maria_plugin	i_s_innodb_metrics =
{
	/* the plugin type (a MYSQL_XXX_PLUGIN value) */
	/* int */
	STRUCT_FLD(type, MYSQL_INFORMATION_SCHEMA_PLUGIN),

	/* pointer to type-specific plugin descriptor */
	/* void* */
	STRUCT_FLD(info, &i_s_info),

	/* plugin name */
	/* const char* */
	STRUCT_FLD(name, "INNODB_METRICS"),

	/* plugin author (for SHOW PLUGINS) */
	/* const char* */
	STRUCT_FLD(author, plugin_author),

	/* general descriptive text (for SHOW PLUGINS) */
	/* const char* */
	STRUCT_FLD(descr, "InnoDB Metrics Info"),

	/* the plugin license (PLUGIN_LICENSE_XXX) */
	/* int */
	STRUCT_FLD(license, PLUGIN_LICENSE_GPL),

	/* the function to invoke when plugin is loaded */
	/* int (*)(void*); */
	STRUCT_FLD(init, innodb_metrics_init),

	/* the function to invoke when plugin is unloaded */
	/* int (*)(void*); */
	STRUCT_FLD(deinit, i_s_common_deinit),

	/* plugin version (for SHOW PLUGINS) */
	/* unsigned int */
	STRUCT_FLD(version, INNODB_VERSION_SHORT),

	/* struct st_mysql_show_var* */
	STRUCT_FLD(status_vars, NULL),

	/* struct st_mysql_sys_var** */
	STRUCT_FLD(system_vars, NULL),

        /* Maria extension */
	STRUCT_FLD(version_info, INNODB_VERSION_STR),
        STRUCT_FLD(maturity, MariaDB_PLUGIN_MATURITY_STABLE),
};
/* Fields of the dynamic table INFORMATION_SCHEMA.innodb_ft_default_stopword */
static ST_FIELD_INFO	i_s_stopword_fields_info[] =
{
#define STOPWORD_VALUE	0
	{STRUCT_FLD(field_name,		"value"),
	 STRUCT_FLD(field_length,	TRX_ID_MAX_LEN + 1),
	 STRUCT_FLD(field_type,		MYSQL_TYPE_STRING),
	 STRUCT_FLD(value,		0),
	 STRUCT_FLD(field_flags,	0),
	 STRUCT_FLD(old_name,		""),
	 STRUCT_FLD(open_method,	SKIP_OPEN_TABLE)},

	END_OF_ST_FIELD_INFO
};

/*******************************************************************//**
Fill the dynamic table information_schema.innodb_ft_default_stopword.
@return 0 on success, 1 on failure */
static
int
i_s_stopword_fill(
/*==============*/
	THD*		thd,	/*!< in: thread */
	TABLE_LIST*	tables,	/*!< in/out: tables to fill */
	Item*		)	/*!< in: condition (not used) */
{
	Field**	fields;
	ulint	i = 0;
	TABLE*	table = (TABLE*) tables->table;

	DBUG_ENTER("i_s_stopword_fill");

	fields = table->field;

	/* Fill with server default stopword list in array
	fts_default_stopword */
	while (fts_default_stopword[i]) {
		OK(field_store_string(fields[STOPWORD_VALUE],
				      fts_default_stopword[i]));

		OK(schema_table_store_record(thd, table));
		i++;
	}

	DBUG_RETURN(0);
}

/*******************************************************************//**
Bind the dynamic table information_schema.innodb_ft_default_stopword.
@return 0 on success */
static
int
i_s_stopword_init(
/*==============*/
	void*	p)	/*!< in/out: table schema object */
{
	DBUG_ENTER("i_s_stopword_init");
	ST_SCHEMA_TABLE* schema = (ST_SCHEMA_TABLE*) p;

	schema->fields_info = i_s_stopword_fields_info;
	schema->fill_table = i_s_stopword_fill;

	DBUG_RETURN(0);
}

UNIV_INTERN struct st_maria_plugin	i_s_innodb_ft_default_stopword =
{
	/* the plugin type (a MYSQL_XXX_PLUGIN value) */
	/* int */
	STRUCT_FLD(type, MYSQL_INFORMATION_SCHEMA_PLUGIN),

	/* pointer to type-specific plugin descriptor */
	/* void* */
	STRUCT_FLD(info, &i_s_info),

	/* plugin name */
	/* const char* */
	STRUCT_FLD(name, "INNODB_FT_DEFAULT_STOPWORD"),

	/* plugin author (for SHOW PLUGINS) */
	/* const char* */
	STRUCT_FLD(author, plugin_author),

	/* general descriptive text (for SHOW PLUGINS) */
	/* const char* */
	STRUCT_FLD(descr, "Default stopword list for InnoDB Full Text Search"),

	/* the plugin license (PLUGIN_LICENSE_XXX) */
	/* int */
	STRUCT_FLD(license, PLUGIN_LICENSE_GPL),

	/* the function to invoke when plugin is loaded */
	/* int (*)(void*); */
	STRUCT_FLD(init, i_s_stopword_init),

	/* the function to invoke when plugin is unloaded */
	/* int (*)(void*); */
	STRUCT_FLD(deinit, i_s_common_deinit),

	/* plugin version (for SHOW PLUGINS) */
	/* unsigned int */
	STRUCT_FLD(version, INNODB_VERSION_SHORT),

	/* struct st_mysql_show_var* */
	STRUCT_FLD(status_vars, NULL),

	/* struct st_mysql_sys_var** */
	STRUCT_FLD(system_vars, NULL),

        /* Maria extension */
	STRUCT_FLD(version_info, INNODB_VERSION_STR),
        STRUCT_FLD(maturity, MariaDB_PLUGIN_MATURITY_STABLE),
};

/* Fields of the dynamic table INFORMATION_SCHEMA.INNODB_FT_DELETED
INFORMATION_SCHEMA.INNODB_FT_BEING_DELETED */
static ST_FIELD_INFO	i_s_fts_doc_fields_info[] =
{
#define	I_S_FTS_DOC_ID			0
	{STRUCT_FLD(field_name,		"DOC_ID"),
	 STRUCT_FLD(field_length,	MY_INT64_NUM_DECIMAL_DIGITS),
	 STRUCT_FLD(field_type,		MYSQL_TYPE_LONGLONG),
	 STRUCT_FLD(value,		0),
	 STRUCT_FLD(field_flags,	MY_I_S_UNSIGNED),
	 STRUCT_FLD(old_name,		""),
	 STRUCT_FLD(open_method,	SKIP_OPEN_TABLE)},

	END_OF_ST_FIELD_INFO
};

/*******************************************************************//**
Fill the dynamic table INFORMATION_SCHEMA.INNODB_FT_DELETED or
INFORMATION_SCHEMA.INNODB_FT_BEING_DELETED
@return 0 on success, 1 on failure */
static
int
i_s_fts_deleted_generic_fill(
/*=========================*/
	THD*		thd,		/*!< in: thread */
	TABLE_LIST*	tables,		/*!< in/out: tables to fill */
	ibool		being_deleted)	/*!< in: BEING_DELTED table */
{
	Field**			fields;
	TABLE*			table = (TABLE*) tables->table;
	trx_t*			trx;
	fts_table_t		fts_table;
	fts_doc_ids_t*		deleted;
	dict_table_t*		user_table;

	DBUG_ENTER("i_s_fts_deleted_generic_fill");

	/* deny access to non-superusers */
	if (check_global_access(thd, PROCESS_ACL)) {
		DBUG_RETURN(0);
	}

	if (!fts_internal_tbl_name) {
		DBUG_RETURN(0);
	}

	/* Prevent DDL to drop fts aux tables. */
	rw_lock_s_lock(dict_operation_lock);

	user_table = dict_table_open_on_name(
		fts_internal_tbl_name, FALSE, FALSE, DICT_ERR_IGNORE_NONE);

	if (!user_table) {
		rw_lock_s_unlock(dict_operation_lock);

		DBUG_RETURN(0);
	} else if (!dict_table_has_fts_index(user_table)) {
		dict_table_close(user_table, FALSE, FALSE);

		rw_lock_s_unlock(dict_operation_lock);

		DBUG_RETURN(0);
	}

	deleted = fts_doc_ids_create();

	trx = trx_allocate_for_background();
	trx->op_info = "Select for FTS DELETE TABLE";

	FTS_INIT_FTS_TABLE(&fts_table,
			   (being_deleted) ? "BEING_DELETED" : "DELETED",
			   FTS_COMMON_TABLE, user_table);

	fts_table_fetch_doc_ids(trx, &fts_table, deleted);

	fields = table->field;

	int	ret = 0;

	for (ulint j = 0; j < ib_vector_size(deleted->doc_ids); ++j) {
		doc_id_t	doc_id;

		doc_id = *(doc_id_t*) ib_vector_get_const(deleted->doc_ids, j);

		BREAK_IF(ret = fields[I_S_FTS_DOC_ID]->store(doc_id, true));

		BREAK_IF(ret = schema_table_store_record(thd, table));
	}

	trx_free_for_background(trx);

	fts_doc_ids_free(deleted);

	dict_table_close(user_table, FALSE, FALSE);

	rw_lock_s_unlock(dict_operation_lock);

	DBUG_RETURN(ret);
}

/*******************************************************************//**
Fill the dynamic table INFORMATION_SCHEMA.INNODB_FT_DELETED
@return 0 on success, 1 on failure */
static
int
i_s_fts_deleted_fill(
/*=================*/
	THD*		thd,	/*!< in: thread */
	TABLE_LIST*	tables,	/*!< in/out: tables to fill */
	Item*		)	/*!< in: condition (ignored) */
{
	DBUG_ENTER("i_s_fts_deleted_fill");

	DBUG_RETURN(i_s_fts_deleted_generic_fill(thd, tables, FALSE));
}

/*******************************************************************//**
Bind the dynamic table INFORMATION_SCHEMA.INNODB_FT_DELETED
@return 0 on success */
static
int
i_s_fts_deleted_init(
/*=================*/
	void*	p)	/*!< in/out: table schema object */
{
	DBUG_ENTER("i_s_fts_deleted_init");
	ST_SCHEMA_TABLE* schema = (ST_SCHEMA_TABLE*) p;

	schema->fields_info = i_s_fts_doc_fields_info;
	schema->fill_table = i_s_fts_deleted_fill;

	DBUG_RETURN(0);
}

UNIV_INTERN struct st_maria_plugin	i_s_innodb_ft_deleted =
{
	/* the plugin type (a MYSQL_XXX_PLUGIN value) */
	/* int */
	STRUCT_FLD(type, MYSQL_INFORMATION_SCHEMA_PLUGIN),

	/* pointer to type-specific plugin descriptor */
	/* void* */
	STRUCT_FLD(info, &i_s_info),

	/* plugin name */
	/* const char* */
	STRUCT_FLD(name, "INNODB_FT_DELETED"),

	/* plugin author (for SHOW PLUGINS) */
	/* const char* */
	STRUCT_FLD(author, plugin_author),

	/* general descriptive text (for SHOW PLUGINS) */
	/* const char* */
	STRUCT_FLD(descr, "INNODB AUXILIARY FTS DELETED TABLE"),

	/* the plugin license (PLUGIN_LICENSE_XXX) */
	/* int */
	STRUCT_FLD(license, PLUGIN_LICENSE_GPL),

	/* the function to invoke when plugin is loaded */
	/* int (*)(void*); */
	STRUCT_FLD(init, i_s_fts_deleted_init),

	/* the function to invoke when plugin is unloaded */
	/* int (*)(void*); */
	STRUCT_FLD(deinit, i_s_common_deinit),

	/* plugin version (for SHOW PLUGINS) */
	/* unsigned int */
	STRUCT_FLD(version, INNODB_VERSION_SHORT),

	/* struct st_mysql_show_var* */
	STRUCT_FLD(status_vars, NULL),

	/* struct st_mysql_sys_var** */
	STRUCT_FLD(system_vars, NULL),

        /* Maria extension */
	STRUCT_FLD(version_info, INNODB_VERSION_STR),
        STRUCT_FLD(maturity, MariaDB_PLUGIN_MATURITY_STABLE),
};

/*******************************************************************//**
Fill the dynamic table INFORMATION_SCHEMA.INNODB_FT_BEING_DELETED
@return 0 on success, 1 on failure */
static
int
i_s_fts_being_deleted_fill(
/*=======================*/
	THD*		thd,	/*!< in: thread */
	TABLE_LIST*	tables,	/*!< in/out: tables to fill */
	Item*		)	/*!< in: condition (ignored) */
{
	DBUG_ENTER("i_s_fts_being_deleted_fill");

	DBUG_RETURN(i_s_fts_deleted_generic_fill(thd, tables, TRUE));
}

/*******************************************************************//**
Bind the dynamic table INFORMATION_SCHEMA.INNODB_FT_BEING_DELETED
@return 0 on success */
static
int
i_s_fts_being_deleted_init(
/*=======================*/
	void*	p)	/*!< in/out: table schema object */
{
	DBUG_ENTER("i_s_fts_deleted_init");
	ST_SCHEMA_TABLE* schema = (ST_SCHEMA_TABLE*) p;

	schema->fields_info = i_s_fts_doc_fields_info;
	schema->fill_table = i_s_fts_being_deleted_fill;

	DBUG_RETURN(0);
}

UNIV_INTERN struct st_maria_plugin	i_s_innodb_ft_being_deleted =
{
	/* the plugin type (a MYSQL_XXX_PLUGIN value) */
	/* int */
	STRUCT_FLD(type, MYSQL_INFORMATION_SCHEMA_PLUGIN),

	/* pointer to type-specific plugin descriptor */
	/* void* */
	STRUCT_FLD(info, &i_s_info),

	/* plugin name */
	/* const char* */
	STRUCT_FLD(name, "INNODB_FT_BEING_DELETED"),

	/* plugin author (for SHOW PLUGINS) */
	/* const char* */
	STRUCT_FLD(author, plugin_author),

	/* general descriptive text (for SHOW PLUGINS) */
	/* const char* */
	STRUCT_FLD(descr, "INNODB AUXILIARY FTS BEING DELETED TABLE"),

	/* the plugin license (PLUGIN_LICENSE_XXX) */
	/* int */
	STRUCT_FLD(license, PLUGIN_LICENSE_GPL),

	/* the function to invoke when plugin is loaded */
	/* int (*)(void*); */
	STRUCT_FLD(init, i_s_fts_being_deleted_init),

	/* the function to invoke when plugin is unloaded */
	/* int (*)(void*); */
	STRUCT_FLD(deinit, i_s_common_deinit),

	/* plugin version (for SHOW PLUGINS) */
	/* unsigned int */
	STRUCT_FLD(version, INNODB_VERSION_SHORT),

	/* struct st_mysql_show_var* */
	STRUCT_FLD(status_vars, NULL),

	/* struct st_mysql_sys_var** */
	STRUCT_FLD(system_vars, NULL),

        /* Maria extension */
	STRUCT_FLD(version_info, INNODB_VERSION_STR),
        STRUCT_FLD(maturity, MariaDB_PLUGIN_MATURITY_STABLE),
};

/* Fields of the dynamic table INFORMATION_SCHEMA.INNODB_FT_INDEX_CACHED and
INFORMATION_SCHEMA.INNODB_FT_INDEX_TABLE */
static ST_FIELD_INFO	i_s_fts_index_fields_info[] =
{
#define	I_S_FTS_WORD			0
	{STRUCT_FLD(field_name,		"WORD"),
	 STRUCT_FLD(field_length,	FTS_MAX_WORD_LEN + 1),
	 STRUCT_FLD(field_type,		MYSQL_TYPE_STRING),
	 STRUCT_FLD(value,		0),
	 STRUCT_FLD(field_flags,	0),
	 STRUCT_FLD(old_name,		""),
	 STRUCT_FLD(open_method,	SKIP_OPEN_TABLE)},

#define	I_S_FTS_FIRST_DOC_ID		1
	{STRUCT_FLD(field_name,		"FIRST_DOC_ID"),
	 STRUCT_FLD(field_length,	MY_INT64_NUM_DECIMAL_DIGITS),
	 STRUCT_FLD(field_type,		MYSQL_TYPE_LONGLONG),
	 STRUCT_FLD(value,		0),
	 STRUCT_FLD(field_flags,	MY_I_S_UNSIGNED),
	 STRUCT_FLD(old_name,		""),
	 STRUCT_FLD(open_method,	SKIP_OPEN_TABLE)},

#define	I_S_FTS_LAST_DOC_ID		2
	{STRUCT_FLD(field_name,		"LAST_DOC_ID"),
	 STRUCT_FLD(field_length,	MY_INT64_NUM_DECIMAL_DIGITS),
	 STRUCT_FLD(field_type,		MYSQL_TYPE_LONGLONG),
	 STRUCT_FLD(value,		0),
	 STRUCT_FLD(field_flags,	MY_I_S_UNSIGNED),
	 STRUCT_FLD(old_name,		""),
	 STRUCT_FLD(open_method,	SKIP_OPEN_TABLE)},

#define	I_S_FTS_DOC_COUNT		3
	{STRUCT_FLD(field_name,		"DOC_COUNT"),
	 STRUCT_FLD(field_length,	MY_INT64_NUM_DECIMAL_DIGITS),
	 STRUCT_FLD(field_type,		MYSQL_TYPE_LONGLONG),
	 STRUCT_FLD(value,		0),
	 STRUCT_FLD(field_flags,	MY_I_S_UNSIGNED),
	 STRUCT_FLD(old_name,		""),
	 STRUCT_FLD(open_method,	SKIP_OPEN_TABLE)},

#define	I_S_FTS_ILIST_DOC_ID		4
	{STRUCT_FLD(field_name,		"DOC_ID"),
	 STRUCT_FLD(field_length,	MY_INT64_NUM_DECIMAL_DIGITS),
	 STRUCT_FLD(field_type,		MYSQL_TYPE_LONGLONG),
	 STRUCT_FLD(value,		0),
	 STRUCT_FLD(field_flags,	MY_I_S_UNSIGNED),
	 STRUCT_FLD(old_name,		""),
	 STRUCT_FLD(open_method,	SKIP_OPEN_TABLE)},

#define	I_S_FTS_ILIST_DOC_POS		5
	{STRUCT_FLD(field_name,		"POSITION"),
	 STRUCT_FLD(field_length,	MY_INT64_NUM_DECIMAL_DIGITS),
	 STRUCT_FLD(field_type,		MYSQL_TYPE_LONGLONG),
	 STRUCT_FLD(value,		0),
	 STRUCT_FLD(field_flags,	MY_I_S_UNSIGNED),
	 STRUCT_FLD(old_name,		""),
	 STRUCT_FLD(open_method,	SKIP_OPEN_TABLE)},

	END_OF_ST_FIELD_INFO
};

/*******************************************************************//**
Go through the Doc Node and its ilist, fill the dynamic table
INFORMATION_SCHEMA.INNODB_FT_INDEX_CACHED for one FTS index on the table.
@return 0 on success, 1 on failure */
static
int
i_s_fts_index_cache_fill_one_index(
/*===============================*/
	fts_index_cache_t*	index_cache,	/*!< in: FTS index cache */
	THD*			thd,		/*!< in: thread */
	fts_string_t*		conv_str,	/*!< in/out: buffer */
	TABLE_LIST*		tables)		/*!< in/out: tables to fill */
{
	TABLE*			table = (TABLE*) tables->table;
	Field**			fields;
	CHARSET_INFO*		index_charset;
	const ib_rbt_node_t*	rbt_node;
	uint			dummy_errors;
	char*			word_str;

	DBUG_ENTER("i_s_fts_index_cache_fill_one_index");

	fields = table->field;

	index_charset = index_cache->charset;
	conv_str->f_n_char = 0;

	int	ret = 0;

	/* Go through each word in the index cache */
	for (rbt_node = rbt_first(index_cache->words);
	     rbt_node;
	     rbt_node = rbt_next(index_cache->words, rbt_node)) {
		fts_tokenizer_word_t* word;

		word = rbt_value(fts_tokenizer_word_t, rbt_node);

		/* Convert word from index charset to system_charset_info */
		if (index_charset->cset != system_charset_info->cset) {
			conv_str->f_n_char = my_convert(
				reinterpret_cast<char*>(conv_str->f_str),
				static_cast<uint32>(conv_str->f_len),
				system_charset_info,
				reinterpret_cast<char*>(word->text.f_str),
				static_cast<uint32>(word->text.f_len),
				index_charset, &dummy_errors);
			ut_ad(conv_str->f_n_char <= conv_str->f_len);
			conv_str->f_str[conv_str->f_n_char] = 0;
			word_str = reinterpret_cast<char*>(conv_str->f_str);
		} else {
			word_str = reinterpret_cast<char*>(word->text.f_str);
		}

		/* Decrypt the ilist, and display Dod ID and word position */
		for (ulint i = 0; i < ib_vector_size(word->nodes); i++) {
			fts_node_t*	node;
			byte*		ptr;
			ulint		decoded = 0;
			doc_id_t	doc_id = 0;

			node = static_cast<fts_node_t*> (ib_vector_get(
				word->nodes, i));

			ptr = node->ilist;

			while (decoded < node->ilist_size) {
				ulint	pos = fts_decode_vlc(&ptr);

				doc_id += pos;

				/* Get position info */
				while (*ptr) {
					pos = fts_decode_vlc(&ptr);

					OK(field_store_string(
						   fields[I_S_FTS_WORD],
						   word_str));

					OK(fields[I_S_FTS_FIRST_DOC_ID]->store(
						   node->first_doc_id,
						   true));

					OK(fields[I_S_FTS_LAST_DOC_ID]->store(
						   node->last_doc_id,
						   true));

					OK(fields[I_S_FTS_DOC_COUNT]->store(
						   node->doc_count, true));

					OK(fields[I_S_FTS_ILIST_DOC_ID]->store(
						   doc_id, true));

					OK(fields[I_S_FTS_ILIST_DOC_POS]->store(
						   pos, true));

					OK(schema_table_store_record(
						   thd, table));
				}

				++ptr;

				decoded = ptr - (byte*) node->ilist;
			}
		}
	}

	DBUG_RETURN(ret);
}
/*******************************************************************//**
Fill the dynamic table INFORMATION_SCHEMA.INNODB_FT_INDEX_CACHED
@return 0 on success, 1 on failure */
static
int
i_s_fts_index_cache_fill(
/*=====================*/
	THD*		thd,	/*!< in: thread */
	TABLE_LIST*	tables,	/*!< in/out: tables to fill */
	Item*		)	/*!< in: condition (ignored) */
{
	dict_table_t*		user_table;
	fts_cache_t*		cache;

	DBUG_ENTER("i_s_fts_index_cache_fill");

	/* deny access to non-superusers */
	if (check_global_access(thd, PROCESS_ACL)) {
		DBUG_RETURN(0);
	}

	if (!fts_internal_tbl_name) {
		DBUG_RETURN(0);
	}

	user_table = dict_table_open_on_name(
		fts_internal_tbl_name, FALSE, FALSE, DICT_ERR_IGNORE_NONE);

	if (!user_table) {
		DBUG_RETURN(0);
	}

	if (user_table->fts == NULL || user_table->fts->cache == NULL) {
		dict_table_close(user_table, FALSE, FALSE);

		DBUG_RETURN(0);
	}

	cache = user_table->fts->cache;

	ut_a(cache);

	int			ret = 0;
	fts_string_t		conv_str;
	conv_str.f_len = system_charset_info->mbmaxlen
		* FTS_MAX_WORD_LEN_IN_CHAR;
	conv_str.f_str = static_cast<byte*>(ut_malloc_nokey(conv_str.f_len));

	for (ulint i = 0; i < ib_vector_size(cache->indexes); i++) {
		fts_index_cache_t*      index_cache;

		index_cache = static_cast<fts_index_cache_t*> (
			ib_vector_get(cache->indexes, i));

		BREAK_IF(ret = i_s_fts_index_cache_fill_one_index(
				 index_cache, thd, &conv_str, tables));
	}

	ut_free(conv_str.f_str);

	dict_table_close(user_table, FALSE, FALSE);

	DBUG_RETURN(ret);
}

/*******************************************************************//**
Bind the dynamic table INFORMATION_SCHEMA.INNODB_FT_INDEX_CACHE
@return 0 on success */
static
int
i_s_fts_index_cache_init(
/*=====================*/
	void*	p)	/*!< in/out: table schema object */
{
	DBUG_ENTER("i_s_fts_index_cache_init");
	ST_SCHEMA_TABLE* schema = (ST_SCHEMA_TABLE*) p;

	schema->fields_info = i_s_fts_index_fields_info;
	schema->fill_table = i_s_fts_index_cache_fill;

	DBUG_RETURN(0);
}

UNIV_INTERN struct st_maria_plugin	i_s_innodb_ft_index_cache =
{
	/* the plugin type (a MYSQL_XXX_PLUGIN value) */
	/* int */
	STRUCT_FLD(type, MYSQL_INFORMATION_SCHEMA_PLUGIN),

	/* pointer to type-specific plugin descriptor */
	/* void* */
	STRUCT_FLD(info, &i_s_info),

	/* plugin name */
	/* const char* */
	STRUCT_FLD(name, "INNODB_FT_INDEX_CACHE"),

	/* plugin author (for SHOW PLUGINS) */
	/* const char* */
	STRUCT_FLD(author, plugin_author),

	/* general descriptive text (for SHOW PLUGINS) */
	/* const char* */
	STRUCT_FLD(descr, "INNODB AUXILIARY FTS INDEX CACHED"),

	/* the plugin license (PLUGIN_LICENSE_XXX) */
	/* int */
	STRUCT_FLD(license, PLUGIN_LICENSE_GPL),

	/* the function to invoke when plugin is loaded */
	/* int (*)(void*); */
	STRUCT_FLD(init, i_s_fts_index_cache_init),

	/* the function to invoke when plugin is unloaded */
	/* int (*)(void*); */
	STRUCT_FLD(deinit, i_s_common_deinit),

	/* plugin version (for SHOW PLUGINS) */
	/* unsigned int */
	STRUCT_FLD(version, INNODB_VERSION_SHORT),

	/* struct st_mysql_show_var* */
	STRUCT_FLD(status_vars, NULL),

	/* struct st_mysql_sys_var** */
	STRUCT_FLD(system_vars, NULL),

        /* Maria extension */
	STRUCT_FLD(version_info, INNODB_VERSION_STR),
        STRUCT_FLD(maturity, MariaDB_PLUGIN_MATURITY_STABLE),
};

/*******************************************************************//**
Go through a FTS index auxiliary table, fetch its rows and fill
FTS word cache structure.
@return DB_SUCCESS on success, otherwise error code */
static
dberr_t
i_s_fts_index_table_fill_selected(
/*==============================*/
	dict_index_t*		index,		/*!< in: FTS index */
	ib_vector_t*		words,		/*!< in/out: vector to hold
						fetched words */
	ulint			selected,	/*!< in: selected FTS index */
	fts_string_t*		word)		/*!< in: word to select */
{
	pars_info_t*		info;
	fts_table_t		fts_table;
	trx_t*			trx;
	que_t*			graph;
	dberr_t			error;
	fts_fetch_t		fetch;
	char			table_name[MAX_FULL_NAME_LEN];

	info = pars_info_create();

	fetch.read_arg = words;
	fetch.read_record = fts_optimize_index_fetch_node;
	fetch.total_memory = 0;

	DBUG_EXECUTE_IF("fts_instrument_result_cache_limit",
	        fts_result_cache_limit = 8192;
	);

	trx = trx_allocate_for_background();

	trx->op_info = "fetching FTS index nodes";

	pars_info_bind_function(info, "my_func", fetch.read_record, &fetch);
	pars_info_bind_varchar_literal(info, "word", word->f_str, word->f_len);

	FTS_INIT_INDEX_TABLE(&fts_table, fts_get_suffix(selected),
			     FTS_INDEX_TABLE, index);
	fts_get_table_name(&fts_table, table_name);
	pars_info_bind_id(info, true, "table_name", table_name);

	graph = fts_parse_sql(
		&fts_table, info,
		"DECLARE FUNCTION my_func;\n"
		"DECLARE CURSOR c IS"
		" SELECT word, doc_count, first_doc_id, last_doc_id,"
		" ilist\n"
		" FROM $table_name WHERE word >= :word;\n"
		"BEGIN\n"
		"\n"
		"OPEN c;\n"
		"WHILE 1 = 1 LOOP\n"
		"  FETCH c INTO my_func();\n"
		"  IF c % NOTFOUND THEN\n"
		"    EXIT;\n"
		"  END IF;\n"
		"END LOOP;\n"
		"CLOSE c;");

	for (;;) {
		error = fts_eval_sql(trx, graph);

		if (error == DB_SUCCESS) {
			fts_sql_commit(trx);

			break;
		} else {
			fts_sql_rollback(trx);

			if (error == DB_LOCK_WAIT_TIMEOUT) {
				ib::warn() << "Lock wait timeout reading"
					" FTS index. Retrying!";

				trx->error_state = DB_SUCCESS;
			} else {
				ib::error() << "Error occurred while reading"
					" FTS index: " << ut_strerr(error);
				break;
			}
		}
	}

	mutex_enter(&dict_sys->mutex);
	que_graph_free(graph);
	mutex_exit(&dict_sys->mutex);

	trx_free_for_background(trx);

	if (fetch.total_memory >= fts_result_cache_limit) {
		error = DB_FTS_EXCEED_RESULT_CACHE_LIMIT;
	}

	return(error);
}

/*******************************************************************//**
Free words. */
static
void
i_s_fts_index_table_free_one_fetch(
/*===============================*/
	ib_vector_t*		words)		/*!< in: words fetched */
{
	for (ulint i = 0; i < ib_vector_size(words); i++) {
		fts_word_t*	word;

		word = static_cast<fts_word_t*>(ib_vector_get(words, i));

		for (ulint j = 0; j < ib_vector_size(word->nodes); j++) {
			fts_node_t*     node;

			node = static_cast<fts_node_t*> (ib_vector_get(
				word->nodes, j));
			ut_free(node->ilist);
		}

		fts_word_free(word);
	}

	ib_vector_reset(words);
}

/*******************************************************************//**
Go through words, fill INFORMATION_SCHEMA.INNODB_FT_INDEX_TABLE.
@return	0 on success, 1 on failure */
static
int
i_s_fts_index_table_fill_one_fetch(
/*===============================*/
	CHARSET_INFO*		index_charset,	/*!< in: FTS index charset */
	THD*			thd,		/*!< in: thread */
	TABLE_LIST*		tables,		/*!< in/out: tables to fill */
	ib_vector_t*		words,		/*!< in: words fetched */
	fts_string_t*		conv_str,	/*!< in: string for conversion*/
	bool			has_more)	/*!< in: has more to fetch */
{
	TABLE*			table = (TABLE*) tables->table;
	Field**			fields;
	uint			dummy_errors;
	char*			word_str;
	ulint			words_size;
	int			ret = 0;

	DBUG_ENTER("i_s_fts_index_table_fill_one_fetch");

	fields = table->field;

	words_size = ib_vector_size(words);
	if (has_more) {
		/* the last word is not fetched completely. */
		ut_ad(words_size > 1);
		words_size -= 1;
	}

	/* Go through each word in the index cache */
	for (ulint i = 0; i < words_size; i++) {
		fts_word_t*	word;

		word = static_cast<fts_word_t*>(ib_vector_get(words, i));

		word->text.f_str[word->text.f_len] = 0;

		/* Convert word from index charset to system_charset_info */
		if (index_charset->cset != system_charset_info->cset) {
			conv_str->f_n_char = my_convert(
				reinterpret_cast<char*>(conv_str->f_str),
				static_cast<uint32>(conv_str->f_len),
				system_charset_info,
				reinterpret_cast<char*>(word->text.f_str),
				static_cast<uint32>(word->text.f_len),
				index_charset, &dummy_errors);
			ut_ad(conv_str->f_n_char <= conv_str->f_len);
			conv_str->f_str[conv_str->f_n_char] = 0;
			word_str = reinterpret_cast<char*>(conv_str->f_str);
		} else {
			word_str = reinterpret_cast<char*>(word->text.f_str);
		}

		/* Decrypt the ilist, and display Dod ID and word position */
		for (ulint i = 0; i < ib_vector_size(word->nodes); i++) {
			fts_node_t*	node;
			byte*		ptr;
			ulint		decoded = 0;
			doc_id_t	doc_id = 0;

			node = static_cast<fts_node_t*> (ib_vector_get(
				word->nodes, i));

			ptr = node->ilist;

			while (decoded < node->ilist_size) {
				ulint	pos = fts_decode_vlc(&ptr);

				doc_id += pos;

				/* Get position info */
				while (*ptr) {
					pos = fts_decode_vlc(&ptr);

					OK(field_store_string(
						   fields[I_S_FTS_WORD],
						   word_str));

					OK(fields[I_S_FTS_FIRST_DOC_ID]->store(
						longlong(node->first_doc_id), true));

					OK(fields[I_S_FTS_LAST_DOC_ID]->store(
						longlong(node->last_doc_id), true));

					OK(fields[I_S_FTS_DOC_COUNT]->store(
						   node->doc_count, true));

					OK(fields[I_S_FTS_ILIST_DOC_ID]->store(
						longlong(doc_id), true));

					OK(fields[I_S_FTS_ILIST_DOC_POS]->store(
						   pos, true));

					OK(schema_table_store_record(
						   thd, table));
				}

				++ptr;

				decoded = ptr - (byte*) node->ilist;
			}
		}
	}

	DBUG_RETURN(ret);
}

/*******************************************************************//**
Go through a FTS index and its auxiliary tables, fetch rows in each table
and fill INFORMATION_SCHEMA.INNODB_FT_INDEX_TABLE.
@return 0 on success, 1 on failure */
static
int
i_s_fts_index_table_fill_one_index(
/*===============================*/
	dict_index_t*		index,		/*!< in: FTS index */
	THD*			thd,		/*!< in: thread */
	fts_string_t*		conv_str,	/*!< in/out: buffer */
	TABLE_LIST*		tables)		/*!< in/out: tables to fill */
{
	ib_vector_t*		words;
	mem_heap_t*		heap;
	CHARSET_INFO*		index_charset;
	dberr_t			error;
	int			ret = 0;

	DBUG_ENTER("i_s_fts_index_table_fill_one_index");
	DBUG_ASSERT(!dict_index_is_online_ddl(index));

	heap = mem_heap_create(1024);

	words = ib_vector_create(ib_heap_allocator_create(heap),
				 sizeof(fts_word_t), 256);

	index_charset = fts_index_get_charset(index);

	/* Iterate through each auxiliary table as described in
	fts_index_selector */
	for (ulint selected = 0; selected < FTS_NUM_AUX_INDEX; selected++) {
		fts_string_t	word;
		bool		has_more = false;

		word.f_str = NULL;
		word.f_len = 0;
		word.f_n_char = 0;

		do {
			/* Fetch from index */
			error = i_s_fts_index_table_fill_selected(
				index, words, selected, &word);

			if (error == DB_SUCCESS) {
				has_more = false;
			} else if (error == DB_FTS_EXCEED_RESULT_CACHE_LIMIT) {
				has_more = true;
			} else {
				i_s_fts_index_table_free_one_fetch(words);
				ret = 1;
				goto func_exit;
			}

			if (has_more) {
				fts_word_t*	last_word;

				/* Prepare start point for next fetch */
				last_word = static_cast<fts_word_t*>(ib_vector_last(words));
				ut_ad(last_word != NULL);
				fts_string_dup(&word, &last_word->text, heap);
			}

			/* Fill into tables */
			ret = i_s_fts_index_table_fill_one_fetch(
				index_charset, thd, tables, words, conv_str,
				has_more);
			i_s_fts_index_table_free_one_fetch(words);

			if (ret != 0) {
				goto func_exit;
			}
		} while (has_more);
	}

func_exit:
	mem_heap_free(heap);

	DBUG_RETURN(ret);
}
/*******************************************************************//**
Fill the dynamic table INFORMATION_SCHEMA.INNODB_FT_INDEX_TABLE
@return 0 on success, 1 on failure */
static
int
i_s_fts_index_table_fill(
/*=====================*/
	THD*		thd,	/*!< in: thread */
	TABLE_LIST*	tables,	/*!< in/out: tables to fill */
	Item*		)	/*!< in: condition (ignored) */
{
	dict_table_t*		user_table;
	dict_index_t*		index;

	DBUG_ENTER("i_s_fts_index_table_fill");

	/* deny access to non-superusers */
	if (check_global_access(thd, PROCESS_ACL)) {
		DBUG_RETURN(0);
	}

	if (!fts_internal_tbl_name) {
		DBUG_RETURN(0);
	}

	/* Prevent DDL to drop fts aux tables. */
	rw_lock_s_lock(dict_operation_lock);

	user_table = dict_table_open_on_name(
		fts_internal_tbl_name, FALSE, FALSE, DICT_ERR_IGNORE_NONE);

	if (!user_table) {
		rw_lock_s_unlock(dict_operation_lock);

		DBUG_RETURN(0);
	}

	int		ret = 0;
	fts_string_t	conv_str;
	conv_str.f_len = system_charset_info->mbmaxlen
		* FTS_MAX_WORD_LEN_IN_CHAR;
	conv_str.f_str = static_cast<byte*>(ut_malloc_nokey(conv_str.f_len));

	for (index = dict_table_get_first_index(user_table);
	     index; index = dict_table_get_next_index(index)) {
		if (index->type & DICT_FTS) {
			BREAK_IF(ret = i_s_fts_index_table_fill_one_index(
					 index, thd, &conv_str, tables));
		}
	}

	dict_table_close(user_table, FALSE, FALSE);

	rw_lock_s_unlock(dict_operation_lock);

	ut_free(conv_str.f_str);

	DBUG_RETURN(ret);
}

/*******************************************************************//**
Bind the dynamic table INFORMATION_SCHEMA.INNODB_FT_INDEX_TABLE
@return 0 on success */
static
int
i_s_fts_index_table_init(
/*=====================*/
	void*	p)	/*!< in/out: table schema object */
{
	DBUG_ENTER("i_s_fts_index_table_init");
	ST_SCHEMA_TABLE* schema = (ST_SCHEMA_TABLE*) p;

	schema->fields_info = i_s_fts_index_fields_info;
	schema->fill_table = i_s_fts_index_table_fill;

	DBUG_RETURN(0);
}

UNIV_INTERN struct st_maria_plugin	i_s_innodb_ft_index_table =
{
	/* the plugin type (a MYSQL_XXX_PLUGIN value) */
	/* int */
	STRUCT_FLD(type, MYSQL_INFORMATION_SCHEMA_PLUGIN),

	/* pointer to type-specific plugin descriptor */
	/* void* */
	STRUCT_FLD(info, &i_s_info),

	/* plugin name */
	/* const char* */
	STRUCT_FLD(name, "INNODB_FT_INDEX_TABLE"),

	/* plugin author (for SHOW PLUGINS) */
	/* const char* */
	STRUCT_FLD(author, plugin_author),

	/* general descriptive text (for SHOW PLUGINS) */
	/* const char* */
	STRUCT_FLD(descr, "INNODB AUXILIARY FTS INDEX TABLE"),

	/* the plugin license (PLUGIN_LICENSE_XXX) */
	/* int */
	STRUCT_FLD(license, PLUGIN_LICENSE_GPL),

	/* the function to invoke when plugin is loaded */
	/* int (*)(void*); */
	STRUCT_FLD(init, i_s_fts_index_table_init),

	/* the function to invoke when plugin is unloaded */
	/* int (*)(void*); */
	STRUCT_FLD(deinit, i_s_common_deinit),

	/* plugin version (for SHOW PLUGINS) */
	/* unsigned int */
	STRUCT_FLD(version, INNODB_VERSION_SHORT),

	/* struct st_mysql_show_var* */
	STRUCT_FLD(status_vars, NULL),

	/* struct st_mysql_sys_var** */
	STRUCT_FLD(system_vars, NULL),

        /* Maria extension */
	STRUCT_FLD(version_info, INNODB_VERSION_STR),
        STRUCT_FLD(maturity, MariaDB_PLUGIN_MATURITY_STABLE),
};

/* Fields of the dynamic table INFORMATION_SCHEMA.INNODB_FT_CONFIG */
static ST_FIELD_INFO	i_s_fts_config_fields_info[] =
{
#define	FTS_CONFIG_KEY			0
	{STRUCT_FLD(field_name,		"KEY"),
	 STRUCT_FLD(field_length,	NAME_LEN + 1),
	 STRUCT_FLD(field_type,		MYSQL_TYPE_STRING),
	 STRUCT_FLD(value,		0),
	 STRUCT_FLD(field_flags,	0),
	 STRUCT_FLD(old_name,		""),
	 STRUCT_FLD(open_method,	SKIP_OPEN_TABLE)},

#define	FTS_CONFIG_VALUE		1
	{STRUCT_FLD(field_name,		"VALUE"),
	 STRUCT_FLD(field_length,	NAME_LEN + 1),
	 STRUCT_FLD(field_type,		MYSQL_TYPE_STRING),
	 STRUCT_FLD(value,		0),
	 STRUCT_FLD(field_flags,	0),
	 STRUCT_FLD(old_name,		""),
	 STRUCT_FLD(open_method,	SKIP_OPEN_TABLE)},

	END_OF_ST_FIELD_INFO
};

static const char* fts_config_key[] = {
	FTS_OPTIMIZE_LIMIT_IN_SECS,
	FTS_SYNCED_DOC_ID,
	FTS_STOPWORD_TABLE_NAME,
	FTS_USE_STOPWORD,
        NULL
};

/*******************************************************************//**
Fill the dynamic table INFORMATION_SCHEMA.INNODB_FT_CONFIG
@return 0 on success, 1 on failure */
static
int
i_s_fts_config_fill(
/*================*/
	THD*		thd,		/*!< in: thread */
	TABLE_LIST*	tables,		/*!< in/out: tables to fill */
	Item*		)	/*!< in: condition (ignored) */
{
	Field**			fields;
	TABLE*			table = (TABLE*) tables->table;
	trx_t*			trx;
	fts_table_t		fts_table;
	dict_table_t*		user_table;
	ulint			i = 0;
	dict_index_t*		index = NULL;
	unsigned char		str[FTS_MAX_CONFIG_VALUE_LEN + 1];

	DBUG_ENTER("i_s_fts_config_fill");

	/* deny access to non-superusers */
	if (check_global_access(thd, PROCESS_ACL)) {
		DBUG_RETURN(0);
	}

	if (!fts_internal_tbl_name) {
		DBUG_RETURN(0);
	}

	DEBUG_SYNC_C("i_s_fts_config_fille_check");

	fields = table->field;

	/* Prevent DDL to drop fts aux tables. */
	rw_lock_s_lock(dict_operation_lock);

	user_table = dict_table_open_on_name(
		fts_internal_tbl_name, FALSE, FALSE, DICT_ERR_IGNORE_NONE);

	if (!user_table) {
		rw_lock_s_unlock(dict_operation_lock);

		DBUG_RETURN(0);
	} else if (!dict_table_has_fts_index(user_table)) {
		dict_table_close(user_table, FALSE, FALSE);

		rw_lock_s_unlock(dict_operation_lock);

		DBUG_RETURN(0);
	}

	trx = trx_allocate_for_background();
	trx->op_info = "Select for FTS CONFIG TABLE";

	FTS_INIT_FTS_TABLE(&fts_table, "CONFIG", FTS_COMMON_TABLE, user_table);

	if (!ib_vector_is_empty(user_table->fts->indexes)) {
		index = (dict_index_t*) ib_vector_getp_const(
				user_table->fts->indexes, 0);
		DBUG_ASSERT(!dict_index_is_online_ddl(index));
	}

	int	ret = 0;

	while (fts_config_key[i]) {
		fts_string_t	value;
		char*		key_name;
		ulint		allocated = FALSE;

		value.f_len = FTS_MAX_CONFIG_VALUE_LEN;

		value.f_str = str;

		if (index
		    && strcmp(fts_config_key[i], FTS_TOTAL_WORD_COUNT) == 0) {
			key_name = fts_config_create_index_param_name(
				fts_config_key[i], index);
			allocated = TRUE;
		} else {
			key_name = (char*) fts_config_key[i];
		}

		fts_config_get_value(trx, &fts_table, key_name, &value);

		if (allocated) {
			ut_free(key_name);
		}

		BREAK_IF(ret = field_store_string(
				 fields[FTS_CONFIG_KEY], fts_config_key[i]));

		BREAK_IF(ret = field_store_string(
				 fields[FTS_CONFIG_VALUE],
				 reinterpret_cast<const char*>(value.f_str)));

		BREAK_IF(ret = schema_table_store_record(thd, table));

		i++;
	}

	fts_sql_commit(trx);

	trx_free_for_background(trx);

	dict_table_close(user_table, FALSE, FALSE);

	rw_lock_s_unlock(dict_operation_lock);

	DBUG_RETURN(ret);
}

/*******************************************************************//**
Bind the dynamic table INFORMATION_SCHEMA.INNODB_FT_CONFIG
@return 0 on success */
static
int
i_s_fts_config_init(
/*=================*/
	void*	p)	/*!< in/out: table schema object */
{
	DBUG_ENTER("i_s_fts_config_init");
	ST_SCHEMA_TABLE* schema = (ST_SCHEMA_TABLE*) p;

	schema->fields_info = i_s_fts_config_fields_info;
	schema->fill_table = i_s_fts_config_fill;

	DBUG_RETURN(0);
}

UNIV_INTERN struct st_maria_plugin	i_s_innodb_ft_config =
{
	/* the plugin type (a MYSQL_XXX_PLUGIN value) */
	/* int */
	STRUCT_FLD(type, MYSQL_INFORMATION_SCHEMA_PLUGIN),

	/* pointer to type-specific plugin descriptor */
	/* void* */
	STRUCT_FLD(info, &i_s_info),

	/* plugin name */
	/* const char* */
	STRUCT_FLD(name, "INNODB_FT_CONFIG"),

	/* plugin author (for SHOW PLUGINS) */
	/* const char* */
	STRUCT_FLD(author, plugin_author),

	/* general descriptive text (for SHOW PLUGINS) */
	/* const char* */
	STRUCT_FLD(descr, "INNODB AUXILIARY FTS CONFIG TABLE"),

	/* the plugin license (PLUGIN_LICENSE_XXX) */
	/* int */
	STRUCT_FLD(license, PLUGIN_LICENSE_GPL),

	/* the function to invoke when plugin is loaded */
	/* int (*)(void*); */
	STRUCT_FLD(init, i_s_fts_config_init),

	/* the function to invoke when plugin is unloaded */
	/* int (*)(void*); */
	STRUCT_FLD(deinit, i_s_common_deinit),

	/* plugin version (for SHOW PLUGINS) */
	/* unsigned int */
	STRUCT_FLD(version, INNODB_VERSION_SHORT),

	/* struct st_mysql_show_var* */
	STRUCT_FLD(status_vars, NULL),

	/* struct st_mysql_sys_var** */
	STRUCT_FLD(system_vars, NULL),

        /* Maria extension */
	STRUCT_FLD(version_info, INNODB_VERSION_STR),
        STRUCT_FLD(maturity, MariaDB_PLUGIN_MATURITY_STABLE),
};

/* Fields of the dynamic table INNODB_BUFFER_POOL_STATS. */
static ST_FIELD_INFO	i_s_innodb_buffer_stats_fields_info[] =
{
#define IDX_BUF_STATS_POOL_ID		0
	{STRUCT_FLD(field_name,		"POOL_ID"),
	 STRUCT_FLD(field_length,	MY_INT64_NUM_DECIMAL_DIGITS),
	 STRUCT_FLD(field_type,		MYSQL_TYPE_LONGLONG),
	 STRUCT_FLD(value,		0),
	 STRUCT_FLD(field_flags,	MY_I_S_UNSIGNED),
	 STRUCT_FLD(old_name,		""),
	 STRUCT_FLD(open_method,	SKIP_OPEN_TABLE)},

#define IDX_BUF_STATS_POOL_SIZE		1
	{STRUCT_FLD(field_name,		"POOL_SIZE"),
	 STRUCT_FLD(field_length,	MY_INT64_NUM_DECIMAL_DIGITS),
	 STRUCT_FLD(field_type,		MYSQL_TYPE_LONGLONG),
	 STRUCT_FLD(value,		0),
	 STRUCT_FLD(field_flags,	MY_I_S_UNSIGNED),
	 STRUCT_FLD(old_name,		""),
	 STRUCT_FLD(open_method,	SKIP_OPEN_TABLE)},

#define IDX_BUF_STATS_FREE_BUFFERS	2
	{STRUCT_FLD(field_name,		"FREE_BUFFERS"),
	 STRUCT_FLD(field_length,	MY_INT64_NUM_DECIMAL_DIGITS),
	 STRUCT_FLD(field_type,		MYSQL_TYPE_LONGLONG),
	 STRUCT_FLD(value,		0),
	 STRUCT_FLD(field_flags,	MY_I_S_UNSIGNED),
	 STRUCT_FLD(old_name,		""),
	 STRUCT_FLD(open_method,	SKIP_OPEN_TABLE)},

#define IDX_BUF_STATS_LRU_LEN		3
	{STRUCT_FLD(field_name,		"DATABASE_PAGES"),
	 STRUCT_FLD(field_length,	MY_INT64_NUM_DECIMAL_DIGITS),
	 STRUCT_FLD(field_type,		MYSQL_TYPE_LONGLONG),
	 STRUCT_FLD(value,		0),
	 STRUCT_FLD(field_flags,	MY_I_S_UNSIGNED),
	 STRUCT_FLD(old_name,		""),
	 STRUCT_FLD(open_method,	SKIP_OPEN_TABLE)},

#define IDX_BUF_STATS_OLD_LRU_LEN	4
	{STRUCT_FLD(field_name,		"OLD_DATABASE_PAGES"),
	 STRUCT_FLD(field_length,	MY_INT64_NUM_DECIMAL_DIGITS),
	 STRUCT_FLD(field_type,		MYSQL_TYPE_LONGLONG),
	 STRUCT_FLD(value,		0),
	 STRUCT_FLD(field_flags,	MY_I_S_UNSIGNED),
	 STRUCT_FLD(old_name,		""),
	 STRUCT_FLD(open_method,	SKIP_OPEN_TABLE)},

#define IDX_BUF_STATS_FLUSH_LIST_LEN	5
	{STRUCT_FLD(field_name,		"MODIFIED_DATABASE_PAGES"),
	 STRUCT_FLD(field_length,	MY_INT64_NUM_DECIMAL_DIGITS),
	 STRUCT_FLD(field_type,		MYSQL_TYPE_LONGLONG),
	 STRUCT_FLD(value,		0),
	 STRUCT_FLD(field_flags,	MY_I_S_UNSIGNED),
	 STRUCT_FLD(old_name,		""),
	 STRUCT_FLD(open_method,	SKIP_OPEN_TABLE)},

#define IDX_BUF_STATS_PENDING_ZIP	6
	{STRUCT_FLD(field_name,		"PENDING_DECOMPRESS"),
	 STRUCT_FLD(field_length,	MY_INT64_NUM_DECIMAL_DIGITS),
	 STRUCT_FLD(field_type,		MYSQL_TYPE_LONGLONG),
	 STRUCT_FLD(value,		0),
	 STRUCT_FLD(field_flags,	MY_I_S_UNSIGNED),
	 STRUCT_FLD(old_name,		""),
	 STRUCT_FLD(open_method,	SKIP_OPEN_TABLE)},

#define IDX_BUF_STATS_PENDING_READ	7
	{STRUCT_FLD(field_name,		"PENDING_READS"),
	 STRUCT_FLD(field_length,	MY_INT64_NUM_DECIMAL_DIGITS),
	 STRUCT_FLD(field_type,		MYSQL_TYPE_LONGLONG),
	 STRUCT_FLD(value,		0),
	 STRUCT_FLD(field_flags,	MY_I_S_UNSIGNED),
	 STRUCT_FLD(old_name,		""),
	 STRUCT_FLD(open_method,	SKIP_OPEN_TABLE)},

#define IDX_BUF_STATS_FLUSH_LRU		8
	{STRUCT_FLD(field_name,		"PENDING_FLUSH_LRU"),
	 STRUCT_FLD(field_length,	MY_INT64_NUM_DECIMAL_DIGITS),
	 STRUCT_FLD(field_type,		MYSQL_TYPE_LONGLONG),
	 STRUCT_FLD(value,		0),
	 STRUCT_FLD(field_flags,	MY_I_S_UNSIGNED),
	 STRUCT_FLD(old_name,		""),
	 STRUCT_FLD(open_method,	SKIP_OPEN_TABLE)},

#define IDX_BUF_STATS_FLUSH_LIST	9
	{STRUCT_FLD(field_name,		"PENDING_FLUSH_LIST"),
	 STRUCT_FLD(field_length,	MY_INT64_NUM_DECIMAL_DIGITS),
	 STRUCT_FLD(field_type,		MYSQL_TYPE_LONGLONG),
	 STRUCT_FLD(value,		0),
	 STRUCT_FLD(field_flags,	MY_I_S_UNSIGNED),
	 STRUCT_FLD(old_name,		""),
	 STRUCT_FLD(open_method,	SKIP_OPEN_TABLE)},

#define IDX_BUF_STATS_PAGE_YOUNG	10
	{STRUCT_FLD(field_name,		"PAGES_MADE_YOUNG"),
	 STRUCT_FLD(field_length,	MY_INT64_NUM_DECIMAL_DIGITS),
	 STRUCT_FLD(field_type,		MYSQL_TYPE_LONGLONG),
	 STRUCT_FLD(value,		0),
	 STRUCT_FLD(field_flags,	MY_I_S_UNSIGNED),
	 STRUCT_FLD(old_name,		""),
	 STRUCT_FLD(open_method,	SKIP_OPEN_TABLE)},

#define IDX_BUF_STATS_PAGE_NOT_YOUNG	11
	{STRUCT_FLD(field_name,		"PAGES_NOT_MADE_YOUNG"),
	 STRUCT_FLD(field_length,	MY_INT64_NUM_DECIMAL_DIGITS),
	 STRUCT_FLD(field_type,		MYSQL_TYPE_LONGLONG),
	 STRUCT_FLD(value,		0),
	 STRUCT_FLD(field_flags,	MY_I_S_UNSIGNED),
	 STRUCT_FLD(old_name,		""),
	 STRUCT_FLD(open_method,	SKIP_OPEN_TABLE)},

#define	IDX_BUF_STATS_PAGE_YOUNG_RATE	12
	{STRUCT_FLD(field_name,		"PAGES_MADE_YOUNG_RATE"),
	 STRUCT_FLD(field_length,	MAX_FLOAT_STR_LENGTH),
	 STRUCT_FLD(field_type,		MYSQL_TYPE_FLOAT),
	 STRUCT_FLD(value,		0),
	 STRUCT_FLD(field_flags,	0),
	 STRUCT_FLD(old_name,		""),
	 STRUCT_FLD(open_method,	SKIP_OPEN_TABLE)},

#define	IDX_BUF_STATS_PAGE_NOT_YOUNG_RATE 13
	{STRUCT_FLD(field_name,		"PAGES_MADE_NOT_YOUNG_RATE"),
	 STRUCT_FLD(field_length,	MAX_FLOAT_STR_LENGTH),
	 STRUCT_FLD(field_type,		MYSQL_TYPE_FLOAT),
	 STRUCT_FLD(value,		0),
	 STRUCT_FLD(field_flags,	0),
	 STRUCT_FLD(old_name,		""),
	 STRUCT_FLD(open_method,	SKIP_OPEN_TABLE)},

#define IDX_BUF_STATS_PAGE_READ		14
	{STRUCT_FLD(field_name,		"NUMBER_PAGES_READ"),
	 STRUCT_FLD(field_length,	MY_INT64_NUM_DECIMAL_DIGITS),
	 STRUCT_FLD(field_type,		MYSQL_TYPE_LONGLONG),
	 STRUCT_FLD(value,		0),
	 STRUCT_FLD(field_flags,	MY_I_S_UNSIGNED),
	 STRUCT_FLD(old_name,		""),
	 STRUCT_FLD(open_method,	SKIP_OPEN_TABLE)},

#define IDX_BUF_STATS_PAGE_CREATED	15
	{STRUCT_FLD(field_name,		"NUMBER_PAGES_CREATED"),
	 STRUCT_FLD(field_length,	MY_INT64_NUM_DECIMAL_DIGITS),
	 STRUCT_FLD(field_type,		MYSQL_TYPE_LONGLONG),
	 STRUCT_FLD(value,		0),
	 STRUCT_FLD(field_flags,	MY_I_S_UNSIGNED),
	 STRUCT_FLD(old_name,		""),
	 STRUCT_FLD(open_method,	SKIP_OPEN_TABLE)},

#define IDX_BUF_STATS_PAGE_WRITTEN	16
	{STRUCT_FLD(field_name,		"NUMBER_PAGES_WRITTEN"),
	 STRUCT_FLD(field_length,	MY_INT64_NUM_DECIMAL_DIGITS),
	 STRUCT_FLD(field_type,		MYSQL_TYPE_LONGLONG),
	 STRUCT_FLD(value,		0),
	 STRUCT_FLD(field_flags,	MY_I_S_UNSIGNED),
	 STRUCT_FLD(old_name,		""),
	 STRUCT_FLD(open_method,	SKIP_OPEN_TABLE)},

#define	IDX_BUF_STATS_PAGE_READ_RATE	17
	{STRUCT_FLD(field_name,		"PAGES_READ_RATE"),
	 STRUCT_FLD(field_length,	MAX_FLOAT_STR_LENGTH),
	 STRUCT_FLD(field_type,		MYSQL_TYPE_FLOAT),
	 STRUCT_FLD(value,		0),
	 STRUCT_FLD(field_flags,	0),
	 STRUCT_FLD(old_name,		""),
	 STRUCT_FLD(open_method,	SKIP_OPEN_TABLE)},

#define	IDX_BUF_STATS_PAGE_CREATE_RATE	18
	{STRUCT_FLD(field_name,		"PAGES_CREATE_RATE"),
	 STRUCT_FLD(field_length,	MAX_FLOAT_STR_LENGTH),
	 STRUCT_FLD(field_type,		MYSQL_TYPE_FLOAT),
	 STRUCT_FLD(value,		0),
	 STRUCT_FLD(field_flags,	0),
	 STRUCT_FLD(old_name,		""),
	 STRUCT_FLD(open_method,	SKIP_OPEN_TABLE)},

#define	IDX_BUF_STATS_PAGE_WRITTEN_RATE	19
	{STRUCT_FLD(field_name,		"PAGES_WRITTEN_RATE"),
	 STRUCT_FLD(field_length,	MAX_FLOAT_STR_LENGTH),
	 STRUCT_FLD(field_type,		MYSQL_TYPE_FLOAT),
	 STRUCT_FLD(value,		0),
	 STRUCT_FLD(field_flags,	0),
	 STRUCT_FLD(old_name,		""),
	 STRUCT_FLD(open_method,	SKIP_OPEN_TABLE)},

#define IDX_BUF_STATS_GET		20
	{STRUCT_FLD(field_name,		"NUMBER_PAGES_GET"),
	 STRUCT_FLD(field_length,	MY_INT64_NUM_DECIMAL_DIGITS),
	 STRUCT_FLD(field_type,		MYSQL_TYPE_LONGLONG),
	 STRUCT_FLD(value,		0),
	 STRUCT_FLD(field_flags,	MY_I_S_UNSIGNED),
	 STRUCT_FLD(old_name,		""),
	 STRUCT_FLD(open_method,	SKIP_OPEN_TABLE)},

#define IDX_BUF_STATS_HIT_RATE		21
	{STRUCT_FLD(field_name,		"HIT_RATE"),
	 STRUCT_FLD(field_length,	MY_INT64_NUM_DECIMAL_DIGITS),
	 STRUCT_FLD(field_type,		MYSQL_TYPE_LONGLONG),
	 STRUCT_FLD(value,		0),
	 STRUCT_FLD(field_flags,	MY_I_S_UNSIGNED),
	 STRUCT_FLD(old_name,		""),
	 STRUCT_FLD(open_method,	SKIP_OPEN_TABLE)},

#define IDX_BUF_STATS_MADE_YOUNG_PCT	22
	{STRUCT_FLD(field_name,		"YOUNG_MAKE_PER_THOUSAND_GETS"),
	 STRUCT_FLD(field_length,	MY_INT64_NUM_DECIMAL_DIGITS),
	 STRUCT_FLD(field_type,		MYSQL_TYPE_LONGLONG),
	 STRUCT_FLD(value,		0),
	 STRUCT_FLD(field_flags,	MY_I_S_UNSIGNED),
	 STRUCT_FLD(old_name,		""),
	 STRUCT_FLD(open_method,	SKIP_OPEN_TABLE)},

#define IDX_BUF_STATS_NOT_MADE_YOUNG_PCT 23
	{STRUCT_FLD(field_name,		"NOT_YOUNG_MAKE_PER_THOUSAND_GETS"),
	 STRUCT_FLD(field_length,	MY_INT64_NUM_DECIMAL_DIGITS),
	 STRUCT_FLD(field_type,		MYSQL_TYPE_LONGLONG),
	 STRUCT_FLD(value,		0),
	 STRUCT_FLD(field_flags,	MY_I_S_UNSIGNED),
	 STRUCT_FLD(old_name,		""),
	 STRUCT_FLD(open_method,	SKIP_OPEN_TABLE)},

#define IDX_BUF_STATS_READ_AHREAD	24
	{STRUCT_FLD(field_name,		"NUMBER_PAGES_READ_AHEAD"),
	 STRUCT_FLD(field_length,	MY_INT64_NUM_DECIMAL_DIGITS),
	 STRUCT_FLD(field_type,		MYSQL_TYPE_LONGLONG),
	 STRUCT_FLD(value,		0),
	 STRUCT_FLD(field_flags,	MY_I_S_UNSIGNED),
	 STRUCT_FLD(old_name,		""),
	 STRUCT_FLD(open_method,	SKIP_OPEN_TABLE)},

#define IDX_BUF_STATS_READ_AHEAD_EVICTED 25
	{STRUCT_FLD(field_name,		"NUMBER_READ_AHEAD_EVICTED"),
	 STRUCT_FLD(field_length,	MY_INT64_NUM_DECIMAL_DIGITS),
	 STRUCT_FLD(field_type,		MYSQL_TYPE_LONGLONG),
	 STRUCT_FLD(value,		0),
	 STRUCT_FLD(field_flags,	MY_I_S_UNSIGNED),
	 STRUCT_FLD(old_name,		""),
	 STRUCT_FLD(open_method,	SKIP_OPEN_TABLE)},

#define	IDX_BUF_STATS_READ_AHEAD_RATE	26
	{STRUCT_FLD(field_name,		"READ_AHEAD_RATE"),
	 STRUCT_FLD(field_length,	MAX_FLOAT_STR_LENGTH),
	 STRUCT_FLD(field_type,		MYSQL_TYPE_FLOAT),
	 STRUCT_FLD(value,		0),
	 STRUCT_FLD(field_flags,	0),
	 STRUCT_FLD(old_name,		""),
	 STRUCT_FLD(open_method,	SKIP_OPEN_TABLE)},

#define	IDX_BUF_STATS_READ_AHEAD_EVICT_RATE 27
	{STRUCT_FLD(field_name,		"READ_AHEAD_EVICTED_RATE"),
	 STRUCT_FLD(field_length,	MAX_FLOAT_STR_LENGTH),
	 STRUCT_FLD(field_type,		MYSQL_TYPE_FLOAT),
	 STRUCT_FLD(value,		0),
	 STRUCT_FLD(field_flags,	0),
	 STRUCT_FLD(old_name,		""),
	 STRUCT_FLD(open_method,	SKIP_OPEN_TABLE)},

#define IDX_BUF_STATS_LRU_IO_SUM	28
	{STRUCT_FLD(field_name,		"LRU_IO_TOTAL"),
	 STRUCT_FLD(field_length,	MY_INT64_NUM_DECIMAL_DIGITS),
	 STRUCT_FLD(field_type,		MYSQL_TYPE_LONGLONG),
	 STRUCT_FLD(value,		0),
	 STRUCT_FLD(field_flags,	MY_I_S_UNSIGNED),
	 STRUCT_FLD(old_name,		""),
	 STRUCT_FLD(open_method,	SKIP_OPEN_TABLE)},

#define IDX_BUF_STATS_LRU_IO_CUR	29
	{STRUCT_FLD(field_name,		"LRU_IO_CURRENT"),
	 STRUCT_FLD(field_length,	MY_INT64_NUM_DECIMAL_DIGITS),
	 STRUCT_FLD(field_type,		MYSQL_TYPE_LONGLONG),
	 STRUCT_FLD(value,		0),
	 STRUCT_FLD(field_flags,	MY_I_S_UNSIGNED),
	 STRUCT_FLD(old_name,		""),
	 STRUCT_FLD(open_method,	SKIP_OPEN_TABLE)},

#define IDX_BUF_STATS_UNZIP_SUM		30
	{STRUCT_FLD(field_name,		"UNCOMPRESS_TOTAL"),
	 STRUCT_FLD(field_length,	MY_INT64_NUM_DECIMAL_DIGITS),
	 STRUCT_FLD(field_type,		MYSQL_TYPE_LONGLONG),
	 STRUCT_FLD(value,		0),
	 STRUCT_FLD(field_flags,	MY_I_S_UNSIGNED),
	 STRUCT_FLD(old_name,		""),
	 STRUCT_FLD(open_method,	SKIP_OPEN_TABLE)},

#define IDX_BUF_STATS_UNZIP_CUR		31
	{STRUCT_FLD(field_name,		"UNCOMPRESS_CURRENT"),
	 STRUCT_FLD(field_length,	MY_INT64_NUM_DECIMAL_DIGITS),
	 STRUCT_FLD(field_type,		MYSQL_TYPE_LONGLONG),
	 STRUCT_FLD(value,		0),
	 STRUCT_FLD(field_flags,	MY_I_S_UNSIGNED),
	 STRUCT_FLD(old_name,		""),
	 STRUCT_FLD(open_method,	SKIP_OPEN_TABLE)},

	END_OF_ST_FIELD_INFO
};

/*******************************************************************//**
Fill Information Schema table INNODB_BUFFER_POOL_STATS for a particular
buffer pool
@return 0 on success, 1 on failure */
static
int
i_s_innodb_stats_fill(
/*==================*/
	THD*			thd,		/*!< in: thread */
	TABLE_LIST*		tables,		/*!< in/out: tables to fill */
	const buf_pool_info_t*	info)		/*!< in: buffer pool
						information */
{
	TABLE*			table;
	Field**			fields;

	DBUG_ENTER("i_s_innodb_stats_fill");

	table = tables->table;

	fields = table->field;

	OK(fields[IDX_BUF_STATS_POOL_ID]->store(
		   info->pool_unique_id, true));

	OK(fields[IDX_BUF_STATS_POOL_SIZE]->store(
		   info->pool_size, true));

	OK(fields[IDX_BUF_STATS_LRU_LEN]->store(
		   info->lru_len, true));

	OK(fields[IDX_BUF_STATS_OLD_LRU_LEN]->store(
		   info->old_lru_len, true));

	OK(fields[IDX_BUF_STATS_FREE_BUFFERS]->store(
		   info->free_list_len, true));

	OK(fields[IDX_BUF_STATS_FLUSH_LIST_LEN]->store(
		   info->flush_list_len, true));

	OK(fields[IDX_BUF_STATS_PENDING_ZIP]->store(
		   info->n_pend_unzip, true));

	OK(fields[IDX_BUF_STATS_PENDING_READ]->store(
		   info->n_pend_reads, true));

	OK(fields[IDX_BUF_STATS_FLUSH_LRU]->store(
		   info->n_pending_flush_lru, true));

	OK(fields[IDX_BUF_STATS_FLUSH_LIST]->store(
		   info->n_pending_flush_list, true));

	OK(fields[IDX_BUF_STATS_PAGE_YOUNG]->store(
		   info->n_pages_made_young, true));

	OK(fields[IDX_BUF_STATS_PAGE_NOT_YOUNG]->store(
		   info->n_pages_not_made_young, true));

	OK(fields[IDX_BUF_STATS_PAGE_YOUNG_RATE]->store(
		   info->page_made_young_rate));

	OK(fields[IDX_BUF_STATS_PAGE_NOT_YOUNG_RATE]->store(
		   info->page_not_made_young_rate));

	OK(fields[IDX_BUF_STATS_PAGE_READ]->store(
		   info->n_pages_read, true));

	OK(fields[IDX_BUF_STATS_PAGE_CREATED]->store(
		   info->n_pages_created, true));

	OK(fields[IDX_BUF_STATS_PAGE_WRITTEN]->store(
		   info->n_pages_written, true));

	OK(fields[IDX_BUF_STATS_GET]->store(
		   info->n_page_gets, true));

	OK(fields[IDX_BUF_STATS_PAGE_READ_RATE]->store(
		   info->pages_read_rate));

	OK(fields[IDX_BUF_STATS_PAGE_CREATE_RATE]->store(
		   info->pages_created_rate));

	OK(fields[IDX_BUF_STATS_PAGE_WRITTEN_RATE]->store(
		   info->pages_written_rate));

	if (info->n_page_get_delta) {
		if (info->page_read_delta <= info->n_page_get_delta) {
			OK(fields[IDX_BUF_STATS_HIT_RATE]->store(
				static_cast<double>(
					1000 - (1000 * info->page_read_delta
					/ info->n_page_get_delta))));
		} else {
			OK(fields[IDX_BUF_STATS_HIT_RATE]->store(0));
		}

		OK(fields[IDX_BUF_STATS_MADE_YOUNG_PCT]->store(
			   1000 * info->young_making_delta
			   / info->n_page_get_delta, true));

		OK(fields[IDX_BUF_STATS_NOT_MADE_YOUNG_PCT]->store(
			   1000 * info->not_young_making_delta
			   / info->n_page_get_delta, true));
	} else {
		OK(fields[IDX_BUF_STATS_HIT_RATE]->store(0, true));
		OK(fields[IDX_BUF_STATS_MADE_YOUNG_PCT]->store(0, true));
		OK(fields[IDX_BUF_STATS_NOT_MADE_YOUNG_PCT]->store(0, true));
	}

	OK(fields[IDX_BUF_STATS_READ_AHREAD]->store(
		   info->n_ra_pages_read, true));

	OK(fields[IDX_BUF_STATS_READ_AHEAD_EVICTED]->store(
		   info->n_ra_pages_evicted, true));

	OK(fields[IDX_BUF_STATS_READ_AHEAD_RATE]->store(
		   info->pages_readahead_rate));

	OK(fields[IDX_BUF_STATS_READ_AHEAD_EVICT_RATE]->store(
		   info->pages_evicted_rate));

	OK(fields[IDX_BUF_STATS_LRU_IO_SUM]->store(
		   info->io_sum, true));

	OK(fields[IDX_BUF_STATS_LRU_IO_CUR]->store(
		   info->io_cur, true));

	OK(fields[IDX_BUF_STATS_UNZIP_SUM]->store(
		   info->unzip_sum, true));

	OK(fields[IDX_BUF_STATS_UNZIP_CUR]->store(
		   info->unzip_cur, true));

	DBUG_RETURN(schema_table_store_record(thd, table));
}

/*******************************************************************//**
This is the function that loops through each buffer pool and fetch buffer
pool stats to information schema  table: I_S_INNODB_BUFFER_POOL_STATS
@return 0 on success, 1 on failure */
static
int
i_s_innodb_buffer_stats_fill_table(
/*===============================*/
	THD*		thd,		/*!< in: thread */
	TABLE_LIST*	tables,		/*!< in/out: tables to fill */
	Item*		)		/*!< in: condition (ignored) */
{
	int			status	= 0;
	buf_pool_info_t*	pool_info;

	DBUG_ENTER("i_s_innodb_buffer_fill_general");
	RETURN_IF_INNODB_NOT_STARTED(tables->schema_table_name);

	/* Only allow the PROCESS privilege holder to access the stats */
	if (check_global_access(thd, PROCESS_ACL)) {
		DBUG_RETURN(0);
	}

	pool_info = (buf_pool_info_t*) ut_zalloc_nokey(
		srv_buf_pool_instances *  sizeof *pool_info);

	/* Walk through each buffer pool */
	for (ulint i = 0; i < srv_buf_pool_instances; i++) {
		buf_pool_t*		buf_pool;

		buf_pool = buf_pool_from_array(i);

		/* Fetch individual buffer pool info */
		buf_stats_get_pool_info(buf_pool, i, pool_info);

		status = i_s_innodb_stats_fill(thd, tables, &pool_info[i]);

		/* If something goes wrong, break and return */
		if (status) {
			break;
		}
	}

	ut_free(pool_info);

	DBUG_RETURN(status);
}

/*******************************************************************//**
Bind the dynamic table INFORMATION_SCHEMA.INNODB_BUFFER_POOL_STATS.
@return 0 on success, 1 on failure */
static
int
i_s_innodb_buffer_pool_stats_init(
/*==============================*/
	void*	p)	/*!< in/out: table schema object */
{
	ST_SCHEMA_TABLE*	schema;

	DBUG_ENTER("i_s_innodb_buffer_pool_stats_init");

	schema = reinterpret_cast<ST_SCHEMA_TABLE*>(p);

	schema->fields_info = i_s_innodb_buffer_stats_fields_info;
	schema->fill_table = i_s_innodb_buffer_stats_fill_table;

	DBUG_RETURN(0);
}

UNIV_INTERN struct st_maria_plugin	i_s_innodb_buffer_stats =
{
	/* the plugin type (a MYSQL_XXX_PLUGIN value) */
	/* int */
	STRUCT_FLD(type, MYSQL_INFORMATION_SCHEMA_PLUGIN),

	/* pointer to type-specific plugin descriptor */
	/* void* */
	STRUCT_FLD(info, &i_s_info),

	/* plugin name */
	/* const char* */
	STRUCT_FLD(name, "INNODB_BUFFER_POOL_STATS"),

	/* plugin author (for SHOW PLUGINS) */
	/* const char* */
	STRUCT_FLD(author, plugin_author),

	/* general descriptive text (for SHOW PLUGINS) */
	/* const char* */
	STRUCT_FLD(descr, "InnoDB Buffer Pool Statistics Information "),

	/* the plugin license (PLUGIN_LICENSE_XXX) */
	/* int */
	STRUCT_FLD(license, PLUGIN_LICENSE_GPL),

	/* the function to invoke when plugin is loaded */
	/* int (*)(void*); */
	STRUCT_FLD(init, i_s_innodb_buffer_pool_stats_init),

	/* the function to invoke when plugin is unloaded */
	/* int (*)(void*); */
	STRUCT_FLD(deinit, i_s_common_deinit),

	/* plugin version (for SHOW PLUGINS) */
	/* unsigned int */
	STRUCT_FLD(version, INNODB_VERSION_SHORT),

	/* struct st_mysql_show_var* */
	STRUCT_FLD(status_vars, NULL),

	/* struct st_mysql_sys_var** */
	STRUCT_FLD(system_vars, NULL),

        /* Maria extension */
	STRUCT_FLD(version_info, INNODB_VERSION_STR),
        STRUCT_FLD(maturity, MariaDB_PLUGIN_MATURITY_STABLE),
};

/* Fields of the dynamic table INNODB_BUFFER_POOL_PAGE. */
static ST_FIELD_INFO	i_s_innodb_buffer_page_fields_info[] =
{
#define IDX_BUFFER_POOL_ID		0
	{STRUCT_FLD(field_name,		"POOL_ID"),
	 STRUCT_FLD(field_length,	MY_INT64_NUM_DECIMAL_DIGITS),
	 STRUCT_FLD(field_type,		MYSQL_TYPE_LONGLONG),
	 STRUCT_FLD(value,		0),
	 STRUCT_FLD(field_flags,	MY_I_S_UNSIGNED),
	 STRUCT_FLD(old_name,		""),
	 STRUCT_FLD(open_method,	SKIP_OPEN_TABLE)},

#define IDX_BUFFER_BLOCK_ID		1
	{STRUCT_FLD(field_name,		"BLOCK_ID"),
	 STRUCT_FLD(field_length,	MY_INT64_NUM_DECIMAL_DIGITS),
	 STRUCT_FLD(field_type,		MYSQL_TYPE_LONGLONG),
	 STRUCT_FLD(value,		0),
	 STRUCT_FLD(field_flags,	MY_I_S_UNSIGNED),
	 STRUCT_FLD(old_name,		""),
	 STRUCT_FLD(open_method,	SKIP_OPEN_TABLE)},

#define IDX_BUFFER_PAGE_SPACE		2
	{STRUCT_FLD(field_name,		"SPACE"),
	 STRUCT_FLD(field_length,	MY_INT64_NUM_DECIMAL_DIGITS),
	 STRUCT_FLD(field_type,		MYSQL_TYPE_LONGLONG),
	 STRUCT_FLD(value,		0),
	 STRUCT_FLD(field_flags,	MY_I_S_UNSIGNED),
	 STRUCT_FLD(old_name,		""),
	 STRUCT_FLD(open_method,	SKIP_OPEN_TABLE)},

#define IDX_BUFFER_PAGE_NUM		3
	{STRUCT_FLD(field_name,		"PAGE_NUMBER"),
	 STRUCT_FLD(field_length,	MY_INT64_NUM_DECIMAL_DIGITS),
	 STRUCT_FLD(field_type,		MYSQL_TYPE_LONGLONG),
	 STRUCT_FLD(value,		0),
	 STRUCT_FLD(field_flags,	MY_I_S_UNSIGNED),
	 STRUCT_FLD(old_name,		""),
	 STRUCT_FLD(open_method,	SKIP_OPEN_TABLE)},

#define IDX_BUFFER_PAGE_TYPE		4
	{STRUCT_FLD(field_name,		"PAGE_TYPE"),
	 STRUCT_FLD(field_length,	64),
	 STRUCT_FLD(field_type,		MYSQL_TYPE_STRING),
	 STRUCT_FLD(value,		0),
	 STRUCT_FLD(field_flags,	MY_I_S_MAYBE_NULL),
	 STRUCT_FLD(old_name,		""),
	 STRUCT_FLD(open_method,	SKIP_OPEN_TABLE)},

#define IDX_BUFFER_PAGE_FLUSH_TYPE	5
	{STRUCT_FLD(field_name,		"FLUSH_TYPE"),
	 STRUCT_FLD(field_length,	MY_INT64_NUM_DECIMAL_DIGITS),
	 STRUCT_FLD(field_type,		MYSQL_TYPE_LONGLONG),
	 STRUCT_FLD(value,		0),
	 STRUCT_FLD(field_flags,	MY_I_S_UNSIGNED),
	 STRUCT_FLD(old_name,		""),
	 STRUCT_FLD(open_method,	SKIP_OPEN_TABLE)},

#define IDX_BUFFER_PAGE_FIX_COUNT	6
	{STRUCT_FLD(field_name,		"FIX_COUNT"),
	 STRUCT_FLD(field_length,	MY_INT64_NUM_DECIMAL_DIGITS),
	 STRUCT_FLD(field_type,		MYSQL_TYPE_LONGLONG),
	 STRUCT_FLD(value,		0),
	 STRUCT_FLD(field_flags,	MY_I_S_UNSIGNED),
	 STRUCT_FLD(old_name,		""),
	 STRUCT_FLD(open_method,	SKIP_OPEN_TABLE)},

#ifdef BTR_CUR_HASH_ADAPT
#define IDX_BUFFER_PAGE_HASHED		7
	{STRUCT_FLD(field_name,		"IS_HASHED"),
	 STRUCT_FLD(field_length,	3),
	 STRUCT_FLD(field_type,		MYSQL_TYPE_STRING),
	 STRUCT_FLD(value,		0),
	 STRUCT_FLD(field_flags,	MY_I_S_MAYBE_NULL),
	 STRUCT_FLD(old_name,		""),
	 STRUCT_FLD(open_method,	SKIP_OPEN_TABLE)},
#endif /* BTR_CUR_HASH_ADAPT */

#define IDX_BUFFER_PAGE_NEWEST_MOD	7 + I_S_AHI
	{STRUCT_FLD(field_name,		"NEWEST_MODIFICATION"),
	 STRUCT_FLD(field_length,	MY_INT64_NUM_DECIMAL_DIGITS),
	 STRUCT_FLD(field_type,		MYSQL_TYPE_LONGLONG),
	 STRUCT_FLD(value,		0),
	 STRUCT_FLD(field_flags,	MY_I_S_UNSIGNED),
	 STRUCT_FLD(old_name,		""),
	 STRUCT_FLD(open_method,	SKIP_OPEN_TABLE)},

#define IDX_BUFFER_PAGE_OLDEST_MOD	8 + I_S_AHI
	{STRUCT_FLD(field_name,		"OLDEST_MODIFICATION"),
	 STRUCT_FLD(field_length,	MY_INT64_NUM_DECIMAL_DIGITS),
	 STRUCT_FLD(field_type,		MYSQL_TYPE_LONGLONG),
	 STRUCT_FLD(value,		0),
	 STRUCT_FLD(field_flags,	MY_I_S_UNSIGNED),
	 STRUCT_FLD(old_name,		""),
	 STRUCT_FLD(open_method,	SKIP_OPEN_TABLE)},

#define IDX_BUFFER_PAGE_ACCESS_TIME	9 + I_S_AHI
	{STRUCT_FLD(field_name,		"ACCESS_TIME"),
	 STRUCT_FLD(field_length,	MY_INT64_NUM_DECIMAL_DIGITS),
	 STRUCT_FLD(field_type,		MYSQL_TYPE_LONGLONG),
	 STRUCT_FLD(value,		0),
	 STRUCT_FLD(field_flags,	MY_I_S_UNSIGNED),
	 STRUCT_FLD(old_name,		""),
	 STRUCT_FLD(open_method,	SKIP_OPEN_TABLE)},

#define IDX_BUFFER_PAGE_TABLE_NAME	10 + I_S_AHI
	{STRUCT_FLD(field_name,		"TABLE_NAME"),
	 STRUCT_FLD(field_length,	1024),
	 STRUCT_FLD(field_type,		MYSQL_TYPE_STRING),
	 STRUCT_FLD(value,		0),
	 STRUCT_FLD(field_flags,	MY_I_S_MAYBE_NULL),
	 STRUCT_FLD(old_name,		""),
	 STRUCT_FLD(open_method,	SKIP_OPEN_TABLE)},

#define IDX_BUFFER_PAGE_INDEX_NAME	11 + I_S_AHI
	{STRUCT_FLD(field_name,		"INDEX_NAME"),
	 STRUCT_FLD(field_length,	1024),
	 STRUCT_FLD(field_type,		MYSQL_TYPE_STRING),
	 STRUCT_FLD(value,		0),
	 STRUCT_FLD(field_flags,	MY_I_S_MAYBE_NULL),
	 STRUCT_FLD(old_name,		""),
	 STRUCT_FLD(open_method,	SKIP_OPEN_TABLE)},

#define IDX_BUFFER_PAGE_NUM_RECS	12 + I_S_AHI
	{STRUCT_FLD(field_name,		"NUMBER_RECORDS"),
	 STRUCT_FLD(field_length,	MY_INT64_NUM_DECIMAL_DIGITS),
	 STRUCT_FLD(field_type,		MYSQL_TYPE_LONGLONG),
	 STRUCT_FLD(value,		0),
	 STRUCT_FLD(field_flags,	MY_I_S_UNSIGNED),
	 STRUCT_FLD(old_name,		""),
	 STRUCT_FLD(open_method,	SKIP_OPEN_TABLE)},

#define IDX_BUFFER_PAGE_DATA_SIZE	13 + I_S_AHI
	{STRUCT_FLD(field_name,		"DATA_SIZE"),
	 STRUCT_FLD(field_length,	MY_INT64_NUM_DECIMAL_DIGITS),
	 STRUCT_FLD(field_type,		MYSQL_TYPE_LONGLONG),
	 STRUCT_FLD(value,		0),
	 STRUCT_FLD(field_flags,	MY_I_S_UNSIGNED),
	 STRUCT_FLD(old_name,		""),
	 STRUCT_FLD(open_method,	SKIP_OPEN_TABLE)},

#define IDX_BUFFER_PAGE_ZIP_SIZE	14 + I_S_AHI
	{STRUCT_FLD(field_name,		"COMPRESSED_SIZE"),
	 STRUCT_FLD(field_length,	MY_INT64_NUM_DECIMAL_DIGITS),
	 STRUCT_FLD(field_type,		MYSQL_TYPE_LONGLONG),
	 STRUCT_FLD(value,		0),
	 STRUCT_FLD(field_flags,	MY_I_S_UNSIGNED),
	 STRUCT_FLD(old_name,		""),
	 STRUCT_FLD(open_method,	SKIP_OPEN_TABLE)},

#define IDX_BUFFER_PAGE_STATE		15 + I_S_AHI
	{STRUCT_FLD(field_name,		"PAGE_STATE"),
	 STRUCT_FLD(field_length,	64),
	 STRUCT_FLD(field_type,		MYSQL_TYPE_STRING),
	 STRUCT_FLD(value,		0),
	 STRUCT_FLD(field_flags,	MY_I_S_MAYBE_NULL),
	 STRUCT_FLD(old_name,		""),
	 STRUCT_FLD(open_method,	SKIP_OPEN_TABLE)},

#define IDX_BUFFER_PAGE_IO_FIX		16 + I_S_AHI
	{STRUCT_FLD(field_name,		"IO_FIX"),
	 STRUCT_FLD(field_length,	64),
	 STRUCT_FLD(field_type,		MYSQL_TYPE_STRING),
	 STRUCT_FLD(value,		0),
	 STRUCT_FLD(field_flags,	MY_I_S_MAYBE_NULL),
	 STRUCT_FLD(old_name,		""),
	 STRUCT_FLD(open_method,	SKIP_OPEN_TABLE)},

#define IDX_BUFFER_PAGE_IS_OLD		17 + I_S_AHI
	{STRUCT_FLD(field_name,		"IS_OLD"),
	 STRUCT_FLD(field_length,	3),
	 STRUCT_FLD(field_type,		MYSQL_TYPE_STRING),
	 STRUCT_FLD(value,		0),
	 STRUCT_FLD(field_flags,	MY_I_S_MAYBE_NULL),
	 STRUCT_FLD(old_name,		""),
	 STRUCT_FLD(open_method,	SKIP_OPEN_TABLE)},

#define IDX_BUFFER_PAGE_FREE_CLOCK	18 + I_S_AHI
	{STRUCT_FLD(field_name,		"FREE_PAGE_CLOCK"),
	 STRUCT_FLD(field_length,	MY_INT64_NUM_DECIMAL_DIGITS),
	 STRUCT_FLD(field_type,		MYSQL_TYPE_LONGLONG),
	 STRUCT_FLD(value,		0),
	 STRUCT_FLD(field_flags,	MY_I_S_UNSIGNED),
	 STRUCT_FLD(old_name,		""),
	 STRUCT_FLD(open_method,	SKIP_OPEN_TABLE)},

	END_OF_ST_FIELD_INFO
};

/*******************************************************************//**
Fill Information Schema table INNODB_BUFFER_PAGE with information
cached in the buf_page_info_t array
@return 0 on success, 1 on failure */
static
int
i_s_innodb_buffer_page_fill(
/*========================*/
	THD*			thd,		/*!< in: thread */
	TABLE_LIST*		tables,		/*!< in/out: tables to fill */
	const buf_page_info_t*	info_array,	/*!< in: array cached page
						info */
	ulint			num_page)	/*!< in: number of page info
						cached */
{
	TABLE*			table;
	Field**			fields;

	DBUG_ENTER("i_s_innodb_buffer_page_fill");

	table = tables->table;

	fields = table->field;

	/* Iterate through the cached array and fill the I_S table rows */
	for (ulint i = 0; i < num_page; i++) {
		const buf_page_info_t*	page_info;
		char			table_name[MAX_FULL_NAME_LEN + 1];
		const char*		table_name_end = NULL;
		const char*		state_str;
		enum buf_page_state	state;

		page_info = info_array + i;

		state_str = NULL;

		OK(fields[IDX_BUFFER_POOL_ID]->store(
			   page_info->pool_id, true));

		OK(fields[IDX_BUFFER_BLOCK_ID]->store(
			   page_info->block_id, true));

		OK(fields[IDX_BUFFER_PAGE_SPACE]->store(
			   page_info->space_id, true));

		OK(fields[IDX_BUFFER_PAGE_NUM]->store(
			   page_info->page_num, true));

		OK(field_store_string(
			   fields[IDX_BUFFER_PAGE_TYPE],
			   i_s_page_type[page_info->page_type].type_str));

		OK(fields[IDX_BUFFER_PAGE_FLUSH_TYPE]->store(
			   page_info->flush_type, true));

		OK(fields[IDX_BUFFER_PAGE_FIX_COUNT]->store(
			   page_info->fix_count, true));

#ifdef BTR_CUR_HASH_ADAPT
		OK(field_store_string(fields[IDX_BUFFER_PAGE_HASHED],
				      page_info->hashed ? "YES" : "NO"));
#endif /* BTR_CUR_HASH_ADAPT */

		OK(fields[IDX_BUFFER_PAGE_NEWEST_MOD]->store(
			   page_info->newest_mod, true));

		OK(fields[IDX_BUFFER_PAGE_OLDEST_MOD]->store(
			   page_info->oldest_mod, true));

		OK(fields[IDX_BUFFER_PAGE_ACCESS_TIME]->store(
			   page_info->access_time, true));

		fields[IDX_BUFFER_PAGE_TABLE_NAME]->set_null();

		fields[IDX_BUFFER_PAGE_INDEX_NAME]->set_null();

		/* If this is an index page, fetch the index name
		and table name */
		if (page_info->page_type == I_S_PAGE_TYPE_INDEX) {
			bool ret = false;

			mutex_enter(&dict_sys->mutex);

			const dict_index_t* index =
				dict_index_get_if_in_cache_low(
					page_info->index_id);

			if (index) {
				table_name_end = innobase_convert_name(
					table_name, sizeof(table_name),
					index->table_name,
					strlen(index->table_name),
					thd);

				ret = fields[IDX_BUFFER_PAGE_TABLE_NAME]
					->store(table_name,
						static_cast<uint>(
							table_name_end
							- table_name),
						system_charset_info)
					|| fields[IDX_BUFFER_PAGE_INDEX_NAME]
					->store(index->name,
						uint(strlen(index->name)),
						system_charset_info);
			}

			mutex_exit(&dict_sys->mutex);

			OK(ret);

			if (index) {
				fields[IDX_BUFFER_PAGE_TABLE_NAME]
					->set_notnull();
				fields[IDX_BUFFER_PAGE_INDEX_NAME]
					->set_notnull();
			}
		}

		OK(fields[IDX_BUFFER_PAGE_NUM_RECS]->store(
			   page_info->num_recs, true));

		OK(fields[IDX_BUFFER_PAGE_DATA_SIZE]->store(
			   page_info->data_size, true));

		OK(fields[IDX_BUFFER_PAGE_ZIP_SIZE]->store(
			   page_info->zip_ssize
			   ? (UNIV_ZIP_SIZE_MIN >> 1) << page_info->zip_ssize
			   : 0, true));

#if BUF_PAGE_STATE_BITS > 3
# error "BUF_PAGE_STATE_BITS > 3, please ensure that all 1<<BUF_PAGE_STATE_BITS values are checked for"
#endif
		state = static_cast<enum buf_page_state>(page_info->page_state);

		switch (state) {
		/* First three states are for compression pages and
		are not states we would get as we scan pages through
		buffer blocks */
		case BUF_BLOCK_POOL_WATCH:
		case BUF_BLOCK_ZIP_PAGE:
		case BUF_BLOCK_ZIP_DIRTY:
			state_str = NULL;
			break;
		case BUF_BLOCK_NOT_USED:
			state_str = "NOT_USED";
			break;
		case BUF_BLOCK_READY_FOR_USE:
			state_str = "READY_FOR_USE";
			break;
		case BUF_BLOCK_FILE_PAGE:
			state_str = "FILE_PAGE";
			break;
		case BUF_BLOCK_MEMORY:
			state_str = "MEMORY";
			break;
		case BUF_BLOCK_REMOVE_HASH:
			state_str = "REMOVE_HASH";
			break;
		};

		OK(field_store_string(fields[IDX_BUFFER_PAGE_STATE],
				      state_str));

		switch (page_info->io_fix) {
		case BUF_IO_NONE:
			state_str = "IO_NONE";
			break;
		case BUF_IO_READ:
			state_str = "IO_READ";
			break;
		case BUF_IO_WRITE:
			state_str = "IO_WRITE";
			break;
		case BUF_IO_PIN:
			state_str = "IO_PIN";
			break;
		}

		OK(field_store_string(fields[IDX_BUFFER_PAGE_IO_FIX],
				      state_str));

		OK(field_store_string(fields[IDX_BUFFER_PAGE_IS_OLD],
				      (page_info->is_old) ? "YES" : "NO"));

		OK(fields[IDX_BUFFER_PAGE_FREE_CLOCK]->store(
			   page_info->freed_page_clock, true));

		OK(schema_table_store_record(thd, table));
	}

	DBUG_RETURN(0);
}

/*******************************************************************//**
Set appropriate page type to a buf_page_info_t structure */
static
void
i_s_innodb_set_page_type(
/*=====================*/
	buf_page_info_t*page_info,	/*!< in/out: structure to fill with
					scanned info */
	ulint		page_type,	/*!< in: page type */
	const byte*	frame)		/*!< in: buffer frame */
{
	if (fil_page_type_is_index(page_type)) {
		const page_t*	page = (const page_t*) frame;

		page_info->index_id = btr_page_get_index_id(page);

		/* FIL_PAGE_INDEX and FIL_PAGE_RTREE are a bit special,
		their values are defined as 17855 and 17854, so we cannot
		use them to index into i_s_page_type[] array, its array index
		in the i_s_page_type[] array is I_S_PAGE_TYPE_INDEX
		(1) for index pages or I_S_PAGE_TYPE_IBUF for
		change buffer index pages */
		if (page_info->index_id
		    == static_cast<index_id_t>(DICT_IBUF_ID_MIN
					       + IBUF_SPACE_ID)) {
			page_info->page_type = I_S_PAGE_TYPE_IBUF;
		} else if (page_type == FIL_PAGE_RTREE) {
			page_info->page_type = I_S_PAGE_TYPE_RTREE;
		} else {
			page_info->page_type = I_S_PAGE_TYPE_INDEX;
		}

		page_info->data_size = unsigned(page_header_get_field(
			page, PAGE_HEAP_TOP) - (page_is_comp(page)
						? PAGE_NEW_SUPREMUM_END
						: PAGE_OLD_SUPREMUM_END)
			- page_header_get_field(page, PAGE_GARBAGE));

		page_info->num_recs = page_get_n_recs(page);
	} else if (page_type > FIL_PAGE_TYPE_LAST) {
		/* Encountered an unknown page type */
		page_info->page_type = I_S_PAGE_TYPE_UNKNOWN;
	} else {
		/* Make sure we get the right index into the
		i_s_page_type[] array */
		ut_a(page_type == i_s_page_type[page_type].type_value);

		page_info->page_type = page_type;
	}

	if (page_info->page_type == FIL_PAGE_TYPE_ZBLOB
	    || page_info->page_type == FIL_PAGE_TYPE_ZBLOB2) {
		page_info->page_num = mach_read_from_4(
			frame + FIL_PAGE_OFFSET);
		page_info->space_id = mach_read_from_4(
			frame + FIL_PAGE_ARCH_LOG_NO_OR_SPACE_ID);
	}
}
/*******************************************************************//**
Scans pages in the buffer cache, and collect their general information
into the buf_page_info_t array which is zero-filled. So any fields
that are not initialized in the function will default to 0 */
static
void
i_s_innodb_buffer_page_get_info(
/*============================*/
	const buf_page_t*bpage,		/*!< in: buffer pool page to scan */
	ulint		pool_id,	/*!< in: buffer pool id */
	ulint		pos,		/*!< in: buffer block position in
					buffer pool or in the LRU list */
	buf_page_info_t*page_info)	/*!< in: zero filled info structure;
					out: structure filled with scanned
					info */
{
	ut_ad(pool_id < MAX_BUFFER_POOLS);

	page_info->pool_id = pool_id;

	page_info->block_id = pos;

	page_info->page_state = buf_page_get_state(bpage);

	/* Only fetch information for buffers that map to a tablespace,
	that is, buffer page with state BUF_BLOCK_ZIP_PAGE,
	BUF_BLOCK_ZIP_DIRTY or BUF_BLOCK_FILE_PAGE */
	if (buf_page_in_file(bpage)) {
		const byte*	frame;
		ulint		page_type;

		page_info->space_id = bpage->id.space();

		page_info->page_num = bpage->id.page_no();

		page_info->flush_type = bpage->flush_type;

		page_info->fix_count = bpage->buf_fix_count;

		page_info->newest_mod = bpage->newest_modification;

		page_info->oldest_mod = bpage->oldest_modification;

		page_info->access_time = bpage->access_time;

		page_info->zip_ssize = bpage->zip.ssize;

		page_info->io_fix = bpage->io_fix;

		page_info->is_old = bpage->old;

		page_info->freed_page_clock = bpage->freed_page_clock;

		switch (buf_page_get_io_fix(bpage)) {
		case BUF_IO_NONE:
		case BUF_IO_WRITE:
		case BUF_IO_PIN:
			break;
		case BUF_IO_READ:
			page_info->page_type = I_S_PAGE_TYPE_UNKNOWN;
			return;
		}

		if (page_info->page_state == BUF_BLOCK_FILE_PAGE) {
			const buf_block_t*block;

			block = reinterpret_cast<const buf_block_t*>(bpage);
			frame = block->frame;
#ifdef BTR_CUR_HASH_ADAPT
			/* Note: this may be a false positive, that
			is, block->index will not always be set to
			NULL when the last adaptive hash index
			reference is dropped. */
			page_info->hashed = (block->index != NULL);
#endif /* BTR_CUR_HASH_ADAPT */
		} else {
			ut_ad(page_info->zip_ssize);
			frame = bpage->zip.data;
		}

		page_type = fil_page_get_type(frame);

		i_s_innodb_set_page_type(page_info, page_type, frame);
	} else {
		page_info->page_type = I_S_PAGE_TYPE_UNKNOWN;
	}
}

/*******************************************************************//**
This is the function that goes through each block of the buffer pool
and fetch information to information schema tables: INNODB_BUFFER_PAGE.
@return 0 on success, 1 on failure */
static
int
i_s_innodb_fill_buffer_pool(
/*========================*/
	THD*			thd,		/*!< in: thread */
	TABLE_LIST*		tables,		/*!< in/out: tables to fill */
	buf_pool_t*		buf_pool,	/*!< in: buffer pool to scan */
	const ulint		pool_id)	/*!< in: buffer pool id */
{
	int			status	= 0;
	mem_heap_t*		heap;

	DBUG_ENTER("i_s_innodb_fill_buffer_pool");

	heap = mem_heap_create(10000);

	/* Go through each chunk of buffer pool. Currently, we only
	have one single chunk for each buffer pool */
	for (ulint n = 0;
	     n < ut_min(buf_pool->n_chunks, buf_pool->n_chunks_new); n++) {
		const buf_block_t*	block;
		ulint			n_blocks;
		buf_page_info_t*	info_buffer;
		ulint			num_page;
		ulint			mem_size;
		ulint			chunk_size;
		ulint			num_to_process = 0;
		ulint			block_id = 0;

		/* Get buffer block of the nth chunk */
		block = buf_get_nth_chunk_block(buf_pool, n, &chunk_size);
		num_page = 0;

		while (chunk_size > 0) {
			/* we cache maximum MAX_BUF_INFO_CACHED number of
			buffer page info */
			num_to_process = ut_min(chunk_size,
				(ulint)MAX_BUF_INFO_CACHED);

			mem_size = num_to_process * sizeof(buf_page_info_t);

			/* For each chunk, we'll pre-allocate information
			structures to cache the page information read from
			the buffer pool. Doing so before obtain any mutex */
			info_buffer = (buf_page_info_t*) mem_heap_zalloc(
				heap, mem_size);

			/* Obtain appropriate mutexes. Since this is diagnostic
			buffer pool info printout, we are not required to
			preserve the overall consistency, so we can
			release mutex periodically */
			buf_pool_mutex_enter(buf_pool);

			/* GO through each block in the chunk */
			for (n_blocks = num_to_process; n_blocks--; block++) {
				i_s_innodb_buffer_page_get_info(
					&block->page, pool_id, block_id,
					info_buffer + num_page);
				block_id++;
				num_page++;
			}

			buf_pool_mutex_exit(buf_pool);

			/* Fill in information schema table with information
			just collected from the buffer chunk scan */
			status = i_s_innodb_buffer_page_fill(
				thd, tables, info_buffer,
				num_page);

			/* If something goes wrong, break and return */
			if (status) {
				break;
			}

			mem_heap_empty(heap);
			chunk_size -= num_to_process;
			num_page = 0;
		}
	}

	mem_heap_free(heap);

	DBUG_RETURN(status);
}

/*******************************************************************//**
Fill page information for pages in InnoDB buffer pool to the
dynamic table INFORMATION_SCHEMA.INNODB_BUFFER_PAGE
@return 0 on success, 1 on failure */
static
int
i_s_innodb_buffer_page_fill_table(
/*==============================*/
	THD*		thd,		/*!< in: thread */
	TABLE_LIST*	tables,		/*!< in/out: tables to fill */
	Item*		)		/*!< in: condition (ignored) */
{
	int	status	= 0;

	DBUG_ENTER("i_s_innodb_buffer_page_fill_table");

	RETURN_IF_INNODB_NOT_STARTED(tables->schema_table_name);

	/* deny access to user without PROCESS privilege */
	if (check_global_access(thd, PROCESS_ACL)) {
		DBUG_RETURN(0);
	}

	/* Walk through each buffer pool */
	for (ulint i = 0; i < srv_buf_pool_instances; i++) {
		buf_pool_t*	buf_pool;

		buf_pool = buf_pool_from_array(i);

		/* Fetch information from pages in this buffer pool,
		and fill the corresponding I_S table */
		status = i_s_innodb_fill_buffer_pool(thd, tables, buf_pool, i);

		/* If something wrong, break and return */
		if (status) {
			break;
		}
	}

	DBUG_RETURN(status);
}

/*******************************************************************//**
Bind the dynamic table INFORMATION_SCHEMA.INNODB_BUFFER_PAGE.
@return 0 on success, 1 on failure */
static
int
i_s_innodb_buffer_page_init(
/*========================*/
	void*	p)	/*!< in/out: table schema object */
{
	ST_SCHEMA_TABLE*	schema;

	DBUG_ENTER("i_s_innodb_buffer_page_init");

	schema = reinterpret_cast<ST_SCHEMA_TABLE*>(p);

	schema->fields_info = i_s_innodb_buffer_page_fields_info;
	schema->fill_table = i_s_innodb_buffer_page_fill_table;

	DBUG_RETURN(0);
}

UNIV_INTERN struct st_maria_plugin	i_s_innodb_buffer_page =
{
	/* the plugin type (a MYSQL_XXX_PLUGIN value) */
	/* int */
	STRUCT_FLD(type, MYSQL_INFORMATION_SCHEMA_PLUGIN),

	/* pointer to type-specific plugin descriptor */
	/* void* */
	STRUCT_FLD(info, &i_s_info),

	/* plugin name */
	/* const char* */
	STRUCT_FLD(name, "INNODB_BUFFER_PAGE"),

	/* plugin author (for SHOW PLUGINS) */
	/* const char* */
	STRUCT_FLD(author, plugin_author),

	/* general descriptive text (for SHOW PLUGINS) */
	/* const char* */
	STRUCT_FLD(descr, "InnoDB Buffer Page Information"),

	/* the plugin license (PLUGIN_LICENSE_XXX) */
	/* int */
	STRUCT_FLD(license, PLUGIN_LICENSE_GPL),

	/* the function to invoke when plugin is loaded */
	/* int (*)(void*); */
	STRUCT_FLD(init, i_s_innodb_buffer_page_init),

	/* the function to invoke when plugin is unloaded */
	/* int (*)(void*); */
	STRUCT_FLD(deinit, i_s_common_deinit),

	/* plugin version (for SHOW PLUGINS) */
	/* unsigned int */
	STRUCT_FLD(version, INNODB_VERSION_SHORT),

	/* struct st_mysql_show_var* */
	STRUCT_FLD(status_vars, NULL),

	/* struct st_mysql_sys_var** */
	STRUCT_FLD(system_vars, NULL),

        /* Maria extension */
	STRUCT_FLD(version_info, INNODB_VERSION_STR),
        STRUCT_FLD(maturity, MariaDB_PLUGIN_MATURITY_STABLE),
};

static ST_FIELD_INFO	i_s_innodb_buf_page_lru_fields_info[] =
{
#define IDX_BUF_LRU_POOL_ID		0
	{STRUCT_FLD(field_name,		"POOL_ID"),
	 STRUCT_FLD(field_length,	MY_INT64_NUM_DECIMAL_DIGITS),
	 STRUCT_FLD(field_type,		MYSQL_TYPE_LONGLONG),
	 STRUCT_FLD(value,		0),
	 STRUCT_FLD(field_flags,	MY_I_S_UNSIGNED),
	 STRUCT_FLD(old_name,		""),
	 STRUCT_FLD(open_method,	SKIP_OPEN_TABLE)},

#define IDX_BUF_LRU_POS			1
	{STRUCT_FLD(field_name,		"LRU_POSITION"),
	 STRUCT_FLD(field_length,	MY_INT64_NUM_DECIMAL_DIGITS),
	 STRUCT_FLD(field_type,		MYSQL_TYPE_LONGLONG),
	 STRUCT_FLD(value,		0),
	 STRUCT_FLD(field_flags,	MY_I_S_UNSIGNED),
	 STRUCT_FLD(old_name,		""),
	 STRUCT_FLD(open_method,	SKIP_OPEN_TABLE)},

#define IDX_BUF_LRU_PAGE_SPACE		2
	{STRUCT_FLD(field_name,		"SPACE"),
	 STRUCT_FLD(field_length,	MY_INT64_NUM_DECIMAL_DIGITS),
	 STRUCT_FLD(field_type,		MYSQL_TYPE_LONGLONG),
	 STRUCT_FLD(value,		0),
	 STRUCT_FLD(field_flags,	MY_I_S_UNSIGNED),
	 STRUCT_FLD(old_name,		""),
	 STRUCT_FLD(open_method,	SKIP_OPEN_TABLE)},

#define IDX_BUF_LRU_PAGE_NUM		3
	{STRUCT_FLD(field_name,		"PAGE_NUMBER"),
	 STRUCT_FLD(field_length,	MY_INT64_NUM_DECIMAL_DIGITS),
	 STRUCT_FLD(field_type,		MYSQL_TYPE_LONGLONG),
	 STRUCT_FLD(value,		0),
	 STRUCT_FLD(field_flags,	MY_I_S_UNSIGNED),
	 STRUCT_FLD(old_name,		""),
	 STRUCT_FLD(open_method,	SKIP_OPEN_TABLE)},

#define IDX_BUF_LRU_PAGE_TYPE		4
	{STRUCT_FLD(field_name,		"PAGE_TYPE"),
	 STRUCT_FLD(field_length,	64),
	 STRUCT_FLD(field_type,		MYSQL_TYPE_STRING),
	 STRUCT_FLD(value,		0),
	 STRUCT_FLD(field_flags,	MY_I_S_MAYBE_NULL),
	 STRUCT_FLD(old_name,		""),
	 STRUCT_FLD(open_method,	SKIP_OPEN_TABLE)},

#define IDX_BUF_LRU_PAGE_FLUSH_TYPE	5
	{STRUCT_FLD(field_name,		"FLUSH_TYPE"),
	 STRUCT_FLD(field_length,	MY_INT64_NUM_DECIMAL_DIGITS),
	 STRUCT_FLD(field_type,		MYSQL_TYPE_LONGLONG),
	 STRUCT_FLD(value,		0),
	 STRUCT_FLD(field_flags,	MY_I_S_UNSIGNED),
	 STRUCT_FLD(old_name,		""),
	 STRUCT_FLD(open_method,	SKIP_OPEN_TABLE)},

#define IDX_BUF_LRU_PAGE_FIX_COUNT	6
	{STRUCT_FLD(field_name,		"FIX_COUNT"),
	 STRUCT_FLD(field_length,	MY_INT64_NUM_DECIMAL_DIGITS),
	 STRUCT_FLD(field_type,		MYSQL_TYPE_LONGLONG),
	 STRUCT_FLD(value,		0),
	 STRUCT_FLD(field_flags,	MY_I_S_UNSIGNED),
	 STRUCT_FLD(old_name,		""),
	 STRUCT_FLD(open_method,	SKIP_OPEN_TABLE)},

#ifdef BTR_CUR_HASH_ADAPT
#define IDX_BUF_LRU_PAGE_HASHED		7
	{STRUCT_FLD(field_name,		"IS_HASHED"),
	 STRUCT_FLD(field_length,	3),
	 STRUCT_FLD(field_type,		MYSQL_TYPE_STRING),
	 STRUCT_FLD(value,		0),
	 STRUCT_FLD(field_flags,	MY_I_S_MAYBE_NULL),
	 STRUCT_FLD(old_name,		""),
	 STRUCT_FLD(open_method,	SKIP_OPEN_TABLE)},
#endif /* BTR_CUR_HASH_ADAPT */

#define IDX_BUF_LRU_PAGE_NEWEST_MOD	7 + I_S_AHI
	{STRUCT_FLD(field_name,		"NEWEST_MODIFICATION"),
	 STRUCT_FLD(field_length,	MY_INT64_NUM_DECIMAL_DIGITS),
	 STRUCT_FLD(field_type,		MYSQL_TYPE_LONGLONG),
	 STRUCT_FLD(value,		0),
	 STRUCT_FLD(field_flags,	MY_I_S_UNSIGNED),
	 STRUCT_FLD(old_name,		""),
	 STRUCT_FLD(open_method,	SKIP_OPEN_TABLE)},

#define IDX_BUF_LRU_PAGE_OLDEST_MOD	8 + I_S_AHI
	{STRUCT_FLD(field_name,		"OLDEST_MODIFICATION"),
	 STRUCT_FLD(field_length,	MY_INT64_NUM_DECIMAL_DIGITS),
	 STRUCT_FLD(field_type,		MYSQL_TYPE_LONGLONG),
	 STRUCT_FLD(value,		0),
	 STRUCT_FLD(field_flags,	MY_I_S_UNSIGNED),
	 STRUCT_FLD(old_name,		""),
	 STRUCT_FLD(open_method,	SKIP_OPEN_TABLE)},

#define IDX_BUF_LRU_PAGE_ACCESS_TIME	9 + I_S_AHI
	{STRUCT_FLD(field_name,		"ACCESS_TIME"),
	 STRUCT_FLD(field_length,	MY_INT64_NUM_DECIMAL_DIGITS),
	 STRUCT_FLD(field_type,		MYSQL_TYPE_LONGLONG),
	 STRUCT_FLD(value,		0),
	 STRUCT_FLD(field_flags,	MY_I_S_UNSIGNED),
	 STRUCT_FLD(old_name,		""),
	 STRUCT_FLD(open_method,	SKIP_OPEN_TABLE)},

#define IDX_BUF_LRU_PAGE_TABLE_NAME	10 + I_S_AHI
	{STRUCT_FLD(field_name,		"TABLE_NAME"),
	 STRUCT_FLD(field_length,	1024),
	 STRUCT_FLD(field_type,		MYSQL_TYPE_STRING),
	 STRUCT_FLD(value,		0),
	 STRUCT_FLD(field_flags,	MY_I_S_MAYBE_NULL),
	 STRUCT_FLD(old_name,		""),
	 STRUCT_FLD(open_method,	SKIP_OPEN_TABLE)},

#define IDX_BUF_LRU_PAGE_INDEX_NAME	11 + I_S_AHI
	{STRUCT_FLD(field_name,		"INDEX_NAME"),
	 STRUCT_FLD(field_length,	1024),
	 STRUCT_FLD(field_type,		MYSQL_TYPE_STRING),
	 STRUCT_FLD(value,		0),
	 STRUCT_FLD(field_flags,	MY_I_S_MAYBE_NULL),
	 STRUCT_FLD(old_name,		""),
	 STRUCT_FLD(open_method,	SKIP_OPEN_TABLE)},

#define IDX_BUF_LRU_PAGE_NUM_RECS	12 + I_S_AHI
	{STRUCT_FLD(field_name,		"NUMBER_RECORDS"),
	 STRUCT_FLD(field_length,	MY_INT64_NUM_DECIMAL_DIGITS),
	 STRUCT_FLD(field_type,		MYSQL_TYPE_LONGLONG),
	 STRUCT_FLD(value,		0),
	 STRUCT_FLD(field_flags,	MY_I_S_UNSIGNED),
	 STRUCT_FLD(old_name,		""),
	 STRUCT_FLD(open_method,	SKIP_OPEN_TABLE)},

#define IDX_BUF_LRU_PAGE_DATA_SIZE	13 + I_S_AHI
	{STRUCT_FLD(field_name,		"DATA_SIZE"),
	 STRUCT_FLD(field_length,	MY_INT64_NUM_DECIMAL_DIGITS),
	 STRUCT_FLD(field_type,		MYSQL_TYPE_LONGLONG),
	 STRUCT_FLD(value,		0),
	 STRUCT_FLD(field_flags,	MY_I_S_UNSIGNED),
	 STRUCT_FLD(old_name,		""),
	 STRUCT_FLD(open_method,	SKIP_OPEN_TABLE)},

#define IDX_BUF_LRU_PAGE_ZIP_SIZE	14 + I_S_AHI
	{STRUCT_FLD(field_name,		"COMPRESSED_SIZE"),
	 STRUCT_FLD(field_length,	MY_INT64_NUM_DECIMAL_DIGITS),
	 STRUCT_FLD(field_type,		MYSQL_TYPE_LONGLONG),
	 STRUCT_FLD(value,		0),
	 STRUCT_FLD(field_flags,	MY_I_S_UNSIGNED),
	 STRUCT_FLD(old_name,		""),
	 STRUCT_FLD(open_method,	SKIP_OPEN_TABLE)},

#define IDX_BUF_LRU_PAGE_STATE		15 + I_S_AHI
	{STRUCT_FLD(field_name,		"COMPRESSED"),
	 STRUCT_FLD(field_length,	3),
	 STRUCT_FLD(field_type,		MYSQL_TYPE_STRING),
	 STRUCT_FLD(value,		0),
	 STRUCT_FLD(field_flags,	MY_I_S_MAYBE_NULL),
	 STRUCT_FLD(old_name,		""),
	 STRUCT_FLD(open_method,	SKIP_OPEN_TABLE)},

#define IDX_BUF_LRU_PAGE_IO_FIX		16 + I_S_AHI
	{STRUCT_FLD(field_name,		"IO_FIX"),
	 STRUCT_FLD(field_length,	64),
	 STRUCT_FLD(field_type,		MYSQL_TYPE_STRING),
	 STRUCT_FLD(value,		0),
	 STRUCT_FLD(field_flags,	MY_I_S_MAYBE_NULL),
	 STRUCT_FLD(old_name,		""),
	 STRUCT_FLD(open_method,	SKIP_OPEN_TABLE)},

#define IDX_BUF_LRU_PAGE_IS_OLD		17 + I_S_AHI
	{STRUCT_FLD(field_name,		"IS_OLD"),
	 STRUCT_FLD(field_length,	3),
	 STRUCT_FLD(field_type,		MYSQL_TYPE_STRING),
	 STRUCT_FLD(value,		0),
	 STRUCT_FLD(field_flags,	MY_I_S_MAYBE_NULL),
	 STRUCT_FLD(old_name,		""),
	 STRUCT_FLD(open_method,	SKIP_OPEN_TABLE)},

#define IDX_BUF_LRU_PAGE_FREE_CLOCK	18 + I_S_AHI
	{STRUCT_FLD(field_name,		"FREE_PAGE_CLOCK"),
	 STRUCT_FLD(field_length,	MY_INT64_NUM_DECIMAL_DIGITS),
	 STRUCT_FLD(field_type,		MYSQL_TYPE_LONGLONG),
	 STRUCT_FLD(value,		0),
	 STRUCT_FLD(field_flags,	MY_I_S_UNSIGNED),
	 STRUCT_FLD(old_name,		""),
	 STRUCT_FLD(open_method,	SKIP_OPEN_TABLE)},

	END_OF_ST_FIELD_INFO
};

/*******************************************************************//**
Fill Information Schema table INNODB_BUFFER_PAGE_LRU with information
cached in the buf_page_info_t array
@return 0 on success, 1 on failure */
static
int
i_s_innodb_buf_page_lru_fill(
/*=========================*/
	THD*			thd,		/*!< in: thread */
	TABLE_LIST*		tables,		/*!< in/out: tables to fill */
	const buf_page_info_t*	info_array,	/*!< in: array cached page
						info */
	ulint			num_page)	/*!< in: number of page info
						 cached */
{
	DBUG_ENTER("i_s_innodb_buf_page_lru_fill");

	TABLE*	table	= tables->table;
	Field**	fields	= table->field;

	/* Iterate through the cached array and fill the I_S table rows */
	for (ulint i = 0; i < num_page; i++) {
		const buf_page_info_t*	page_info;
		char			table_name[MAX_FULL_NAME_LEN + 1];
		const char*		table_name_end = NULL;
		const char*		state_str;
		enum buf_page_state	state;

		state_str = NULL;

		page_info = info_array + i;

		OK(fields[IDX_BUF_LRU_POOL_ID]->store(
			   page_info->pool_id, true));

		OK(fields[IDX_BUF_LRU_POS]->store(
			   page_info->block_id, true));

		OK(fields[IDX_BUF_LRU_PAGE_SPACE]->store(
			   page_info->space_id, true));

		OK(fields[IDX_BUF_LRU_PAGE_NUM]->store(
			   page_info->page_num, true));

		OK(field_store_string(
			   fields[IDX_BUF_LRU_PAGE_TYPE],
			   i_s_page_type[page_info->page_type].type_str));

		OK(fields[IDX_BUF_LRU_PAGE_FLUSH_TYPE]->store(
			   page_info->flush_type, true));

		OK(fields[IDX_BUF_LRU_PAGE_FIX_COUNT]->store(
			   page_info->fix_count, true));

#ifdef BTR_CUR_HASH_ADAPT
		OK(field_store_string(fields[IDX_BUF_LRU_PAGE_HASHED],
				      page_info->hashed ? "YES" : "NO"));
#endif /* BTR_CUR_HASH_ADAPT */

		OK(fields[IDX_BUF_LRU_PAGE_NEWEST_MOD]->store(
			   page_info->newest_mod, true));

		OK(fields[IDX_BUF_LRU_PAGE_OLDEST_MOD]->store(
			   page_info->oldest_mod, true));

		OK(fields[IDX_BUF_LRU_PAGE_ACCESS_TIME]->store(
			   page_info->access_time, true));

		fields[IDX_BUF_LRU_PAGE_TABLE_NAME]->set_null();

		fields[IDX_BUF_LRU_PAGE_INDEX_NAME]->set_null();

		/* If this is an index page, fetch the index name
		and table name */
		if (page_info->page_type == I_S_PAGE_TYPE_INDEX) {
			bool ret = false;

			mutex_enter(&dict_sys->mutex);

			const dict_index_t* index =
				dict_index_get_if_in_cache_low(
					page_info->index_id);

			if (index) {
				table_name_end = innobase_convert_name(
					table_name, sizeof(table_name),
					index->table_name,
					strlen(index->table_name),
					thd);

				ret = fields[IDX_BUF_LRU_PAGE_TABLE_NAME]
					->store(table_name,
						static_cast<uint>(
							table_name_end
							- table_name),
						system_charset_info)
					|| fields[IDX_BUF_LRU_PAGE_INDEX_NAME]
					->store(index->name,
						uint(strlen(index->name)),
						system_charset_info);
			}

			mutex_exit(&dict_sys->mutex);

			OK(ret);

			if (index) {
				fields[IDX_BUF_LRU_PAGE_TABLE_NAME]
					->set_notnull();
				fields[IDX_BUF_LRU_PAGE_INDEX_NAME]
					->set_notnull();
			}
		}

		OK(fields[IDX_BUF_LRU_PAGE_NUM_RECS]->store(
			   page_info->num_recs, true));

		OK(fields[IDX_BUF_LRU_PAGE_DATA_SIZE]->store(
			   page_info->data_size, true));

		OK(fields[IDX_BUF_LRU_PAGE_ZIP_SIZE]->store(
			   page_info->zip_ssize
			   ? 512 << page_info->zip_ssize : 0, true));

		state = static_cast<enum buf_page_state>(page_info->page_state);

		switch (state) {
		/* Compressed page */
		case BUF_BLOCK_ZIP_PAGE:
		case BUF_BLOCK_ZIP_DIRTY:
			state_str = "YES";
			break;
		/* Uncompressed page */
		case BUF_BLOCK_FILE_PAGE:
			state_str = "NO";
			break;
		/* We should not see following states */
		case BUF_BLOCK_POOL_WATCH:
		case BUF_BLOCK_READY_FOR_USE:
		case BUF_BLOCK_NOT_USED:
		case BUF_BLOCK_MEMORY:
		case BUF_BLOCK_REMOVE_HASH:
			state_str = NULL;
			break;
		};

		OK(field_store_string(fields[IDX_BUF_LRU_PAGE_STATE],
				      state_str));

		switch (page_info->io_fix) {
		case BUF_IO_NONE:
			state_str = "IO_NONE";
			break;
		case BUF_IO_READ:
			state_str = "IO_READ";
			break;
		case BUF_IO_WRITE:
			state_str = "IO_WRITE";
			break;
		case BUF_IO_PIN:
			state_str = "IO_PIN";
			break;
		}

		OK(field_store_string(fields[IDX_BUF_LRU_PAGE_IO_FIX],
				      state_str));

		OK(field_store_string(fields[IDX_BUF_LRU_PAGE_IS_OLD],
				      page_info->is_old ? "YES" : "NO"));

		OK(fields[IDX_BUF_LRU_PAGE_FREE_CLOCK]->store(
			   page_info->freed_page_clock, true));

		OK(schema_table_store_record(thd, table));
	}

	DBUG_RETURN(0);
}

/*******************************************************************//**
This is the function that goes through buffer pool's LRU list
and fetch information to INFORMATION_SCHEMA.INNODB_BUFFER_PAGE_LRU.
@return 0 on success, 1 on failure */
static
int
i_s_innodb_fill_buffer_lru(
/*=======================*/
	THD*			thd,		/*!< in: thread */
	TABLE_LIST*		tables,		/*!< in/out: tables to fill */
	buf_pool_t*		buf_pool,	/*!< in: buffer pool to scan */
	const ulint		pool_id)	/*!< in: buffer pool id */
{
	int			status = 0;
	buf_page_info_t*	info_buffer;
	ulint			lru_pos = 0;
	const buf_page_t*	bpage;
	ulint			lru_len;

	DBUG_ENTER("i_s_innodb_fill_buffer_lru");

	/* Obtain buf_pool mutex before allocate info_buffer, since
	UT_LIST_GET_LEN(buf_pool->LRU) could change */
	buf_pool_mutex_enter(buf_pool);

	lru_len = UT_LIST_GET_LEN(buf_pool->LRU);

	/* Print error message if malloc fail */
	info_buffer = (buf_page_info_t*) my_malloc(
		lru_len * sizeof *info_buffer, MYF(MY_WME));
	/* JAN: TODO: MySQL 5.7 PSI
	info_buffer = (buf_page_info_t*) my_malloc(PSI_INSTRUMENT_ME,
		lru_len * sizeof *info_buffer, MYF(MY_WME));
	*/

	if (!info_buffer) {
		status = 1;
		goto exit;
	}

	memset(info_buffer, 0, lru_len * sizeof *info_buffer);

	/* Walk through Pool's LRU list and print the buffer page
	information */
	bpage = UT_LIST_GET_LAST(buf_pool->LRU);

	while (bpage != NULL) {
		/* Use the same function that collect buffer info for
		INNODB_BUFFER_PAGE to get buffer page info */
		i_s_innodb_buffer_page_get_info(bpage, pool_id, lru_pos,
						(info_buffer + lru_pos));

		bpage = UT_LIST_GET_PREV(LRU, bpage);

		lru_pos++;
	}

	ut_ad(lru_pos == lru_len);
	ut_ad(lru_pos == UT_LIST_GET_LEN(buf_pool->LRU));

exit:
	buf_pool_mutex_exit(buf_pool);

	if (info_buffer) {
		status = i_s_innodb_buf_page_lru_fill(
			thd, tables, info_buffer, lru_len);

		my_free(info_buffer);
	}

	DBUG_RETURN(status);
}

/*******************************************************************//**
Fill page information for pages in InnoDB buffer pool to the
dynamic table INFORMATION_SCHEMA.INNODB_BUFFER_PAGE_LRU
@return 0 on success, 1 on failure */
static
int
i_s_innodb_buf_page_lru_fill_table(
/*===============================*/
	THD*		thd,		/*!< in: thread */
	TABLE_LIST*	tables,		/*!< in/out: tables to fill */
	Item*		)		/*!< in: condition (ignored) */
{
	int	status	= 0;

	DBUG_ENTER("i_s_innodb_buf_page_lru_fill_table");

	RETURN_IF_INNODB_NOT_STARTED(tables->schema_table_name);

	/* deny access to any users that do not hold PROCESS_ACL */
	if (check_global_access(thd, PROCESS_ACL)) {
		DBUG_RETURN(0);
	}

	/* Walk through each buffer pool */
	for (ulint i = 0; i < srv_buf_pool_instances; i++) {
		buf_pool_t*	buf_pool;

		buf_pool = buf_pool_from_array(i);

		/* Fetch information from pages in this buffer pool's LRU list,
		and fill the corresponding I_S table */
		status = i_s_innodb_fill_buffer_lru(thd, tables, buf_pool, i);

		/* If something wrong, break and return */
		if (status) {
			break;
		}
	}

	DBUG_RETURN(status);
}

/*******************************************************************//**
Bind the dynamic table INFORMATION_SCHEMA.INNODB_BUFFER_PAGE_LRU.
@return 0 on success, 1 on failure */
static
int
i_s_innodb_buffer_page_lru_init(
/*============================*/
	void*	p)	/*!< in/out: table schema object */
{
	ST_SCHEMA_TABLE*	schema;

	DBUG_ENTER("i_s_innodb_buffer_page_lru_init");

	schema = reinterpret_cast<ST_SCHEMA_TABLE*>(p);

	schema->fields_info = i_s_innodb_buf_page_lru_fields_info;
	schema->fill_table = i_s_innodb_buf_page_lru_fill_table;

	DBUG_RETURN(0);
}

UNIV_INTERN struct st_maria_plugin	i_s_innodb_buffer_page_lru =
{
	/* the plugin type (a MYSQL_XXX_PLUGIN value) */
	/* int */
	STRUCT_FLD(type, MYSQL_INFORMATION_SCHEMA_PLUGIN),

	/* pointer to type-specific plugin descriptor */
	/* void* */
	STRUCT_FLD(info, &i_s_info),

	/* plugin name */
	/* const char* */
	STRUCT_FLD(name, "INNODB_BUFFER_PAGE_LRU"),

	/* plugin author (for SHOW PLUGINS) */
	/* const char* */
	STRUCT_FLD(author, plugin_author),

	/* general descriptive text (for SHOW PLUGINS) */
	/* const char* */
	STRUCT_FLD(descr, "InnoDB Buffer Page in LRU"),

	/* the plugin license (PLUGIN_LICENSE_XXX) */
	/* int */
	STRUCT_FLD(license, PLUGIN_LICENSE_GPL),

	/* the function to invoke when plugin is loaded */
	/* int (*)(void*); */
	STRUCT_FLD(init, i_s_innodb_buffer_page_lru_init),

	/* the function to invoke when plugin is unloaded */
	/* int (*)(void*); */
	STRUCT_FLD(deinit, i_s_common_deinit),

	/* plugin version (for SHOW PLUGINS) */
	/* unsigned int */
	STRUCT_FLD(version, INNODB_VERSION_SHORT),

	/* struct st_mysql_show_var* */
	STRUCT_FLD(status_vars, NULL),

	/* struct st_mysql_sys_var** */
	STRUCT_FLD(system_vars, NULL),

        /* Maria extension */
	STRUCT_FLD(version_info, INNODB_VERSION_STR),
        STRUCT_FLD(maturity, MariaDB_PLUGIN_MATURITY_STABLE),
};

/*******************************************************************//**
Unbind a dynamic INFORMATION_SCHEMA table.
@return 0 on success */
static
int
i_s_common_deinit(
/*==============*/
	void*	p)	/*!< in/out: table schema object */
{
	DBUG_ENTER("i_s_common_deinit");

	/* Do nothing */

	DBUG_RETURN(0);
}

/**  SYS_TABLES  ***************************************************/
/* Fields of the dynamic table INFORMATION_SCHEMA.SYS_TABLES */
static ST_FIELD_INFO	innodb_sys_tables_fields_info[] =
{
#define SYS_TABLES_ID			0
	{STRUCT_FLD(field_name,		"TABLE_ID"),
	 STRUCT_FLD(field_length,	MY_INT64_NUM_DECIMAL_DIGITS),
	 STRUCT_FLD(field_type,		MYSQL_TYPE_LONGLONG),
	 STRUCT_FLD(value,		0),
	 STRUCT_FLD(field_flags,	MY_I_S_UNSIGNED),
	 STRUCT_FLD(old_name,		""),
	 STRUCT_FLD(open_method,	SKIP_OPEN_TABLE)},

#define SYS_TABLES_NAME			1
	{STRUCT_FLD(field_name,		"NAME"),
	 STRUCT_FLD(field_length,	MAX_FULL_NAME_LEN + 1),
	 STRUCT_FLD(field_type,		MYSQL_TYPE_STRING),
	 STRUCT_FLD(value,		0),
	 STRUCT_FLD(field_flags,	0),
	 STRUCT_FLD(old_name,		""),
	 STRUCT_FLD(open_method,	SKIP_OPEN_TABLE)},

#define SYS_TABLES_FLAG			2
	{STRUCT_FLD(field_name,		"FLAG"),
	 STRUCT_FLD(field_length,	MY_INT32_NUM_DECIMAL_DIGITS),
	 STRUCT_FLD(field_type,		MYSQL_TYPE_LONG),
	 STRUCT_FLD(value,		0),
	 STRUCT_FLD(field_flags,	0),
	 STRUCT_FLD(old_name,		""),
	 STRUCT_FLD(open_method,	SKIP_OPEN_TABLE)},

#define SYS_TABLES_NUM_COLUMN		3
	{STRUCT_FLD(field_name,		"N_COLS"),
	 STRUCT_FLD(field_length,	MY_INT32_NUM_DECIMAL_DIGITS),
	 STRUCT_FLD(field_type,		MYSQL_TYPE_LONG),
	 STRUCT_FLD(value,		0),
	 STRUCT_FLD(field_flags,	0),
	 STRUCT_FLD(old_name,		""),
	 STRUCT_FLD(open_method,	SKIP_OPEN_TABLE)},

#define SYS_TABLES_SPACE		4
	{STRUCT_FLD(field_name,		"SPACE"),
	 STRUCT_FLD(field_length,	MY_INT32_NUM_DECIMAL_DIGITS),
	 STRUCT_FLD(field_type,		MYSQL_TYPE_LONG),
	 STRUCT_FLD(value,		0),
	 STRUCT_FLD(field_flags,	0),
	 STRUCT_FLD(old_name,		""),
	 STRUCT_FLD(open_method,	SKIP_OPEN_TABLE)},

#define SYS_TABLES_FILE_FORMAT		5
	{STRUCT_FLD(field_name,		"FILE_FORMAT"),
	 STRUCT_FLD(field_length,	10),
	 STRUCT_FLD(field_type,		MYSQL_TYPE_STRING),
	 STRUCT_FLD(value,		0),
	 STRUCT_FLD(field_flags,	MY_I_S_MAYBE_NULL),
	 STRUCT_FLD(old_name,		""),
	 STRUCT_FLD(open_method,	SKIP_OPEN_TABLE)},

#define SYS_TABLES_ROW_FORMAT		6
	{STRUCT_FLD(field_name,		"ROW_FORMAT"),
	 STRUCT_FLD(field_length,	12),
	 STRUCT_FLD(field_type,		MYSQL_TYPE_STRING),
	 STRUCT_FLD(value,		0),
	 STRUCT_FLD(field_flags,	MY_I_S_MAYBE_NULL),
	 STRUCT_FLD(old_name,		""),
	 STRUCT_FLD(open_method,	SKIP_OPEN_TABLE)},

#define SYS_TABLES_ZIP_PAGE_SIZE	7
	{STRUCT_FLD(field_name,		"ZIP_PAGE_SIZE"),
	 STRUCT_FLD(field_length,	MY_INT32_NUM_DECIMAL_DIGITS),
	 STRUCT_FLD(field_type,		MYSQL_TYPE_LONG),
	 STRUCT_FLD(value,		0),
	 STRUCT_FLD(field_flags,	MY_I_S_UNSIGNED),
	 STRUCT_FLD(old_name,		""),
	 STRUCT_FLD(open_method,	SKIP_OPEN_TABLE)},

#define SYS_TABLES_SPACE_TYPE	8
	{STRUCT_FLD(field_name,		"SPACE_TYPE"),
	 STRUCT_FLD(field_length,	10),
	 STRUCT_FLD(field_type,		MYSQL_TYPE_STRING),
	 STRUCT_FLD(value,		0),
	 STRUCT_FLD(field_flags,	MY_I_S_MAYBE_NULL),
	 STRUCT_FLD(old_name,		""),
	 STRUCT_FLD(open_method,	SKIP_OPEN_TABLE)},

	END_OF_ST_FIELD_INFO
};

/**********************************************************************//**
Populate information_schema.innodb_sys_tables table with information
from SYS_TABLES.
@return 0 on success */
static
int
i_s_dict_fill_sys_tables(
/*=====================*/
	THD*		thd,		/*!< in: thread */
	dict_table_t*	table,		/*!< in: table */
	TABLE*		table_to_fill)	/*!< in/out: fill this table */
{
	Field**			fields;
	ulint			compact = DICT_TF_GET_COMPACT(table->flags);
	ulint			atomic_blobs = DICT_TF_HAS_ATOMIC_BLOBS(
								table->flags);
	const page_size_t&	page_size = dict_tf_get_page_size(table->flags);
	const char*		file_format;
	const char*		row_format;
	const char*		space_type;

	file_format = trx_sys_file_format_id_to_name(atomic_blobs);
	if (!compact) {
		row_format = "Redundant";
	} else if (!atomic_blobs) {
		row_format = "Compact";
	} else if (DICT_TF_GET_ZIP_SSIZE(table->flags)) {
		row_format = "Compressed";
	} else {
		row_format = "Dynamic";
	}

	if (is_system_tablespace(table->space)) {
		space_type = "System";
	} else {
		space_type = "Single";
	}

	DBUG_ENTER("i_s_dict_fill_sys_tables");

	fields = table_to_fill->field;

	OK(fields[SYS_TABLES_ID]->store(longlong(table->id), TRUE));

	OK(field_store_string(fields[SYS_TABLES_NAME], table->name.m_name));

	OK(fields[SYS_TABLES_FLAG]->store(table->flags));

	OK(fields[SYS_TABLES_NUM_COLUMN]->store(table->n_cols));

	OK(fields[SYS_TABLES_SPACE]->store(table->space));

	OK(field_store_string(fields[SYS_TABLES_FILE_FORMAT], file_format));

	OK(field_store_string(fields[SYS_TABLES_ROW_FORMAT], row_format));

	OK(fields[SYS_TABLES_ZIP_PAGE_SIZE]->store(
				page_size.is_compressed()
				? page_size.physical()
				: 0, true));

	OK(field_store_string(fields[SYS_TABLES_SPACE_TYPE], space_type));

	OK(schema_table_store_record(thd, table_to_fill));

	DBUG_RETURN(0);
}
/*******************************************************************//**
Function to go through each record in SYS_TABLES table, and fill the
information_schema.innodb_sys_tables table with related table information
@return 0 on success */
static
int
i_s_sys_tables_fill_table(
/*======================*/
	THD*		thd,	/*!< in: thread */
	TABLE_LIST*	tables,	/*!< in/out: tables to fill */
	Item*		)	/*!< in: condition (not used) */
{
	btr_pcur_t	pcur;
	const rec_t*	rec;
	mem_heap_t*	heap;
	mtr_t		mtr;

	DBUG_ENTER("i_s_sys_tables_fill_table");
	RETURN_IF_INNODB_NOT_STARTED(tables->schema_table_name);

	/* deny access to user without PROCESS_ACL privilege */
	if (check_global_access(thd, PROCESS_ACL)) {
		DBUG_RETURN(0);
	}

	heap = mem_heap_create(1000);
	mutex_enter(&dict_sys->mutex);
	mtr_start(&mtr);

	rec = dict_startscan_system(&pcur, &mtr, SYS_TABLES);

	while (rec) {
		const char*	err_msg;
		dict_table_t*	table_rec;

		/* Create and populate a dict_table_t structure with
		information from SYS_TABLES row */
		err_msg = dict_process_sys_tables_rec_and_mtr_commit(
			heap, rec, &table_rec,
			DICT_TABLE_LOAD_FROM_RECORD, &mtr);

		mutex_exit(&dict_sys->mutex);

		if (!err_msg) {
			i_s_dict_fill_sys_tables(thd, table_rec, tables->table);
		} else {
			push_warning_printf(thd, Sql_condition::WARN_LEVEL_WARN,
					    ER_CANT_FIND_SYSTEM_REC, "%s",
					    err_msg);
		}

		/* Since dict_process_sys_tables_rec_and_mtr_commit()
		is called with DICT_TABLE_LOAD_FROM_RECORD, the table_rec
		is created in dict_process_sys_tables_rec(), we will
		need to free it */
		if (table_rec) {
			dict_mem_table_free(table_rec);
		}

		mem_heap_empty(heap);

		/* Get the next record */
		mutex_enter(&dict_sys->mutex);
		mtr_start(&mtr);
		rec = dict_getnext_system(&pcur, &mtr);
	}

	mtr_commit(&mtr);
	mutex_exit(&dict_sys->mutex);
	mem_heap_free(heap);

	DBUG_RETURN(0);
}

/*******************************************************************//**
Bind the dynamic table INFORMATION_SCHEMA.innodb_sys_tables
@return 0 on success */
static
int
innodb_sys_tables_init(
/*===================*/
	void*	p)	/*!< in/out: table schema object */
{
	ST_SCHEMA_TABLE*	schema;

	DBUG_ENTER("innodb_sys_tables_init");

	schema = (ST_SCHEMA_TABLE*) p;

	schema->fields_info = innodb_sys_tables_fields_info;
	schema->fill_table = i_s_sys_tables_fill_table;

	DBUG_RETURN(0);
}

UNIV_INTERN struct st_maria_plugin	i_s_innodb_sys_tables =
{
	/* the plugin type (a MYSQL_XXX_PLUGIN value) */
	/* int */
	STRUCT_FLD(type, MYSQL_INFORMATION_SCHEMA_PLUGIN),

	/* pointer to type-specific plugin descriptor */
	/* void* */
	STRUCT_FLD(info, &i_s_info),

	/* plugin name */
	/* const char* */
	STRUCT_FLD(name, "INNODB_SYS_TABLES"),

	/* plugin author (for SHOW PLUGINS) */
	/* const char* */
	STRUCT_FLD(author, plugin_author),

	/* general descriptive text (for SHOW PLUGINS) */
	/* const char* */
	STRUCT_FLD(descr, "InnoDB SYS_TABLES"),

	/* the plugin license (PLUGIN_LICENSE_XXX) */
	/* int */
	STRUCT_FLD(license, PLUGIN_LICENSE_GPL),

	/* the function to invoke when plugin is loaded */
	/* int (*)(void*); */
	STRUCT_FLD(init, innodb_sys_tables_init),

	/* the function to invoke when plugin is unloaded */
	/* int (*)(void*); */
	STRUCT_FLD(deinit, i_s_common_deinit),

	/* plugin version (for SHOW PLUGINS) */
	/* unsigned int */
	STRUCT_FLD(version, INNODB_VERSION_SHORT),

	/* struct st_mysql_show_var* */
	STRUCT_FLD(status_vars, NULL),

	/* struct st_mysql_sys_var** */
	STRUCT_FLD(system_vars, NULL),

        /* Maria extension */
	STRUCT_FLD(version_info, INNODB_VERSION_STR),
        STRUCT_FLD(maturity, MariaDB_PLUGIN_MATURITY_STABLE),
};

/**  SYS_TABLESTATS  ***********************************************/
/* Fields of the dynamic table INFORMATION_SCHEMA.SYS_TABLESTATS */
static ST_FIELD_INFO	innodb_sys_tablestats_fields_info[] =
{
#define SYS_TABLESTATS_ID		0
	{STRUCT_FLD(field_name,		"TABLE_ID"),
	 STRUCT_FLD(field_length,	MY_INT64_NUM_DECIMAL_DIGITS),
	 STRUCT_FLD(field_type,		MYSQL_TYPE_LONGLONG),
	 STRUCT_FLD(value,		0),
	 STRUCT_FLD(field_flags,	MY_I_S_UNSIGNED),
	 STRUCT_FLD(old_name,		""),
	 STRUCT_FLD(open_method,	SKIP_OPEN_TABLE)},

#define SYS_TABLESTATS_NAME		1
	{STRUCT_FLD(field_name,		"NAME"),
	 STRUCT_FLD(field_length,	NAME_LEN + 1),
	 STRUCT_FLD(field_type,		MYSQL_TYPE_STRING),
	 STRUCT_FLD(value,		0),
	 STRUCT_FLD(field_flags,	0),
	 STRUCT_FLD(old_name,		""),
	 STRUCT_FLD(open_method,	SKIP_OPEN_TABLE)},

#define SYS_TABLESTATS_INIT		2
	{STRUCT_FLD(field_name,		"STATS_INITIALIZED"),
	 STRUCT_FLD(field_length,	NAME_LEN + 1),
	 STRUCT_FLD(field_type,		MYSQL_TYPE_STRING),
	 STRUCT_FLD(value,		0),
	 STRUCT_FLD(field_flags,	0),
	 STRUCT_FLD(old_name,		""),
	 STRUCT_FLD(open_method,	SKIP_OPEN_TABLE)},

#define SYS_TABLESTATS_NROW		3
	{STRUCT_FLD(field_name,		"NUM_ROWS"),
	 STRUCT_FLD(field_length,	MY_INT64_NUM_DECIMAL_DIGITS),
	 STRUCT_FLD(field_type,		MYSQL_TYPE_LONGLONG),
	 STRUCT_FLD(value,		0),
	 STRUCT_FLD(field_flags,	MY_I_S_UNSIGNED),
	 STRUCT_FLD(old_name,		""),
	 STRUCT_FLD(open_method,	SKIP_OPEN_TABLE)},

#define SYS_TABLESTATS_CLUST_SIZE	4
	{STRUCT_FLD(field_name,		"CLUST_INDEX_SIZE"),
	 STRUCT_FLD(field_length,	MY_INT64_NUM_DECIMAL_DIGITS),
	 STRUCT_FLD(field_type,		MYSQL_TYPE_LONGLONG),
	 STRUCT_FLD(value,		0),
	 STRUCT_FLD(field_flags,	MY_I_S_UNSIGNED),
	 STRUCT_FLD(old_name,		""),
	 STRUCT_FLD(open_method,	SKIP_OPEN_TABLE)},

#define SYS_TABLESTATS_INDEX_SIZE	5
	{STRUCT_FLD(field_name,		"OTHER_INDEX_SIZE"),
	 STRUCT_FLD(field_length,	MY_INT64_NUM_DECIMAL_DIGITS),
	 STRUCT_FLD(field_type,		MYSQL_TYPE_LONGLONG),
	 STRUCT_FLD(value,		0),
	 STRUCT_FLD(field_flags,	MY_I_S_UNSIGNED),
	 STRUCT_FLD(old_name,		""),
	 STRUCT_FLD(open_method,	SKIP_OPEN_TABLE)},

#define SYS_TABLESTATS_MODIFIED		6
	{STRUCT_FLD(field_name,		"MODIFIED_COUNTER"),
	 STRUCT_FLD(field_length,	MY_INT64_NUM_DECIMAL_DIGITS),
	 STRUCT_FLD(field_type,		MYSQL_TYPE_LONGLONG),
	 STRUCT_FLD(value,		0),
	 STRUCT_FLD(field_flags,	MY_I_S_UNSIGNED),
	 STRUCT_FLD(old_name,		""),
	 STRUCT_FLD(open_method,	SKIP_OPEN_TABLE)},

#define SYS_TABLESTATS_AUTONINC		7
	{STRUCT_FLD(field_name,		"AUTOINC"),
	 STRUCT_FLD(field_length,	MY_INT64_NUM_DECIMAL_DIGITS),
	 STRUCT_FLD(field_type,		MYSQL_TYPE_LONGLONG),
	 STRUCT_FLD(value,		0),
	 STRUCT_FLD(field_flags,	MY_I_S_UNSIGNED),
	 STRUCT_FLD(old_name,		""),
	 STRUCT_FLD(open_method,	SKIP_OPEN_TABLE)},

#define SYS_TABLESTATS_TABLE_REF_COUNT	8
	{STRUCT_FLD(field_name,		"REF_COUNT"),
	 STRUCT_FLD(field_length,	MY_INT32_NUM_DECIMAL_DIGITS),
	 STRUCT_FLD(field_type,		MYSQL_TYPE_LONG),
	 STRUCT_FLD(value,		0),
	 STRUCT_FLD(field_flags,	0),
	 STRUCT_FLD(old_name,		""),
	 STRUCT_FLD(open_method,	SKIP_OPEN_TABLE)},

	END_OF_ST_FIELD_INFO
};

/** Populate information_schema.innodb_sys_tablestats table with information
from SYS_TABLES.
@param[in]	thd		thread ID
@param[in,out]	table		table
@param[in]	ref_count	table reference count
@param[in,out]	table_to_fill	fill this table
@return 0 on success */
static
int
i_s_dict_fill_sys_tablestats(
	THD*		thd,
	dict_table_t*	table,
	ulint		ref_count,
	TABLE*		table_to_fill)
{
	Field**		fields;

	DBUG_ENTER("i_s_dict_fill_sys_tablestats");

	fields = table_to_fill->field;

	OK(fields[SYS_TABLESTATS_ID]->store(longlong(table->id), TRUE));

	OK(field_store_string(fields[SYS_TABLESTATS_NAME],
			      table->name.m_name));

	dict_table_stats_lock(table, RW_S_LATCH);

	if (table->stat_initialized) {
		OK(field_store_string(fields[SYS_TABLESTATS_INIT],
				      "Initialized"));

		OK(fields[SYS_TABLESTATS_NROW]->store(table->stat_n_rows,
						      true));

		OK(fields[SYS_TABLESTATS_CLUST_SIZE]->store(
			   table->stat_clustered_index_size, true));

		OK(fields[SYS_TABLESTATS_INDEX_SIZE]->store(
			   table->stat_sum_of_other_index_sizes, true));

		OK(fields[SYS_TABLESTATS_MODIFIED]->store(
			   table->stat_modified_counter, true));
	} else {
		OK(field_store_string(fields[SYS_TABLESTATS_INIT],
				      "Uninitialized"));

		OK(fields[SYS_TABLESTATS_NROW]->store(0, true));

		OK(fields[SYS_TABLESTATS_CLUST_SIZE]->store(0, true));

		OK(fields[SYS_TABLESTATS_INDEX_SIZE]->store(0, true));

		OK(fields[SYS_TABLESTATS_MODIFIED]->store(0, true));
	}

	dict_table_stats_unlock(table, RW_S_LATCH);

	OK(fields[SYS_TABLESTATS_AUTONINC]->store(table->autoinc, true));

	OK(fields[SYS_TABLESTATS_TABLE_REF_COUNT]->store(ref_count, true));

	OK(schema_table_store_record(thd, table_to_fill));

	DBUG_RETURN(0);
}

/*******************************************************************//**
Function to go through each record in SYS_TABLES table, and fill the
information_schema.innodb_sys_tablestats table with table statistics
related information
@return 0 on success */
static
int
i_s_sys_tables_fill_table_stats(
/*============================*/
	THD*		thd,	/*!< in: thread */
	TABLE_LIST*	tables,	/*!< in/out: tables to fill */
	Item*		)	/*!< in: condition (not used) */
{
	btr_pcur_t	pcur;
	const rec_t*	rec;
	mem_heap_t*	heap;
	mtr_t		mtr;

	DBUG_ENTER("i_s_sys_tables_fill_table_stats");
	RETURN_IF_INNODB_NOT_STARTED(tables->schema_table_name);

	/* deny access to user without PROCESS_ACL privilege */
	if (check_global_access(thd, PROCESS_ACL)) {
		DBUG_RETURN(0);
	}

	heap = mem_heap_create(1000);
	rw_lock_s_lock(dict_operation_lock);
	mutex_enter(&dict_sys->mutex);
	mtr_start(&mtr);

	rec = dict_startscan_system(&pcur, &mtr, SYS_TABLES);

	while (rec) {
		const char*	err_msg;
		dict_table_t*	table_rec;

		/* Fetch the dict_table_t structure corresponding to
		this SYS_TABLES record */
		err_msg = dict_process_sys_tables_rec_and_mtr_commit(
			heap, rec, &table_rec,
			DICT_TABLE_LOAD_FROM_CACHE, &mtr);

		ulint ref_count = table_rec ? table_rec->get_ref_count() : 0;
		mutex_exit(&dict_sys->mutex);

		DBUG_EXECUTE_IF("test_sys_tablestats", {
			if (strcmp("test/t1", table_rec->name.m_name) == 0 ) {
				DEBUG_SYNC_C("dict_table_not_protected");
			}});

		if (table_rec != NULL) {
			ut_ad(err_msg == NULL);
			i_s_dict_fill_sys_tablestats(thd, table_rec, ref_count,
						     tables->table);
		} else {
			ut_ad(err_msg != NULL);
			push_warning_printf(thd, Sql_condition::WARN_LEVEL_WARN,
					    ER_CANT_FIND_SYSTEM_REC, "%s",
					    err_msg);
		}

		rw_lock_s_unlock(dict_operation_lock);
		mem_heap_empty(heap);

		/* Get the next record */
		rw_lock_s_lock(dict_operation_lock);
		mutex_enter(&dict_sys->mutex);

		mtr_start(&mtr);
		rec = dict_getnext_system(&pcur, &mtr);
	}

	mtr_commit(&mtr);
	mutex_exit(&dict_sys->mutex);
	rw_lock_s_unlock(dict_operation_lock);
	mem_heap_free(heap);

	DBUG_RETURN(0);
}

/*******************************************************************//**
Bind the dynamic table INFORMATION_SCHEMA.innodb_sys_tablestats
@return 0 on success */
static
int
innodb_sys_tablestats_init(
/*=======================*/
	void*	p)	/*!< in/out: table schema object */
{
	ST_SCHEMA_TABLE*	schema;

	DBUG_ENTER("innodb_sys_tablestats_init");

	schema = (ST_SCHEMA_TABLE*) p;

	schema->fields_info = innodb_sys_tablestats_fields_info;
	schema->fill_table = i_s_sys_tables_fill_table_stats;

	DBUG_RETURN(0);
}

UNIV_INTERN struct st_maria_plugin	i_s_innodb_sys_tablestats =
{
	/* the plugin type (a MYSQL_XXX_PLUGIN value) */
	/* int */
	STRUCT_FLD(type, MYSQL_INFORMATION_SCHEMA_PLUGIN),

	/* pointer to type-specific plugin descriptor */
	/* void* */
	STRUCT_FLD(info, &i_s_info),

	/* plugin name */
	/* const char* */
	STRUCT_FLD(name, "INNODB_SYS_TABLESTATS"),

	/* plugin author (for SHOW PLUGINS) */
	/* const char* */
	STRUCT_FLD(author, plugin_author),

	/* general descriptive text (for SHOW PLUGINS) */
	/* const char* */
	STRUCT_FLD(descr, "InnoDB SYS_TABLESTATS"),

	/* the plugin license (PLUGIN_LICENSE_XXX) */
	/* int */
	STRUCT_FLD(license, PLUGIN_LICENSE_GPL),

	/* the function to invoke when plugin is loaded */
	/* int (*)(void*); */
	STRUCT_FLD(init, innodb_sys_tablestats_init),

	/* the function to invoke when plugin is unloaded */
	/* int (*)(void*); */
	STRUCT_FLD(deinit, i_s_common_deinit),

	/* plugin version (for SHOW PLUGINS) */
	/* unsigned int */
	STRUCT_FLD(version, INNODB_VERSION_SHORT),

	/* struct st_mysql_show_var* */
	STRUCT_FLD(status_vars, NULL),

	/* struct st_mysql_sys_var** */
	STRUCT_FLD(system_vars, NULL),

        /* Maria extension */
	STRUCT_FLD(version_info, INNODB_VERSION_STR),
        STRUCT_FLD(maturity, MariaDB_PLUGIN_MATURITY_STABLE),
};

/**  SYS_INDEXES  **************************************************/
/* Fields of the dynamic table INFORMATION_SCHEMA.SYS_INDEXES */
static ST_FIELD_INFO	innodb_sysindex_fields_info[] =
{
#define SYS_INDEX_ID		0
	{STRUCT_FLD(field_name,		"INDEX_ID"),
	 STRUCT_FLD(field_length,	MY_INT64_NUM_DECIMAL_DIGITS),
	 STRUCT_FLD(field_type,		MYSQL_TYPE_LONGLONG),
	 STRUCT_FLD(value,		0),
	 STRUCT_FLD(field_flags,	MY_I_S_UNSIGNED),
	 STRUCT_FLD(old_name,		""),
	 STRUCT_FLD(open_method,	SKIP_OPEN_TABLE)},

#define SYS_INDEX_NAME		1
	{STRUCT_FLD(field_name,		"NAME"),
	 STRUCT_FLD(field_length,	NAME_LEN + 1),
	 STRUCT_FLD(field_type,		MYSQL_TYPE_STRING),
	 STRUCT_FLD(value,		0),
	 STRUCT_FLD(field_flags,	0),
	 STRUCT_FLD(old_name,		""),
	 STRUCT_FLD(open_method,	SKIP_OPEN_TABLE)},

#define SYS_INDEX_TABLE_ID	2
	{STRUCT_FLD(field_name,		"TABLE_ID"),
	 STRUCT_FLD(field_length,	MY_INT64_NUM_DECIMAL_DIGITS),
	 STRUCT_FLD(field_type,		MYSQL_TYPE_LONGLONG),
	 STRUCT_FLD(value,		0),
	 STRUCT_FLD(field_flags,	MY_I_S_UNSIGNED),
	 STRUCT_FLD(old_name,		""),
	 STRUCT_FLD(open_method,	SKIP_OPEN_TABLE)},

#define SYS_INDEX_TYPE		3
	{STRUCT_FLD(field_name,		"TYPE"),
	 STRUCT_FLD(field_length,	MY_INT32_NUM_DECIMAL_DIGITS),
	 STRUCT_FLD(field_type,		MYSQL_TYPE_LONG),
	 STRUCT_FLD(value,		0),
	 STRUCT_FLD(field_flags,	0),
	 STRUCT_FLD(old_name,		""),
	 STRUCT_FLD(open_method,	SKIP_OPEN_TABLE)},

#define SYS_INDEX_NUM_FIELDS	4
	{STRUCT_FLD(field_name,		"N_FIELDS"),
	 STRUCT_FLD(field_length,	MY_INT32_NUM_DECIMAL_DIGITS),
	 STRUCT_FLD(field_type,		MYSQL_TYPE_LONG),
	 STRUCT_FLD(value,		0),
	 STRUCT_FLD(field_flags,	0),
	 STRUCT_FLD(old_name,		""),
	 STRUCT_FLD(open_method,	SKIP_OPEN_TABLE)},

#define SYS_INDEX_PAGE_NO	5
	{STRUCT_FLD(field_name,		"PAGE_NO"),
	 STRUCT_FLD(field_length,	MY_INT32_NUM_DECIMAL_DIGITS),
	 STRUCT_FLD(field_type,		MYSQL_TYPE_LONG),
	 STRUCT_FLD(value,		0),
	 STRUCT_FLD(field_flags,	0),
	 STRUCT_FLD(old_name,		""),
	 STRUCT_FLD(open_method,	SKIP_OPEN_TABLE)},

#define SYS_INDEX_SPACE		6
	{STRUCT_FLD(field_name,		"SPACE"),
	 STRUCT_FLD(field_length,	MY_INT32_NUM_DECIMAL_DIGITS),
	 STRUCT_FLD(field_type,		MYSQL_TYPE_LONG),
	 STRUCT_FLD(value,		0),
	 STRUCT_FLD(field_flags,	0),
	 STRUCT_FLD(old_name,		""),
	 STRUCT_FLD(open_method,	SKIP_OPEN_TABLE)},

#define SYS_INDEX_MERGE_THRESHOLD 7
	{STRUCT_FLD(field_name,		"MERGE_THRESHOLD"),
	 STRUCT_FLD(field_length,	MY_INT32_NUM_DECIMAL_DIGITS),
	 STRUCT_FLD(field_type,		MYSQL_TYPE_LONG),
	 STRUCT_FLD(value,		0),
	 STRUCT_FLD(field_flags,	0),
	 STRUCT_FLD(old_name,		""),
	 STRUCT_FLD(open_method,	SKIP_OPEN_TABLE)},

	END_OF_ST_FIELD_INFO
};

/**********************************************************************//**
Function to populate the information_schema.innodb_sys_indexes table with
collected index information
@return 0 on success */
static
int
i_s_dict_fill_sys_indexes(
/*======================*/
	THD*		thd,		/*!< in: thread */
	table_id_t	table_id,	/*!< in: table id */
	dict_index_t*	index,		/*!< in: populated dict_index_t
					struct with index info */
	TABLE*		table_to_fill)	/*!< in/out: fill this table */
{
	Field**		fields;

	DBUG_ENTER("i_s_dict_fill_sys_indexes");

	fields = table_to_fill->field;

	if (*index->name == *TEMP_INDEX_PREFIX_STR) {
		/* Since TEMP_INDEX_PREFIX_STR is not valid UTF-8, we
		need to convert it to something else. */
		*const_cast<char*>(index->name()) = '?';
	}

	OK(fields[SYS_INDEX_NAME]->store(index->name,
					 uint(strlen(index->name)),
					 system_charset_info));

	OK(fields[SYS_INDEX_ID]->store(longlong(index->id), true));

	OK(fields[SYS_INDEX_TABLE_ID]->store(longlong(table_id), true));

	OK(fields[SYS_INDEX_TYPE]->store(index->type));

	OK(fields[SYS_INDEX_NUM_FIELDS]->store(index->n_fields));

	/* FIL_NULL is ULINT32_UNDEFINED */
	if (index->page == FIL_NULL) {
		OK(fields[SYS_INDEX_PAGE_NO]->store(-1));
	} else {
		OK(fields[SYS_INDEX_PAGE_NO]->store(index->page));
	}

	OK(fields[SYS_INDEX_SPACE]->store(index->space));

	OK(fields[SYS_INDEX_MERGE_THRESHOLD]->store(index->merge_threshold));

	OK(schema_table_store_record(thd, table_to_fill));

	DBUG_RETURN(0);
}
/*******************************************************************//**
Function to go through each record in SYS_INDEXES table, and fill the
information_schema.innodb_sys_indexes table with related index information
@return 0 on success */
static
int
i_s_sys_indexes_fill_table(
/*=======================*/
	THD*		thd,	/*!< in: thread */
	TABLE_LIST*	tables,	/*!< in/out: tables to fill */
	Item*		)	/*!< in: condition (not used) */
{
	btr_pcur_t		pcur;
	const rec_t*		rec;
	mem_heap_t*		heap;
	mtr_t			mtr;

	DBUG_ENTER("i_s_sys_indexes_fill_table");
	RETURN_IF_INNODB_NOT_STARTED(tables->schema_table_name);

	/* deny access to user without PROCESS_ACL privilege */
	if (check_global_access(thd, PROCESS_ACL)) {
		DBUG_RETURN(0);
	}

	heap = mem_heap_create(1000);
	mutex_enter(&dict_sys->mutex);
	mtr_start(&mtr);

	/* Start scan the SYS_INDEXES table */
	rec = dict_startscan_system(&pcur, &mtr, SYS_INDEXES);

	/* Process each record in the table */
	while (rec) {
		const char*	err_msg;
		table_id_t	table_id;
		dict_index_t	index_rec;

		/* Populate a dict_index_t structure with information from
		a SYS_INDEXES row */
		err_msg = dict_process_sys_indexes_rec(heap, rec, &index_rec,
						       &table_id);

		mtr_commit(&mtr);
		mutex_exit(&dict_sys->mutex);

		if (!err_msg) {
			i_s_dict_fill_sys_indexes(thd, table_id, &index_rec,
						 tables->table);
		} else {
			push_warning_printf(thd, Sql_condition::WARN_LEVEL_WARN,
					    ER_CANT_FIND_SYSTEM_REC, "%s",
					    err_msg);
		}

		mem_heap_empty(heap);

		/* Get the next record */
		mutex_enter(&dict_sys->mutex);
		mtr_start(&mtr);
		rec = dict_getnext_system(&pcur, &mtr);
	}

	mtr_commit(&mtr);
	mutex_exit(&dict_sys->mutex);
	mem_heap_free(heap);

	DBUG_RETURN(0);
}
/*******************************************************************//**
Bind the dynamic table INFORMATION_SCHEMA.innodb_sys_indexes
@return 0 on success */
static
int
innodb_sys_indexes_init(
/*====================*/
	void*	p)	/*!< in/out: table schema object */
{
	ST_SCHEMA_TABLE*	schema;

	DBUG_ENTER("innodb_sys_indexes_init");

	schema = (ST_SCHEMA_TABLE*) p;

	schema->fields_info = innodb_sysindex_fields_info;
	schema->fill_table = i_s_sys_indexes_fill_table;

	DBUG_RETURN(0);
}

UNIV_INTERN struct st_maria_plugin	i_s_innodb_sys_indexes =
{
	/* the plugin type (a MYSQL_XXX_PLUGIN value) */
	/* int */
	STRUCT_FLD(type, MYSQL_INFORMATION_SCHEMA_PLUGIN),

	/* pointer to type-specific plugin descriptor */
	/* void* */
	STRUCT_FLD(info, &i_s_info),

	/* plugin name */
	/* const char* */
	STRUCT_FLD(name, "INNODB_SYS_INDEXES"),

	/* plugin author (for SHOW PLUGINS) */
	/* const char* */
	STRUCT_FLD(author, plugin_author),

	/* general descriptive text (for SHOW PLUGINS) */
	/* const char* */
	STRUCT_FLD(descr, "InnoDB SYS_INDEXES"),

	/* the plugin license (PLUGIN_LICENSE_XXX) */
	/* int */
	STRUCT_FLD(license, PLUGIN_LICENSE_GPL),

	/* the function to invoke when plugin is loaded */
	/* int (*)(void*); */
	STRUCT_FLD(init, innodb_sys_indexes_init),

	/* the function to invoke when plugin is unloaded */
	/* int (*)(void*); */
	STRUCT_FLD(deinit, i_s_common_deinit),

	/* plugin version (for SHOW PLUGINS) */
	/* unsigned int */
	STRUCT_FLD(version, INNODB_VERSION_SHORT),

	/* struct st_mysql_show_var* */
	STRUCT_FLD(status_vars, NULL),

	/* struct st_mysql_sys_var** */
	STRUCT_FLD(system_vars, NULL),

        /* Maria extension */
	STRUCT_FLD(version_info, INNODB_VERSION_STR),
        STRUCT_FLD(maturity, MariaDB_PLUGIN_MATURITY_STABLE),
};

/**  SYS_COLUMNS  **************************************************/
/* Fields of the dynamic table INFORMATION_SCHEMA.INNODB_SYS_COLUMNS */
static ST_FIELD_INFO	innodb_sys_columns_fields_info[] =
{
#define SYS_COLUMN_TABLE_ID		0
	{STRUCT_FLD(field_name,		"TABLE_ID"),
	 STRUCT_FLD(field_length,	MY_INT64_NUM_DECIMAL_DIGITS),
	 STRUCT_FLD(field_type,		MYSQL_TYPE_LONGLONG),
	 STRUCT_FLD(value,		0),
	 STRUCT_FLD(field_flags,	MY_I_S_UNSIGNED),
	 STRUCT_FLD(old_name,		""),
	 STRUCT_FLD(open_method,	SKIP_OPEN_TABLE)},

#define SYS_COLUMN_NAME		1
	{STRUCT_FLD(field_name,		"NAME"),
	 STRUCT_FLD(field_length,	NAME_LEN + 1),
	 STRUCT_FLD(field_type,		MYSQL_TYPE_STRING),
	 STRUCT_FLD(value,		0),
	 STRUCT_FLD(field_flags,	0),
	 STRUCT_FLD(old_name,		""),
	 STRUCT_FLD(open_method,	SKIP_OPEN_TABLE)},

#define SYS_COLUMN_POSITION	2
	{STRUCT_FLD(field_name,		"POS"),
	 STRUCT_FLD(field_length,	MY_INT64_NUM_DECIMAL_DIGITS),
	 STRUCT_FLD(field_type,		MYSQL_TYPE_LONGLONG),
	 STRUCT_FLD(value,		0),
	 STRUCT_FLD(field_flags,	MY_I_S_UNSIGNED),
	 STRUCT_FLD(old_name,		""),
	 STRUCT_FLD(open_method,	SKIP_OPEN_TABLE)},

#define SYS_COLUMN_MTYPE		3
	{STRUCT_FLD(field_name,		"MTYPE"),
	 STRUCT_FLD(field_length,	MY_INT32_NUM_DECIMAL_DIGITS),
	 STRUCT_FLD(field_type,		MYSQL_TYPE_LONG),
	 STRUCT_FLD(value,		0),
	 STRUCT_FLD(field_flags,	0),
	 STRUCT_FLD(old_name,		""),
	 STRUCT_FLD(open_method,	SKIP_OPEN_TABLE)},

#define SYS_COLUMN__PRTYPE	4
	{STRUCT_FLD(field_name,		"PRTYPE"),
	 STRUCT_FLD(field_length,	MY_INT32_NUM_DECIMAL_DIGITS),
	 STRUCT_FLD(field_type,		MYSQL_TYPE_LONG),
	 STRUCT_FLD(value,		0),
	 STRUCT_FLD(field_flags,	0),
	 STRUCT_FLD(old_name,		""),
	 STRUCT_FLD(open_method,	SKIP_OPEN_TABLE)},

#define SYS_COLUMN_COLUMN_LEN	5
	{STRUCT_FLD(field_name,		"LEN"),
	 STRUCT_FLD(field_length,	MY_INT32_NUM_DECIMAL_DIGITS),
	 STRUCT_FLD(field_type,		MYSQL_TYPE_LONG),
	 STRUCT_FLD(value,		0),
	 STRUCT_FLD(field_flags,	0),
	 STRUCT_FLD(old_name,		""),
	 STRUCT_FLD(open_method,	SKIP_OPEN_TABLE)},

	END_OF_ST_FIELD_INFO
};

/**********************************************************************//**
Function to populate the information_schema.innodb_sys_columns with
related column information
@return 0 on success */
static
int
i_s_dict_fill_sys_columns(
/*======================*/
	THD*		thd,		/*!< in: thread */
	table_id_t	table_id,	/*!< in: table ID */
	const char*	col_name,	/*!< in: column name */
	dict_col_t*	column,		/*!< in: dict_col_t struct holding
					more column information */
	ulint		nth_v_col,	/*!< in: virtual column, its
					sequence number (nth virtual col) */
	TABLE*		table_to_fill)	/*!< in/out: fill this table */
{
	Field**		fields;

	DBUG_ENTER("i_s_dict_fill_sys_columns");

	fields = table_to_fill->field;

	OK(fields[SYS_COLUMN_TABLE_ID]->store((longlong) table_id, TRUE));

	OK(field_store_string(fields[SYS_COLUMN_NAME], col_name));

	if (dict_col_is_virtual(column)) {
		ulint	pos = dict_create_v_col_pos(nth_v_col, column->ind);
		OK(fields[SYS_COLUMN_POSITION]->store(pos, true));
	} else {
		OK(fields[SYS_COLUMN_POSITION]->store(column->ind, true));
	}

	OK(fields[SYS_COLUMN_MTYPE]->store(column->mtype));

	OK(fields[SYS_COLUMN__PRTYPE]->store(column->prtype));

	OK(fields[SYS_COLUMN_COLUMN_LEN]->store(column->len));

	OK(schema_table_store_record(thd, table_to_fill));

	DBUG_RETURN(0);
}
/*******************************************************************//**
Function to fill information_schema.innodb_sys_columns with information
collected by scanning SYS_COLUMNS table.
@return 0 on success */
static
int
i_s_sys_columns_fill_table(
/*=======================*/
	THD*		thd,	/*!< in: thread */
	TABLE_LIST*	tables,	/*!< in/out: tables to fill */
	Item*		)	/*!< in: condition (not used) */
{
	btr_pcur_t	pcur;
	const rec_t*	rec;
	const char*	col_name;
	mem_heap_t*	heap;
	mtr_t		mtr;

	DBUG_ENTER("i_s_sys_columns_fill_table");
	RETURN_IF_INNODB_NOT_STARTED(tables->schema_table_name);

	/* deny access to user without PROCESS_ACL privilege */
	if (check_global_access(thd, PROCESS_ACL)) {
		DBUG_RETURN(0);
	}

	heap = mem_heap_create(1000);
	mutex_enter(&dict_sys->mutex);
	mtr_start(&mtr);

	rec = dict_startscan_system(&pcur, &mtr, SYS_COLUMNS);

	while (rec) {
		const char*	err_msg;
		dict_col_t	column_rec;
		table_id_t	table_id;
		ulint		nth_v_col;

		/* populate a dict_col_t structure with information from
		a SYS_COLUMNS row */
		err_msg = dict_process_sys_columns_rec(heap, rec, &column_rec,
						       &table_id, &col_name,
						       &nth_v_col);

		mtr_commit(&mtr);
		mutex_exit(&dict_sys->mutex);

		if (!err_msg) {
			i_s_dict_fill_sys_columns(thd, table_id, col_name,
						 &column_rec, nth_v_col,
						 tables->table);
		} else {
			push_warning_printf(thd, Sql_condition::WARN_LEVEL_WARN,
					    ER_CANT_FIND_SYSTEM_REC, "%s",
					    err_msg);
		}

		mem_heap_empty(heap);

		/* Get the next record */
		mutex_enter(&dict_sys->mutex);
		mtr_start(&mtr);
		rec = dict_getnext_system(&pcur, &mtr);
	}

	mtr_commit(&mtr);
	mutex_exit(&dict_sys->mutex);
	mem_heap_free(heap);

	DBUG_RETURN(0);
}
/*******************************************************************//**
Bind the dynamic table INFORMATION_SCHEMA.innodb_sys_columns
@return 0 on success */
static
int
innodb_sys_columns_init(
/*====================*/
	void*	p)	/*!< in/out: table schema object */
{
	ST_SCHEMA_TABLE*	schema;

	DBUG_ENTER("innodb_sys_columns_init");

	schema = (ST_SCHEMA_TABLE*) p;

	schema->fields_info = innodb_sys_columns_fields_info;
	schema->fill_table = i_s_sys_columns_fill_table;

	DBUG_RETURN(0);
}

UNIV_INTERN struct st_maria_plugin	i_s_innodb_sys_columns =
{
	/* the plugin type (a MYSQL_XXX_PLUGIN value) */
	/* int */
	STRUCT_FLD(type, MYSQL_INFORMATION_SCHEMA_PLUGIN),

	/* pointer to type-specific plugin descriptor */
	/* void* */
	STRUCT_FLD(info, &i_s_info),

	/* plugin name */
	/* const char* */
	STRUCT_FLD(name, "INNODB_SYS_COLUMNS"),

	/* plugin author (for SHOW PLUGINS) */
	/* const char* */
	STRUCT_FLD(author, plugin_author),

	/* general descriptive text (for SHOW PLUGINS) */
	/* const char* */
	STRUCT_FLD(descr, "InnoDB SYS_COLUMNS"),

	/* the plugin license (PLUGIN_LICENSE_XXX) */
	/* int */
	STRUCT_FLD(license, PLUGIN_LICENSE_GPL),

	/* the function to invoke when plugin is loaded */
	/* int (*)(void*); */
	STRUCT_FLD(init, innodb_sys_columns_init),

	/* the function to invoke when plugin is unloaded */
	/* int (*)(void*); */
	STRUCT_FLD(deinit, i_s_common_deinit),

	/* plugin version (for SHOW PLUGINS) */
	/* unsigned int */
	STRUCT_FLD(version, INNODB_VERSION_SHORT),

	/* struct st_mysql_show_var* */
	STRUCT_FLD(status_vars, NULL),

	/* struct st_mysql_sys_var** */
	STRUCT_FLD(system_vars, NULL),

        /* Maria extension */
	STRUCT_FLD(version_info, INNODB_VERSION_STR),
        STRUCT_FLD(maturity, MariaDB_PLUGIN_MATURITY_STABLE),
};

/**  SYS_VIRTUAL **************************************************/
/** Fields of the dynamic table INFORMATION_SCHEMA.INNODB_SYS_VIRTUAL */
static ST_FIELD_INFO	innodb_sys_virtual_fields_info[] =
{
#define SYS_VIRTUAL_TABLE_ID		0
	{STRUCT_FLD(field_name,		"TABLE_ID"),
	 STRUCT_FLD(field_length,	MY_INT64_NUM_DECIMAL_DIGITS),
	 STRUCT_FLD(field_type,		MYSQL_TYPE_LONGLONG),
	 STRUCT_FLD(value,		0),
	 STRUCT_FLD(field_flags,	MY_I_S_UNSIGNED),
	 STRUCT_FLD(old_name,		""),
	 STRUCT_FLD(open_method,	SKIP_OPEN_TABLE)},

#define SYS_VIRTUAL_POS			1
	{STRUCT_FLD(field_name,		"POS"),
	 STRUCT_FLD(field_length,	MY_INT32_NUM_DECIMAL_DIGITS),
	 STRUCT_FLD(field_type,		MYSQL_TYPE_LONG),
	 STRUCT_FLD(value,		0),
	 STRUCT_FLD(field_flags,	MY_I_S_UNSIGNED),
	 STRUCT_FLD(old_name,		""),
	 STRUCT_FLD(open_method,	SKIP_OPEN_TABLE)},

#define SYS_VIRTUAL_BASE_POS		2
	{STRUCT_FLD(field_name,		"BASE_POS"),
	 STRUCT_FLD(field_length,	MY_INT32_NUM_DECIMAL_DIGITS),
	 STRUCT_FLD(field_type,		MYSQL_TYPE_LONG),
	 STRUCT_FLD(value,		0),
	 STRUCT_FLD(field_flags,	MY_I_S_UNSIGNED),
	 STRUCT_FLD(old_name,		""),
	 STRUCT_FLD(open_method,	SKIP_OPEN_TABLE)},

	END_OF_ST_FIELD_INFO
};

/** Function to populate the information_schema.innodb_sys_virtual with
related information
param[in]	thd		thread
param[in]	table_id	table ID
param[in]	pos		virtual column position
param[in]	base_pos	base column position
param[in,out]	table_to_fill	fill this table
@return 0 on success */
static
int
i_s_dict_fill_sys_virtual(
	THD*		thd,
	table_id_t	table_id,
	ulint		pos,
	ulint		base_pos,
	TABLE*		table_to_fill)
{
	Field**		fields;

	DBUG_ENTER("i_s_dict_fill_sys_virtual");

	fields = table_to_fill->field;

	OK(fields[SYS_VIRTUAL_TABLE_ID]->store(table_id, true));

	OK(fields[SYS_VIRTUAL_POS]->store(pos, true));

	OK(fields[SYS_VIRTUAL_BASE_POS]->store(base_pos, true));

	OK(schema_table_store_record(thd, table_to_fill));

	DBUG_RETURN(0);
}

/** Function to fill information_schema.innodb_sys_virtual with information
collected by scanning SYS_VIRTUAL table.
param[in]	thd		thread
param[in,out]	tables		tables to fill
param[in]	item		condition (not used)
@return 0 on success */
static
int
i_s_sys_virtual_fill_table(
	THD*		thd,
	TABLE_LIST*	tables,
	Item*		)
{
	btr_pcur_t	pcur;
	const rec_t*	rec;
	ulint		pos;
	ulint		base_pos;
	mem_heap_t*	heap;
	mtr_t		mtr;

	DBUG_ENTER("i_s_sys_virtual_fill_table");
	RETURN_IF_INNODB_NOT_STARTED(tables->schema_table_name);

	/* deny access to user without PROCESS_ACL privilege */
	if (check_global_access(thd, PROCESS_ACL)) {
		DBUG_RETURN(0);
	}

	heap = mem_heap_create(1000);
	mutex_enter(&dict_sys->mutex);
	mtr_start(&mtr);

	rec = dict_startscan_system(&pcur, &mtr, SYS_VIRTUAL);

	while (rec) {
		const char*	err_msg;
		table_id_t	table_id;

		/* populate a dict_col_t structure with information from
		a SYS_VIRTUAL row */
		err_msg = dict_process_sys_virtual_rec(heap, rec,
						       &table_id, &pos,
						       &base_pos);

		mtr_commit(&mtr);
		mutex_exit(&dict_sys->mutex);

		if (!err_msg) {
			i_s_dict_fill_sys_virtual(thd, table_id, pos, base_pos,
						  tables->table);
		} else {
			push_warning_printf(thd, Sql_condition::WARN_LEVEL_WARN,
					    ER_CANT_FIND_SYSTEM_REC, "%s",
					    err_msg);
		}

		mem_heap_empty(heap);

		/* Get the next record */
		mutex_enter(&dict_sys->mutex);
		mtr_start(&mtr);
		rec = dict_getnext_system(&pcur, &mtr);
	}

	mtr_commit(&mtr);
	mutex_exit(&dict_sys->mutex);
	mem_heap_free(heap);

	DBUG_RETURN(0);
}

/** Bind the dynamic table INFORMATION_SCHEMA.innodb_sys_virtual
param[in,out]	p	table schema object
@return 0 on success */
static
int
innodb_sys_virtual_init(
	void*	p)
{
	ST_SCHEMA_TABLE*	schema;

	DBUG_ENTER("innodb_sys_virtual_init");

	schema = (ST_SCHEMA_TABLE*) p;

	schema->fields_info = innodb_sys_virtual_fields_info;
	schema->fill_table = i_s_sys_virtual_fill_table;

	DBUG_RETURN(0);
}

struct st_maria_plugin	i_s_innodb_sys_virtual =
{
	/* the plugin type (a MYSQL_XXX_PLUGIN value) */
	/* int */
	STRUCT_FLD(type, MYSQL_INFORMATION_SCHEMA_PLUGIN),

	/* pointer to type-specific plugin descriptor */
	/* void* */
	STRUCT_FLD(info, &i_s_info),

	/* plugin name */
	/* const char* */
	STRUCT_FLD(name, "INNODB_SYS_VIRTUAL"),

	/* plugin author (for SHOW PLUGINS) */
	/* const char* */
	STRUCT_FLD(author, plugin_author),

	/* general descriptive text (for SHOW PLUGINS) */
	/* const char* */
	STRUCT_FLD(descr, "InnoDB SYS_VIRTUAL"),

	/* the plugin license (PLUGIN_LICENSE_XXX) */
	/* int */
	STRUCT_FLD(license, PLUGIN_LICENSE_GPL),

	/* the function to invoke when plugin is loaded */
	/* int (*)(void*); */
	STRUCT_FLD(init, innodb_sys_virtual_init),

	/* the function to invoke when plugin is unloaded */
	/* int (*)(void*); */
	STRUCT_FLD(deinit, i_s_common_deinit),

	/* plugin version (for SHOW PLUGINS) */
	/* unsigned int */
	STRUCT_FLD(version, INNODB_VERSION_SHORT),

	/* struct st_mysql_show_var* */
	STRUCT_FLD(status_vars, NULL),

	/* struct st_mysql_sys_var** */
	STRUCT_FLD(system_vars, NULL),

	/* Maria extension */
	STRUCT_FLD(version_info, INNODB_VERSION_STR),
	STRUCT_FLD(maturity, MariaDB_PLUGIN_MATURITY_BETA),
};
/**  SYS_FIELDS  ***************************************************/
/* Fields of the dynamic table INFORMATION_SCHEMA.INNODB_SYS_FIELDS */
static ST_FIELD_INFO	innodb_sys_fields_fields_info[] =
{
#define SYS_FIELD_INDEX_ID	0
	{STRUCT_FLD(field_name,		"INDEX_ID"),
	 STRUCT_FLD(field_length,	MY_INT64_NUM_DECIMAL_DIGITS),
	 STRUCT_FLD(field_type,		MYSQL_TYPE_LONGLONG),
	 STRUCT_FLD(value,		0),
	 STRUCT_FLD(field_flags,	MY_I_S_UNSIGNED),
	 STRUCT_FLD(old_name,		""),
	 STRUCT_FLD(open_method,	SKIP_OPEN_TABLE)},

#define SYS_FIELD_NAME		1
	{STRUCT_FLD(field_name,		"NAME"),
	 STRUCT_FLD(field_length,	NAME_LEN + 1),
	 STRUCT_FLD(field_type,		MYSQL_TYPE_STRING),
	 STRUCT_FLD(value,		0),
	 STRUCT_FLD(field_flags,	0),
	 STRUCT_FLD(old_name,		""),
	 STRUCT_FLD(open_method,	SKIP_OPEN_TABLE)},

#define SYS_FIELD_POS		2
	{STRUCT_FLD(field_name,		"POS"),
	 STRUCT_FLD(field_length,	MY_INT32_NUM_DECIMAL_DIGITS),
	 STRUCT_FLD(field_type,		MYSQL_TYPE_LONG),
	 STRUCT_FLD(value,		0),
	 STRUCT_FLD(field_flags,	MY_I_S_UNSIGNED),
	 STRUCT_FLD(old_name,		""),
	 STRUCT_FLD(open_method,	SKIP_OPEN_TABLE)},

	END_OF_ST_FIELD_INFO
};

/**********************************************************************//**
Function to fill information_schema.innodb_sys_fields with information
collected by scanning SYS_FIELDS table.
@return 0 on success */
static
int
i_s_dict_fill_sys_fields(
/*=====================*/
	THD*		thd,		/*!< in: thread */
	index_id_t	index_id,	/*!< in: index id for the field */
	dict_field_t*	field,		/*!< in: table */
	ulint		pos,		/*!< in: Field position */
	TABLE*		table_to_fill)	/*!< in/out: fill this table */
{
	Field**		fields;

	DBUG_ENTER("i_s_dict_fill_sys_fields");

	fields = table_to_fill->field;

	OK(fields[SYS_FIELD_INDEX_ID]->store(index_id, true));

	OK(field_store_string(fields[SYS_FIELD_NAME], field->name));

	OK(fields[SYS_FIELD_POS]->store(pos, true));

	OK(schema_table_store_record(thd, table_to_fill));

	DBUG_RETURN(0);
}
/*******************************************************************//**
Function to go through each record in SYS_FIELDS table, and fill the
information_schema.innodb_sys_fields table with related index field
information
@return 0 on success */
static
int
i_s_sys_fields_fill_table(
/*======================*/
	THD*		thd,	/*!< in: thread */
	TABLE_LIST*	tables,	/*!< in/out: tables to fill */
	Item*		)	/*!< in: condition (not used) */
{
	btr_pcur_t	pcur;
	const rec_t*	rec;
	mem_heap_t*	heap;
	index_id_t	last_id;
	mtr_t		mtr;

	DBUG_ENTER("i_s_sys_fields_fill_table");
	RETURN_IF_INNODB_NOT_STARTED(tables->schema_table_name);

	/* deny access to user without PROCESS_ACL privilege */
	if (check_global_access(thd, PROCESS_ACL)) {

		DBUG_RETURN(0);
	}

	heap = mem_heap_create(1000);
	mutex_enter(&dict_sys->mutex);
	mtr_start(&mtr);

	/* will save last index id so that we know whether we move to
	the next index. This is used to calculate prefix length */
	last_id = 0;

	rec = dict_startscan_system(&pcur, &mtr, SYS_FIELDS);

	while (rec) {
		ulint		pos;
		const char*	err_msg;
		index_id_t	index_id;
		dict_field_t	field_rec;

		/* Populate a dict_field_t structure with information from
		a SYS_FIELDS row */
		err_msg = dict_process_sys_fields_rec(heap, rec, &field_rec,
						      &pos, &index_id, last_id);

		mtr_commit(&mtr);
		mutex_exit(&dict_sys->mutex);

		if (!err_msg) {
			i_s_dict_fill_sys_fields(thd, index_id, &field_rec,
						 pos, tables->table);
			last_id = index_id;
		} else {
			push_warning_printf(thd, Sql_condition::WARN_LEVEL_WARN,
					    ER_CANT_FIND_SYSTEM_REC, "%s",
					    err_msg);
		}

		mem_heap_empty(heap);

		/* Get the next record */
		mutex_enter(&dict_sys->mutex);
		mtr_start(&mtr);
		rec = dict_getnext_system(&pcur, &mtr);
	}

	mtr_commit(&mtr);
	mutex_exit(&dict_sys->mutex);
	mem_heap_free(heap);

	DBUG_RETURN(0);
}
/*******************************************************************//**
Bind the dynamic table INFORMATION_SCHEMA.innodb_sys_fields
@return 0 on success */
static
int
innodb_sys_fields_init(
/*===================*/
	void*   p)	/*!< in/out: table schema object */
{
	ST_SCHEMA_TABLE*	schema;

	DBUG_ENTER("innodb_sys_field_init");

	schema = (ST_SCHEMA_TABLE*) p;

	schema->fields_info = innodb_sys_fields_fields_info;
	schema->fill_table = i_s_sys_fields_fill_table;

	DBUG_RETURN(0);
}

UNIV_INTERN struct st_maria_plugin	i_s_innodb_sys_fields =
{
	/* the plugin type (a MYSQL_XXX_PLUGIN value) */
	/* int */
	STRUCT_FLD(type, MYSQL_INFORMATION_SCHEMA_PLUGIN),

	/* pointer to type-specific plugin descriptor */
	/* void* */
	STRUCT_FLD(info, &i_s_info),

	/* plugin name */
	/* const char* */
	STRUCT_FLD(name, "INNODB_SYS_FIELDS"),

	/* plugin author (for SHOW PLUGINS) */
	/* const char* */
	STRUCT_FLD(author, plugin_author),

	/* general descriptive text (for SHOW PLUGINS) */
	/* const char* */
	STRUCT_FLD(descr, "InnoDB SYS_FIELDS"),

	/* the plugin license (PLUGIN_LICENSE_XXX) */
	/* int */
	STRUCT_FLD(license, PLUGIN_LICENSE_GPL),

	/* the function to invoke when plugin is loaded */
	/* int (*)(void*); */
	STRUCT_FLD(init, innodb_sys_fields_init),

	/* the function to invoke when plugin is unloaded */
	/* int (*)(void*); */
	STRUCT_FLD(deinit, i_s_common_deinit),

	/* plugin version (for SHOW PLUGINS) */
	/* unsigned int */
	STRUCT_FLD(version, INNODB_VERSION_SHORT),

	/* struct st_mysql_show_var* */
	STRUCT_FLD(status_vars, NULL),

	/* struct st_mysql_sys_var** */
	STRUCT_FLD(system_vars, NULL),

        /* Maria extension */
	STRUCT_FLD(version_info, INNODB_VERSION_STR),
        STRUCT_FLD(maturity, MariaDB_PLUGIN_MATURITY_STABLE),
};

/**  SYS_FOREIGN        ********************************************/
/* Fields of the dynamic table INFORMATION_SCHEMA.INNODB_SYS_FOREIGN */
static ST_FIELD_INFO	innodb_sys_foreign_fields_info[] =
{
#define SYS_FOREIGN_ID		0
	{STRUCT_FLD(field_name,		"ID"),
	 STRUCT_FLD(field_length,	NAME_LEN + 1),
	 STRUCT_FLD(field_type,		MYSQL_TYPE_STRING),
	 STRUCT_FLD(value,		0),
	 STRUCT_FLD(field_flags,	0),
	 STRUCT_FLD(old_name,		""),
	 STRUCT_FLD(open_method,	SKIP_OPEN_TABLE)},

#define SYS_FOREIGN_FOR_NAME	1
	{STRUCT_FLD(field_name,		"FOR_NAME"),
	 STRUCT_FLD(field_length,	NAME_LEN + 1),
	 STRUCT_FLD(field_type,		MYSQL_TYPE_STRING),
	 STRUCT_FLD(value,		0),
	 STRUCT_FLD(field_flags,	0),
	 STRUCT_FLD(old_name,		""),
	 STRUCT_FLD(open_method,	SKIP_OPEN_TABLE)},

#define SYS_FOREIGN_REF_NAME	2
	{STRUCT_FLD(field_name,		"REF_NAME"),
	 STRUCT_FLD(field_length,	NAME_LEN + 1),
	 STRUCT_FLD(field_type,		MYSQL_TYPE_STRING),
	 STRUCT_FLD(value,		0),
	 STRUCT_FLD(field_flags,	0),
	 STRUCT_FLD(old_name,		""),
	 STRUCT_FLD(open_method,	SKIP_OPEN_TABLE)},

#define SYS_FOREIGN_NUM_COL	3
	{STRUCT_FLD(field_name,		"N_COLS"),
	 STRUCT_FLD(field_length,	MY_INT32_NUM_DECIMAL_DIGITS),
	 STRUCT_FLD(field_type,		MYSQL_TYPE_LONG),
	 STRUCT_FLD(value,		0),
	 STRUCT_FLD(field_flags,	MY_I_S_UNSIGNED),
	 STRUCT_FLD(old_name,		""),
	 STRUCT_FLD(open_method,	SKIP_OPEN_TABLE)},

#define SYS_FOREIGN_TYPE	4
	{STRUCT_FLD(field_name,		"TYPE"),
	 STRUCT_FLD(field_length,	MY_INT32_NUM_DECIMAL_DIGITS),
	 STRUCT_FLD(field_type,		MYSQL_TYPE_LONG),
	 STRUCT_FLD(value,		0),
	 STRUCT_FLD(field_flags,	MY_I_S_UNSIGNED),
	 STRUCT_FLD(old_name,		""),
	 STRUCT_FLD(open_method,	SKIP_OPEN_TABLE)},

	END_OF_ST_FIELD_INFO
};

/**********************************************************************//**
Function to fill information_schema.innodb_sys_foreign with information
collected by scanning SYS_FOREIGN table.
@return 0 on success */
static
int
i_s_dict_fill_sys_foreign(
/*======================*/
	THD*		thd,		/*!< in: thread */
	dict_foreign_t*	foreign,	/*!< in: table */
	TABLE*		table_to_fill)	/*!< in/out: fill this table */
{
	Field**		fields;

	DBUG_ENTER("i_s_dict_fill_sys_foreign");

	fields = table_to_fill->field;

	OK(field_store_string(fields[SYS_FOREIGN_ID], foreign->id));

	OK(field_store_string(fields[SYS_FOREIGN_FOR_NAME],
			      foreign->foreign_table_name));

	OK(field_store_string(fields[SYS_FOREIGN_REF_NAME],
			      foreign->referenced_table_name));

	OK(fields[SYS_FOREIGN_NUM_COL]->store(foreign->n_fields));

	OK(fields[SYS_FOREIGN_TYPE]->store(foreign->type));

	OK(schema_table_store_record(thd, table_to_fill));

	DBUG_RETURN(0);
}

/*******************************************************************//**
Function to populate INFORMATION_SCHEMA.innodb_sys_foreign table. Loop
through each record in SYS_FOREIGN, and extract the foreign key
information.
@return 0 on success */
static
int
i_s_sys_foreign_fill_table(
/*=======================*/
	THD*		thd,	/*!< in: thread */
	TABLE_LIST*	tables,	/*!< in/out: tables to fill */
	Item*		)	/*!< in: condition (not used) */
{
	btr_pcur_t	pcur;
	const rec_t*	rec;
	mem_heap_t*	heap;
	mtr_t		mtr;

	DBUG_ENTER("i_s_sys_foreign_fill_table");
	RETURN_IF_INNODB_NOT_STARTED(tables->schema_table_name);

	/* deny access to user without PROCESS_ACL privilege */
	if (check_global_access(thd, PROCESS_ACL)) {

		DBUG_RETURN(0);
	}

	heap = mem_heap_create(1000);
	mutex_enter(&dict_sys->mutex);
	mtr_start(&mtr);

	rec = dict_startscan_system(&pcur, &mtr, SYS_FOREIGN);

	while (rec) {
		const char*	err_msg;
		dict_foreign_t	foreign_rec;

		/* Populate a dict_foreign_t structure with information from
		a SYS_FOREIGN row */
		err_msg = dict_process_sys_foreign_rec(heap, rec, &foreign_rec);

		mtr_commit(&mtr);
		mutex_exit(&dict_sys->mutex);

		if (!err_msg) {
			i_s_dict_fill_sys_foreign(thd, &foreign_rec,
						 tables->table);
		} else {
			push_warning_printf(thd, Sql_condition::WARN_LEVEL_WARN,
					    ER_CANT_FIND_SYSTEM_REC, "%s",
					    err_msg);
		}

		mem_heap_empty(heap);

		/* Get the next record */
		mtr_start(&mtr);
		mutex_enter(&dict_sys->mutex);
		rec = dict_getnext_system(&pcur, &mtr);
	}

	mtr_commit(&mtr);
	mutex_exit(&dict_sys->mutex);
	mem_heap_free(heap);

	DBUG_RETURN(0);
}

/*******************************************************************//**
Bind the dynamic table INFORMATION_SCHEMA.innodb_sys_foreign
@return 0 on success */
static
int
innodb_sys_foreign_init(
/*====================*/
	void*   p)	/*!< in/out: table schema object */
{
	ST_SCHEMA_TABLE*	schema;

	DBUG_ENTER("innodb_sys_foreign_init");

	schema = (ST_SCHEMA_TABLE*) p;

	schema->fields_info = innodb_sys_foreign_fields_info;
	schema->fill_table = i_s_sys_foreign_fill_table;

	DBUG_RETURN(0);
}

UNIV_INTERN struct st_maria_plugin	i_s_innodb_sys_foreign =
{
	/* the plugin type (a MYSQL_XXX_PLUGIN value) */
	/* int */
	STRUCT_FLD(type, MYSQL_INFORMATION_SCHEMA_PLUGIN),

	/* pointer to type-specific plugin descriptor */
	/* void* */
	STRUCT_FLD(info, &i_s_info),

	/* plugin name */
	/* const char* */
	STRUCT_FLD(name, "INNODB_SYS_FOREIGN"),

	/* plugin author (for SHOW PLUGINS) */
	/* const char* */
	STRUCT_FLD(author, plugin_author),

	/* general descriptive text (for SHOW PLUGINS) */
	/* const char* */
	STRUCT_FLD(descr, "InnoDB SYS_FOREIGN"),

	/* the plugin license (PLUGIN_LICENSE_XXX) */
	/* int */
	STRUCT_FLD(license, PLUGIN_LICENSE_GPL),

	/* the function to invoke when plugin is loaded */
	/* int (*)(void*); */
	STRUCT_FLD(init, innodb_sys_foreign_init),

	/* the function to invoke when plugin is unloaded */
	/* int (*)(void*); */
	STRUCT_FLD(deinit, i_s_common_deinit),

	/* plugin version (for SHOW PLUGINS) */
	/* unsigned int */
	STRUCT_FLD(version, INNODB_VERSION_SHORT),

	/* struct st_mysql_show_var* */
	STRUCT_FLD(status_vars, NULL),

	/* struct st_mysql_sys_var** */
	STRUCT_FLD(system_vars, NULL),

        /* Maria extension */
	STRUCT_FLD(version_info, INNODB_VERSION_STR),
        STRUCT_FLD(maturity, MariaDB_PLUGIN_MATURITY_STABLE),
};

/**  SYS_FOREIGN_COLS   ********************************************/
/* Fields of the dynamic table INFORMATION_SCHEMA.INNODB_SYS_FOREIGN_COLS */
static ST_FIELD_INFO	innodb_sys_foreign_cols_fields_info[] =
{
#define SYS_FOREIGN_COL_ID		0
	{STRUCT_FLD(field_name,		"ID"),
	 STRUCT_FLD(field_length,	NAME_LEN + 1),
	 STRUCT_FLD(field_type,		MYSQL_TYPE_STRING),
	 STRUCT_FLD(value,		0),
	 STRUCT_FLD(field_flags,	0),
	 STRUCT_FLD(old_name,		""),
	 STRUCT_FLD(open_method,	SKIP_OPEN_TABLE)},

#define SYS_FOREIGN_COL_FOR_NAME	1
	{STRUCT_FLD(field_name,		"FOR_COL_NAME"),
	 STRUCT_FLD(field_length,	NAME_LEN + 1),
	 STRUCT_FLD(field_type,		MYSQL_TYPE_STRING),
	 STRUCT_FLD(value,		0),
	 STRUCT_FLD(field_flags,	0),
	 STRUCT_FLD(old_name,		""),
	 STRUCT_FLD(open_method,	SKIP_OPEN_TABLE)},

#define SYS_FOREIGN_COL_REF_NAME	2
	{STRUCT_FLD(field_name,		"REF_COL_NAME"),
	 STRUCT_FLD(field_length,	NAME_LEN + 1),
	 STRUCT_FLD(field_type,		MYSQL_TYPE_STRING),
	 STRUCT_FLD(value,		0),
	 STRUCT_FLD(field_flags,	0),
	 STRUCT_FLD(old_name,		""),
	 STRUCT_FLD(open_method,	SKIP_OPEN_TABLE)},

#define SYS_FOREIGN_COL_POS		3
	{STRUCT_FLD(field_name,		"POS"),
	 STRUCT_FLD(field_length,	MY_INT32_NUM_DECIMAL_DIGITS),
	 STRUCT_FLD(field_type,		MYSQL_TYPE_LONG),
	 STRUCT_FLD(value,		0),
	 STRUCT_FLD(field_flags,	MY_I_S_UNSIGNED),
	 STRUCT_FLD(old_name,		""),
	 STRUCT_FLD(open_method,	SKIP_OPEN_TABLE)},

	END_OF_ST_FIELD_INFO
};

/**********************************************************************//**
Function to fill information_schema.innodb_sys_foreign_cols with information
collected by scanning SYS_FOREIGN_COLS table.
@return 0 on success */
static
int
i_s_dict_fill_sys_foreign_cols(
/*==========================*/
	THD*		thd,		/*!< in: thread */
	const char*	name,		/*!< in: foreign key constraint name */
	const char*	for_col_name,	/*!< in: referencing column name*/
	const char*	ref_col_name,	/*!< in: referenced column
					name */
	ulint		pos,		/*!< in: column position */
	TABLE*		table_to_fill)	/*!< in/out: fill this table */
{
	Field**		fields;

	DBUG_ENTER("i_s_dict_fill_sys_foreign_cols");

	fields = table_to_fill->field;

	OK(field_store_string(fields[SYS_FOREIGN_COL_ID], name));

	OK(field_store_string(fields[SYS_FOREIGN_COL_FOR_NAME], for_col_name));

	OK(field_store_string(fields[SYS_FOREIGN_COL_REF_NAME], ref_col_name));

	OK(fields[SYS_FOREIGN_COL_POS]->store(pos, true));

	OK(schema_table_store_record(thd, table_to_fill));

	DBUG_RETURN(0);
}
/*******************************************************************//**
Function to populate INFORMATION_SCHEMA.innodb_sys_foreign_cols table. Loop
through each record in SYS_FOREIGN_COLS, and extract the foreign key column
information and fill the INFORMATION_SCHEMA.innodb_sys_foreign_cols table.
@return 0 on success */
static
int
i_s_sys_foreign_cols_fill_table(
/*============================*/
	THD*		thd,	/*!< in: thread */
	TABLE_LIST*	tables,	/*!< in/out: tables to fill */
	Item*		)	/*!< in: condition (not used) */
{
	btr_pcur_t	pcur;
	const rec_t*	rec;
	mem_heap_t*	heap;
	mtr_t		mtr;

	DBUG_ENTER("i_s_sys_foreign_cols_fill_table");
	RETURN_IF_INNODB_NOT_STARTED(tables->schema_table_name);

	/* deny access to user without PROCESS_ACL privilege */
	if (check_global_access(thd, PROCESS_ACL)) {
		DBUG_RETURN(0);
	}

	heap = mem_heap_create(1000);
	mutex_enter(&dict_sys->mutex);
	mtr_start(&mtr);

	rec = dict_startscan_system(&pcur, &mtr, SYS_FOREIGN_COLS);

	while (rec) {
		const char*	err_msg;
		const char*	name;
		const char*	for_col_name;
		const char*	ref_col_name;
		ulint		pos;

		/* Extract necessary information from a SYS_FOREIGN_COLS row */
		err_msg = dict_process_sys_foreign_col_rec(
			heap, rec, &name, &for_col_name, &ref_col_name, &pos);

		mtr_commit(&mtr);
		mutex_exit(&dict_sys->mutex);

		if (!err_msg) {
			i_s_dict_fill_sys_foreign_cols(
				thd, name, for_col_name, ref_col_name, pos,
				tables->table);
		} else {
			push_warning_printf(thd, Sql_condition::WARN_LEVEL_WARN,
					    ER_CANT_FIND_SYSTEM_REC, "%s",
					    err_msg);
		}

		mem_heap_empty(heap);

		/* Get the next record */
		mutex_enter(&dict_sys->mutex);
		mtr_start(&mtr);
		rec = dict_getnext_system(&pcur, &mtr);
	}

	mtr_commit(&mtr);
	mutex_exit(&dict_sys->mutex);
	mem_heap_free(heap);

	DBUG_RETURN(0);
}
/*******************************************************************//**
Bind the dynamic table INFORMATION_SCHEMA.innodb_sys_foreign_cols
@return 0 on success */
static
int
innodb_sys_foreign_cols_init(
/*========================*/
	void*	p)	/*!< in/out: table schema object */
{
	ST_SCHEMA_TABLE*	schema;

	DBUG_ENTER("innodb_sys_foreign_cols_init");

	schema = (ST_SCHEMA_TABLE*) p;

	schema->fields_info = innodb_sys_foreign_cols_fields_info;
	schema->fill_table = i_s_sys_foreign_cols_fill_table;

	DBUG_RETURN(0);
}

UNIV_INTERN struct st_maria_plugin	i_s_innodb_sys_foreign_cols =
{
	/* the plugin type (a MYSQL_XXX_PLUGIN value) */
	/* int */
	STRUCT_FLD(type, MYSQL_INFORMATION_SCHEMA_PLUGIN),

	/* pointer to type-specific plugin descriptor */
	/* void* */
	STRUCT_FLD(info, &i_s_info),

	/* plugin name */
	/* const char* */
	STRUCT_FLD(name, "INNODB_SYS_FOREIGN_COLS"),

	/* plugin author (for SHOW PLUGINS) */
	/* const char* */
	STRUCT_FLD(author, plugin_author),

	/* general descriptive text (for SHOW PLUGINS) */
	/* const char* */
	STRUCT_FLD(descr, "InnoDB SYS_FOREIGN_COLS"),

	/* the plugin license (PLUGIN_LICENSE_XXX) */
	/* int */
	STRUCT_FLD(license, PLUGIN_LICENSE_GPL),

	/* the function to invoke when plugin is loaded */
	/* int (*)(void*); */
	STRUCT_FLD(init, innodb_sys_foreign_cols_init),

	/* the function to invoke when plugin is unloaded */
	/* int (*)(void*); */
	STRUCT_FLD(deinit, i_s_common_deinit),

	/* plugin version (for SHOW PLUGINS) */
	/* unsigned int */
	STRUCT_FLD(version, INNODB_VERSION_SHORT),

	/* struct st_mysql_show_var* */
	STRUCT_FLD(status_vars, NULL),

	/* struct st_mysql_sys_var** */
	STRUCT_FLD(system_vars, NULL),

        /* Maria extension */
	STRUCT_FLD(version_info, INNODB_VERSION_STR),
        STRUCT_FLD(maturity, MariaDB_PLUGIN_MATURITY_STABLE),
};

/**  SYS_TABLESPACES    ********************************************/
/* Fields of the dynamic table INFORMATION_SCHEMA.INNODB_SYS_TABLESPACES */
static ST_FIELD_INFO	innodb_sys_tablespaces_fields_info[] =
{
#define SYS_TABLESPACES_SPACE		0
	{STRUCT_FLD(field_name,		"SPACE"),
	 STRUCT_FLD(field_length,	MY_INT32_NUM_DECIMAL_DIGITS),
	 STRUCT_FLD(field_type,		MYSQL_TYPE_LONG),
	 STRUCT_FLD(value,		0),
	 STRUCT_FLD(field_flags,	MY_I_S_UNSIGNED),
	 STRUCT_FLD(old_name,		""),
	 STRUCT_FLD(open_method,	SKIP_OPEN_TABLE)},

#define SYS_TABLESPACES_NAME		1
	{STRUCT_FLD(field_name,		"NAME"),
	 STRUCT_FLD(field_length,	MAX_FULL_NAME_LEN + 1),
	 STRUCT_FLD(field_type,		MYSQL_TYPE_STRING),
	 STRUCT_FLD(value,		0),
	 STRUCT_FLD(field_flags,	0),
	 STRUCT_FLD(old_name,		""),
	 STRUCT_FLD(open_method,	SKIP_OPEN_TABLE)},

#define SYS_TABLESPACES_FLAGS		2
	{STRUCT_FLD(field_name,		"FLAG"),
	 STRUCT_FLD(field_length,	MY_INT32_NUM_DECIMAL_DIGITS),
	 STRUCT_FLD(field_type,		MYSQL_TYPE_LONG),
	 STRUCT_FLD(value,		0),
	 STRUCT_FLD(field_flags,	MY_I_S_UNSIGNED),
	 STRUCT_FLD(old_name,		""),
	 STRUCT_FLD(open_method,	SKIP_OPEN_TABLE)},

#define SYS_TABLESPACES_FILE_FORMAT	3
	{STRUCT_FLD(field_name,		"FILE_FORMAT"),
	 STRUCT_FLD(field_length,	10),
	 STRUCT_FLD(field_type,		MYSQL_TYPE_STRING),
	 STRUCT_FLD(value,		0),
	 STRUCT_FLD(field_flags,	MY_I_S_MAYBE_NULL),
	 STRUCT_FLD(old_name,		""),
	 STRUCT_FLD(open_method,	SKIP_OPEN_TABLE)},

#define SYS_TABLESPACES_ROW_FORMAT	4
	{STRUCT_FLD(field_name,		"ROW_FORMAT"),
	 STRUCT_FLD(field_length,	22),
	 STRUCT_FLD(field_type,		MYSQL_TYPE_STRING),
	 STRUCT_FLD(value,		0),
	 STRUCT_FLD(field_flags,	MY_I_S_MAYBE_NULL),
	 STRUCT_FLD(old_name,		""),
	 STRUCT_FLD(open_method,	SKIP_OPEN_TABLE)},

#define SYS_TABLESPACES_PAGE_SIZE	5
	{STRUCT_FLD(field_name,		"PAGE_SIZE"),
	 STRUCT_FLD(field_length,	MY_INT32_NUM_DECIMAL_DIGITS),
	 STRUCT_FLD(field_type,		MYSQL_TYPE_LONG),
	 STRUCT_FLD(value,		0),
	 STRUCT_FLD(field_flags,	MY_I_S_UNSIGNED),
	 STRUCT_FLD(old_name,		""),
	 STRUCT_FLD(open_method,	SKIP_OPEN_TABLE)},

#define SYS_TABLESPACES_ZIP_PAGE_SIZE	6
	{STRUCT_FLD(field_name,		"ZIP_PAGE_SIZE"),
	 STRUCT_FLD(field_length,	MY_INT32_NUM_DECIMAL_DIGITS),
	 STRUCT_FLD(field_type,		MYSQL_TYPE_LONG),
	 STRUCT_FLD(value,		0),
	 STRUCT_FLD(field_flags,	MY_I_S_UNSIGNED),
	 STRUCT_FLD(old_name,		""),
	 STRUCT_FLD(open_method,	SKIP_OPEN_TABLE)},

#define SYS_TABLESPACES_SPACE_TYPE	7
	{STRUCT_FLD(field_name,		"SPACE_TYPE"),
	 STRUCT_FLD(field_length,	10),
	 STRUCT_FLD(field_type,		MYSQL_TYPE_STRING),
	 STRUCT_FLD(value,		0),
	 STRUCT_FLD(field_flags,	MY_I_S_MAYBE_NULL),
	 STRUCT_FLD(old_name,		""),
	 STRUCT_FLD(open_method,	SKIP_OPEN_TABLE)},

#define SYS_TABLESPACES_FS_BLOCK_SIZE	8
	{STRUCT_FLD(field_name,		"FS_BLOCK_SIZE"),
	 STRUCT_FLD(field_length,	MY_INT32_NUM_DECIMAL_DIGITS),
	 STRUCT_FLD(field_type,		MYSQL_TYPE_LONG),
	 STRUCT_FLD(value,		0),
	 STRUCT_FLD(field_flags,	MY_I_S_UNSIGNED),
	 STRUCT_FLD(old_name,		""),
	 STRUCT_FLD(open_method,	SKIP_OPEN_TABLE)},

#define SYS_TABLESPACES_FILE_SIZE	9
	{STRUCT_FLD(field_name,		"FILE_SIZE"),
	 STRUCT_FLD(field_length,	MY_INT64_NUM_DECIMAL_DIGITS),
	 STRUCT_FLD(field_type,		MYSQL_TYPE_LONGLONG),
	 STRUCT_FLD(value,		0),
	 STRUCT_FLD(field_flags,	MY_I_S_UNSIGNED),
	 STRUCT_FLD(old_name,		""),
	 STRUCT_FLD(open_method,	SKIP_OPEN_TABLE)},

#define SYS_TABLESPACES_ALLOC_SIZE	10
	{STRUCT_FLD(field_name,		"ALLOCATED_SIZE"),
	 STRUCT_FLD(field_length,	MY_INT64_NUM_DECIMAL_DIGITS),
	 STRUCT_FLD(field_type,		MYSQL_TYPE_LONGLONG),
	 STRUCT_FLD(value,		0),
	 STRUCT_FLD(field_flags,	MY_I_S_UNSIGNED),
	 STRUCT_FLD(old_name,           ""),
	 STRUCT_FLD(open_method,        SKIP_OPEN_TABLE)},

	END_OF_ST_FIELD_INFO

};

/**********************************************************************//**
Function to fill INFORMATION_SCHEMA.INNODB_SYS_TABLESPACES with information
collected by scanning SYS_TABLESPACESS table.
@return 0 on success */
static
int
i_s_dict_fill_sys_tablespaces(
/*==========================*/
	THD*		thd,		/*!< in: thread */
	ulint		space,		/*!< in: space ID */
	const char*	name,		/*!< in: tablespace name */
	ulint		flags,		/*!< in: tablespace flags */
	TABLE*		table_to_fill)	/*!< in/out: fill this table */
{
	Field**	fields;
	ulint	atomic_blobs	= FSP_FLAGS_HAS_ATOMIC_BLOBS(flags);
	const char* file_format;
	const char* row_format;

	DBUG_ENTER("i_s_dict_fill_sys_tablespaces");

	file_format = trx_sys_file_format_id_to_name(atomic_blobs);
	if (is_system_tablespace(space)) {
		row_format = "Compact, Redundant or Dynamic";
	} else if (FSP_FLAGS_GET_ZIP_SSIZE(flags)) {
		row_format = "Compressed";
	} else if (atomic_blobs) {
		row_format = "Dynamic";
	} else {
		row_format = "Compact or Redundant";
	}

	fields = table_to_fill->field;

	OK(fields[SYS_TABLESPACES_SPACE]->store(space, true));

	OK(field_store_string(fields[SYS_TABLESPACES_NAME], name));

	OK(fields[SYS_TABLESPACES_FLAGS]->store(flags, true));

	OK(field_store_string(fields[SYS_TABLESPACES_FILE_FORMAT],
			      file_format));

	OK(field_store_string(fields[SYS_TABLESPACES_ROW_FORMAT], row_format));

	OK(field_store_string(fields[SYS_TABLESPACES_SPACE_TYPE],
			      is_system_tablespace(space)
			      ? "System" : "Single"));

	ulint cflags = fsp_flags_is_valid(flags, space)
		? flags : fsp_flags_convert_from_101(flags);
	if (cflags == ULINT_UNDEFINED) {
		fields[SYS_TABLESPACES_PAGE_SIZE]->set_null();
		fields[SYS_TABLESPACES_ZIP_PAGE_SIZE]->set_null();
		fields[SYS_TABLESPACES_FS_BLOCK_SIZE]->set_null();
		fields[SYS_TABLESPACES_FILE_SIZE]->set_null();
		fields[SYS_TABLESPACES_ALLOC_SIZE]->set_null();
		OK(schema_table_store_record(thd, table_to_fill));
		DBUG_RETURN(0);
	}

	const page_size_t page_size(cflags);

	OK(fields[SYS_TABLESPACES_PAGE_SIZE]->store(
		   page_size.logical(), true));

	OK(fields[SYS_TABLESPACES_ZIP_PAGE_SIZE]->store(
		   page_size.physical(), true));

	char*	filepath = NULL;
	if (FSP_FLAGS_HAS_DATA_DIR(cflags)) {
		mutex_enter(&dict_sys->mutex);
		filepath = dict_get_first_path(space);
		mutex_exit(&dict_sys->mutex);
	}

	if (filepath == NULL) {
		filepath = fil_make_filepath(NULL, name, IBD, false);
	}

	os_file_stat_t	stat;
	os_file_size_t	file;

	memset(&file, 0xff, sizeof(file));
	memset(&stat, 0x0, sizeof(stat));

	if (filepath != NULL) {

		file = os_file_get_size(filepath);

		/* Get the file system (or Volume) block size. */
		dberr_t	err = os_file_get_status(filepath, &stat, false, false);

		switch(err) {
		case DB_FAIL:
			ib::warn()
				<< "File '" << filepath << "', failed to get "
				<< "stats";
			break;

		case DB_SUCCESS:
		case DB_NOT_FOUND:
			break;

		default:
			ib::error()
				<< "File '" << filepath << "' "
				<< ut_strerr(err);
			break;
		}

		ut_free(filepath);
	}

	if (file.m_total_size == static_cast<os_offset_t>(~0)) {
		stat.block_size = 0;
		file.m_total_size = 0;
		file.m_alloc_size = 0;
	}

	OK(fields[SYS_TABLESPACES_FS_BLOCK_SIZE]->store(stat.block_size, true));

	OK(fields[SYS_TABLESPACES_FILE_SIZE]->store(file.m_total_size, true));

	OK(fields[SYS_TABLESPACES_ALLOC_SIZE]->store(file.m_alloc_size, true));

	OK(schema_table_store_record(thd, table_to_fill));

	DBUG_RETURN(0);
}

/*******************************************************************//**
Function to populate INFORMATION_SCHEMA.INNODB_SYS_TABLESPACES table.
Loop through each record in SYS_TABLESPACES, and extract the column
information and fill the INFORMATION_SCHEMA.INNODB_SYS_TABLESPACES table.
@return 0 on success */
static
int
i_s_sys_tablespaces_fill_table(
/*===========================*/
	THD*		thd,	/*!< in: thread */
	TABLE_LIST*	tables,	/*!< in/out: tables to fill */
	Item*		)	/*!< in: condition (not used) */
{
	btr_pcur_t	pcur;
	const rec_t*	rec;
	mem_heap_t*	heap;
	mtr_t		mtr;

	DBUG_ENTER("i_s_sys_tablespaces_fill_table");
	RETURN_IF_INNODB_NOT_STARTED(tables->schema_table_name);

	/* deny access to user without PROCESS_ACL privilege */
	if (check_global_access(thd, PROCESS_ACL)) {
		DBUG_RETURN(0);
	}

	heap = mem_heap_create(1000);
	mutex_enter(&dict_sys->mutex);
	mtr_start(&mtr);

	for (rec = dict_startscan_system(&pcur, &mtr, SYS_TABLESPACES);
	     rec != NULL;
	     rec = dict_getnext_system(&pcur, &mtr)) {

		const char*	err_msg;
		ulint		space;
		const char*	name;
		ulint		flags;

		/* Extract necessary information from a SYS_TABLESPACES row */
		err_msg = dict_process_sys_tablespaces(
			heap, rec, &space, &name, &flags);

		mtr_commit(&mtr);
		mutex_exit(&dict_sys->mutex);

		if (!err_msg) {
			i_s_dict_fill_sys_tablespaces(
				thd, space, name, flags,
				tables->table);
		} else {
			push_warning_printf(thd, Sql_condition::WARN_LEVEL_WARN,
					    ER_CANT_FIND_SYSTEM_REC, "%s",
					    err_msg);
		}

		mem_heap_empty(heap);

		/* Get the next record */
		mutex_enter(&dict_sys->mutex);
		mtr_start(&mtr);
	}

	mtr_commit(&mtr);
	mutex_exit(&dict_sys->mutex);
	mem_heap_free(heap);

	DBUG_RETURN(0);
}
/*******************************************************************//**
Bind the dynamic table INFORMATION_SCHEMA.INNODB_SYS_TABLESPACES
@return 0 on success */
static
int
innodb_sys_tablespaces_init(
/*========================*/
	void*	p)	/*!< in/out: table schema object */
{
	ST_SCHEMA_TABLE*	schema;

	DBUG_ENTER("innodb_sys_tablespaces_init");

	schema = (ST_SCHEMA_TABLE*) p;

	schema->fields_info = innodb_sys_tablespaces_fields_info;
	schema->fill_table = i_s_sys_tablespaces_fill_table;

	DBUG_RETURN(0);
}

UNIV_INTERN struct st_maria_plugin	i_s_innodb_sys_tablespaces =
{
	/* the plugin type (a MYSQL_XXX_PLUGIN value) */
	/* int */
	STRUCT_FLD(type, MYSQL_INFORMATION_SCHEMA_PLUGIN),

	/* pointer to type-specific plugin descriptor */
	/* void* */
	STRUCT_FLD(info, &i_s_info),

	/* plugin name */
	/* const char* */
	STRUCT_FLD(name, "INNODB_SYS_TABLESPACES"),

	/* plugin author (for SHOW PLUGINS) */
	/* const char* */
	STRUCT_FLD(author, plugin_author),

	/* general descriptive text (for SHOW PLUGINS) */
	/* const char* */
	STRUCT_FLD(descr, "InnoDB SYS_TABLESPACES"),

	/* the plugin license (PLUGIN_LICENSE_XXX) */
	/* int */
	STRUCT_FLD(license, PLUGIN_LICENSE_GPL),

	/* the function to invoke when plugin is loaded */
	/* int (*)(void*); */
	STRUCT_FLD(init, innodb_sys_tablespaces_init),

	/* the function to invoke when plugin is unloaded */
	/* int (*)(void*); */
	STRUCT_FLD(deinit, i_s_common_deinit),

	/* plugin version (for SHOW PLUGINS) */
	/* unsigned int */
	STRUCT_FLD(version, INNODB_VERSION_SHORT),

	/* struct st_mysql_show_var* */
	STRUCT_FLD(status_vars, NULL),

	/* struct st_mysql_sys_var** */
	STRUCT_FLD(system_vars, NULL),

        /* Maria extension */
	STRUCT_FLD(version_info, INNODB_VERSION_STR),
        STRUCT_FLD(maturity, MariaDB_PLUGIN_MATURITY_STABLE),
};

/**  SYS_DATAFILES  ************************************************/
/* Fields of the dynamic table INFORMATION_SCHEMA.INNODB_SYS_DATAFILES */
static ST_FIELD_INFO	innodb_sys_datafiles_fields_info[] =
{
#define SYS_DATAFILES_SPACE		0
	{STRUCT_FLD(field_name,		"SPACE"),
	 STRUCT_FLD(field_length,	MY_INT32_NUM_DECIMAL_DIGITS),
	 STRUCT_FLD(field_type,		MYSQL_TYPE_LONG),
	 STRUCT_FLD(value,		0),
	 STRUCT_FLD(field_flags,	MY_I_S_UNSIGNED),
	 STRUCT_FLD(old_name,		""),
	 STRUCT_FLD(open_method,	SKIP_OPEN_TABLE)},

#define SYS_DATAFILES_PATH		1
	{STRUCT_FLD(field_name,		"PATH"),
	 STRUCT_FLD(field_length,	OS_FILE_MAX_PATH),
	 STRUCT_FLD(field_type,		MYSQL_TYPE_STRING),
	 STRUCT_FLD(value,		0),
	 STRUCT_FLD(field_flags,	0),
	 STRUCT_FLD(old_name,		""),
	 STRUCT_FLD(open_method,	SKIP_OPEN_TABLE)},

	END_OF_ST_FIELD_INFO
};

/**********************************************************************//**
Function to fill INFORMATION_SCHEMA.INNODB_SYS_DATAFILES with information
collected by scanning SYS_DATAFILESS table.
@return 0 on success */
static
int
i_s_dict_fill_sys_datafiles(
/*========================*/
	THD*		thd,		/*!< in: thread */
	ulint		space,		/*!< in: space ID */
	const char*	path,		/*!< in: absolute path */
	TABLE*		table_to_fill)	/*!< in/out: fill this table */
{
	Field**		fields;

	DBUG_ENTER("i_s_dict_fill_sys_datafiles");

	fields = table_to_fill->field;

	OK(field_store_ulint(fields[SYS_DATAFILES_SPACE], space));

	OK(field_store_string(fields[SYS_DATAFILES_PATH], path));

	OK(schema_table_store_record(thd, table_to_fill));

	DBUG_RETURN(0);
}
/*******************************************************************//**
Function to populate INFORMATION_SCHEMA.INNODB_SYS_DATAFILES table.
Loop through each record in SYS_DATAFILES, and extract the column
information and fill the INFORMATION_SCHEMA.INNODB_SYS_DATAFILES table.
@return 0 on success */
static
int
i_s_sys_datafiles_fill_table(
/*=========================*/
	THD*		thd,	/*!< in: thread */
	TABLE_LIST*	tables,	/*!< in/out: tables to fill */
	Item*		)	/*!< in: condition (not used) */
{
	btr_pcur_t	pcur;
	const rec_t*	rec;
	mem_heap_t*	heap;
	mtr_t		mtr;

	DBUG_ENTER("i_s_sys_datafiles_fill_table");
	RETURN_IF_INNODB_NOT_STARTED(tables->schema_table_name);

	/* deny access to user without PROCESS_ACL privilege */
	if (check_global_access(thd, PROCESS_ACL)) {
		DBUG_RETURN(0);
	}

	heap = mem_heap_create(1000);
	mutex_enter(&dict_sys->mutex);
	mtr_start(&mtr);

	rec = dict_startscan_system(&pcur, &mtr, SYS_DATAFILES);

	while (rec) {
		const char*	err_msg;
		ulint		space;
		const char*	path;

		/* Extract necessary information from a SYS_DATAFILES row */
		err_msg = dict_process_sys_datafiles(
			heap, rec, &space, &path);

		mtr_commit(&mtr);
		mutex_exit(&dict_sys->mutex);

		if (!err_msg) {
			i_s_dict_fill_sys_datafiles(
				thd, space, path, tables->table);
		} else {
			push_warning_printf(thd, Sql_condition::WARN_LEVEL_WARN,
					    ER_CANT_FIND_SYSTEM_REC, "%s",
					    err_msg);
		}

		mem_heap_empty(heap);

		/* Get the next record */
		mutex_enter(&dict_sys->mutex);
		mtr_start(&mtr);
		rec = dict_getnext_system(&pcur, &mtr);
	}

	mtr_commit(&mtr);
	mutex_exit(&dict_sys->mutex);
	mem_heap_free(heap);

	DBUG_RETURN(0);
}
/*******************************************************************//**
Bind the dynamic table INFORMATION_SCHEMA.INNODB_SYS_DATAFILES
@return 0 on success */
static
int
innodb_sys_datafiles_init(
/*======================*/
	void*	p)	/*!< in/out: table schema object */
{
	ST_SCHEMA_TABLE*	schema;

	DBUG_ENTER("innodb_sys_datafiles_init");

	schema = (ST_SCHEMA_TABLE*) p;

	schema->fields_info = innodb_sys_datafiles_fields_info;
	schema->fill_table = i_s_sys_datafiles_fill_table;

	DBUG_RETURN(0);
}

UNIV_INTERN struct st_maria_plugin	i_s_innodb_sys_datafiles =
{
	/* the plugin type (a MYSQL_XXX_PLUGIN value) */
	/* int */
	STRUCT_FLD(type, MYSQL_INFORMATION_SCHEMA_PLUGIN),

	/* pointer to type-specific plugin descriptor */
	/* void* */
	STRUCT_FLD(info, &i_s_info),

	/* plugin name */
	/* const char* */
	STRUCT_FLD(name, "INNODB_SYS_DATAFILES"),

	/* plugin author (for SHOW PLUGINS) */
	/* const char* */
	STRUCT_FLD(author, plugin_author),

	/* general descriptive text (for SHOW PLUGINS) */
	/* const char* */
	STRUCT_FLD(descr, "InnoDB SYS_DATAFILES"),

	/* the plugin license (PLUGIN_LICENSE_XXX) */
	/* int */
	STRUCT_FLD(license, PLUGIN_LICENSE_GPL),

	/* the function to invoke when plugin is loaded */
	/* int (*)(void*); */
	STRUCT_FLD(init, innodb_sys_datafiles_init),

	/* the function to invoke when plugin is unloaded */
	/* int (*)(void*); */
	STRUCT_FLD(deinit, i_s_common_deinit),

	/* plugin version (for SHOW PLUGINS) */
	/* unsigned int */
	STRUCT_FLD(version, INNODB_VERSION_SHORT),

	/* struct st_mysql_show_var* */
	STRUCT_FLD(status_vars, NULL),

	/* struct st_mysql_sys_var** */
	STRUCT_FLD(system_vars, NULL),

        /* Maria extension */
	STRUCT_FLD(version_info, INNODB_VERSION_STR),
        STRUCT_FLD(maturity, MariaDB_PLUGIN_MATURITY_STABLE),
};

/**  TABLESPACES_ENCRYPTION    ********************************************/
/* Fields of the table INFORMATION_SCHEMA.INNODB_TABLESPACES_ENCRYPTION */
static ST_FIELD_INFO	innodb_tablespaces_encryption_fields_info[] =
{
#define TABLESPACES_ENCRYPTION_SPACE	0
	{STRUCT_FLD(field_name,		"SPACE"),
	 STRUCT_FLD(field_length,	MY_INT32_NUM_DECIMAL_DIGITS),
	 STRUCT_FLD(field_type,		MYSQL_TYPE_LONG),
	 STRUCT_FLD(value,		0),
	 STRUCT_FLD(field_flags,	MY_I_S_UNSIGNED),
	 STRUCT_FLD(old_name,		""),
	 STRUCT_FLD(open_method,	SKIP_OPEN_TABLE)},

#define TABLESPACES_ENCRYPTION_NAME		1
	{STRUCT_FLD(field_name,		"NAME"),
	 STRUCT_FLD(field_length,	MAX_FULL_NAME_LEN + 1),
	 STRUCT_FLD(field_type,		MYSQL_TYPE_STRING),
	 STRUCT_FLD(value,		0),
	 STRUCT_FLD(field_flags,	MY_I_S_MAYBE_NULL),
	 STRUCT_FLD(old_name,		""),
	 STRUCT_FLD(open_method,	SKIP_OPEN_TABLE)},

#define TABLESPACES_ENCRYPTION_ENCRYPTION_SCHEME	2
	{STRUCT_FLD(field_name,		"ENCRYPTION_SCHEME"),
	 STRUCT_FLD(field_length,	MY_INT32_NUM_DECIMAL_DIGITS),
	 STRUCT_FLD(field_type,		MYSQL_TYPE_LONG),
	 STRUCT_FLD(value,		0),
	 STRUCT_FLD(field_flags,	MY_I_S_UNSIGNED),
	 STRUCT_FLD(old_name,		""),
	 STRUCT_FLD(open_method,	SKIP_OPEN_TABLE)},

#define TABLESPACES_ENCRYPTION_KEYSERVER_REQUESTS	3
	{STRUCT_FLD(field_name,		"KEYSERVER_REQUESTS"),
	 STRUCT_FLD(field_length,	MY_INT32_NUM_DECIMAL_DIGITS),
	 STRUCT_FLD(field_type,		MYSQL_TYPE_LONG),
	 STRUCT_FLD(value,		0),
	 STRUCT_FLD(field_flags,	MY_I_S_UNSIGNED),
	 STRUCT_FLD(old_name,		""),
	 STRUCT_FLD(open_method,	SKIP_OPEN_TABLE)},

#define TABLESPACES_ENCRYPTION_MIN_KEY_VERSION	4
	{STRUCT_FLD(field_name,		"MIN_KEY_VERSION"),
	 STRUCT_FLD(field_length,	MY_INT32_NUM_DECIMAL_DIGITS),
	 STRUCT_FLD(field_type,		MYSQL_TYPE_LONG),
	 STRUCT_FLD(value,		0),
	 STRUCT_FLD(field_flags,	MY_I_S_UNSIGNED),
	 STRUCT_FLD(old_name,		""),
	 STRUCT_FLD(open_method,	SKIP_OPEN_TABLE)},

#define TABLESPACES_ENCRYPTION_CURRENT_KEY_VERSION	5
	{STRUCT_FLD(field_name,		"CURRENT_KEY_VERSION"),
	 STRUCT_FLD(field_length,	MY_INT32_NUM_DECIMAL_DIGITS),
	 STRUCT_FLD(field_type,		MYSQL_TYPE_LONG),
	 STRUCT_FLD(value,		0),
	 STRUCT_FLD(field_flags,	MY_I_S_UNSIGNED),
	 STRUCT_FLD(old_name,		""),
	 STRUCT_FLD(open_method,	SKIP_OPEN_TABLE)},

#define TABLESPACES_ENCRYPTION_KEY_ROTATION_PAGE_NUMBER	6
	{STRUCT_FLD(field_name,		"KEY_ROTATION_PAGE_NUMBER"),
	 STRUCT_FLD(field_length,	MY_INT64_NUM_DECIMAL_DIGITS),
	 STRUCT_FLD(field_type,		MYSQL_TYPE_LONGLONG),
	 STRUCT_FLD(value,		0),
	 STRUCT_FLD(field_flags,	MY_I_S_UNSIGNED | MY_I_S_MAYBE_NULL),
	 STRUCT_FLD(old_name,		""),
	 STRUCT_FLD(open_method,	SKIP_OPEN_TABLE)},

#define TABLESPACES_ENCRYPTION_KEY_ROTATION_MAX_PAGE_NUMBER 7
	{STRUCT_FLD(field_name,		"KEY_ROTATION_MAX_PAGE_NUMBER"),
	 STRUCT_FLD(field_length,	MY_INT64_NUM_DECIMAL_DIGITS),
	 STRUCT_FLD(field_type,		MYSQL_TYPE_LONGLONG),
	 STRUCT_FLD(value,		0),
	 STRUCT_FLD(field_flags,	MY_I_S_UNSIGNED | MY_I_S_MAYBE_NULL),
	 STRUCT_FLD(old_name,		""),
	 STRUCT_FLD(open_method,	SKIP_OPEN_TABLE)},

#define TABLESPACES_ENCRYPTION_CURRENT_KEY_ID	8
	{STRUCT_FLD(field_name,		"CURRENT_KEY_ID"),
	 STRUCT_FLD(field_length,	MY_INT32_NUM_DECIMAL_DIGITS),
	 STRUCT_FLD(field_type,		MYSQL_TYPE_LONG),
	 STRUCT_FLD(value,		0),
	 STRUCT_FLD(field_flags,	MY_I_S_UNSIGNED),
	 STRUCT_FLD(old_name,		""),
	 STRUCT_FLD(open_method,	SKIP_OPEN_TABLE)},

#define TABLESPACES_ENCRYPTION_ROTATING_OR_FLUSHING 9
	{STRUCT_FLD(field_name,		"ROTATING_OR_FLUSHING"),
	 STRUCT_FLD(field_length,	1),
	 STRUCT_FLD(field_type,		MYSQL_TYPE_LONG),
	 STRUCT_FLD(value,		0),
	 STRUCT_FLD(field_flags,	MY_I_S_UNSIGNED),
	 STRUCT_FLD(old_name,		""),
	 STRUCT_FLD(open_method,	SKIP_OPEN_TABLE)},

	END_OF_ST_FIELD_INFO
};

/**********************************************************************//**
Function to fill INFORMATION_SCHEMA.INNODB_TABLESPACES_ENCRYPTION
with information collected by scanning SYS_TABLESPACES table.
@param[in]	thd		thread handle
@param[in]	space		Tablespace
@param[in]	table_to_fill	I_S table to fill
@return 0 on success */
static
int
i_s_dict_fill_tablespaces_encryption(
	THD*		thd,
	fil_space_t*	space,
	TABLE*		table_to_fill)
{
	Field**	fields;
	struct fil_space_crypt_status_t status;

	DBUG_ENTER("i_s_dict_fill_tablespaces_encryption");

	fields = table_to_fill->field;

	fil_space_crypt_get_status(space, &status);

	/* If tablespace id does not match, we did not find
	encryption information for this tablespace. */
	if (!space->crypt_data || space->id != status.space) {
		goto skip;
	}

	OK(fields[TABLESPACES_ENCRYPTION_SPACE]->store(space->id, true));

	OK(field_store_string(fields[TABLESPACES_ENCRYPTION_NAME],
			      space->name));

	OK(fields[TABLESPACES_ENCRYPTION_ENCRYPTION_SCHEME]->store(
		   status.scheme, true));
	OK(fields[TABLESPACES_ENCRYPTION_KEYSERVER_REQUESTS]->store(
		   status.keyserver_requests, true));
	OK(fields[TABLESPACES_ENCRYPTION_MIN_KEY_VERSION]->store(
		   status.min_key_version, true));
	OK(fields[TABLESPACES_ENCRYPTION_CURRENT_KEY_VERSION]->store(
		   status.current_key_version, true));
	OK(fields[TABLESPACES_ENCRYPTION_CURRENT_KEY_ID]->store(
		   status.key_id, true));
	OK(fields[TABLESPACES_ENCRYPTION_ROTATING_OR_FLUSHING]->store(
		   status.rotating || status.flushing, true));

	if (status.rotating) {
		fields[TABLESPACES_ENCRYPTION_KEY_ROTATION_PAGE_NUMBER]->set_notnull();
		OK(fields[TABLESPACES_ENCRYPTION_KEY_ROTATION_PAGE_NUMBER]->store(
			   status.rotate_next_page_number, true));
		fields[TABLESPACES_ENCRYPTION_KEY_ROTATION_MAX_PAGE_NUMBER]->set_notnull();
		OK(fields[TABLESPACES_ENCRYPTION_KEY_ROTATION_MAX_PAGE_NUMBER]->store(
			   status.rotate_max_page_number, true));
	} else {
		fields[TABLESPACES_ENCRYPTION_KEY_ROTATION_PAGE_NUMBER]
			->set_null();
		fields[TABLESPACES_ENCRYPTION_KEY_ROTATION_MAX_PAGE_NUMBER]
			->set_null();
	}

	OK(schema_table_store_record(thd, table_to_fill));

skip:
	DBUG_RETURN(0);
}
/*******************************************************************//**
Function to populate INFORMATION_SCHEMA.INNODB_TABLESPACES_ENCRYPTION table.
Loop through each record in TABLESPACES_ENCRYPTION, and extract the column
information and fill the INFORMATION_SCHEMA.INNODB_TABLESPACES_ENCRYPTION table.
@return 0 on success */
static
int
i_s_tablespaces_encryption_fill_table(
/*===========================*/
	THD*		thd,	/*!< in: thread */
	TABLE_LIST*	tables,	/*!< in/out: tables to fill */
	Item*		)	/*!< in: condition (not used) */
{
	DBUG_ENTER("i_s_tablespaces_encryption_fill_table");
	RETURN_IF_INNODB_NOT_STARTED(tables->schema_table_name);

	/* deny access to user without PROCESS_ACL privilege */
	if (check_global_access(thd, SUPER_ACL)) {
		DBUG_RETURN(0);
	}

	mutex_enter(&fil_system->mutex);

	for (fil_space_t* space = UT_LIST_GET_FIRST(fil_system->space_list);
	     space; space = UT_LIST_GET_NEXT(space_list, space)) {
		if (space->purpose == FIL_TYPE_TABLESPACE) {
			space->n_pending_ops++;
			mutex_exit(&fil_system->mutex);
			if (int err = i_s_dict_fill_tablespaces_encryption(
				    thd, space, tables->table)) {
				fil_space_release(space);
				DBUG_RETURN(err);
			}
			mutex_enter(&fil_system->mutex);
			space->n_pending_ops--;
		}
	}

	mutex_exit(&fil_system->mutex);
	DBUG_RETURN(0);
}
/*******************************************************************//**
Bind the dynamic table INFORMATION_SCHEMA.INNODB_TABLESPACES_ENCRYPTION
@return 0 on success */
static
int
innodb_tablespaces_encryption_init(
/*========================*/
	void*	p)	/*!< in/out: table schema object */
{
	ST_SCHEMA_TABLE*	schema;

	DBUG_ENTER("innodb_tablespaces_encryption_init");

	schema = (ST_SCHEMA_TABLE*) p;

	schema->fields_info = innodb_tablespaces_encryption_fields_info;
	schema->fill_table = i_s_tablespaces_encryption_fill_table;

	DBUG_RETURN(0);
}

UNIV_INTERN struct st_maria_plugin	i_s_innodb_tablespaces_encryption =
{
	/* the plugin type (a MYSQL_XXX_PLUGIN value) */
	/* int */
	STRUCT_FLD(type, MYSQL_INFORMATION_SCHEMA_PLUGIN),

	/* pointer to type-specific plugin descriptor */
	/* void* */
	STRUCT_FLD(info, &i_s_info),

	/* plugin name */
	/* const char* */
	STRUCT_FLD(name, "INNODB_TABLESPACES_ENCRYPTION"),

	/* plugin author (for SHOW PLUGINS) */
	/* const char* */
	STRUCT_FLD(author, "Google Inc"),

	/* general descriptive text (for SHOW PLUGINS) */
	/* const char* */
	STRUCT_FLD(descr, "InnoDB TABLESPACES_ENCRYPTION"),

	/* the plugin license (PLUGIN_LICENSE_XXX) */
	/* int */
	STRUCT_FLD(license, PLUGIN_LICENSE_BSD),

	/* the function to invoke when plugin is loaded */
	/* int (*)(void*); */
	STRUCT_FLD(init, innodb_tablespaces_encryption_init),

	/* the function to invoke when plugin is unloaded */
	/* int (*)(void*); */
	STRUCT_FLD(deinit, i_s_common_deinit),

	/* plugin version (for SHOW PLUGINS) */
	/* unsigned int */
	STRUCT_FLD(version, INNODB_VERSION_SHORT),

	/* struct st_mysql_show_var* */
	STRUCT_FLD(status_vars, NULL),

	/* struct st_mysql_sys_var** */
	STRUCT_FLD(system_vars, NULL),

	/* Maria extension */
	STRUCT_FLD(version_info, INNODB_VERSION_STR),
	STRUCT_FLD(maturity, MariaDB_PLUGIN_MATURITY_STABLE)
};

/**  TABLESPACES_SCRUBBING    ********************************************/
/* Fields of the table INFORMATION_SCHEMA.INNODB_TABLESPACES_SCRUBBING */
static ST_FIELD_INFO	innodb_tablespaces_scrubbing_fields_info[] =
{
#define TABLESPACES_SCRUBBING_SPACE	0
	{STRUCT_FLD(field_name,		"SPACE"),
	 STRUCT_FLD(field_length,	MY_INT64_NUM_DECIMAL_DIGITS),
	 STRUCT_FLD(field_type,		MYSQL_TYPE_LONGLONG),
	 STRUCT_FLD(value,		0),
	 STRUCT_FLD(field_flags,	MY_I_S_UNSIGNED),
	 STRUCT_FLD(old_name,		""),
	 STRUCT_FLD(open_method,	SKIP_OPEN_TABLE)},

#define TABLESPACES_SCRUBBING_NAME		1
	{STRUCT_FLD(field_name,		"NAME"),
	 STRUCT_FLD(field_length,	MAX_FULL_NAME_LEN + 1),
	 STRUCT_FLD(field_type,		MYSQL_TYPE_STRING),
	 STRUCT_FLD(value,		0),
	 STRUCT_FLD(field_flags,	MY_I_S_MAYBE_NULL),
	 STRUCT_FLD(old_name,		""),
	 STRUCT_FLD(open_method,	SKIP_OPEN_TABLE)},

#define TABLESPACES_SCRUBBING_COMPRESSED	2
	{STRUCT_FLD(field_name,		"COMPRESSED"),
	 STRUCT_FLD(field_length,	MY_INT32_NUM_DECIMAL_DIGITS),
	 STRUCT_FLD(field_type,		MYSQL_TYPE_LONG),
	 STRUCT_FLD(value,		0),
	 STRUCT_FLD(field_flags,	MY_I_S_UNSIGNED),
	 STRUCT_FLD(old_name,		""),
	 STRUCT_FLD(open_method,	SKIP_OPEN_TABLE)},

#define TABLESPACES_SCRUBBING_LAST_SCRUB_COMPLETED	3
	{STRUCT_FLD(field_name,		"LAST_SCRUB_COMPLETED"),
	 STRUCT_FLD(field_length,	0),
	 STRUCT_FLD(field_type,		MYSQL_TYPE_DATETIME),
	 STRUCT_FLD(value,		0),
	 STRUCT_FLD(field_flags,	MY_I_S_MAYBE_NULL),
	 STRUCT_FLD(old_name,		""),
	 STRUCT_FLD(open_method,	SKIP_OPEN_TABLE)},

#define TABLESPACES_SCRUBBING_CURRENT_SCRUB_STARTED	4
	{STRUCT_FLD(field_name,		"CURRENT_SCRUB_STARTED"),
	 STRUCT_FLD(field_length,	0),
	 STRUCT_FLD(field_type,		MYSQL_TYPE_DATETIME),
	 STRUCT_FLD(value,		0),
	 STRUCT_FLD(field_flags,	MY_I_S_MAYBE_NULL),
	 STRUCT_FLD(old_name,		""),
	 STRUCT_FLD(open_method,	SKIP_OPEN_TABLE)},

#define TABLESPACES_SCRUBBING_CURRENT_SCRUB_ACTIVE_THREADS	5
	{STRUCT_FLD(field_name,		"CURRENT_SCRUB_ACTIVE_THREADS"),
	 STRUCT_FLD(field_length,	MY_INT32_NUM_DECIMAL_DIGITS),
	 STRUCT_FLD(field_type,		MYSQL_TYPE_LONG),
	 STRUCT_FLD(value,		0),
	 STRUCT_FLD(field_flags,	MY_I_S_UNSIGNED | MY_I_S_MAYBE_NULL),
	 STRUCT_FLD(old_name,		""),
	 STRUCT_FLD(open_method,	SKIP_OPEN_TABLE)},

#define TABLESPACES_SCRUBBING_CURRENT_SCRUB_PAGE_NUMBER	6
	{STRUCT_FLD(field_name,		"CURRENT_SCRUB_PAGE_NUMBER"),
	 STRUCT_FLD(field_length,	MY_INT64_NUM_DECIMAL_DIGITS),
	 STRUCT_FLD(field_type,		MYSQL_TYPE_LONGLONG),
	 STRUCT_FLD(value,		0),
	 STRUCT_FLD(field_flags,	MY_I_S_UNSIGNED),
	 STRUCT_FLD(old_name,		""),
	 STRUCT_FLD(open_method,	SKIP_OPEN_TABLE)},

#define TABLESPACES_SCRUBBING_CURRENT_SCRUB_MAX_PAGE_NUMBER	7
	{STRUCT_FLD(field_name,		"CURRENT_SCRUB_MAX_PAGE_NUMBER"),
	 STRUCT_FLD(field_length,	MY_INT64_NUM_DECIMAL_DIGITS),
	 STRUCT_FLD(field_type,		MYSQL_TYPE_LONGLONG),
	 STRUCT_FLD(value,		0),
	 STRUCT_FLD(field_flags,	MY_I_S_UNSIGNED),
	 STRUCT_FLD(old_name,		""),
	 STRUCT_FLD(open_method,	SKIP_OPEN_TABLE)},

#define TABLESPACES_ENCRYPTION_ROTATING_OR_FLUSHING 9
	{STRUCT_FLD(field_name,		"ROTATING_OR_FLUSHING"),
	 STRUCT_FLD(field_length,	MY_INT32_NUM_DECIMAL_DIGITS),
	 STRUCT_FLD(field_type,		MYSQL_TYPE_LONG),
	 STRUCT_FLD(value,		0),
	 STRUCT_FLD(field_flags,	MY_I_S_UNSIGNED),
	 STRUCT_FLD(old_name,		""),
	 STRUCT_FLD(open_method,	SKIP_OPEN_TABLE)},

	END_OF_ST_FIELD_INFO
};

/**********************************************************************//**
Function to fill INFORMATION_SCHEMA.INNODB_TABLESPACES_SCRUBBING
with information collected by scanning SYS_TABLESPACES table and
fil_space.
@param[in]	thd		Thread handle
@param[in]	space		Tablespace
@param[in]	table_to_fill	I_S table
@return 0 on success */
static
int
i_s_dict_fill_tablespaces_scrubbing(
	THD*		thd,
	fil_space_t*	space,
	TABLE*		table_to_fill)
{
	Field**	fields;
        struct fil_space_scrub_status_t status;

	DBUG_ENTER("i_s_dict_fill_tablespaces_scrubbing");

	fields = table_to_fill->field;

	fil_space_get_scrub_status(space, &status);

	OK(fields[TABLESPACES_SCRUBBING_SPACE]->store(space->id, true));

	OK(field_store_string(fields[TABLESPACES_SCRUBBING_NAME],
			      space->name));

	OK(fields[TABLESPACES_SCRUBBING_COMPRESSED]->store(
		   status.compressed ? 1 : 0, true));

	if (status.last_scrub_completed == 0) {
		fields[TABLESPACES_SCRUBBING_LAST_SCRUB_COMPLETED]->set_null();
	} else {
		fields[TABLESPACES_SCRUBBING_LAST_SCRUB_COMPLETED]
			->set_notnull();
		OK(field_store_time_t(
			   fields[TABLESPACES_SCRUBBING_LAST_SCRUB_COMPLETED],
			   status.last_scrub_completed));
	}

	int field_numbers[] = {
		TABLESPACES_SCRUBBING_CURRENT_SCRUB_STARTED,
		TABLESPACES_SCRUBBING_CURRENT_SCRUB_ACTIVE_THREADS,
		TABLESPACES_SCRUBBING_CURRENT_SCRUB_PAGE_NUMBER,
		TABLESPACES_SCRUBBING_CURRENT_SCRUB_MAX_PAGE_NUMBER };

	if (status.scrubbing) {
		for (uint i = 0; i < array_elements(field_numbers); i++) {
			fields[field_numbers[i]]->set_notnull();
		}

		OK(field_store_time_t(
			   fields[TABLESPACES_SCRUBBING_CURRENT_SCRUB_STARTED],
			   status.current_scrub_started));
		OK(fields[TABLESPACES_SCRUBBING_CURRENT_SCRUB_ACTIVE_THREADS]
		   ->store(status.current_scrub_active_threads, true));
		OK(fields[TABLESPACES_SCRUBBING_CURRENT_SCRUB_PAGE_NUMBER]
		   ->store(status.current_scrub_page_number, true));
		OK(fields[TABLESPACES_SCRUBBING_CURRENT_SCRUB_MAX_PAGE_NUMBER]
		   ->store(status.current_scrub_max_page_number, true));
	} else {
		for (uint i = 0; i < array_elements(field_numbers); i++) {
			fields[field_numbers[i]]->set_null();
		}
	}

	OK(schema_table_store_record(thd, table_to_fill));

	DBUG_RETURN(0);
}
/*******************************************************************//**
Function to populate INFORMATION_SCHEMA.INNODB_TABLESPACES_SCRUBBING table.
Loop through each record in TABLESPACES_SCRUBBING, and extract the column
information and fill the INFORMATION_SCHEMA.INNODB_TABLESPACES_SCRUBBING table.
@return 0 on success */
static
int
i_s_tablespaces_scrubbing_fill_table(
/*===========================*/
	THD*		thd,	/*!< in: thread */
	TABLE_LIST*	tables,	/*!< in/out: tables to fill */
	Item*		)	/*!< in: condition (not used) */
{
	DBUG_ENTER("i_s_tablespaces_scrubbing_fill_table");
	RETURN_IF_INNODB_NOT_STARTED(tables->schema_table_name);

	/* deny access to user without SUPER_ACL privilege */
	if (check_global_access(thd, SUPER_ACL)) {
		DBUG_RETURN(0);
	}

	mutex_enter(&fil_system->mutex);

	for (fil_space_t* space = UT_LIST_GET_FIRST(fil_system->space_list);
	     space; space = UT_LIST_GET_NEXT(space_list, space)) {
		if (space->purpose == FIL_TYPE_TABLESPACE) {
			space->n_pending_ops++;
			mutex_exit(&fil_system->mutex);
			if (int err = i_s_dict_fill_tablespaces_scrubbing(
				    thd, space, tables->table)) {
				fil_space_release(space);
				DBUG_RETURN(err);
			}
			mutex_enter(&fil_system->mutex);
			space->n_pending_ops--;
		}
	}

	mutex_exit(&fil_system->mutex);
	DBUG_RETURN(0);
}
/*******************************************************************//**
Bind the dynamic table INFORMATION_SCHEMA.INNODB_TABLESPACES_SCRUBBING
@return 0 on success */
static
int
innodb_tablespaces_scrubbing_init(
/*========================*/
	void*	p)	/*!< in/out: table schema object */
{
	ST_SCHEMA_TABLE*	schema;

	DBUG_ENTER("innodb_tablespaces_scrubbing_init");

	schema = (ST_SCHEMA_TABLE*) p;

	schema->fields_info = innodb_tablespaces_scrubbing_fields_info;
	schema->fill_table = i_s_tablespaces_scrubbing_fill_table;

	DBUG_RETURN(0);
}

UNIV_INTERN struct st_maria_plugin	i_s_innodb_tablespaces_scrubbing =
{
	/* the plugin type (a MYSQL_XXX_PLUGIN value) */
	/* int */
	STRUCT_FLD(type, MYSQL_INFORMATION_SCHEMA_PLUGIN),

	/* pointer to type-specific plugin descriptor */
	/* void* */
	STRUCT_FLD(info, &i_s_info),

	/* plugin name */
	/* const char* */
	STRUCT_FLD(name, "INNODB_TABLESPACES_SCRUBBING"),

	/* plugin author (for SHOW PLUGINS) */
	/* const char* */
	STRUCT_FLD(author, "Google Inc"),

	/* general descriptive text (for SHOW PLUGINS) */
	/* const char* */
	STRUCT_FLD(descr, "InnoDB TABLESPACES_SCRUBBING"),

	/* the plugin license (PLUGIN_LICENSE_XXX) */
	/* int */
	STRUCT_FLD(license, PLUGIN_LICENSE_BSD),

	/* the function to invoke when plugin is loaded */
	/* int (*)(void*); */
	STRUCT_FLD(init, innodb_tablespaces_scrubbing_init),

	/* the function to invoke when plugin is unloaded */
	/* int (*)(void*); */
	STRUCT_FLD(deinit, i_s_common_deinit),

	/* plugin version (for SHOW PLUGINS) */
	/* unsigned int */
	STRUCT_FLD(version, INNODB_VERSION_SHORT),

	/* struct st_mysql_show_var* */
	STRUCT_FLD(status_vars, NULL),

	/* struct st_mysql_sys_var** */
	STRUCT_FLD(system_vars, NULL),

	/* Maria extension */
	STRUCT_FLD(version_info, INNODB_VERSION_STR),
	STRUCT_FLD(maturity, MariaDB_PLUGIN_MATURITY_STABLE)
};

/**  INNODB_MUTEXES  *********************************************/
/* Fields of the dynamic table INFORMATION_SCHEMA.INNODB_MUTEXES */
static ST_FIELD_INFO	innodb_mutexes_fields_info[] =
{
#define MUTEXES_NAME			0
	{STRUCT_FLD(field_name,		"NAME"),
	 STRUCT_FLD(field_length,	OS_FILE_MAX_PATH),
	 STRUCT_FLD(field_type,		MYSQL_TYPE_STRING),
	 STRUCT_FLD(value,		0),
	 STRUCT_FLD(field_flags,	0),
	 STRUCT_FLD(old_name,		""),
	 STRUCT_FLD(open_method,	SKIP_OPEN_TABLE)},
#define MUTEXES_CREATE_FILE		1
	{STRUCT_FLD(field_name,		"CREATE_FILE"),
	 STRUCT_FLD(field_length,	OS_FILE_MAX_PATH),
	 STRUCT_FLD(field_type,		MYSQL_TYPE_STRING),
	 STRUCT_FLD(value,		0),
	 STRUCT_FLD(field_flags,	0),
	 STRUCT_FLD(old_name,		""),
	 STRUCT_FLD(open_method,	SKIP_OPEN_TABLE)},
#define MUTEXES_CREATE_LINE		2
	{STRUCT_FLD(field_name,		"CREATE_LINE"),
	 STRUCT_FLD(field_length,	MY_INT32_NUM_DECIMAL_DIGITS),
	 STRUCT_FLD(field_type,		MYSQL_TYPE_LONG),
	 STRUCT_FLD(value,		0),
	 STRUCT_FLD(field_flags,	MY_I_S_UNSIGNED),
	 STRUCT_FLD(old_name,		""),
	 STRUCT_FLD(open_method,	SKIP_OPEN_TABLE)},
#define MUTEXES_OS_WAITS		3
	{STRUCT_FLD(field_name,		"OS_WAITS"),
	 STRUCT_FLD(field_length,	MY_INT64_NUM_DECIMAL_DIGITS),
	 STRUCT_FLD(field_type,		MYSQL_TYPE_LONGLONG),
	 STRUCT_FLD(value,		0),
	 STRUCT_FLD(field_flags,	MY_I_S_UNSIGNED),
	 STRUCT_FLD(old_name,		""),
	 STRUCT_FLD(open_method,	SKIP_OPEN_TABLE)},

	END_OF_ST_FIELD_INFO
};

/*******************************************************************//**
Function to populate INFORMATION_SCHEMA.INNODB_MUTEXES table.
Loop through each record in mutex and rw_lock lists, and extract the column
information and fill the INFORMATION_SCHEMA.INNODB_MUTEXES table.
@return 0 on success */
static
int
i_s_innodb_mutexes_fill_table(
/*==========================*/
	THD*		thd,	/*!< in: thread */
	TABLE_LIST*	tables,	/*!< in/out: tables to fill */
	Item*		)	/*!< in: condition (not used) */
{
	rw_lock_t*	lock;
	ulint		block_lock_oswait_count = 0;
	rw_lock_t*	block_lock = NULL;
	Field**		fields = tables->table->field;

	DBUG_ENTER("i_s_innodb_mutexes_fill_table");
	RETURN_IF_INNODB_NOT_STARTED(tables->schema_table_name);

	/* deny access to user without PROCESS_ACL privilege */
	if (check_global_access(thd, PROCESS_ACL)) {
		DBUG_RETURN(0);
	}

	// mutex_enter(&mutex_list_mutex);

#ifdef JAN_TODO_FIXME
	ib_mutex_t*	mutex;
	ulint		block_mutex_oswait_count = 0;
	ib_mutex_t*	block_mutex = NULL;
	for (mutex = UT_LIST_GET_FIRST(os_mutex_list); mutex != NULL;
	     mutex = UT_LIST_GET_NEXT(list, mutex)) {
		if (mutex->count_os_wait == 0) {
			continue;
		}

		if (buf_pool_is_block_mutex(mutex)) {
			block_mutex = mutex;
			block_mutex_oswait_count += mutex->count_os_wait;
			continue;
		}

		OK(field_store_string(fields[MUTEXES_NAME], mutex->cmutex_name));
		OK(field_store_string(fields[MUTEXES_CREATE_FILE], innobase_basename(mutex->cfile_name)));
		OK(fields[MUTEXES_CREATE_LINE]->store(mutex->cline, true));
		fields[MUTEXES_CREATE_LINE]->set_notnull();
		OK(field_store_ulint(fields[MUTEXES_OS_WAITS], (longlong)mutex->count_os_wait));
		OK(schema_table_store_record(thd, tables->table));
	}

	if (block_mutex) {
		char buf1[IO_SIZE];

		snprintf(buf1, sizeof buf1, "combined %s",
			 innobase_basename(block_mutex->cfile_name));

		OK(field_store_string(fields[MUTEXES_NAME], block_mutex->cmutex_name));
		OK(field_store_string(fields[MUTEXES_CREATE_FILE], buf1));
		OK(fields[MUTEXES_CREATE_LINE]->store(block_mutex->cline, true));
		fields[MUTEXES_CREATE_LINE]->set_notnull();
		OK(field_store_ulint(fields[MUTEXES_OS_WAITS], (longlong)block_mutex_oswait_count));
		OK(schema_table_store_record(thd, tables->table));
	}

	mutex_exit(&mutex_list_mutex);
#endif /* JAN_TODO_FIXME */

	mutex_enter(&rw_lock_list_mutex);

	for (lock = UT_LIST_GET_FIRST(rw_lock_list); lock != NULL;
	     lock = UT_LIST_GET_NEXT(list, lock)) {
		if (lock->count_os_wait == 0) {
			continue;
		}

		if (buf_pool_is_block_lock(lock)) {
			block_lock = lock;
			block_lock_oswait_count += lock->count_os_wait;
			continue;
		}

		//OK(field_store_string(fields[MUTEXES_NAME], lock->lock_name));
		OK(field_store_string(fields[MUTEXES_CREATE_FILE], innobase_basename(lock->cfile_name)));
		OK(fields[MUTEXES_CREATE_LINE]->store(lock->cline, true));
		fields[MUTEXES_CREATE_LINE]->set_notnull();
		OK(field_store_ulint(fields[MUTEXES_OS_WAITS], (longlong)lock->count_os_wait));
		OK(schema_table_store_record(thd, tables->table));
	}

	if (block_lock) {
		char buf1[IO_SIZE];

		snprintf(buf1, sizeof buf1, "combined %s",
			 innobase_basename(block_lock->cfile_name));

		//OK(field_store_string(fields[MUTEXES_NAME], block_lock->lock_name));
		OK(field_store_string(fields[MUTEXES_CREATE_FILE], buf1));
		OK(fields[MUTEXES_CREATE_LINE]->store(block_lock->cline, true));
		fields[MUTEXES_CREATE_LINE]->set_notnull();
		OK(field_store_ulint(fields[MUTEXES_OS_WAITS], (longlong)block_lock_oswait_count));
		OK(schema_table_store_record(thd, tables->table));
	}

	mutex_exit(&rw_lock_list_mutex);

	DBUG_RETURN(0);
}

/*******************************************************************//**
Bind the dynamic table INFORMATION_SCHEMA.INNODB_MUTEXES
@return 0 on success */
static
int
innodb_mutexes_init(
/*================*/
	void*	p)	/*!< in/out: table schema object */
{
	ST_SCHEMA_TABLE*	schema;

	DBUG_ENTER("innodb_mutexes_init");

	schema = (ST_SCHEMA_TABLE*) p;

	schema->fields_info = innodb_mutexes_fields_info;
	schema->fill_table = i_s_innodb_mutexes_fill_table;

	DBUG_RETURN(0);
}

UNIV_INTERN struct st_maria_plugin	i_s_innodb_mutexes =
{
	/* the plugin type (a MYSQL_XXX_PLUGIN value) */
	/* int */
	STRUCT_FLD(type, MYSQL_INFORMATION_SCHEMA_PLUGIN),

	/* pointer to type-specific plugin descriptor */
	/* void* */
	STRUCT_FLD(info, &i_s_info),

	/* plugin name */
	/* const char* */
	STRUCT_FLD(name, "INNODB_MUTEXES"),

	/* plugin author (for SHOW PLUGINS) */
	/* const char* */
	STRUCT_FLD(author, plugin_author),

	/* general descriptive text (for SHOW PLUGINS) */
	/* const char* */
	STRUCT_FLD(descr, "InnoDB SYS_DATAFILES"),

	/* the plugin license (PLUGIN_LICENSE_XXX) */
	/* int */
	STRUCT_FLD(license, PLUGIN_LICENSE_GPL),

	/* the function to invoke when plugin is loaded */
	/* int (*)(void*); */
	STRUCT_FLD(init, innodb_mutexes_init),

	/* the function to invoke when plugin is unloaded */
	/* int (*)(void*); */
	STRUCT_FLD(deinit, i_s_common_deinit),

	/* plugin version (for SHOW PLUGINS) */
	/* unsigned int */
	STRUCT_FLD(version, INNODB_VERSION_SHORT),

	/* struct st_mysql_show_var* */
	STRUCT_FLD(status_vars, NULL),

	/* struct st_mysql_sys_var** */
	STRUCT_FLD(system_vars, NULL),

        /* Maria extension */
	STRUCT_FLD(version_info, INNODB_VERSION_STR),
        STRUCT_FLD(maturity, MariaDB_PLUGIN_MATURITY_STABLE),
};

/**  SYS_SEMAPHORE_WAITS  ************************************************/
/* Fields of the dynamic table INFORMATION_SCHEMA.INNODB_SYS_SEMAPHORE_WAITS */
static ST_FIELD_INFO	innodb_sys_semaphore_waits_fields_info[] =
{
	// SYS_SEMAPHORE_WAITS_THREAD_ID	0
	{STRUCT_FLD(field_name,		"THREAD_ID"),
	 STRUCT_FLD(field_length,	MY_INT64_NUM_DECIMAL_DIGITS),
	 STRUCT_FLD(field_type,		MYSQL_TYPE_LONGLONG),
	 STRUCT_FLD(value,		0),
	 STRUCT_FLD(field_flags,	MY_I_S_UNSIGNED),
	 STRUCT_FLD(old_name,		""),
	 STRUCT_FLD(open_method,	SKIP_OPEN_TABLE)},

	// SYS_SEMAPHORE_WAITS_OBJECT_NAME	1
	{STRUCT_FLD(field_name,		"OBJECT_NAME"),
	 STRUCT_FLD(field_length,	OS_FILE_MAX_PATH),
	 STRUCT_FLD(field_type,		MYSQL_TYPE_STRING),
	 STRUCT_FLD(value,		0),
	 STRUCT_FLD(field_flags,	MY_I_S_MAYBE_NULL),
	 STRUCT_FLD(old_name,		""),
	 STRUCT_FLD(open_method,	SKIP_OPEN_TABLE)},

	// SYS_SEMAPHORE_WAITS_FILE	2
	{STRUCT_FLD(field_name,		"FILE"),
	 STRUCT_FLD(field_length,	OS_FILE_MAX_PATH),
	 STRUCT_FLD(field_type,		MYSQL_TYPE_STRING),
	 STRUCT_FLD(value,		0),
	 STRUCT_FLD(field_flags,	MY_I_S_MAYBE_NULL),
	 STRUCT_FLD(old_name,		""),
	 STRUCT_FLD(open_method,	SKIP_OPEN_TABLE)},

	// SYS_SEMAPHORE_WAITS_LINE	3
	{STRUCT_FLD(field_name,		"LINE"),
	 STRUCT_FLD(field_length,	MY_INT32_NUM_DECIMAL_DIGITS),
	 STRUCT_FLD(field_type,		MYSQL_TYPE_LONG),
	 STRUCT_FLD(value,		0),
	 STRUCT_FLD(field_flags,	MY_I_S_UNSIGNED),
	 STRUCT_FLD(old_name,		""),
	 STRUCT_FLD(open_method,	SKIP_OPEN_TABLE)},

	// SYS_SEMAPHORE_WAITS_WAIT_TIME	4
	{STRUCT_FLD(field_name,		"WAIT_TIME"),
	 STRUCT_FLD(field_length,	MY_INT64_NUM_DECIMAL_DIGITS),
	 STRUCT_FLD(field_type,		MYSQL_TYPE_LONGLONG),
	 STRUCT_FLD(value,		0),
	 STRUCT_FLD(field_flags,	MY_I_S_UNSIGNED),
	 STRUCT_FLD(old_name,		""),
	 STRUCT_FLD(open_method,	SKIP_OPEN_TABLE)},

	// SYS_SEMAPHORE_WAITS_WAIT_OBJECT	5
	{STRUCT_FLD(field_name,		"WAIT_OBJECT"),
	 STRUCT_FLD(field_length,	MY_INT64_NUM_DECIMAL_DIGITS),
	 STRUCT_FLD(field_type,		MYSQL_TYPE_LONGLONG),
	 STRUCT_FLD(value,		0),
	 STRUCT_FLD(field_flags,	MY_I_S_UNSIGNED),
	 STRUCT_FLD(old_name,		""),
	 STRUCT_FLD(open_method,	SKIP_OPEN_TABLE)},

	// SYS_SEMAPHORE_WAITS_WAIT_TYPE	6
	{STRUCT_FLD(field_name,		"WAIT_TYPE"),
	 STRUCT_FLD(field_length,	16),
	 STRUCT_FLD(field_type,		MYSQL_TYPE_STRING),
	 STRUCT_FLD(value,		0),
	 STRUCT_FLD(field_flags,	MY_I_S_MAYBE_NULL),
	 STRUCT_FLD(old_name,		""),
	 STRUCT_FLD(open_method,	SKIP_OPEN_TABLE)},

	// SYS_SEMAPHORE_WAITS_HOLDER_THREAD_ID	7
	{STRUCT_FLD(field_name,		"HOLDER_THREAD_ID"),
	 STRUCT_FLD(field_length,	MY_INT64_NUM_DECIMAL_DIGITS),
	 STRUCT_FLD(field_type,		MYSQL_TYPE_LONGLONG),
	 STRUCT_FLD(value,		0),
	 STRUCT_FLD(field_flags,	MY_I_S_UNSIGNED),
	 STRUCT_FLD(old_name,		""),
	 STRUCT_FLD(open_method,	SKIP_OPEN_TABLE)},

	// SYS_SEMAPHORE_WAITS_HOLDER_FILE 8
	{STRUCT_FLD(field_name,		"HOLDER_FILE"),
	 STRUCT_FLD(field_length,	OS_FILE_MAX_PATH),
	 STRUCT_FLD(field_type,		MYSQL_TYPE_STRING),
	 STRUCT_FLD(value,		0),
	 STRUCT_FLD(field_flags,	MY_I_S_MAYBE_NULL),
	 STRUCT_FLD(old_name,		""),
	 STRUCT_FLD(open_method,	SKIP_OPEN_TABLE)},

	// SYS_SEMAPHORE_WAITS_HOLDER_LINE 9
	{STRUCT_FLD(field_name,		"HOLDER_LINE"),
	 STRUCT_FLD(field_length,	MY_INT32_NUM_DECIMAL_DIGITS),
	 STRUCT_FLD(field_type,		MYSQL_TYPE_LONG),
	 STRUCT_FLD(value,		0),
	 STRUCT_FLD(field_flags,	MY_I_S_UNSIGNED),
	 STRUCT_FLD(old_name,		""),
	 STRUCT_FLD(open_method,	SKIP_OPEN_TABLE)},

	// SYS_SEMAPHORE_WAITS_CREATED_FILE 10
	{STRUCT_FLD(field_name,		"CREATED_FILE"),
	 STRUCT_FLD(field_length,	OS_FILE_MAX_PATH),
	 STRUCT_FLD(field_type,		MYSQL_TYPE_STRING),
	 STRUCT_FLD(value,		0),
	 STRUCT_FLD(field_flags,	MY_I_S_MAYBE_NULL),
	 STRUCT_FLD(old_name,		""),
	 STRUCT_FLD(open_method,	SKIP_OPEN_TABLE)},

	// SYS_SEMAPHORE_WAITS_CREATED_LINE 11
	{STRUCT_FLD(field_name,		"CREATED_LINE"),
	 STRUCT_FLD(field_length,	MY_INT32_NUM_DECIMAL_DIGITS),
	 STRUCT_FLD(field_type,		MYSQL_TYPE_LONG),
	 STRUCT_FLD(value,		0),
	 STRUCT_FLD(field_flags,	MY_I_S_UNSIGNED),
	 STRUCT_FLD(old_name,		""),
	 STRUCT_FLD(open_method,	SKIP_OPEN_TABLE)},

	// SYS_SEMAPHORE_WAITS_WRITER_THREAD 12
	{STRUCT_FLD(field_name,		"WRITER_THREAD"),
	 STRUCT_FLD(field_length,	MY_INT64_NUM_DECIMAL_DIGITS),
	 STRUCT_FLD(field_type,		MYSQL_TYPE_LONGLONG),
	 STRUCT_FLD(value,		0),
	 STRUCT_FLD(field_flags,	MY_I_S_UNSIGNED),
	 STRUCT_FLD(old_name,		""),
	 STRUCT_FLD(open_method,	SKIP_OPEN_TABLE)},

	// SYS_SEMAPHORE_WAITS_RESERVATION_MODE 13
	{STRUCT_FLD(field_name,		"RESERVATION_MODE"),
	 STRUCT_FLD(field_length,	16),
	 STRUCT_FLD(field_type,		MYSQL_TYPE_STRING),
	 STRUCT_FLD(value,		0),
	 STRUCT_FLD(field_flags,	MY_I_S_MAYBE_NULL),
	 STRUCT_FLD(old_name,		""),
	 STRUCT_FLD(open_method,	SKIP_OPEN_TABLE)},

	// SYS_SEMAPHORE_WAITS_READERS	14
	{STRUCT_FLD(field_name,		"READERS"),
	 STRUCT_FLD(field_length,	MY_INT32_NUM_DECIMAL_DIGITS),
	 STRUCT_FLD(field_type,		MYSQL_TYPE_LONG),
	 STRUCT_FLD(value,		0),
	 STRUCT_FLD(field_flags,	MY_I_S_UNSIGNED),
	 STRUCT_FLD(old_name,		""),
	 STRUCT_FLD(open_method,	SKIP_OPEN_TABLE)},

	// SYS_SEMAPHORE_WAITS_WAITERS_FLAG 15
	{STRUCT_FLD(field_name,		"WAITERS_FLAG"),
	 STRUCT_FLD(field_length,	MY_INT64_NUM_DECIMAL_DIGITS),
	 STRUCT_FLD(field_type,		MYSQL_TYPE_LONGLONG),
	 STRUCT_FLD(value,		0),
	 STRUCT_FLD(field_flags,	MY_I_S_UNSIGNED),
	 STRUCT_FLD(old_name,		""),
	 STRUCT_FLD(open_method,	SKIP_OPEN_TABLE)},

	// SYS_SEMAPHORE_WAITS_LOCK_WORD	16
	{STRUCT_FLD(field_name,		"LOCK_WORD"),
	 STRUCT_FLD(field_length,	MY_INT64_NUM_DECIMAL_DIGITS),
	 STRUCT_FLD(field_type,		MYSQL_TYPE_LONGLONG),
	 STRUCT_FLD(value,		0),
	 STRUCT_FLD(field_flags,	MY_I_S_UNSIGNED),
	 STRUCT_FLD(old_name,		""),
	 STRUCT_FLD(open_method,	SKIP_OPEN_TABLE)},

	// SYS_SEMAPHORE_WAITS_LAST_READER_FILE 17
	{STRUCT_FLD(field_name,		"LAST_READER_FILE"),
	 STRUCT_FLD(field_length,	OS_FILE_MAX_PATH),
	 STRUCT_FLD(field_type,		MYSQL_TYPE_STRING),
	 STRUCT_FLD(value,		0),
	 STRUCT_FLD(field_flags,	MY_I_S_MAYBE_NULL),
	 STRUCT_FLD(old_name,		""),
	 STRUCT_FLD(open_method,	SKIP_OPEN_TABLE)},

	// SYS_SEMAPHORE_WAITS_LAST_READER_LINE 18
	{STRUCT_FLD(field_name,		"LAST_READER_LINE"),
	 STRUCT_FLD(field_length,	MY_INT32_NUM_DECIMAL_DIGITS),
	 STRUCT_FLD(field_type,		MYSQL_TYPE_LONG),
	 STRUCT_FLD(value,		0),
	 STRUCT_FLD(field_flags,	MY_I_S_UNSIGNED),
	 STRUCT_FLD(old_name,		""),
	 STRUCT_FLD(open_method,	SKIP_OPEN_TABLE)},

	// SYS_SEMAPHORE_WAITS_LAST_WRITER_FILE 19
	{STRUCT_FLD(field_name,		"LAST_WRITER_FILE"),
	 STRUCT_FLD(field_length,	OS_FILE_MAX_PATH),
	 STRUCT_FLD(field_type,		MYSQL_TYPE_STRING),
	 STRUCT_FLD(value,		0),
	 STRUCT_FLD(field_flags,	MY_I_S_MAYBE_NULL),
	 STRUCT_FLD(old_name,		""),
	 STRUCT_FLD(open_method,	SKIP_OPEN_TABLE)},

	// SYS_SEMAPHORE_WAITS_LAST_WRITER_LINE 20
	{STRUCT_FLD(field_name,		"LAST_WRITER_LINE"),
	 STRUCT_FLD(field_length,	MY_INT32_NUM_DECIMAL_DIGITS),
	 STRUCT_FLD(field_type,		MYSQL_TYPE_LONG),
	 STRUCT_FLD(value,		0),
	 STRUCT_FLD(field_flags,	MY_I_S_UNSIGNED),
	 STRUCT_FLD(old_name,		""),
	 STRUCT_FLD(open_method,	SKIP_OPEN_TABLE)},

	// SYS_SEMAPHORE_WAITS_OS_WAIT_COUNT 21
	{STRUCT_FLD(field_name,		"OS_WAIT_COUNT"),
	 STRUCT_FLD(field_length,	MY_INT32_NUM_DECIMAL_DIGITS),
	 STRUCT_FLD(field_type,		MYSQL_TYPE_LONG),
	 STRUCT_FLD(value,		0),
	 STRUCT_FLD(field_flags,	MY_I_S_UNSIGNED),
	 STRUCT_FLD(old_name,		""),
	 STRUCT_FLD(open_method,	SKIP_OPEN_TABLE)},

	END_OF_ST_FIELD_INFO
};



/*******************************************************************//**
Bind the dynamic table INFORMATION_SCHEMA.INNODB_SYS_SEMAPHORE_WAITS
@return 0 on success */
static
int
innodb_sys_semaphore_waits_init(
/*============================*/
	void*	p)	/*!< in/out: table schema object */
{
	ST_SCHEMA_TABLE*	schema;

	DBUG_ENTER("innodb_sys_semaphore_waits_init");

	schema = (ST_SCHEMA_TABLE*) p;

	schema->fields_info = innodb_sys_semaphore_waits_fields_info;
	schema->fill_table = sync_arr_fill_sys_semphore_waits_table;

	DBUG_RETURN(0);
}

UNIV_INTERN struct st_maria_plugin	i_s_innodb_sys_semaphore_waits =
{
	/* the plugin type (a MYSQL_XXX_PLUGIN value) */
	/* int */
	STRUCT_FLD(type, MYSQL_INFORMATION_SCHEMA_PLUGIN),

	/* pointer to type-specific plugin descriptor */
	/* void* */
	STRUCT_FLD(info, &i_s_info),

	/* plugin name */
	/* const char* */
	STRUCT_FLD(name, "INNODB_SYS_SEMAPHORE_WAITS"),

	/* plugin author (for SHOW PLUGINS) */
	/* const char* */
	STRUCT_FLD(author, maria_plugin_author),

	/* general descriptive text (for SHOW PLUGINS) */
	/* const char* */
	STRUCT_FLD(descr, "InnoDB SYS_SEMAPHORE_WAITS"),

	/* the plugin license (PLUGIN_LICENSE_XXX) */
	/* int */
	STRUCT_FLD(license, PLUGIN_LICENSE_GPL),

	/* the function to invoke when plugin is loaded */
	/* int (*)(void*); */
	STRUCT_FLD(init, innodb_sys_semaphore_waits_init),

	/* the function to invoke when plugin is unloaded */
	/* int (*)(void*); */
	STRUCT_FLD(deinit, i_s_common_deinit),

	/* plugin version (for SHOW PLUGINS) */
	/* unsigned int */
	STRUCT_FLD(version, INNODB_VERSION_SHORT),

	/* struct st_mysql_show_var* */
	STRUCT_FLD(status_vars, NULL),

	/* struct st_mysql_sys_var** */
	STRUCT_FLD(system_vars, NULL),

        /* Maria extension */
	STRUCT_FLD(version_info, INNODB_VERSION_STR),
        STRUCT_FLD(maturity, MariaDB_PLUGIN_MATURITY_STABLE),
};<|MERGE_RESOLUTION|>--- conflicted
+++ resolved
@@ -1380,17 +1380,11 @@
 		page0zip.cc. */
 		table->field[1]->store(zip_stat->compressed, true);
 		table->field[2]->store(zip_stat->compressed_ok, true);
-<<<<<<< HEAD
-		table->field[3]->store(zip_stat->compressed_usec / 1000000, true);
-		table->field[4]->store(zip_stat->decompressed, true);
-		table->field[5]->store(zip_stat->decompressed_usec / 1000000, true);
-=======
 		table->field[3]->store(zip_stat->compressed_usec / 1000000,
 				       true);
 		table->field[4]->store(zip_stat->decompressed, true);
 		table->field[5]->store(zip_stat->decompressed_usec / 1000000,
 				       true);
->>>>>>> 2fb68244
 
 		if (reset) {
 			new (zip_stat) page_zip_stat_t();
