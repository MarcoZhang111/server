/*****************************************************************************

Copyright (c) 2000, 2017, Oracle and/or its affiliates. All Rights Reserved.
Copyright (c) 2013, 2021, MariaDB Corporation.

This program is free software; you can redistribute it and/or modify it under
the terms of the GNU General Public License as published by the Free Software
Foundation; version 2 of the License.

This program is distributed in the hope that it will be useful, but WITHOUT
ANY WARRANTY; without even the implied warranty of MERCHANTABILITY or FITNESS
FOR A PARTICULAR PURPOSE. See the GNU General Public License for more details.

You should have received a copy of the GNU General Public License along with
this program; if not, write to the Free Software Foundation, Inc.,
51 Franklin Street, Fifth Floor, Boston, MA 02110-1335 USA

*****************************************************************************/
#ifdef WITH_WSREP
#include "wsrep_api.h"
#include <mysql/service_wsrep.h>
#endif /* WITH_WSREP */

#include "table.h"

/* The InnoDB handler: the interface between MySQL and InnoDB. */

/** "GEN_CLUST_INDEX" is the name reserved for InnoDB default
system clustered index when there is no primary key. */
extern const char innobase_index_reserve_name[];

/** Prebuilt structures in an InnoDB table handle used within MySQL */
struct row_prebuilt_t;

/** InnoDB transaction */
struct trx_t;

/** Engine specific table options are defined using this struct */
struct ha_table_option_struct
{
	bool		page_compressed;	/*!< Table is using page compression
						if this option is true. */
	ulonglong	page_compression_level;	/*!< Table page compression level
						0-9. */
	uint		atomic_writes;		/*!< Use atomic writes for this
						table if this options is ON or
						in DEFAULT if
						innodb_use_atomic_writes.
						Atomic writes are not used if
						value OFF.*/
	uint		encryption;		/*!<  DEFAULT, ON, OFF */
	ulonglong	encryption_key_id;	/*!< encryption key id  */
};

/** The class defining a handle to an Innodb table */
class ha_innobase final: public handler
{
public:
	ha_innobase(handlerton* hton, TABLE_SHARE* table_arg);
	~ha_innobase() override;

	/** Get the row type from the storage engine.  If this method returns
	ROW_TYPE_NOT_USED, the information in HA_CREATE_INFO should be used. */
        enum row_type get_row_type() const override;

        const char* table_type() const;

	const char* index_type(uint key_number) override;

	Table_flags table_flags() const override;

	ulong index_flags(uint idx, uint part, bool all_parts) const override;

	uint max_supported_keys() const override;

	uint max_supported_key_length() const override;

	uint max_supported_key_part_length() const override;

	const key_map* keys_to_use_for_scanning() override;

	void column_bitmaps_signal() override;

	/** Opens dictionary table object using table name. For partition, we need to
	try alternative lower/upper case names to support moving data files across
	platforms.
	@param[in]	table_name	name of the table/partition
	@param[in]	norm_name	normalized name of the table/partition
	@param[in]	is_partition	if this is a partition of a table
	@param[in]	ignore_err	error to ignore for loading dictionary object
	@return dictionary table object or NULL if not found */
        static dict_table_t* open_dict_table(
		const char*		table_name,
		const char*		norm_name,
		bool			is_partition,
		dict_err_ignore_t	ignore_err);

	int open(const char *name, int mode, uint test_if_locked) override;

	handler* clone(const char *name, MEM_ROOT *mem_root) override;

	int close(void) override;

	double scan_time() override;

	double read_time(uint index, uint ranges, ha_rows rows) override;

	int delete_all_rows() override;

	int write_row(const uchar * buf) override;

	int update_row(const uchar * old_data, const uchar * new_data) override;

	int delete_row(const uchar * buf) override;

	bool was_semi_consistent_read() override;

	void try_semi_consistent_read(bool yes) override;

	void unlock_row() override;

	int index_init(uint index, bool sorted) override;

	int index_end() override;

	int index_read(
		uchar*			buf,
		const uchar*		key,
		uint			key_len,
		ha_rkey_function	find_flag) override;

	int index_read_last(uchar * buf, const uchar * key,
			    uint key_len) override;

        int index_next(uchar * buf) override;

	int index_next_same(uchar * buf, const uchar * key,
			    uint keylen) override;

	int index_prev(uchar * buf) override;

	int index_first(uchar * buf) override;

	int index_last(uchar * buf) override;

	/* Copy a cached MySQL row. If requested, also avoids
	overwriting non-read columns. */
	void copy_cached_row(uchar *to_rec, const uchar *from_rec,
				uint rec_length);
	int rnd_init(bool scan) override;

	int rnd_end() override;

	int rnd_next(uchar *buf) override;

	int rnd_pos(uchar * buf, uchar *pos) override;

	int ft_init() override;
	void ft_end() override { rnd_end(); }
	FT_INFO *ft_init_ext(uint flags, uint inx, String* key) override;
	int ft_read(uchar* buf) override;

	void position(const uchar *record) override;

	int info(uint) override;

	int analyze(THD* thd,HA_CHECK_OPT* check_opt) override;

	int optimize(THD* thd,HA_CHECK_OPT* check_opt) override;

	int discard_or_import_tablespace(my_bool discard) override;

	int extra(ha_extra_function operation) override;

	int reset() override;

	int external_lock(THD *thd, int lock_type) override;

	int start_stmt(THD *thd, thr_lock_type lock_type) override;

	ha_rows records_in_range(
		uint			inx,
		key_range*		min_key,
		key_range*		max_key) override;

	ha_rows estimate_rows_upper_bound() override;

	void update_create_info(HA_CREATE_INFO* create_info) override;

	inline int create(
		const char*		name,
		TABLE*			form,
		HA_CREATE_INFO*		create_info,
		bool			file_per_table,
		trx_t*			trx = NULL);

	int create(
		const char*		name,
		TABLE*			form,
		HA_CREATE_INFO*		create_info) override;

	inline int delete_table(const char* name, enum_sql_command sqlcom);

	int truncate() override;

	int delete_table(const char *name) override;

	int rename_table(const char* from, const char* to) override;
	inline int defragment_table(const char* name);
<<<<<<< HEAD
	int check(THD* thd, HA_CHECK_OPT* check_opt) override;
	char* update_table_comment(const char* comment) override;
=======
	int check(THD* thd, HA_CHECK_OPT* check_opt);
>>>>>>> 950a2200

	char* get_foreign_key_create_info() override;

        int get_foreign_key_list(THD *thd,
                                 List<FOREIGN_KEY_INFO> *f_key_list) override;

	int get_parent_foreign_key_list(
		THD*			thd,
		List<FOREIGN_KEY_INFO>*	f_key_list) override;

	bool can_switch_engines() override;

	uint referenced_by_foreign_key() override;

	void free_foreign_key_create_info(char* str) override;

	uint lock_count(void) const override;

	THR_LOCK_DATA** store_lock(
		THD*			thd,
		THR_LOCK_DATA**		to,
		thr_lock_type		lock_type) override;

	void init_table_handle_for_HANDLER() override;

	void get_auto_increment(
		ulonglong		offset,
		ulonglong		increment,
		ulonglong		nb_desired_values,
		ulonglong*		first_value,
		ulonglong*		nb_reserved_values) override;
	int reset_auto_increment(ulonglong value) override;

	bool get_error_message(int error, String *buf) override;

	bool get_foreign_dup_key(char*, uint, char*, uint) override;

	uint8 table_cache_type() override;

	/**
	Ask handler about permission to cache table during query registration
	*/
	my_bool register_query_cache_table(
		THD*			thd,
		const char*		table_key,
		uint			key_length,
		qc_engine_callback*	call_back,
		ulonglong*		engine_data) override;

	bool primary_key_is_clustered() override;

	int cmp_ref(const uchar* ref1, const uchar* ref2) override;

	/** On-line ALTER TABLE interface @see handler0alter.cc @{ */

	/** Check if InnoDB supports a particular alter table in-place
	@param altered_table TABLE object for new version of table.
	@param ha_alter_info Structure describing changes to be done
	by ALTER TABLE and holding data used during in-place alter.

	@retval HA_ALTER_INPLACE_NOT_SUPPORTED Not supported
	@retval HA_ALTER_INPLACE_INSTANT
	MDL_EXCLUSIVE is needed for executing prepare_inplace_alter_table()
	and commit_inplace_alter_table(). inplace_alter_table()
	will not be called.
	@retval HA_ALTER_INPLACE_COPY_NO_LOCK
	MDL_EXCLUSIVE in prepare_inplace_alter_table(), which can be downgraded
	to LOCK=NONE for rebuilding the table in inplace_alter_table()
	@retval HA_ALTER_INPLACE_COPY_LOCK
	MDL_EXCLUSIVE in prepare_inplace_alter_table(), which can be downgraded
	to LOCK=SHARED for rebuilding the table in inplace_alter_table()
	@retval HA_ALTER_INPLACE_NOCOPY_NO_LOCK
	MDL_EXCLUSIVE in prepare_inplace_alter_table(), which can be downgraded
	to LOCK=NONE for inplace_alter_table() which will not rebuild the table
	@retval HA_ALTER_INPLACE_NOCOPY_LOCK
	MDL_EXCLUSIVE in prepare_inplace_alter_table(), which can be downgraded
	to LOCK=SHARED for inplace_alter_table() which will not rebuild
	the table. */

	enum_alter_inplace_result check_if_supported_inplace_alter(
		TABLE*			altered_table,
		Alter_inplace_info*	ha_alter_info) override;

	/** Allows InnoDB to update internal structures with concurrent
	writes blocked (provided that check_if_supported_inplace_alter()
	did not return HA_ALTER_INPLACE_NO_LOCK).
	This will be invoked before inplace_alter_table().

	@param altered_table TABLE object for new version of table.
	@param ha_alter_info Structure describing changes to be done
	by ALTER TABLE and holding data used during in-place alter.

	@retval true Failure
	@retval false Success
	*/
	bool prepare_inplace_alter_table(
		TABLE*			altered_table,
		Alter_inplace_info*	ha_alter_info) override;

	/** Alter the table structure in-place with operations
	specified using HA_ALTER_FLAGS and Alter_inplace_information.
	The level of concurrency allowed during this operation depends
	on the return value from check_if_supported_inplace_alter().

	@param altered_table TABLE object for new version of table.
	@param ha_alter_info Structure describing changes to be done
	by ALTER TABLE and holding data used during in-place alter.

	@retval true Failure
	@retval false Success
	*/
	bool inplace_alter_table(
		TABLE*			altered_table,
		Alter_inplace_info*	ha_alter_info) override;

	/** Commit or rollback the changes made during
	prepare_inplace_alter_table() and inplace_alter_table() inside
	the storage engine. Note that the allowed level of concurrency
	during this operation will be the same as for
	inplace_alter_table() and thus might be higher than during
	prepare_inplace_alter_table(). (E.g concurrent writes were
	blocked during prepare, but might not be during commit).
	@param altered_table TABLE object for new version of table.
	@param ha_alter_info Structure describing changes to be done
	by ALTER TABLE and holding data used during in-place alter.
	@param commit true => Commit, false => Rollback.
	@retval true Failure
	@retval false Success
	*/
	bool commit_inplace_alter_table(
		TABLE*			altered_table,
		Alter_inplace_info*	ha_alter_info,
		bool			commit) override;
	/** @} */

	bool check_if_incompatible_data(
		HA_CREATE_INFO*		info,
		uint			table_changes) override;

	/** @name Multi Range Read interface @{ */

	/** Initialize multi range read @see DsMrr_impl::dsmrr_init
	@param seq
	@param seq_init_param
	@param n_ranges
	@param mode
	@param buf */
	int multi_range_read_init(
		RANGE_SEQ_IF*		seq,
		void*			seq_init_param,
		uint			n_ranges,
		uint			mode,
		HANDLER_BUFFER*		buf) override;

	/** Process next multi range read @see DsMrr_impl::dsmrr_next
	@param range_info */
	int multi_range_read_next(range_id_t *range_info) override;

	/** Initialize multi range read and get information.
	@see ha_myisam::multi_range_read_info_const
	@see DsMrr_impl::dsmrr_info_const
	@param keyno
	@param seq
	@param seq_init_param
	@param n_ranges
	@param bufsz
	@param flags
	@param cost */
	ha_rows multi_range_read_info_const(
		uint			keyno,
		RANGE_SEQ_IF*		seq,
		void*			seq_init_param,
		uint			n_ranges,
		uint*			bufsz,
		uint*			flags,
		Cost_estimate*		cost) override;

	/** Initialize multi range read and get information.
	@see DsMrr_impl::dsmrr_info
	@param keyno
	@param seq
	@param seq_init_param
	@param n_ranges
	@param bufsz
	@param flags
	@param cost */
	ha_rows multi_range_read_info(uint keyno, uint n_ranges, uint keys,
				      uint key_parts, uint* bufsz, uint* flags,
				      Cost_estimate* cost) override;

	int multi_range_read_explain_info(uint mrr_mode,
					  char *str, size_t size) override;

	/** Attempt to push down an index condition.
	@param[in] keyno MySQL key number
	@param[in] idx_cond Index condition to be checked
	@return idx_cond if pushed; NULL if not pushed */
	Item* idx_cond_push(uint keyno, Item* idx_cond) override;
	/* @} */

	/** Check if InnoDB is not storing virtual column metadata for a table.
	@param	s	table definition (based on .frm file)
	@return	whether InnoDB will omit virtual column metadata */
	static bool omits_virtual_cols(const TABLE_SHARE& s)
	{
		return s.frm_version<FRM_VER_EXPRESSSIONS && s.virtual_fields;
	}

	/** Push a primary key filter.
	@param[in]	pk_filter	filter against which primary keys
					are to be checked
	@retval	false if pushed (always) */
	bool rowid_filter_push(Rowid_filter *rowid_filter) override;

	bool
	can_convert_string(const Field_string* field,
			   const Column_definition& new_field) const override;
	bool can_convert_varstring(
	    const Field_varstring* field,
	    const Column_definition& new_field) const override;
	bool
	can_convert_blob(const Field_blob* field,
			 const Column_definition& new_field) const override;

	/** @return whether innodb_strict_mode is active */
	static bool is_innodb_strict_mode(THD* thd);

	/** @return whether innodb_strict_mode is active */
	bool is_innodb_strict_mode()
	{ return is_innodb_strict_mode(m_user_thd); }
	Compare_keys
	compare_key_parts(const Field& old_field,
			  const Column_definition& new_field,
			  const KEY_PART_INFO& old_part,
			  const KEY_PART_INFO& new_part) const override;

protected:
	dberr_t innobase_get_autoinc(ulonglong* value);
	dberr_t innobase_lock_autoinc();
	ulonglong innobase_peek_autoinc();
	dberr_t innobase_set_max_autoinc(ulonglong auto_inc);
	dberr_t innobase_reset_autoinc(ulonglong auto_inc);

	/** Resets a query execution 'template'.
	@see build_template() */
	void reset_template();

	inline void update_thd(THD* thd);
	void update_thd();

	int general_fetch(uchar* buf, uint direction, uint match_mode);
	int change_active_index(uint keynr);
	dict_index_t* innobase_get_index(uint keynr);

#ifdef WITH_WSREP
	int wsrep_append_keys(
		THD *thd,
		Wsrep_service_key_type key_type,
		const uchar* record0,
		const uchar* record1);
#endif
	/** Builds a 'template' to the prebuilt struct.

	The template is used in fast retrieval of just those column
	values MySQL needs in its processing.
	@param whole_row true if access is needed to a whole row,
	false if accessing individual fields is enough */
	void build_template(bool whole_row);

	int info_low(uint, bool);

	/** The multi range read session object */
	DsMrr_impl		m_ds_mrr;

	/** Save CPU time with prebuilt/cached data structures */
	row_prebuilt_t*		m_prebuilt;

	/** Thread handle of the user currently using the handler;
	this is set in external_lock function */
	THD*			m_user_thd;

	/** buffer used in updates */
	uchar*			m_upd_buf;

	/** the size of upd_buf in bytes */
	ulint			m_upd_buf_size;

	/** Flags that specificy the handler instance (table) capability. */
	Table_flags		m_int_table_flags;

	/** Index into the server's primkary keye meta-data table->key_info{} */
	uint			m_primary_key;

	/** this is set to 1 when we are starting a table scan but have
	not yet fetched any row, else false */
	bool			m_start_of_scan;

	/*!< match mode of the latest search: ROW_SEL_EXACT,
	ROW_SEL_EXACT_PREFIX, or undefined */
	uint			m_last_match_mode;

        /** If mysql has locked with external_lock() */
        bool                    m_mysql_has_locked;
};


/* Some accessor functions which the InnoDB plugin needs, but which
can not be added to mysql/plugin.h as part of the public interface;
the definitions are bracketed with #ifdef INNODB_COMPATIBILITY_HOOKS */

#ifndef INNODB_COMPATIBILITY_HOOKS
#error InnoDB needs MySQL to be built with #define INNODB_COMPATIBILITY_HOOKS
#endif

extern "C" {

/** Check if a user thread is a replication slave thread
@param thd user thread
@retval 0 the user thread is not a replication slave thread
@retval 1 the user thread is a replication slave thread */
int thd_slave_thread(const MYSQL_THD thd);

/** Check if a user thread is running a non-transactional update
@param thd user thread
@retval 0 the user thread is not running a non-transactional update
@retval 1 the user thread is running a non-transactional update */
int thd_non_transactional_update(const MYSQL_THD thd);

/** Get high resolution timestamp for the current query start time.
The timestamp is not anchored to any specific point in time,
but can be used for comparison.
@param thd user thread
@retval timestamp in microseconds precision
*/
unsigned long long thd_start_utime(const MYSQL_THD thd);

/** Get the user thread's binary logging format
@param thd user thread
@return Value to be used as index into the binlog_format_names array */
int thd_binlog_format(const MYSQL_THD thd);

/** Check if binary logging is filtered for thread's current db.
@param thd Thread handle
@retval 1 the query is not filtered, 0 otherwise. */
bool thd_binlog_filter_ok(const MYSQL_THD thd);

/** Check if the query may generate row changes which may end up in the binary.
@param thd Thread handle
@retval 1 the query may generate row changes, 0 otherwise.
*/
bool thd_sqlcom_can_generate_row_events(const MYSQL_THD thd);

/** Is strict sql_mode set.
@param thd Thread object
@return True if sql_mode has strict mode (all or trans), false otherwise. */
bool thd_is_strict_mode(const MYSQL_THD thd);

} /* extern "C" */

/** Get the file name and position of the MySQL binlog corresponding to the
 * current commit.
 */
extern void mysql_bin_log_commit_pos(THD *thd, ulonglong *out_pos, const char **out_file);

struct trx_t;
#ifdef WITH_WSREP
#include <mysql/service_wsrep.h>
#endif /* WITH_WSREP */

extern const struct _ft_vft ft_vft_result;

/** Structure Returned by ha_innobase::ft_init_ext() */
typedef struct new_ft_info
{
	struct _ft_vft		*please;
	struct _ft_vft_ext	*could_you;
	row_prebuilt_t*		ft_prebuilt;
	fts_result_t*		ft_result;
} NEW_FT_INFO;

/**
Allocates an InnoDB transaction for a MySQL handler object.
@return InnoDB transaction handle */
trx_t*
innobase_trx_allocate(
	MYSQL_THD	thd);	/*!< in: user thread handle */

/*********************************************************************//**
This function checks each index name for a table against reserved
system default primary index name 'GEN_CLUST_INDEX'. If a name
matches, this function pushes an warning message to the client,
and returns true.
@return true if the index name matches the reserved name */
bool
innobase_index_name_is_reserved(
	THD*		thd,		/*!< in/out: MySQL connection */
	const KEY*	key_info,	/*!< in: Indexes to be created */
	ulint		num_of_keys)	/*!< in: Number of indexes to
					be created. */
	MY_ATTRIBUTE((nonnull(1), warn_unused_result));

/** Parse hint for table and its indexes, and update the information
in dictionary.
@param[in]	thd		Connection thread
@param[in,out]	table		Target table
@param[in]	table_share	Table definition */
void
innobase_parse_hint_from_comment(
	THD*			thd,
	dict_table_t*		table,
	const TABLE_SHARE*	table_share);

/** Class for handling create table information. */
class create_table_info_t
{
public:
	/** Constructor.
	Used in two ways:
	- all but file_per_table is used, when creating the table.
	- all but name/path is used, when validating options and using flags. */
	create_table_info_t(
		THD*		thd,
		const TABLE*	form,
		HA_CREATE_INFO*	create_info,
		char*		table_name,
		char*		remote_path,
		bool		file_per_table,
		trx_t*		trx = NULL);

	/** Initialize the object. */
	int initialize();

	/** Set m_tablespace_type. */
	void set_tablespace_type(bool table_being_altered_is_file_per_table);

	/** Create the internal innodb table.
	@param create_fk	whether to add FOREIGN KEY constraints */
	int create_table(bool create_fk = true);

	/** Update the internal data dictionary. */
	int create_table_update_dict();

	/** Validates the create options. Checks that the options
	KEY_BLOCK_SIZE, ROW_FORMAT, DATA DIRECTORY, TEMPORARY & TABLESPACE
	are compatible with each other and other settings.
	These CREATE OPTIONS are not validated here unless innodb_strict_mode
	is on. With strict mode, this function will report each problem it
	finds using a custom message with error code
	ER_ILLEGAL_HA_CREATE_OPTION, not its built-in message.
	@return NULL if valid, string name of bad option if not. */
	const char* create_options_are_invalid();

	bool gcols_in_fulltext_or_spatial();

	/** Validates engine specific table options not handled by
	SQL-parser.
	@return NULL if valid, string name of bad option if not. */
	const char* check_table_options();

	/** Validate DATA DIRECTORY option. */
	bool create_option_data_directory_is_valid();

	/** Validate TABLESPACE option. */
	bool create_option_tablespace_is_valid();

	/** Prepare to create a table. */
	int prepare_create_table(const char* name, bool strict = true);

	void allocate_trx();

	/** Checks that every index have sane size. Depends on strict mode */
	bool row_size_is_acceptable(const dict_table_t& table,
				    bool strict) const;
	/** Checks that given index have sane size. Depends on strict mode */
	bool row_size_is_acceptable(const dict_index_t& index,
				    bool strict) const;

	/** Determines InnoDB table flags.
	If strict_mode=OFF, this will adjust the flags to what should be assumed.
	@retval true if successful, false if error */
	bool innobase_table_flags();

	/** Set flags and append '/' to remote path if necessary. */
	void set_remote_path_flags();

	/** Get table flags. */
	ulint flags() const
	{ return(m_flags); }

	/** Update table flags. */
	void flags_set(ulint flags) { m_flags |= flags; }

	/** Get table flags2. */
	ulint flags2() const
	{ return(m_flags2); }

	/** Get trx. */
	trx_t* trx() const
	{ return(m_trx); }

	/** Return table name. */
	const char* table_name() const
	{ return(m_table_name); }

	/** @return whether the table needs to be dropped on rollback */
	bool drop_before_rollback() const { return m_drop_before_rollback; }

	THD* thd() const
	{ return(m_thd); }

	/** Normalizes a table name string.
	A normalized name consists of the database name catenated to '/' and
	table name. An example: test/mytable. On Windows normalization puts
	both the database name and the table name always to lower case if
	"set_lower_case" is set to true.
	@param[in,out]	norm_name	Buffer to return the normalized name in.
	@param[in]	name		Table name string.
	@param[in]	set_lower_case	True if we want to set name to lower
					case. */
	static void normalize_table_name_low(
		char*           norm_name,
		const char*     name,
		ibool           set_lower_case);

private:
	/** Parses the table name into normal name and either temp path or
	remote path if needed.*/
	int
	parse_table_name(
		const char*	name);

	/** Create the internal innodb table definition. */
	int create_table_def();

	/** Connection thread handle. */
	THD*		m_thd;

	/** InnoDB transaction handle. */
	trx_t*		m_trx;

	/** Information on table columns and indexes. */
	const TABLE*	m_form;

	/** Value of innodb_default_row_format */
	const ulong	m_default_row_format;

	/** Create options. */
	HA_CREATE_INFO*	m_create_info;

	/** Table name */
	char*		m_table_name;
	/** Table */
	dict_table_t*	m_table;
	/** Whether the table needs to be dropped before rollback */
	bool		m_drop_before_rollback;

	/** Remote path (DATA DIRECTORY) or zero length-string */
	char*		m_remote_path;

	/** Local copy of srv_file_per_table. */
	bool		m_innodb_file_per_table;

	/** Allow file_per_table for this table either because:
	1) the setting innodb_file_per_table=on,
	2) it was explicitly requested by tablespace=innodb_file_per_table.
	3) the table being altered is currently file_per_table */
	bool		m_allow_file_per_table;

	/** After all considerations, this shows whether we will actually
	create a table and tablespace using file-per-table. */
	bool		m_use_file_per_table;

	/** Using DATA DIRECTORY */
	bool		m_use_data_dir;

	/** Table flags */
	ulint		m_flags;

	/** Table flags2 */
	ulint		m_flags2;
};

/**
Initialize the table FTS stopword list
@return TRUE if success */
ibool
innobase_fts_load_stopword(
/*=======================*/
	dict_table_t*	table,		/*!< in: Table has the FTS */
	trx_t*		trx,		/*!< in: transaction */
	THD*		thd)		/*!< in: current thread */
	MY_ATTRIBUTE((warn_unused_result));

/** Some defines for innobase_fts_check_doc_id_index() return value */
enum fts_doc_id_index_enum {
	FTS_INCORRECT_DOC_ID_INDEX,
	FTS_EXIST_DOC_ID_INDEX,
	FTS_NOT_EXIST_DOC_ID_INDEX
};

/**
Check whether the table has a unique index with FTS_DOC_ID_INDEX_NAME
on the Doc ID column.
@return the status of the FTS_DOC_ID index */
fts_doc_id_index_enum
innobase_fts_check_doc_id_index(
	const dict_table_t*	table,		/*!< in: table definition */
	const TABLE*		altered_table,	/*!< in: MySQL table
						that is being altered */
	ulint*			fts_doc_col_no)	/*!< out: The column number for
						Doc ID */
	MY_ATTRIBUTE((warn_unused_result));

/**
Check whether the table has a unique index with FTS_DOC_ID_INDEX_NAME
on the Doc ID column in MySQL create index definition.
@return FTS_EXIST_DOC_ID_INDEX if there exists the FTS_DOC_ID index,
FTS_INCORRECT_DOC_ID_INDEX if the FTS_DOC_ID index is of wrong format */
fts_doc_id_index_enum
innobase_fts_check_doc_id_index_in_def(
	ulint		n_key,		/*!< in: Number of keys */
	const KEY*	key_info)	/*!< in: Key definitions */
	MY_ATTRIBUTE((warn_unused_result));

/**
Copy table flags from MySQL's TABLE_SHARE into an InnoDB table object.
Those flags are stored in .frm file and end up in the MySQL table object,
but are frequently used inside InnoDB so we keep their copies into the
InnoDB table object. */
void
innobase_copy_frm_flags_from_table_share(
	dict_table_t*		innodb_table,	/*!< in/out: InnoDB table */
	const TABLE_SHARE*	table_share);	/*!< in: table share */

/** Set up base columns for virtual column
@param[in]	table	the InnoDB table
@param[in]	field	MySQL field
@param[in,out]	v_col	virtual column to be set up */
void
innodb_base_col_setup(
	dict_table_t*	table,
	const Field*	field,
	dict_v_col_t*	v_col);

/** Set up base columns for stored column
@param[in]	table	InnoDB table
@param[in]	field	MySQL field
@param[in,out]	s_col	stored column */
void
innodb_base_col_setup_for_stored(
	const dict_table_t*	table,
	const Field*		field,
	dict_s_col_t*		s_col);

/** whether this is a stored generated column */
#define innobase_is_s_fld(field) ((field)->vcol_info && (field)->stored_in_db())

/** Always normalize table name to lower case on Windows */
#ifdef _WIN32
#define normalize_table_name(norm_name, name)           \
	create_table_info_t::normalize_table_name_low(norm_name, name, TRUE)
#else
#define normalize_table_name(norm_name, name)           \
	create_table_info_t::normalize_table_name_low(norm_name, name, FALSE)
#endif /* _WIN32 */

/** Converts a search mode flag understood by MySQL to a flag understood
by InnoDB.
@param[in]	find_flag	MySQL search mode flag.
@return	InnoDB search mode flag. */
page_cur_mode_t
convert_search_mode_to_innobase(
	enum ha_rkey_function	find_flag);

/** Commits a transaction in an InnoDB database.
@param[in]	trx	Transaction handle. */
void
innobase_commit_low(
	trx_t*	trx);

extern my_bool	innobase_stats_on_metadata;

/** Calculate Record Per Key value.
Need to exclude the NULL value if innodb_stats_method is set to "nulls_ignored"
@param[in]	index	InnoDB index.
@param[in]	i	The column we are calculating rec per key.
@param[in]	records	Estimated total records.
@return estimated record per key value */
/* JAN: TODO: MySQL 5.7  */
typedef float rec_per_key_t;
rec_per_key_t
innodb_rec_per_key(
	dict_index_t*	index,
	ulint		i,
	ha_rows		records);

/** Build template for the virtual columns and their base columns
@param[in]	table		MySQL TABLE
@param[in]	ib_table	InnoDB dict_table_t
@param[in,out]	s_templ		InnoDB template structure
@param[in]	add_v		new virtual columns added along with
				add index call
@param[in]	locked		true if innobase_share_mutex is held */
void
innobase_build_v_templ(
	const TABLE*		table,
	const dict_table_t*	ib_table,
	dict_vcol_templ_t*	s_templ,
	const dict_add_v_col_t*	add_v,
	bool			locked);

/** callback used by MySQL server layer to initialized
the table virtual columns' template
@param[in]	table		MySQL TABLE
@param[in,out]	ib_table	InnoDB dict_table_t */
void
innobase_build_v_templ_callback(
        const TABLE*	table,
        void*		ib_table);

/** Callback function definition, used by MySQL server layer to initialized
the table virtual columns' template */
typedef void (*my_gcolumn_templatecallback_t)(const TABLE*, void*);

/** Convert MySQL column number to dict_table_t::cols[] offset.
@param[in]	field	non-virtual column
@return	column number relative to dict_table_t::cols[] */
unsigned
innodb_col_no(const Field* field)
	MY_ATTRIBUTE((nonnull, warn_unused_result));

/********************************************************************//**
Helper function to push frm mismatch error to error log and
if needed to sql-layer. */
UNIV_INTERN
void
ib_push_frm_error(
/*==============*/
	THD*		thd,		/*!< in: MySQL thd */
	dict_table_t*	ib_table,	/*!< in: InnoDB table */
	TABLE*		table,		/*!< in: MySQL table */
	ulint		n_keys,		/*!< in: InnoDB #keys */
	bool		push_warning);	/*!< in: print warning ? */

/** Check each index part length whether they not exceed the max limit
@param[in]	max_field_len	maximum allowed key part length
@param[in]	key		MariaDB key definition
@return true if index column length exceeds limit */
MY_ATTRIBUTE((warn_unused_result))
bool too_big_key_part_length(size_t max_field_len, const KEY& key);

/** This function is used to rollback one X/Open XA distributed transaction
which is in the prepared state

@param[in] hton InnoDB handlerton
@param[in] xid X/Open XA transaction identification

@return 0 or error number */
int innobase_rollback_by_xid(handlerton* hton, XID* xid);<|MERGE_RESOLUTION|>--- conflicted
+++ resolved
@@ -207,12 +207,7 @@
 
 	int rename_table(const char* from, const char* to) override;
 	inline int defragment_table(const char* name);
-<<<<<<< HEAD
 	int check(THD* thd, HA_CHECK_OPT* check_opt) override;
-	char* update_table_comment(const char* comment) override;
-=======
-	int check(THD* thd, HA_CHECK_OPT* check_opt);
->>>>>>> 950a2200
 
 	char* get_foreign_key_create_info() override;
 
