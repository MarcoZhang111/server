/*****************************************************************************

Copyright (c) 2000, 2009, MySQL AB & Innobase Oy. All Rights Reserved.

This program is free software; you can redistribute it and/or modify it under
the terms of the GNU General Public License as published by the Free Software
Foundation; version 2 of the License.

This program is distributed in the hope that it will be useful, but WITHOUT
ANY WARRANTY; without even the implied warranty of MERCHANTABILITY or FITNESS
FOR A PARTICULAR PURPOSE. See the GNU General Public License for more details.

You should have received a copy of the GNU General Public License along with
this program; if not, write to the Free Software Foundation, Inc., 59 Temple
Place, Suite 330, Boston, MA 02111-1307 USA

*****************************************************************************/

/*
  This file is based on ha_berkeley.h of MySQL distribution

  This file defines the Innodb handler: the interface between MySQL and
  Innodb
*/

#ifdef USE_PRAGMA_INTERFACE
#pragma interface			/* gcc class implementation */
#endif

/** InnoDB table share */
typedef struct st_innobase_share {
	THR_LOCK	lock;		/*!< MySQL lock protecting
					this structure */
	const char*	table_name;	/*!< InnoDB table name */
	uint		use_count;	/*!< reference count,
					incremented in get_share()
					and decremented in free_share() */
	void*		table_name_hash;/*!< hash table chain node */
} INNOBASE_SHARE;


/** InnoDB B-tree index */
struct dict_index_struct;
/** Prebuilt structures in an Innobase table handle used within MySQL */
struct row_prebuilt_struct;

/** InnoDB B-tree index */
typedef struct dict_index_struct dict_index_t;
/** Prebuilt structures in an Innobase table handle used within MySQL */
typedef struct row_prebuilt_struct row_prebuilt_t;

/** The class defining a handle to an Innodb table */
class ha_innobase: public handler
{
	row_prebuilt_t*	prebuilt;	/*!< prebuilt struct in InnoDB, used
					to save CPU time with prebuilt data
					structures*/
	THD*		user_thd;	/*!< the thread handle of the user
					currently using the handle; this is
					set in external_lock function */
	THR_LOCK_DATA	lock;
	INNOBASE_SHARE*	share;		/*!< information for MySQL
					table locking */

	uchar*		upd_buff;	/*!< buffer used in updates */
	uchar*		key_val_buff;	/*!< buffer used in converting
					search key values from MySQL format
					to Innodb format */
	ulong		upd_and_key_val_buff_len;
					/* the length of each of the previous
					two buffers */
	Table_flags	int_table_flags;
	uint		primary_key;
	ulong		start_of_scan;	/*!< this is set to 1 when we are
					starting a table scan but have not
					yet fetched any row, else 0 */
	uint		last_match_mode;/* match mode of the latest search:
					ROW_SEL_EXACT, ROW_SEL_EXACT_PREFIX,
					or undefined */
	uint		num_write_row;	/*!< number of write_row() calls */

	uint store_key_val_for_row(uint keynr, char* buff, uint buff_len,
                                   const uchar* record);
	inline void update_thd(THD* thd);
	void update_thd();
	int change_active_index(uint keynr);
	int general_fetch(uchar* buf, uint direction, uint match_mode);
	ulint innobase_lock_autoinc();
	ulonglong innobase_peek_autoinc();
	ulint innobase_set_max_autoinc(ulonglong auto_inc);
	ulint innobase_reset_autoinc(ulonglong auto_inc);
	ulint innobase_get_autoinc(ulonglong* value);
	ulint innobase_update_autoinc(ulonglong	auto_inc);
	ulint innobase_initialize_autoinc();
	dict_index_t* innobase_get_index(uint keynr);
 	ulonglong innobase_get_int_col_max_value(const Field* field);

	/* Init values for the class: */
 public:
	ha_innobase(handlerton *hton, TABLE_SHARE *table_arg);
	~ha_innobase();
	/*
	  Get the row type from the storage engine.  If this method returns
	  ROW_TYPE_NOT_USED, the information in HA_CREATE_INFO should be used.
	*/
	enum row_type get_row_type() const;

	const char* table_type() const;
	const char* index_type(uint key_number);
	const char** bas_ext() const;
	Table_flags table_flags() const;
	ulong index_flags(uint idx, uint part, bool all_parts) const;
	uint max_supported_keys() const;
	uint max_supported_key_length() const;
	uint max_supported_key_part_length() const;
	const key_map* keys_to_use_for_scanning();

	int open(const char *name, int mode, uint test_if_locked);
	int close(void);
	double scan_time();
	double read_time(uint index, uint ranges, ha_rows rows);

	int write_row(uchar * buf);
	int update_row(const uchar * old_data, uchar * new_data);
	int delete_row(const uchar * buf);
	bool was_semi_consistent_read();
	void try_semi_consistent_read(bool yes);
	void unlock_row();

	int index_init(uint index, bool sorted);
	int index_end();
	int index_read(uchar * buf, const uchar * key,
		uint key_len, enum ha_rkey_function find_flag);
	int index_read_idx(uchar * buf, uint index, const uchar * key,
			   uint key_len, enum ha_rkey_function find_flag);
	int index_read_last(uchar * buf, const uchar * key, uint key_len);
	int index_next(uchar * buf);
	int index_next_same(uchar * buf, const uchar *key, uint keylen);
	int index_prev(uchar * buf);
	int index_first(uchar * buf);
	int index_last(uchar * buf);

	int rnd_init(bool scan);
	int rnd_end();
	int rnd_next(uchar *buf);
	int rnd_pos(uchar * buf, uchar *pos);

	void position(const uchar *record);
	int info(uint);
	int analyze(THD* thd,HA_CHECK_OPT* check_opt);
	int optimize(THD* thd,HA_CHECK_OPT* check_opt);
	int discard_or_import_tablespace(my_bool discard);
	int extra(enum ha_extra_function operation);
        int reset();
	int external_lock(THD *thd, int lock_type);
	int transactional_table_lock(THD *thd, int lock_type);
	int start_stmt(THD *thd, thr_lock_type lock_type);
	void position(uchar *record);
	ha_rows records_in_range(uint inx, key_range *min_key, key_range
								*max_key);
	ha_rows estimate_rows_upper_bound();

	void update_create_info(HA_CREATE_INFO* create_info);
	int create(const char *name, register TABLE *form,
					HA_CREATE_INFO *create_info);
	int delete_all_rows();
	int delete_table(const char *name);
	int rename_table(const char* from, const char* to);
	int check(THD* thd, HA_CHECK_OPT* check_opt);
	char* update_table_comment(const char* comment);
	char* get_foreign_key_create_info();
	int get_foreign_key_list(THD *thd, List<FOREIGN_KEY_INFO> *f_key_list);
	bool can_switch_engines();
	uint referenced_by_foreign_key();
	void free_foreign_key_create_info(char* str);
	THR_LOCK_DATA **store_lock(THD *thd, THR_LOCK_DATA **to,
					enum thr_lock_type lock_type);
	void init_table_handle_for_HANDLER();
        virtual void get_auto_increment(ulonglong offset, ulonglong increment,
                                        ulonglong nb_desired_values,
                                        ulonglong *first_value,
                                        ulonglong *nb_reserved_values);
	int reset_auto_increment(ulonglong value);

	virtual bool get_error_message(int error, String *buf);

	uint8 table_cache_type();
	/*
	  ask handler about permission to cache table during query registration
	*/
	my_bool register_query_cache_table(THD *thd, char *table_key,
					   uint key_length,
					   qc_engine_callback *call_back,
					   ulonglong *engine_data);
	static char *get_mysql_bin_log_name();
	static ulonglong get_mysql_bin_log_pos();
	bool primary_key_is_clustered();
	int cmp_ref(const uchar *ref1, const uchar *ref2);
	/** Fast index creation (smart ALTER TABLE) @see handler0alter.cc @{ */
	int add_index(TABLE *table_arg, KEY *key_info, uint num_of_keys);
	int prepare_drop_index(TABLE *table_arg, uint *key_num,
			       uint num_of_keys);
	int final_drop_index(TABLE *table_arg);
	/** @} */
	bool check_if_incompatible_data(HA_CREATE_INFO *info,
					uint table_changes);
};

/* Some accessor functions which the InnoDB plugin needs, but which
can not be added to mysql/plugin.h as part of the public interface;
the definitions are bracketed with #ifdef INNODB_COMPATIBILITY_HOOKS */

#ifndef INNODB_COMPATIBILITY_HOOKS
#error InnoDB needs MySQL to be built with #define INNODB_COMPATIBILITY_HOOKS
#endif

extern "C" {
struct charset_info_st *thd_charset(MYSQL_THD thd);
char **thd_query(MYSQL_THD thd);

/** Get the file name of the MySQL binlog.
 * @return the name of the binlog file
 */
const char* mysql_bin_log_file_name(void);

/** Get the current position of the MySQL binlog.
 * @return byte offset from the beginning of the binlog
 */
ulonglong mysql_bin_log_file_pos(void);

/**
  Check if a user thread is a replication slave thread
  @param thd  user thread
  @retval 0 the user thread is not a replication slave thread
  @retval 1 the user thread is a replication slave thread
*/
int thd_slave_thread(const MYSQL_THD thd);

/**
  Check if a user thread is running a non-transactional update
  @param thd  user thread
  @retval 0 the user thread is not running a non-transactional update
  @retval 1 the user thread is running a non-transactional update
*/
int thd_non_transactional_update(const MYSQL_THD thd);

/**
  Get the user thread's binary logging format
  @param thd  user thread
  @return Value to be used as index into the binlog_format_names array
*/
int thd_binlog_format(const MYSQL_THD thd);

/**
  Mark transaction to rollback and mark error as fatal to a sub-statement.
  @param  thd   Thread handle
  @param  all   TRUE <=> rollback main transaction.
*/
void thd_mark_transaction_to_rollback(MYSQL_THD thd, bool all);
<<<<<<< HEAD
}

typedef struct trx_struct trx_t;
/********************************************************************//**
@file handler/ha_innodb.h
Converts an InnoDB error code to a MySQL error code and also tells to MySQL
about a possible transaction rollback inside InnoDB caused by a lock wait
timeout or a deadlock.
@return	MySQL error code */
extern "C"
int
convert_error_code_to_mysql(
/*========================*/
	int		error,	/*!< in: InnoDB error code */
	ulint		flags,	/*!< in: InnoDB table flags, or 0 */
	MYSQL_THD	thd);	/*!< in: user thread handle or NULL */

/*********************************************************************//**
Allocates an InnoDB transaction for a MySQL handler object.
@return	InnoDB transaction handle */
extern "C"
trx_t*
innobase_trx_allocate(
/*==================*/
	MYSQL_THD	thd);	/*!< in: user thread handle */
=======

/**
  Check if binary logging is filtered for thread's current db.
  @param  thd   Thread handle
  @retval 1 the query is not filtered, 0 otherwise.
*/
bool thd_binlog_filter_ok(const MYSQL_THD thd);
}
>>>>>>> 2f1e7e8d
<|MERGE_RESOLUTION|>--- conflicted
+++ resolved
@@ -257,7 +257,13 @@
   @param  all   TRUE <=> rollback main transaction.
 */
 void thd_mark_transaction_to_rollback(MYSQL_THD thd, bool all);
-<<<<<<< HEAD
+
+/**
+  Check if binary logging is filtered for thread's current db.
+  @param  thd   Thread handle
+  @retval 1 the query is not filtered, 0 otherwise.
+*/
+bool thd_binlog_filter_ok(const MYSQL_THD thd);
 }
 
 typedef struct trx_struct trx_t;
@@ -282,14 +288,4 @@
 trx_t*
 innobase_trx_allocate(
 /*==================*/
-	MYSQL_THD	thd);	/*!< in: user thread handle */
-=======
-
-/**
-  Check if binary logging is filtered for thread's current db.
-  @param  thd   Thread handle
-  @retval 1 the query is not filtered, 0 otherwise.
-*/
-bool thd_binlog_filter_ok(const MYSQL_THD thd);
-}
->>>>>>> 2f1e7e8d
+	MYSQL_THD	thd);	/*!< in: user thread handle */