/*****************************************************************************

Copyright (c) 2005, 2018, Oracle and/or its affiliates. All Rights Reserved.
Copyright (c) 2013, 2018, MariaDB Corporation.

This program is free software; you can redistribute it and/or modify it under
the terms of the GNU General Public License as published by the Free Software
Foundation; version 2 of the License.

This program is distributed in the hope that it will be useful, but WITHOUT
ANY WARRANTY; without even the implied warranty of MERCHANTABILITY or FITNESS
FOR A PARTICULAR PURPOSE. See the GNU General Public License for more details.

You should have received a copy of the GNU General Public License along with
this program; if not, write to the Free Software Foundation, Inc.,
51 Franklin Street, Suite 500, Boston, MA 02110-1335 USA

*****************************************************************************/

/**************************************************//**
@file handler/handler0alter.cc
Smart ALTER TABLE
*******************************************************/

/* Include necessary SQL headers */
#include "ha_prototypes.h"
#include <debug_sync.h>
#include <log.h>
#include <sql_lex.h>
#include <sql_class.h>
#include <sql_table.h>
#include <mysql/plugin.h>

/* Include necessary InnoDB headers */
#include "btr0sea.h"
#include "dict0crea.h"
#include "dict0dict.h"
#include "dict0priv.h"
#include "dict0stats.h"
#include "dict0stats_bg.h"
#include "fsp0sysspace.h"
#include "log0log.h"
#include "rem0types.h"
#include "row0log.h"
#include "row0merge.h"
#include "trx0trx.h"
#include "trx0roll.h"
#include "handler0alter.h"
#include "srv0mon.h"
#include "fts0priv.h"
#include "fts0plugin.h"
#include "pars0pars.h"
#include "row0sel.h"
#include "ha_innodb.h"
#include "ut0new.h"
#include "ut0stage.h"

static const char *MSG_UNSUPPORTED_ALTER_ONLINE_ON_VIRTUAL_COLUMN=
			"INPLACE ADD or DROP of virtual columns cannot be "
			"combined with other ALTER TABLE actions";

/** Operations for creating secondary indexes (no rebuild needed) */
static const Alter_inplace_info::HA_ALTER_FLAGS INNOBASE_ONLINE_CREATE
	= Alter_inplace_info::ADD_INDEX
	| Alter_inplace_info::ADD_UNIQUE_INDEX;

/** Operations for rebuilding a table in place */
static const Alter_inplace_info::HA_ALTER_FLAGS INNOBASE_ALTER_REBUILD
	= Alter_inplace_info::ADD_PK_INDEX
	| Alter_inplace_info::DROP_PK_INDEX
	| Alter_inplace_info::CHANGE_CREATE_OPTION
	/* CHANGE_CREATE_OPTION needs to check innobase_need_rebuild() */
	| Alter_inplace_info::ALTER_COLUMN_NULLABLE
	| Alter_inplace_info::ALTER_COLUMN_NOT_NULLABLE
	| Alter_inplace_info::ALTER_STORED_COLUMN_ORDER
	| Alter_inplace_info::DROP_STORED_COLUMN
	| Alter_inplace_info::ADD_STORED_BASE_COLUMN
	| Alter_inplace_info::RECREATE_TABLE
	/*
	| Alter_inplace_info::ALTER_STORED_COLUMN_TYPE
	*/
	;

/** Operations that require changes to data */
static const Alter_inplace_info::HA_ALTER_FLAGS INNOBASE_ALTER_DATA
	= INNOBASE_ONLINE_CREATE | INNOBASE_ALTER_REBUILD;

/** Operations for altering a table that InnoDB does not care about */
static const Alter_inplace_info::HA_ALTER_FLAGS INNOBASE_INPLACE_IGNORE
	= Alter_inplace_info::ALTER_COLUMN_DEFAULT
	| Alter_inplace_info::ALTER_PARTITIONED
	| Alter_inplace_info::ALTER_COLUMN_COLUMN_FORMAT
	| Alter_inplace_info::ALTER_COLUMN_STORAGE_TYPE
	| Alter_inplace_info::ALTER_VIRTUAL_GCOL_EXPR
	| Alter_inplace_info::ALTER_RENAME;

/** Operations on foreign key definitions (changing the schema only) */
static const Alter_inplace_info::HA_ALTER_FLAGS INNOBASE_FOREIGN_OPERATIONS
	= Alter_inplace_info::DROP_FOREIGN_KEY
	| Alter_inplace_info::ADD_FOREIGN_KEY;

/** Operations that InnoDB cares about and can perform without rebuild */
static const Alter_inplace_info::HA_ALTER_FLAGS INNOBASE_ALTER_NOREBUILD
	= INNOBASE_ONLINE_CREATE
	| INNOBASE_FOREIGN_OPERATIONS
	| Alter_inplace_info::DROP_INDEX
	| Alter_inplace_info::DROP_UNIQUE_INDEX
#ifdef MYSQL_RENAME_INDEX
	| Alter_inplace_info::RENAME_INDEX
#endif
	| Alter_inplace_info::ALTER_COLUMN_NAME
	| Alter_inplace_info::ALTER_COLUMN_EQUAL_PACK_LENGTH
	//| Alter_inplace_info::ALTER_INDEX_COMMENT
	| Alter_inplace_info::ADD_VIRTUAL_COLUMN
	| Alter_inplace_info::DROP_VIRTUAL_COLUMN
	| Alter_inplace_info::ALTER_VIRTUAL_COLUMN_ORDER;

struct ha_innobase_inplace_ctx : public inplace_alter_handler_ctx
{
	/** Dummy query graph */
	que_thr_t*	thr;
	/** The prebuilt struct of the creating instance */
	row_prebuilt_t*&	prebuilt;
	/** InnoDB indexes being created */
	dict_index_t**	add_index;
	/** MySQL key numbers for the InnoDB indexes that are being created */
	const ulint*	add_key_numbers;
	/** number of InnoDB indexes being created */
	ulint		num_to_add_index;
	/** InnoDB indexes being dropped */
	dict_index_t**	drop_index;
	/** number of InnoDB indexes being dropped */
	const ulint	num_to_drop_index;
	/** InnoDB indexes being renamed */
	dict_index_t**	rename;
	/** number of InnoDB indexes being renamed */
	const ulint	num_to_rename;
	/** InnoDB foreign key constraints being dropped */
	dict_foreign_t** drop_fk;
	/** number of InnoDB foreign key constraints being dropped */
	const ulint	num_to_drop_fk;
	/** InnoDB foreign key constraints being added */
	dict_foreign_t** add_fk;
	/** number of InnoDB foreign key constraints being dropped */
	const ulint	num_to_add_fk;
	/** whether to create the indexes online */
	bool		online;
	/** memory heap */
	mem_heap_t*	heap;
	/** dictionary transaction */
	trx_t*		trx;
	/** original table (if rebuilt, differs from indexed_table) */
	dict_table_t*	old_table;
	/** table where the indexes are being created or dropped */
	dict_table_t*	new_table;
	/** mapping of old column numbers to new ones, or NULL */
	const ulint*	col_map;
	/** new column names, or NULL if nothing was renamed */
	const char**	col_names;
	/** added AUTO_INCREMENT column position, or ULINT_UNDEFINED */
	const ulint	add_autoinc;
	/** default values of ADD COLUMN, or NULL */
	const dtuple_t*	add_cols;
	/** autoinc sequence to use */
	ib_sequence_t	sequence;
	/** temporary table name to use for old table when renaming tables */
	const char*	tmp_name;
	/** whether the order of the clustered index is unchanged */
	bool		skip_pk_sort;
	/** number of virtual columns to be added */
	ulint		num_to_add_vcol;
	/** virtual columns to be added */
	dict_v_col_t*	add_vcol;
	const char**	add_vcol_name;
	/** number of virtual columns to be dropped */
	ulint		num_to_drop_vcol;
	/** virtual columns to be dropped */
	dict_v_col_t*	drop_vcol;
	const char**	drop_vcol_name;
	/** ALTER TABLE stage progress recorder */
	ut_stage_alter_t* m_stage;

	ha_innobase_inplace_ctx(row_prebuilt_t*& prebuilt_arg,
				dict_index_t** drop_arg,
				ulint num_to_drop_arg,
				dict_index_t** rename_arg,
				ulint num_to_rename_arg,
				dict_foreign_t** drop_fk_arg,
				ulint num_to_drop_fk_arg,
				dict_foreign_t** add_fk_arg,
				ulint num_to_add_fk_arg,
				bool online_arg,
				mem_heap_t* heap_arg,
				dict_table_t* new_table_arg,
				const char** col_names_arg,
				ulint add_autoinc_arg,
				ulonglong autoinc_col_min_value_arg,
				ulonglong autoinc_col_max_value_arg,
				ulint num_to_drop_vcol_arg) :
		inplace_alter_handler_ctx(),
		prebuilt (prebuilt_arg),
		add_index (0), add_key_numbers (0), num_to_add_index (0),
		drop_index (drop_arg), num_to_drop_index (num_to_drop_arg),
		rename (rename_arg), num_to_rename (num_to_rename_arg),
		drop_fk (drop_fk_arg), num_to_drop_fk (num_to_drop_fk_arg),
		add_fk (add_fk_arg), num_to_add_fk (num_to_add_fk_arg),
		online (online_arg), heap (heap_arg), trx (0),
		old_table (prebuilt_arg->table),
		new_table (new_table_arg),
		col_map (0), col_names (col_names_arg),
		add_autoinc (add_autoinc_arg),
		add_cols (0),
		sequence(prebuilt->trx->mysql_thd,
			 autoinc_col_min_value_arg, autoinc_col_max_value_arg),
		tmp_name (0),
		skip_pk_sort(false),
		num_to_add_vcol(0),
		add_vcol(0),
		add_vcol_name(0),
		num_to_drop_vcol(0),
		drop_vcol(0),
		drop_vcol_name(0),
		m_stage(NULL)
	{
#ifdef UNIV_DEBUG
		for (ulint i = 0; i < num_to_add_index; i++) {
			ut_ad(!add_index[i]->to_be_dropped);
		}
		for (ulint i = 0; i < num_to_drop_index; i++) {
			ut_ad(drop_index[i]->to_be_dropped);
		}
#endif /* UNIV_DEBUG */

		thr = pars_complete_graph_for_exec(NULL, prebuilt->trx, heap,
			prebuilt);
	}

	~ha_innobase_inplace_ctx()
	{
		UT_DELETE(m_stage);
		mem_heap_free(heap);
	}

	/** Determine if the table will be rebuilt.
	@return whether the table will be rebuilt */
	bool need_rebuild () const { return(old_table != new_table); }

	/** Clear uncommmitted added indexes after a failed operation. */
	void clear_added_indexes()
	{
		for (ulint i = 0; i < num_to_add_index; i++) {
			if (!add_index[i]->is_committed()) {
				add_index[i]->detach_columns();
			}
		}
	}

private:
	// Disable copying
	ha_innobase_inplace_ctx(const ha_innobase_inplace_ctx&);
	ha_innobase_inplace_ctx& operator=(const ha_innobase_inplace_ctx&);
};

/********************************************************************//**
Get the upper limit of the MySQL integral and floating-point type.
@return maximum allowed value for the field */
UNIV_INTERN
ulonglong
innobase_get_int_col_max_value(
/*===========================*/
	const Field*	field);	/*!< in: MySQL field */

/* Report an InnoDB error to the client by invoking my_error(). */
static ATTRIBUTE_COLD __attribute__((nonnull))
void
my_error_innodb(
/*============*/
	dberr_t		error,	/*!< in: InnoDB error code */
	const char*	table,	/*!< in: table name */
	ulint		flags)	/*!< in: table flags */
{
	switch (error) {
	case DB_MISSING_HISTORY:
		my_error(ER_TABLE_DEF_CHANGED, MYF(0));
		break;
	case DB_RECORD_NOT_FOUND:
		my_error(ER_KEY_NOT_FOUND, MYF(0), table);
		break;
	case DB_DEADLOCK:
		my_error(ER_LOCK_DEADLOCK, MYF(0));
		break;
	case DB_LOCK_WAIT_TIMEOUT:
		my_error(ER_LOCK_WAIT_TIMEOUT, MYF(0));
		break;
	case DB_INTERRUPTED:
		my_error(ER_QUERY_INTERRUPTED, MYF(0));
		break;
	case DB_OUT_OF_MEMORY:
		my_error(ER_OUT_OF_RESOURCES, MYF(0));
		break;
	case DB_OUT_OF_FILE_SPACE:
		my_error(ER_RECORD_FILE_FULL, MYF(0), table);
		break;
	case DB_TEMP_FILE_WRITE_FAIL:
		my_error(ER_TEMP_FILE_WRITE_FAILURE, MYF(0));
		break;
	case DB_TOO_BIG_INDEX_COL:
		my_error(ER_INDEX_COLUMN_TOO_LONG, MYF(0),
			 (ulong) DICT_MAX_FIELD_LEN_BY_FORMAT_FLAG(flags));
		break;
	case DB_TOO_MANY_CONCURRENT_TRXS:
		my_error(ER_TOO_MANY_CONCURRENT_TRXS, MYF(0));
		break;
	case DB_LOCK_TABLE_FULL:
		my_error(ER_LOCK_TABLE_FULL, MYF(0));
		break;
	case DB_UNDO_RECORD_TOO_BIG:
		my_error(ER_UNDO_RECORD_TOO_BIG, MYF(0));
		break;
	case DB_CORRUPTION:
		my_error(ER_NOT_KEYFILE, MYF(0), table);
		break;
	case DB_TOO_BIG_RECORD: {
		/* Note that in page0zip.ic page_zip_rec_needs_ext() rec_size
		is limited to COMPRESSED_REC_MAX_DATA_SIZE (16K) or
		REDUNDANT_REC_MAX_DATA_SIZE (16K-1). */
		bool comp = !!(flags & DICT_TF_COMPACT);
		ulint free_space = page_get_free_space_of_empty(comp) / 2;

		if (free_space >= ulint(comp ? COMPRESSED_REC_MAX_DATA_SIZE :
					  REDUNDANT_REC_MAX_DATA_SIZE)) {
			free_space = (comp ? COMPRESSED_REC_MAX_DATA_SIZE :
				REDUNDANT_REC_MAX_DATA_SIZE) - 1;
		}

		my_error(ER_TOO_BIG_ROWSIZE, MYF(0), free_space);
		break;
	}
	case DB_INVALID_NULL:
		/* TODO: report the row, as we do for DB_DUPLICATE_KEY */
		my_error(ER_INVALID_USE_OF_NULL, MYF(0));
		break;
	case DB_CANT_CREATE_GEOMETRY_OBJECT:
		my_error(ER_CANT_CREATE_GEOMETRY_OBJECT, MYF(0));
		break;
	case DB_TABLESPACE_EXISTS:
		my_error(ER_TABLESPACE_EXISTS, MYF(0), table);
		break;

#ifdef UNIV_DEBUG
	case DB_SUCCESS:
	case DB_DUPLICATE_KEY:
	case DB_ONLINE_LOG_TOO_BIG:
		/* These codes should not be passed here. */
		ut_error;
#endif /* UNIV_DEBUG */
	default:
		my_error(ER_GET_ERRNO, MYF(0), error, "InnoDB");
		break;
	}
}

/** Determine if fulltext indexes exist in a given table.
@param table MySQL table
@return whether fulltext indexes exist on the table */
static
bool
innobase_fulltext_exist(
/*====================*/
	const TABLE*	table)
{
	for (uint i = 0; i < table->s->keys; i++) {
		if (table->key_info[i].flags & HA_FULLTEXT) {
			return(true);
		}
	}

	return(false);
}

/** Determine whether indexed virtual columns exist in a table.
@param[in]	table	table definition
@return	whether indexes exist on virtual columns */
static bool innobase_indexed_virtual_exist(const TABLE* table)
{
	const KEY* const end = &table->key_info[table->s->keys];

	for (const KEY* key = table->key_info; key < end; key++) {
		const KEY_PART_INFO* const key_part_end = key->key_part
			+ key->user_defined_key_parts;
		for (const KEY_PART_INFO* key_part = key->key_part;
		     key_part < key_part_end; key_part++) {
			if (!key_part->field->stored_in_db())
				return true;
		}
	}

	return false;
}

/** Determine if spatial indexes exist in a given table.
@param table MySQL table
@return whether spatial indexes exist on the table */
static
bool
innobase_spatial_exist(
/*===================*/
	const   TABLE*  table)
{
	for (uint i = 0; i < table->s->keys; i++) {
	       if (table->key_info[i].flags & HA_SPATIAL) {
		       return(true);
	       }
	}

	return(false);
}

/** Determine if ALTER TABLE needs to rebuild the table.
@param ha_alter_info	the DDL operation
@param table		metadata before ALTER TABLE
@return whether it is necessary to rebuild the table */
static MY_ATTRIBUTE((nonnull, warn_unused_result))
bool
innobase_need_rebuild(
	const Alter_inplace_info*	ha_alter_info,
	const TABLE*			table)
{
	Alter_inplace_info::HA_ALTER_FLAGS alter_inplace_flags =
		ha_alter_info->handler_flags & ~INNOBASE_INPLACE_IGNORE;

	if (alter_inplace_flags & Alter_inplace_info::CHANGE_CREATE_OPTION) {
		const ha_table_option_struct& alt_opt=
			*ha_alter_info->create_info->option_struct;
		const ha_table_option_struct& opt= *table->s->option_struct;

		if (alt_opt.page_compressed != opt.page_compressed
		    || alt_opt.page_compression_level
		    != opt.page_compression_level
		    || alt_opt.encryption != opt.encryption
		    || alt_opt.encryption_key_id != opt.encryption_key_id) {
			return(true);
		}
	}

	if (alter_inplace_flags == Alter_inplace_info::CHANGE_CREATE_OPTION
	    && !(ha_alter_info->create_info->used_fields
		 & (HA_CREATE_USED_ROW_FORMAT
		    | HA_CREATE_USED_KEY_BLOCK_SIZE))) {
		/* Any other CHANGE_CREATE_OPTION than changing
		ROW_FORMAT or KEY_BLOCK_SIZE can be done without
		rebuilding the table. */
		return(false);
	}

	return(!!(alter_inplace_flags & INNOBASE_ALTER_REBUILD));
}

/** Check if virtual column in old and new table are in order, excluding
those dropped column. This is needed because when we drop a virtual column,
ALTER_VIRTUAL_COLUMN_ORDER is also turned on, so we can't decide if this
is a real ORDER change or just DROP COLUMN
@param[in]	table		old TABLE
@param[in]	altered_table	new TABLE
@param[in]	ha_alter_info	Structure describing changes to be done
by ALTER TABLE and holding data used during in-place alter.
@return	true is all columns in order, false otherwise. */
static
bool
check_v_col_in_order(
	const TABLE*		table,
	const TABLE*		altered_table,
	Alter_inplace_info*	ha_alter_info)
{
	ulint	j = 0;

	/* We don't support any adding new virtual column before
	existed virtual column. */
	if (ha_alter_info->handler_flags
              & Alter_inplace_info::ADD_VIRTUAL_COLUMN) {
		bool			has_new = false;

		List_iterator_fast<Create_field> cf_it(
			ha_alter_info->alter_info->create_list);

		cf_it.rewind();

		while (const Create_field* new_field = cf_it++) {
			if (!innobase_is_v_fld(new_field)) {
				continue;
			}

			/* Found a new added virtual column. */
			if (!new_field->field) {
				has_new = true;
				continue;
			}

			/* If there's any old virtual column
			after the new added virtual column,
			order must be changed. */
			if (has_new) {
				return(false);
			}
		}
	}

	/* directly return true if ALTER_VIRTUAL_COLUMN_ORDER is not on */
	if (!(ha_alter_info->handler_flags
              & Alter_inplace_info::ALTER_VIRTUAL_COLUMN_ORDER)) {
		return(true);
	}

	for (ulint i = 0; i < table->s->fields; i++) {
		Field*		field = table->field[i];

		if (field->stored_in_db()) {
			continue;
		}

		ut_ad(innobase_is_v_fld(field));

		if (field->flags & FIELD_IS_DROPPED) {
			continue;
		}

		/* Now check if the next virtual column in altered table
		matches this column */
		while (j < altered_table->s->fields) {
			 Field*  new_field = altered_table->s->field[j];

			if (new_field->stored_in_db()) {
				j++;
				continue;
			}

			if (my_strcasecmp(system_charset_info,
					  field->field_name,
					  new_field->field_name) != 0) {
				/* different column */
				return(false);
			} else {
				j++;
				break;
			}
		}

		if (j > altered_table->s->fields) {
			/* there should not be less column in new table
			without them being in drop list */
			ut_ad(0);
			return(false);
		}
	}

	return(true);
}

/** Check if InnoDB supports a particular alter table in-place
@param altered_table TABLE object for new version of table.
@param ha_alter_info Structure describing changes to be done
by ALTER TABLE and holding data used during in-place alter.

@retval HA_ALTER_INPLACE_NOT_SUPPORTED Not supported
@retval HA_ALTER_INPLACE_NO_LOCK Supported
@retval HA_ALTER_INPLACE_SHARED_LOCK_AFTER_PREPARE Supported, but requires
lock during main phase and exclusive lock during prepare phase.
@retval HA_ALTER_INPLACE_NO_LOCK_AFTER_PREPARE Supported, prepare phase
requires exclusive lock (any transactions that have accessed the table
must commit or roll back first, and no transactions can access the table
while prepare_inplace_alter_table() is executing)
*/

enum_alter_inplace_result
ha_innobase::check_if_supported_inplace_alter(
/*==========================================*/
	TABLE*			altered_table,
	Alter_inplace_info*	ha_alter_info)
{
	DBUG_ENTER("check_if_supported_inplace_alter");

	/* Before 10.2.2 information about virtual columns was not stored in
	system tables. We need to do a full alter to rebuild proper 10.2.2+
	metadata with the information about virtual columns */
	if (table->s->mysql_version < 100202 && table->s->virtual_fields) {
		DBUG_RETURN(HA_ALTER_INPLACE_NOT_SUPPORTED);
	}

	if (high_level_read_only) {
		ha_alter_info->unsupported_reason =
			innobase_get_err_msg(ER_READ_ONLY_MODE);

		DBUG_RETURN(HA_ALTER_INPLACE_NOT_SUPPORTED);
	}

	if (altered_table->s->fields > REC_MAX_N_USER_FIELDS) {
		/* Deny the inplace ALTER TABLE. MySQL will try to
		re-create the table and ha_innobase::create() will
		return an error too. This is how we effectively
		deny adding too many columns to a table. */
		ha_alter_info->unsupported_reason =
			innobase_get_err_msg(ER_TOO_MANY_FIELDS);
		DBUG_RETURN(HA_ALTER_INPLACE_NOT_SUPPORTED);
	}

	update_thd();

	if (ha_alter_info->handler_flags
	    & ~(INNOBASE_INPLACE_IGNORE
		| INNOBASE_ALTER_NOREBUILD
		| INNOBASE_ALTER_REBUILD)) {

		if (ha_alter_info->handler_flags
		    & Alter_inplace_info::ALTER_STORED_COLUMN_TYPE) {
			ha_alter_info->unsupported_reason = innobase_get_err_msg(
				ER_ALTER_OPERATION_NOT_SUPPORTED_REASON_COLUMN_TYPE);
		}
		DBUG_RETURN(HA_ALTER_INPLACE_NOT_SUPPORTED);
	}

	/* Only support online add foreign key constraint when
	check_foreigns is turned off */
	if ((ha_alter_info->handler_flags & Alter_inplace_info::ADD_FOREIGN_KEY)
	    && m_prebuilt->trx->check_foreigns) {
		ha_alter_info->unsupported_reason = innobase_get_err_msg(
			ER_ALTER_OPERATION_NOT_SUPPORTED_REASON_FK_CHECK);
		DBUG_RETURN(HA_ALTER_INPLACE_NOT_SUPPORTED);
	}

#if 0
	if (altered_table->file->ht != ht) {
		/* Non-native partitioning table engine. No longer supported,
		due to implementation of native InnoDB partitioning. */
		DBUG_RETURN(HA_ALTER_INPLACE_NOT_SUPPORTED);
	}
#endif

	if (!(ha_alter_info->handler_flags & ~INNOBASE_INPLACE_IGNORE)) {
		DBUG_RETURN(HA_ALTER_INPLACE_NO_LOCK);
	}

	/* Only support NULL -> NOT NULL change if strict table sql_mode
	is set. Fall back to COPY for conversion if not strict tables.
	In-Place will fail with an error when trying to convert
	NULL to a NOT NULL value. */
	if ((ha_alter_info->handler_flags
	     & Alter_inplace_info::ALTER_COLUMN_NOT_NULLABLE)
	    && !thd_is_strict_mode(m_user_thd)) {
		ha_alter_info->unsupported_reason = innobase_get_err_msg(
			ER_ALTER_OPERATION_NOT_SUPPORTED_REASON_NOT_NULL);
		DBUG_RETURN(HA_ALTER_INPLACE_NOT_SUPPORTED);
	}

	/* DROP PRIMARY KEY is only allowed in combination with ADD
	PRIMARY KEY. */
	if ((ha_alter_info->handler_flags
	     & (Alter_inplace_info::ADD_PK_INDEX
		| Alter_inplace_info::DROP_PK_INDEX))
	    == Alter_inplace_info::DROP_PK_INDEX) {
		ha_alter_info->unsupported_reason = innobase_get_err_msg(
			ER_ALTER_OPERATION_NOT_SUPPORTED_REASON_NOPK);
		DBUG_RETURN(HA_ALTER_INPLACE_NOT_SUPPORTED);
	}

	/* If a column change from NOT NULL to NULL,
	and there's a implict pk on this column. the
	table should be rebuild. The change should
	only go through the "Copy" method. */
	if ((ha_alter_info->handler_flags
	     & Alter_inplace_info::ALTER_COLUMN_NULLABLE)) {
		const uint my_primary_key = altered_table->s->primary_key;

		/* See if MYSQL table has no pk but we do. */
		if (UNIV_UNLIKELY(my_primary_key >= MAX_KEY)
		    && !dict_index_is_auto_gen_clust(
			    dict_table_get_first_index(m_prebuilt->table))) {
			ha_alter_info->unsupported_reason = innobase_get_err_msg(
				ER_PRIMARY_CANT_HAVE_NULL);
			DBUG_RETURN(HA_ALTER_INPLACE_NOT_SUPPORTED);
		}
	}

	/*
	  InnoDB in different MariaDB versions was generating different mtype
	  codes for certain types. In some cases the signed/unsigned bit was
	  generated differently too.

	  Inplace ALTER would change the mtype/unsigned_flag (to what the
	  current code generates) without changing the underlying data
	  represenation, and it might result in data corruption.

	  Don't do inplace ALTER if mtype/unsigned_flag are wrong.
	*/
	for (ulint i = 0, icol= 0; i < table->s->fields; i++) {
		const Field*		field = table->field[i];
		const dict_col_t*	col = dict_table_get_nth_col(m_prebuilt->table, icol);
		ulint		unsigned_flag;

		if (!field->stored_in_db()) {
			continue;
		}

		icol++;

		if (col->mtype != get_innobase_type_from_mysql_type(&unsigned_flag, field)) {

			DBUG_RETURN(HA_ALTER_INPLACE_NOT_SUPPORTED);
		}

		if ((col->prtype & DATA_UNSIGNED) != unsigned_flag) {

			DBUG_RETURN(HA_ALTER_INPLACE_NOT_SUPPORTED);
		}
	}

	ulint n_indexes = UT_LIST_GET_LEN((m_prebuilt->table)->indexes);

	/* If InnoDB dictionary and MySQL frm file are not consistent
	use "Copy" method. */
	if (m_prebuilt->table->dict_frm_mismatch) {

		ha_alter_info->unsupported_reason = innobase_get_err_msg(
			ER_NO_SUCH_INDEX);
		ib_push_frm_error(m_user_thd, m_prebuilt->table, altered_table,
			n_indexes, true);

		DBUG_RETURN(HA_ALTER_INPLACE_NOT_SUPPORTED);
	}

	bool	add_drop_v_cols = false;

	/* If there is add or drop virtual columns, we will support operations
	with these 2 options alone with inplace interface for now */

	if (ha_alter_info->handler_flags
	    & (Alter_inplace_info::ADD_VIRTUAL_COLUMN
	       | Alter_inplace_info::DROP_VIRTUAL_COLUMN
	       | Alter_inplace_info::ALTER_VIRTUAL_COLUMN_ORDER)) {
		ulonglong flags = ha_alter_info->handler_flags;

		/* TODO: uncomment the flags below, once we start to
		support them */

		flags &= ~(Alter_inplace_info::ADD_VIRTUAL_COLUMN
			   | Alter_inplace_info::DROP_VIRTUAL_COLUMN
			   | Alter_inplace_info::ALTER_VIRTUAL_COLUMN_ORDER
		           | Alter_inplace_info::ALTER_VIRTUAL_GCOL_EXPR
		           | Alter_inplace_info::ALTER_COLUMN_VCOL
		/*
			   | Alter_inplace_info::ADD_STORED_BASE_COLUMN
			   | Alter_inplace_info::DROP_STORED_COLUMN
			   | Alter_inplace_info::ALTER_STORED_COLUMN_ORDER
			   | Alter_inplace_info::ADD_UNIQUE_INDEX
		*/
			   | Alter_inplace_info::ADD_INDEX
			   | Alter_inplace_info::DROP_INDEX);

		if (flags != 0
		    || IF_PARTITIONING((altered_table->s->partition_info_str
			&& altered_table->s->partition_info_str_len), 0)
		    || (!check_v_col_in_order(
			this->table, altered_table, ha_alter_info))) {
			ha_alter_info->unsupported_reason =
				MSG_UNSUPPORTED_ALTER_ONLINE_ON_VIRTUAL_COLUMN;
			DBUG_RETURN(HA_ALTER_INPLACE_NOT_SUPPORTED);
		}

		add_drop_v_cols = true;
	}

	/* We should be able to do the operation in-place.
	See if we can do it online (LOCK=NONE). */
	bool	online = true;

	List_iterator_fast<Create_field> cf_it(
		ha_alter_info->alter_info->create_list);

	/* Fix the key parts. */
	for (KEY* new_key = ha_alter_info->key_info_buffer;
	     new_key < ha_alter_info->key_info_buffer
		     + ha_alter_info->key_count;
	     new_key++) {

		/* Do not support adding/droping a virtual column, while
		there is a table rebuild caused by adding a new FTS_DOC_ID */
		if ((new_key->flags & HA_FULLTEXT) && add_drop_v_cols
		    && !DICT_TF2_FLAG_IS_SET(m_prebuilt->table,
					     DICT_TF2_FTS_HAS_DOC_ID)) {
			ha_alter_info->unsupported_reason =
				MSG_UNSUPPORTED_ALTER_ONLINE_ON_VIRTUAL_COLUMN;
			DBUG_RETURN(HA_ALTER_INPLACE_NOT_SUPPORTED);
		}

		for (KEY_PART_INFO* key_part = new_key->key_part;
		     key_part < new_key->key_part + new_key->user_defined_key_parts;
		     key_part++) {
			const Create_field*	new_field;

			DBUG_ASSERT(key_part->fieldnr
				    < altered_table->s->fields);

			cf_it.rewind();
			for (uint fieldnr = 0; (new_field = cf_it++);
			     fieldnr++) {
				if (fieldnr == key_part->fieldnr) {
					break;
				}
			}

			DBUG_ASSERT(new_field);

			key_part->field = altered_table->field[
				key_part->fieldnr];

			/* In some special cases InnoDB emits "false"
			duplicate key errors with NULL key values. Let
			us play safe and ensure that we can correctly
			print key values even in such cases. */
			key_part->null_offset = key_part->field->null_offset();
			key_part->null_bit = key_part->field->null_bit;

			if (new_field->field) {
				/* This is an existing column. */
				continue;
			}

			/* This is an added column. */
			DBUG_ASSERT(ha_alter_info->handler_flags
				    & Alter_inplace_info::ADD_COLUMN);

			/* We cannot replace a hidden FTS_DOC_ID
			with a user-visible FTS_DOC_ID. */
			if (m_prebuilt->table->fts
			    && innobase_fulltext_exist(altered_table)
			    && !my_strcasecmp(
				    system_charset_info,
				    key_part->field->field_name,
				    FTS_DOC_ID_COL_NAME)) {
				ha_alter_info->unsupported_reason = innobase_get_err_msg(
					ER_ALTER_OPERATION_NOT_SUPPORTED_REASON_HIDDEN_FTS);
				DBUG_RETURN(HA_ALTER_INPLACE_NOT_SUPPORTED);
			}

			DBUG_ASSERT((MTYP_TYPENR(key_part->field->unireg_check)
				     == Field::NEXT_NUMBER)
				    == !!(key_part->field->flags
					  & AUTO_INCREMENT_FLAG));

			if (key_part->field->flags & AUTO_INCREMENT_FLAG) {
				/* We cannot assign an AUTO_INCREMENT
				column values during online ALTER. */
				DBUG_ASSERT(key_part->field == altered_table
					    -> found_next_number_field);
				ha_alter_info->unsupported_reason = innobase_get_err_msg(
					ER_ALTER_OPERATION_NOT_SUPPORTED_REASON_AUTOINC);
				online = false;
			}

			if (innobase_is_v_fld(key_part->field)) {
				/* Do not support adding index on newly added
				virtual column, while there is also a drop
				virtual column in the same clause */
				if (ha_alter_info->handler_flags
				    & Alter_inplace_info::DROP_VIRTUAL_COLUMN) {
					ha_alter_info->unsupported_reason =
						MSG_UNSUPPORTED_ALTER_ONLINE_ON_VIRTUAL_COLUMN;

					DBUG_RETURN(HA_ALTER_INPLACE_NOT_SUPPORTED);
				}

				ha_alter_info->unsupported_reason =
					MSG_UNSUPPORTED_ALTER_ONLINE_ON_VIRTUAL_COLUMN;
				online = false;
			}
		}
	}

	DBUG_ASSERT(!m_prebuilt->table->fts || m_prebuilt->table->fts->doc_col
		    <= table->s->fields);
	DBUG_ASSERT(!m_prebuilt->table->fts || m_prebuilt->table->fts->doc_col
		    < dict_table_get_n_user_cols(m_prebuilt->table));

	if (m_prebuilt->table->fts
	    && innobase_fulltext_exist(altered_table)) {
		/* FULLTEXT indexes are supposed to remain. */
		/* Disallow DROP INDEX FTS_DOC_ID_INDEX */

		for (uint i = 0; i < ha_alter_info->index_drop_count; i++) {
			if (!my_strcasecmp(
				    system_charset_info,
				    ha_alter_info->index_drop_buffer[i]->name,
				    FTS_DOC_ID_INDEX_NAME)) {
				ha_alter_info->unsupported_reason = innobase_get_err_msg(
					ER_ALTER_OPERATION_NOT_SUPPORTED_REASON_CHANGE_FTS);
				DBUG_RETURN(HA_ALTER_INPLACE_NOT_SUPPORTED);
			}
		}

		/* InnoDB can have a hidden FTS_DOC_ID_INDEX on a
		visible FTS_DOC_ID column as well. Prevent dropping or
		renaming the FTS_DOC_ID. */

		for (Field** fp = table->field; *fp; fp++) {
			if (!((*fp)->flags
			      & (FIELD_IS_RENAMED | FIELD_IS_DROPPED))) {
				continue;
			}

			if (!my_strcasecmp(
				    system_charset_info,
				    (*fp)->field_name,
				    FTS_DOC_ID_COL_NAME)) {
				ha_alter_info->unsupported_reason = innobase_get_err_msg(
					ER_ALTER_OPERATION_NOT_SUPPORTED_REASON_CHANGE_FTS);
				DBUG_RETURN(HA_ALTER_INPLACE_NOT_SUPPORTED);
			}
		}
	}

	m_prebuilt->trx->will_lock++;

	if (!online) {
		/* We already determined that only a non-locking
		operation is possible. */
	} else if (((ha_alter_info->handler_flags
		     & Alter_inplace_info::ADD_PK_INDEX)
		    || innobase_need_rebuild(ha_alter_info, table))
		   && (innobase_fulltext_exist(altered_table)
		       || innobase_spatial_exist(altered_table)
		       || innobase_indexed_virtual_exist(altered_table))) {
		/* Refuse to rebuild the table online, if
		FULLTEXT OR SPATIAL indexes or indexed virtual columns
		are to survive the rebuild. */
		online = false;
		/* If the table already contains fulltext indexes,
		refuse to rebuild the table natively altogether. */
		if (m_prebuilt->table->fts) {
			ha_alter_info->unsupported_reason = innobase_get_err_msg(
				ER_INNODB_FT_LIMIT);
			DBUG_RETURN(HA_ALTER_INPLACE_NOT_SUPPORTED);
		}

		if (innobase_spatial_exist(altered_table)) {
			ha_alter_info->unsupported_reason =
				innobase_get_err_msg(
				ER_ALTER_OPERATION_NOT_SUPPORTED_REASON_GIS);
		} else if (!innobase_fulltext_exist(altered_table)) {
			/* MDEV-14341 FIXME: Remove this limitation. */
			ha_alter_info->unsupported_reason =
				"online rebuild with indexed virtual columns";
		} else {
			ha_alter_info->unsupported_reason =
				innobase_get_err_msg(
				ER_ALTER_OPERATION_NOT_SUPPORTED_REASON_FTS);
		}
	} else if ((ha_alter_info->handler_flags
		    & Alter_inplace_info::ADD_INDEX)) {
		/* ADD FULLTEXT|SPATIAL INDEX requires a lock.

		We could do ADD FULLTEXT INDEX without a lock if the
		table already contains an FTS_DOC_ID column, but in
		that case we would have to apply the modification log
		to the full-text indexes.

		We could also do ADD SPATIAL INDEX by implementing
		row_log_apply() for it. */

		for (uint i = 0; i < ha_alter_info->index_add_count; i++) {
			const KEY* key =
				&ha_alter_info->key_info_buffer[
					ha_alter_info->index_add_buffer[i]];
			if (key->flags & HA_FULLTEXT) {
				DBUG_ASSERT(!(key->flags & HA_KEYFLAG_MASK
					      & ~(HA_FULLTEXT
						  | HA_PACK_KEY
						  | HA_GENERATED_KEY
						  | HA_BINARY_PACK_KEY)));
				ha_alter_info->unsupported_reason = innobase_get_err_msg(
					ER_ALTER_OPERATION_NOT_SUPPORTED_REASON_FTS);
				online = false;
				break;
			}
			if (key->flags & HA_SPATIAL) {
				ha_alter_info->unsupported_reason = innobase_get_err_msg(
					ER_ALTER_OPERATION_NOT_SUPPORTED_REASON_GIS);
				online = false;
				break;
			}
		}
	}

	/* When changing a NULL column to NOT NULL and specifying a
	DEFAULT value, ensure that the DEFAULT expression is a constant.
	Also, in ADD COLUMN, for now we only support a
	constant DEFAULT expression. */
	cf_it.rewind();
	Field **af = altered_table->field;

	while (Create_field* cf = cf_it++) {
		DBUG_ASSERT(cf->field
			    || (ha_alter_info->handler_flags
				& Alter_inplace_info::ADD_COLUMN));

		if (const Field* f = cf->field) {
			/* This could be changing an existing column
			from NULL to NOT NULL. */
			switch ((*af)->type()) {
			case MYSQL_TYPE_TIMESTAMP:
			case MYSQL_TYPE_TIMESTAMP2:
				/* Inserting NULL into a TIMESTAMP column
				would cause the DEFAULT value to be
				replaced. Ensure that the DEFAULT
				expression is not changing during
				ALTER TABLE. */
				if (!f->real_maybe_null()
				    || (*af)->real_maybe_null()) {
					/* The column was NOT NULL, or it
					will allow NULL after ALTER TABLE. */
					goto next_column;
				}

				if (!(*af)->default_value
				    && (*af)->is_real_null()) {
					/* No DEFAULT value is
					specified. We can report
					errors for any NULL values for
					the TIMESTAMP.

					FIXME: Allow any DEFAULT
					expression whose value does
					not change during ALTER TABLE.
					This would require a fix in
					row_merge_read_clustered_index()
					to try to replace the DEFAULT
					value before reporting
					DB_INVALID_NULL. */
					goto next_column;
				}
				break;
			default:
				/* For any other data type, NULL
				values are not converted.
				(An AUTO_INCREMENT attribute cannot
				be introduced to a column with
				ALGORITHM=INPLACE.) */
				ut_ad((MTYP_TYPENR((*af)->unireg_check)
				       == Field::NEXT_NUMBER)
				      == (MTYP_TYPENR(f->unireg_check)
					  == Field::NEXT_NUMBER));
				goto next_column;
			}

			ha_alter_info->unsupported_reason
				= innobase_get_err_msg(
					ER_ALTER_OPERATION_NOT_SUPPORTED_REASON_NOT_NULL);
		} else if (!(*af)->default_value
			   || !((*af)->default_value->flags
				& ~(VCOL_SESSION_FUNC | VCOL_TIME_FUNC))) {
			/* The added NOT NULL column lacks a DEFAULT value,
			or the DEFAULT is the same for all rows.
			(Time functions, such as CURRENT_TIMESTAMP(),
			are evaluated from a timestamp that is assigned
			at the start of the statement. Session
			functions, such as USER(), always evaluate the
			same within a statement.) */

			/* Compute the DEFAULT values of non-constant columns
			(VCOL_SESSION_FUNC | VCOL_TIME_FUNC). */
			switch ((*af)->set_default()) {
			case 0: /* OK */
			case 3: /* DATETIME to TIME or DATE conversion */
				goto next_column;
			case -1: /* OOM, or GEOMETRY type mismatch */
			case 1:  /* A number adjusted to the min/max value */
			case 2:  /* String truncation, or conversion problem */
				break;
			}
		}

		DBUG_RETURN(HA_ALTER_INPLACE_NOT_SUPPORTED);

next_column:
		af++;
	}

	DBUG_RETURN(online
		    ? HA_ALTER_INPLACE_NO_LOCK_AFTER_PREPARE
		    : HA_ALTER_INPLACE_SHARED_LOCK_AFTER_PREPARE);
}

/*************************************************************//**
Initialize the dict_foreign_t structure with supplied info
@return true if added, false if duplicate foreign->id */
static MY_ATTRIBUTE((nonnull(1,3,5,7)))
bool
innobase_init_foreign(
/*==================*/
	dict_foreign_t*	foreign,		/*!< in/out: structure to
						initialize */
	char*		constraint_name,	/*!< in/out: constraint name if
						exists */
	dict_table_t*	table,			/*!< in: foreign table */
	dict_index_t*	index,			/*!< in: foreign key index */
	const char**	column_names,		/*!< in: foreign key column
						names */
	ulint		num_field,		/*!< in: number of columns */
	const char*	referenced_table_name,	/*!< in: referenced table
						name */
	dict_table_t*	referenced_table,	/*!< in: referenced table */
	dict_index_t*	referenced_index,	/*!< in: referenced index */
	const char**	referenced_column_names,/*!< in: referenced column
						names */
	ulint		referenced_num_field)	/*!< in: number of referenced
						columns */
{
	ut_ad(mutex_own(&dict_sys->mutex));

        if (constraint_name) {
                ulint   db_len;

                /* Catenate 'databasename/' to the constraint name specified
                by the user: we conceive the constraint as belonging to the
                same MySQL 'database' as the table itself. We store the name
                to foreign->id. */

                db_len = dict_get_db_name_len(table->name.m_name);

                foreign->id = static_cast<char*>(mem_heap_alloc(
                        foreign->heap, db_len + strlen(constraint_name) + 2));

                ut_memcpy(foreign->id, table->name.m_name, db_len);
                foreign->id[db_len] = '/';
                strcpy(foreign->id + db_len + 1, constraint_name);

		/* Check if any existing foreign key has the same id,
		this is needed only if user supplies the constraint name */

		if (table->foreign_set.find(foreign)
		    != table->foreign_set.end()) {
			return(false);
		}
        }

        foreign->foreign_table = table;
        foreign->foreign_table_name = mem_heap_strdup(
                foreign->heap, table->name.m_name);
        dict_mem_foreign_table_name_lookup_set(foreign, TRUE);

        foreign->foreign_index = index;
        foreign->n_fields = (unsigned int) num_field;

        foreign->foreign_col_names = static_cast<const char**>(
                mem_heap_alloc(foreign->heap, num_field * sizeof(void*)));

        for (ulint i = 0; i < foreign->n_fields; i++) {
                foreign->foreign_col_names[i] = mem_heap_strdup(
                        foreign->heap, column_names[i]);
        }

	foreign->referenced_index = referenced_index;
	foreign->referenced_table = referenced_table;

	foreign->referenced_table_name = mem_heap_strdup(
		foreign->heap, referenced_table_name);
        dict_mem_referenced_table_name_lookup_set(foreign, TRUE);

        foreign->referenced_col_names = static_cast<const char**>(
                mem_heap_alloc(foreign->heap,
			       referenced_num_field * sizeof(void*)));

        for (ulint i = 0; i < foreign->n_fields; i++) {
                foreign->referenced_col_names[i]
                        = mem_heap_strdup(foreign->heap,
					  referenced_column_names[i]);
        }

	return(true);
}

/*************************************************************//**
Check whether the foreign key options is legit
@return true if it is */
static MY_ATTRIBUTE((nonnull, warn_unused_result))
bool
innobase_check_fk_option(
/*=====================*/
	const dict_foreign_t*	foreign)	/*!< in: foreign key */
{
	if (!foreign->foreign_index) {
		return(true);
	}

	if (foreign->type & (DICT_FOREIGN_ON_UPDATE_SET_NULL
			     | DICT_FOREIGN_ON_DELETE_SET_NULL)) {

		for (ulint j = 0; j < foreign->n_fields; j++) {
			if ((dict_index_get_nth_col(
				     foreign->foreign_index, j)->prtype)
			    & DATA_NOT_NULL) {

				/* It is not sensible to define
				SET NULL if the column is not
				allowed to be NULL! */
				return(false);
			}
		}
	}

	return(true);
}

/*************************************************************//**
Set foreign key options
@return true if successfully set */
static MY_ATTRIBUTE((nonnull, warn_unused_result))
bool
innobase_set_foreign_key_option(
/*============================*/
	dict_foreign_t*	foreign,	/*!< in:InnoDB Foreign key */
	Foreign_key*	fk_key)		/*!< in: Foreign key info from
					MySQL */
{
	ut_ad(!foreign->type);

	switch (fk_key->delete_opt) {
	// JAN: TODO: ? MySQL 5.7 used enum fk_option directly from sql_lex.h
	case FK_OPTION_NO_ACTION:
	case FK_OPTION_RESTRICT:
	case FK_OPTION_SET_DEFAULT:
		foreign->type = DICT_FOREIGN_ON_DELETE_NO_ACTION;
		break;
	case FK_OPTION_CASCADE:
		foreign->type = DICT_FOREIGN_ON_DELETE_CASCADE;
		break;
	case FK_OPTION_SET_NULL:
		foreign->type = DICT_FOREIGN_ON_DELETE_SET_NULL;
		break;
	}

	switch (fk_key->update_opt) {
	case FK_OPTION_NO_ACTION:
	case FK_OPTION_RESTRICT:
	case FK_OPTION_SET_DEFAULT:
		foreign->type |= DICT_FOREIGN_ON_UPDATE_NO_ACTION;
		break;
	case FK_OPTION_CASCADE:
		foreign->type |= DICT_FOREIGN_ON_UPDATE_CASCADE;
		break;
	case FK_OPTION_SET_NULL:
		foreign->type |= DICT_FOREIGN_ON_UPDATE_SET_NULL;
		break;
	}

	return(innobase_check_fk_option(foreign));
}

/*******************************************************************//**
Check if a foreign key constraint can make use of an index
that is being created.
@return useable index, or NULL if none found */
static MY_ATTRIBUTE((nonnull, warn_unused_result))
const KEY*
innobase_find_equiv_index(
/*======================*/
	const char*const*	col_names,
					/*!< in: column names */
	uint			n_cols,	/*!< in: number of columns */
	const KEY*		keys,	/*!< in: index information */
	const uint*		add,	/*!< in: indexes being created */
	uint			n_add)	/*!< in: number of indexes to create */
{
	for (uint i = 0; i < n_add; i++) {
		const KEY*	key = &keys[add[i]];

		if (key->user_defined_key_parts < n_cols
		    || key->flags & HA_SPATIAL) {
no_match:
			continue;
		}

		for (uint j = 0; j < n_cols; j++) {
			const KEY_PART_INFO&	key_part = key->key_part[j];
			uint32			col_len
				= key_part.field->pack_length();

			/* Any index on virtual columns cannot be used
			for reference constaint */
			if (innobase_is_v_fld(key_part.field)) {
				goto no_match;
			}

			/* The MySQL pack length contains 1 or 2 bytes
			length field for a true VARCHAR. */

			if (key_part.field->type() == MYSQL_TYPE_VARCHAR) {
				col_len -= static_cast<const Field_varstring*>(
					key_part.field)->length_bytes;
			}

			if (key_part.length < col_len) {

				/* Column prefix indexes cannot be
				used for FOREIGN KEY constraints. */
				goto no_match;
			}

			if (innobase_strcasecmp(col_names[j],
						key_part.field->field_name)) {
				/* Name mismatch */
				goto no_match;
			}
		}

		return(key);
	}

	return(NULL);
}

/*************************************************************//**
Find an index whose first fields are the columns in the array
in the same order and is not marked for deletion
@return matching index, NULL if not found */
static MY_ATTRIBUTE((nonnull(1,2,6), warn_unused_result))
dict_index_t*
innobase_find_fk_index(
/*===================*/
	Alter_inplace_info*	ha_alter_info,
					/*!< in: alter table info */
	dict_table_t*		table,	/*!< in: table */
	const char**		col_names,
					/*!< in: column names, or NULL
					to use table->col_names */
	dict_index_t**		drop_index,
					/*!< in: indexes to be dropped */
	ulint			n_drop_index,
					/*!< in: size of drop_index[] */
	const char**		columns,/*!< in: array of column names */
	ulint			n_cols) /*!< in: number of columns */
{
	dict_index_t*	index;

	index = dict_table_get_first_index(table);

	while (index != NULL) {
		if (!(index->type & DICT_FTS)
		    && dict_foreign_qualify_index(
			    table, col_names, columns, n_cols,
			    index, NULL, true, 0,
			    NULL, NULL, NULL)) {
			for (ulint i = 0; i < n_drop_index; i++) {
				if (index == drop_index[i]) {
					/* Skip to-be-dropped indexes. */
					goto next_rec;
				}
			}

			return(index);
		}

next_rec:
		index = dict_table_get_next_index(index);
	}

	return(NULL);
}

/** Check whether given column is a base of stored column.
@param[in]	col_name	column name
@param[in]	table		table
@param[in]	s_cols		list of stored columns
@return true if the given column is a base of stored column,else false. */
static
bool
innobase_col_check_fk(
	const char*		col_name,
	const dict_table_t*	table,
	dict_s_col_list*	s_cols)
{
	dict_s_col_list::const_iterator	it;

	for (it = s_cols->begin();
	     it != s_cols->end(); ++it) {
		dict_s_col_t	s_col = *it;

		for (ulint j = 0; j < s_col.num_base; j++) {
			if (strcmp(col_name, dict_table_get_col_name(
						table,
						s_col.base_col[j]->ind)) == 0) {
				return(true);
			}
		}
	}

	return(false);
}

/** Check whether the foreign key constraint is on base of any stored columns.
@param[in]	foreign	Foriegn key constraing information
@param[in]	table	table to which the foreign key objects
to be added
@param[in]	s_cols	list of stored column information in the table.
@return true if yes, otherwise false. */
static
bool
innobase_check_fk_stored(
	const dict_foreign_t*	foreign,
	const dict_table_t*	table,
	dict_s_col_list*	s_cols)
{
	ulint	type = foreign->type;

	type &= ~(DICT_FOREIGN_ON_DELETE_NO_ACTION
		  | DICT_FOREIGN_ON_UPDATE_NO_ACTION);

	if (type == 0 || s_cols == NULL) {
		return(false);
	}

	for (ulint i = 0; i < foreign->n_fields; i++) {
		if (innobase_col_check_fk(
			foreign->foreign_col_names[i], table, s_cols)) {
			return(true);
		}
	}

	return(false);
}

/** Create InnoDB foreign key structure from MySQL alter_info
@param[in]	ha_alter_info	alter table info
@param[in]	table_share	TABLE_SHARE
@param[in]	table		table object
@param[in]	col_names	column names, or NULL to use
table->col_names
@param[in]	drop_index	indexes to be dropped
@param[in]	n_drop_index	size of drop_index
@param[out]	add_fk		foreign constraint added
@param[out]	n_add_fk	number of foreign constraints
added
@param[in]	trx		user transaction
@param[in]	s_cols		list of stored column information
@retval true if successful
@retval false on error (will call my_error()) */
static MY_ATTRIBUTE((nonnull(1,2,3,7,8), warn_unused_result))
bool
innobase_get_foreign_key_info(
	Alter_inplace_info*
			ha_alter_info,
	const TABLE_SHARE*
			table_share,
	dict_table_t*	table,
	const char**	col_names,
	dict_index_t**	drop_index,
	ulint		n_drop_index,
	dict_foreign_t**add_fk,
	ulint*		n_add_fk,
	const trx_t*	trx,
	dict_s_col_list*s_cols)
{
	Key*		key;
	Foreign_key*	fk_key;
	dict_table_t*	referenced_table = NULL;
	char*		referenced_table_name = NULL;
	ulint		num_fk = 0;
	Alter_info*	alter_info = ha_alter_info->alter_info;

	DBUG_ENTER("innobase_get_foreign_key_info");

	*n_add_fk = 0;

	List_iterator<Key> key_iterator(alter_info->key_list);

	while ((key=key_iterator++)) {
		if (key->type != Key::FOREIGN_KEY) {
			continue;
		}

		const char*	column_names[MAX_NUM_FK_COLUMNS];
		dict_index_t*	index = NULL;
		const char*	referenced_column_names[MAX_NUM_FK_COLUMNS];
		dict_index_t*	referenced_index = NULL;
		ulint		num_col = 0;
		ulint		referenced_num_col = 0;
		bool		correct_option;
		char*		db_namep = NULL;
		char*		tbl_namep = NULL;
		ulint		db_name_len = 0;
		ulint		tbl_name_len = 0;
		char		db_name[MAX_DATABASE_NAME_LEN];
		char		tbl_name[MAX_TABLE_NAME_LEN];

		fk_key = static_cast<Foreign_key*>(key);

		if (fk_key->columns.elements > 0) {
			ulint	i = 0;
			Key_part_spec* column;
			List_iterator<Key_part_spec> key_part_iterator(
				fk_key->columns);

			/* Get all the foreign key column info for the
			current table */
			while ((column = key_part_iterator++)) {
				column_names[i] = column->field_name.str;
				ut_ad(i < MAX_NUM_FK_COLUMNS);
				i++;
			}

			index = innobase_find_fk_index(
				ha_alter_info,
				table, col_names,
				drop_index, n_drop_index,
				column_names, i);

			/* MySQL would add a index in the creation
			list if no such index for foreign table,
			so we have to use DBUG_EXECUTE_IF to simulate
			the scenario */
			DBUG_EXECUTE_IF("innodb_test_no_foreign_idx",
					index = NULL;);

			/* Check whether there exist such
			index in the the index create clause */
			if (!index && !innobase_find_equiv_index(
				    column_names, static_cast<uint>(i),
				    ha_alter_info->key_info_buffer,
				    ha_alter_info->index_add_buffer,
				    ha_alter_info->index_add_count)) {
				my_error(
					ER_FK_NO_INDEX_CHILD,
					MYF(0),
					fk_key->name.str
					? fk_key->name.str : "",
					table_share->table_name.str);
				goto err_exit;
			}

			num_col = i;
		}

		add_fk[num_fk] = dict_mem_foreign_create();

#ifndef _WIN32
		if (fk_key->ref_db.str) {
			tablename_to_filename(fk_key->ref_db.str, db_name,
					      MAX_DATABASE_NAME_LEN);
			db_namep = db_name;
			db_name_len = strlen(db_name);
		}
		if (fk_key->ref_table.str) {
			tablename_to_filename(fk_key->ref_table.str, tbl_name,
					      MAX_TABLE_NAME_LEN);
			tbl_namep = tbl_name;
			tbl_name_len = strlen(tbl_name);
		}
#else
		ut_ad(fk_key->ref_table.str);
		tablename_to_filename(fk_key->ref_table.str, tbl_name,
				      MAX_TABLE_NAME_LEN);
		innobase_casedn_str(tbl_name);
		tbl_name_len = strlen(tbl_name);
		tbl_namep = &tbl_name[0];

		if (fk_key->ref_db.str != NULL) {
			tablename_to_filename(fk_key->ref_db.str, db_name,
					      MAX_DATABASE_NAME_LEN);
			innobase_casedn_str(db_name);
			db_name_len = strlen(db_name);
			db_namep = &db_name[0];
		}
#endif
		mutex_enter(&dict_sys->mutex);

		referenced_table_name = dict_get_referenced_table(
			table->name.m_name,
			db_namep,
			db_name_len,
			tbl_namep,
			tbl_name_len,
			&referenced_table,
			add_fk[num_fk]->heap);

		/* Test the case when referenced_table failed to
		open, if trx->check_foreigns is not set, we should
		still be able to add the foreign key */
		DBUG_EXECUTE_IF("innodb_test_open_ref_fail",
				referenced_table = NULL;);

		if (!referenced_table && trx->check_foreigns) {
			mutex_exit(&dict_sys->mutex);
			my_error(ER_FK_CANNOT_OPEN_PARENT,
				 MYF(0), tbl_namep);

			goto err_exit;
		}

		if (fk_key->ref_columns.elements > 0) {
			ulint	i = 0;
			Key_part_spec* column;
			List_iterator<Key_part_spec> key_part_iterator(
				fk_key->ref_columns);

			while ((column = key_part_iterator++)) {
				referenced_column_names[i] =
					column->field_name.str;
				ut_ad(i < MAX_NUM_FK_COLUMNS);
				i++;
			}

			if (referenced_table) {
				referenced_index =
					dict_foreign_find_index(
						referenced_table, 0,
						referenced_column_names,
						i, index,
						TRUE, FALSE,
						NULL, NULL, NULL);

				DBUG_EXECUTE_IF(
					"innodb_test_no_reference_idx",
					referenced_index = NULL;);

				/* Check whether there exist such
				index in the the index create clause */
				if (!referenced_index) {
					mutex_exit(&dict_sys->mutex);
					my_error(ER_FK_NO_INDEX_PARENT, MYF(0),
						 fk_key->name.str
						 ? fk_key->name.str : "",
						 tbl_namep);
					goto err_exit;
				}
			} else {
				ut_a(!trx->check_foreigns);
			}

			referenced_num_col = i;
		} else {
			/* Not possible to add a foreign key without a
			referenced column */
			mutex_exit(&dict_sys->mutex);
			my_error(ER_CANNOT_ADD_FOREIGN, MYF(0));
			goto err_exit;
		}

		if (!innobase_init_foreign(
			    add_fk[num_fk], fk_key->name.str,
			    table, index, column_names,
			    num_col, referenced_table_name,
			    referenced_table, referenced_index,
			    referenced_column_names, referenced_num_col)) {
			mutex_exit(&dict_sys->mutex);
			my_error(
				ER_DUP_CONSTRAINT_NAME,
				MYF(0),
                                "FOREIGN KEY", add_fk[num_fk]->id);
			goto err_exit;
		}

		mutex_exit(&dict_sys->mutex);

		correct_option = innobase_set_foreign_key_option(
			add_fk[num_fk], fk_key);

		DBUG_EXECUTE_IF("innodb_test_wrong_fk_option",
				correct_option = false;);

		if (!correct_option) {
			my_error(ER_FK_INCORRECT_OPTION,
				 MYF(0),
				 table_share->table_name.str,
				 add_fk[num_fk]->id);
			goto err_exit;
		}

		if (innobase_check_fk_stored(
			add_fk[num_fk], table, s_cols)) {
			my_printf_error(
				HA_ERR_UNSUPPORTED,
				"Cannot add foreign key on the base column "
				"of stored column", MYF(0));
			goto err_exit;
		}

		num_fk++;
	}

	*n_add_fk = num_fk;

	DBUG_RETURN(true);
err_exit:
	for (ulint i = 0; i <= num_fk; i++) {
		if (add_fk[i]) {
			dict_foreign_free(add_fk[i]);
		}
	}

	DBUG_RETURN(false);
}

/*************************************************************//**
Copies an InnoDB column to a MySQL field.  This function is
adapted from row_sel_field_store_in_mysql_format(). */
static
void
innobase_col_to_mysql(
/*==================*/
	const dict_col_t*	col,	/*!< in: InnoDB column */
	const uchar*		data,	/*!< in: InnoDB column data */
	ulint			len,	/*!< in: length of data, in bytes */
	Field*			field)	/*!< in/out: MySQL field */
{
	uchar*	ptr;
	uchar*	dest	= field->ptr;
	ulint	flen	= field->pack_length();

	switch (col->mtype) {
	case DATA_INT:
		ut_ad(len == flen);

		/* Convert integer data from Innobase to little-endian
		format, sign bit restored to normal */

		for (ptr = dest + len; ptr != dest; ) {
			*--ptr = *data++;
		}

		if (!(col->prtype & DATA_UNSIGNED)) {
			((byte*) dest)[len - 1] ^= 0x80;
		}

		break;

	case DATA_VARCHAR:
	case DATA_VARMYSQL:
	case DATA_BINARY:
		field->reset();

		if (field->type() == MYSQL_TYPE_VARCHAR) {
			/* This is a >= 5.0.3 type true VARCHAR. Store the
			length of the data to the first byte or the first
			two bytes of dest. */

			dest = row_mysql_store_true_var_len(
				dest, len, flen - field->key_length());
		}

		/* Copy the actual data */
		memcpy(dest, data, len);
		break;

	case DATA_GEOMETRY:
	case DATA_BLOB:
		/* Skip MySQL BLOBs when reporting an erroneous row
		during index creation or table rebuild. */
		field->set_null();
		break;

#ifdef UNIV_DEBUG
	case DATA_MYSQL:
		ut_ad(flen >= len);
		ut_ad(col->mbmaxlen >= col->mbminlen);
		memcpy(dest, data, len);
		break;

	default:
	case DATA_SYS_CHILD:
	case DATA_SYS:
		/* These column types should never be shipped to MySQL. */
		ut_ad(0);

	case DATA_FLOAT:
	case DATA_DOUBLE:
	case DATA_DECIMAL:
		/* Above are the valid column types for MySQL data. */
		ut_ad(flen == len);
		/* fall through */
	case DATA_FIXBINARY:
	case DATA_CHAR:
		/* We may have flen > len when there is a shorter
		prefix on the CHAR and BINARY column. */
		ut_ad(flen >= len);
#else /* UNIV_DEBUG */
	default:
#endif /* UNIV_DEBUG */
		memcpy(dest, data, len);
	}
}

/*************************************************************//**
Copies an InnoDB record to table->record[0]. */
void
innobase_rec_to_mysql(
/*==================*/
	struct TABLE*		table,	/*!< in/out: MySQL table */
	const rec_t*		rec,	/*!< in: record */
	const dict_index_t*	index,	/*!< in: index */
	const ulint*		offsets)/*!< in: rec_get_offsets(
					rec, index, ...) */
{
	uint	n_fields	= table->s->fields;

	ut_ad(n_fields == dict_table_get_n_user_cols(index->table)
	      - !!(DICT_TF2_FLAG_IS_SET(index->table,
					DICT_TF2_FTS_HAS_DOC_ID)));

	for (uint i = 0; i < n_fields; i++) {
		Field*		field	= table->field[i];
		ulint		ipos;
		ulint		ilen;
		const uchar*	ifield;
		ulint prefix_col;

		field->reset();

		ipos = dict_index_get_nth_col_or_prefix_pos(
			index, i, true, false, &prefix_col);

		if (ipos == ULINT_UNDEFINED
		    || rec_offs_nth_extern(offsets, ipos)) {
null_field:
			field->set_null();
			continue;
		}

		ifield = rec_get_nth_field(rec, offsets, ipos, &ilen);

		/* Assign the NULL flag */
		if (ilen == UNIV_SQL_NULL) {
			ut_ad(field->real_maybe_null());
			goto null_field;
		}

		field->set_notnull();

		innobase_col_to_mysql(
			dict_field_get_col(
				dict_index_get_nth_field(index, ipos)),
			ifield, ilen, field);
	}
}

/*************************************************************//**
Copies an InnoDB index entry to table->record[0].
This is used in preparation for print_keydup_error() from
inline add index */
void
innobase_fields_to_mysql(
/*=====================*/
	struct TABLE*		table,	/*!< in/out: MySQL table */
	const dict_index_t*	index,	/*!< in: InnoDB index */
	const dfield_t*		fields)	/*!< in: InnoDB index fields */
{
	uint	n_fields	= table->s->fields;
	ulint	num_v 		= 0;

	ut_ad(n_fields == dict_table_get_n_user_cols(index->table)
	      + dict_table_get_n_v_cols(index->table)
	      - !!(DICT_TF2_FLAG_IS_SET(index->table,
					DICT_TF2_FTS_HAS_DOC_ID)));

	for (uint i = 0; i < n_fields; i++) {
		Field*		field	= table->field[i];
		ulint		ipos;
		ulint		col_n;
		ulint		prefix_col;

		field->reset();

		if (innobase_is_v_fld(field)) {
			col_n = num_v;
			num_v++;
		} else {
			col_n = i - num_v;
		}

		ipos = dict_index_get_nth_col_or_prefix_pos(
			index, col_n, true, innobase_is_v_fld(field),
			&prefix_col);

		if (ipos == ULINT_UNDEFINED
		    || dfield_is_ext(&fields[ipos])
		    || dfield_is_null(&fields[ipos])) {

			field->set_null();
		} else {
			field->set_notnull();

			const dfield_t*	df	= &fields[ipos];

			innobase_col_to_mysql(
				dict_field_get_col(
					dict_index_get_nth_field(index, ipos)),
				static_cast<const uchar*>(dfield_get_data(df)),
				dfield_get_len(df), field);
		}
	}
}

/*************************************************************//**
Copies an InnoDB row to table->record[0].
This is used in preparation for print_keydup_error() from
row_log_table_apply() */
void
innobase_row_to_mysql(
/*==================*/
	struct TABLE*		table,	/*!< in/out: MySQL table */
	const dict_table_t*	itab,	/*!< in: InnoDB table */
	const dtuple_t*		row)	/*!< in: InnoDB row */
{
	uint	n_fields = table->s->fields;
	ulint	num_v = 0;

	/* The InnoDB row may contain an extra FTS_DOC_ID column at the end. */
	ut_ad(row->n_fields == dict_table_get_n_cols(itab));
	ut_ad(n_fields == row->n_fields - DATA_N_SYS_COLS
	      + dict_table_get_n_v_cols(itab)
	      - !!(DICT_TF2_FLAG_IS_SET(itab, DICT_TF2_FTS_HAS_DOC_ID)));

	for (uint i = 0; i < n_fields; i++) {
		Field*		field	= table->field[i];

		field->reset();

		if (innobase_is_v_fld(field)) {
			/* Virtual column are not stored in InnoDB table, so
			skip it */
			num_v++;
			continue;
		}

		const dfield_t*	df	= dtuple_get_nth_field(row, i - num_v);

		if (dfield_is_ext(df) || dfield_is_null(df)) {
			field->set_null();
		} else {
			field->set_notnull();

			innobase_col_to_mysql(
				dict_table_get_nth_col(itab, i - num_v),
				static_cast<const uchar*>(dfield_get_data(df)),
				dfield_get_len(df), field);
		}
	}
	if (table->vfield) {
		my_bitmap_map*	old_vcol_set = tmp_use_all_columns(table, table->vcol_set);
		table->update_virtual_fields(table->file, VCOL_UPDATE_FOR_READ);
		tmp_restore_column_map(table->vcol_set, old_vcol_set);
	}
}

/*************************************************************//**
Resets table->record[0]. */
void
innobase_rec_reset(
/*===============*/
	TABLE*			table)		/*!< in/out: MySQL table */
{
	uint	n_fields	= table->s->fields;
	uint	i;

	for (i = 0; i < n_fields; i++) {
		table->field[i]->set_default();
	}
}

/*******************************************************************//**
This function checks that index keys are sensible.
@return 0 or error number */
static MY_ATTRIBUTE((nonnull, warn_unused_result))
int
innobase_check_index_keys(
/*======================*/
	const Alter_inplace_info*	info,
				/*!< in: indexes to be created or dropped */
	const dict_table_t*		innodb_table)
				/*!< in: Existing indexes */
{
	for (uint key_num = 0; key_num < info->index_add_count;
	     key_num++) {
		const KEY&	key = info->key_info_buffer[
			info->index_add_buffer[key_num]];

		/* Check that the same index name does not appear
		twice in indexes to be created. */

		for (ulint i = 0; i < key_num; i++) {
			const KEY&	key2 = info->key_info_buffer[
				info->index_add_buffer[i]];

			if (0 == strcmp(key.name, key2.name)) {
				my_error(ER_WRONG_NAME_FOR_INDEX, MYF(0),
					 key.name);

				return(ER_WRONG_NAME_FOR_INDEX);
			}
		}

		/* Check that the same index name does not already exist. */

		const dict_index_t* index;

		for (index = dict_table_get_first_index(innodb_table);
		     index; index = dict_table_get_next_index(index)) {

			if (index->is_committed()
			    && !strcmp(key.name, index->name)) {
				break;
			}
		}

		/* Now we are in a situation where we have "ADD INDEX x"
		and an index by the same name already exists. We have 4
		possible cases:
		1. No further clauses for an index x are given. Should reject
		the operation.
		2. "DROP INDEX x" is given. Should allow the operation.
		3. "RENAME INDEX x TO y" is given. Should allow the operation.
		4. "DROP INDEX x, RENAME INDEX x TO y" is given. Should allow
		the operation, since no name clash occurs. In this particular
		case MySQL cancels the operation without calling InnoDB
		methods. */

		if (index) {
			/* If a key by the same name is being created and
			dropped, the name clash is OK. */
			for (uint i = 0; i < info->index_drop_count;
			     i++) {
				const KEY*	drop_key
					= info->index_drop_buffer[i];

				if (0 == strcmp(key.name, drop_key->name)) {
					goto name_ok;
				}
			}

#ifdef MYSQL_RENAME_INDEX
			/* If a key by the same name is being created and
			renamed, the name clash is OK. E.g.
			ALTER TABLE t ADD INDEX i (col), RENAME INDEX i TO x
			where the index "i" exists prior to the ALTER command.
			In this case we:
			1. rename the existing index from "i" to "x"
			2. add the new index "i" */
			for (uint i = 0; i < info->index_rename_count; i++) {
				const KEY_PAIR*	pair
					= &info->index_rename_buffer[i];

				if (0 == strcmp(key.name, pair->old_key->name)) {
					goto name_ok;
				}
			}
#endif /* MYSQL_RENAME_INDEX */

			my_error(ER_WRONG_NAME_FOR_INDEX, MYF(0),
                                 key.name);

			return(ER_WRONG_NAME_FOR_INDEX);
		}

name_ok:
		for (ulint i = 0; i < key.user_defined_key_parts; i++) {
			const KEY_PART_INFO&	key_part1
				= key.key_part[i];
			const Field*		field
				= key_part1.field;
			ibool			is_unsigned;

			switch (get_innobase_type_from_mysql_type(
					&is_unsigned, field)) {
			default:
				break;
			case DATA_INT:
			case DATA_FLOAT:
			case DATA_DOUBLE:
			case DATA_DECIMAL:
				/* Check that MySQL does not try to
				create a column prefix index field on
				an inappropriate data type. */

				if (field->type() == MYSQL_TYPE_VARCHAR) {
					if (key_part1.length
					    >= field->pack_length()
					    - ((Field_varstring*) field)
					    ->length_bytes) {
						break;
					}
				} else {
					if (key_part1.length
					    >= field->pack_length()) {
						break;
					}
				}

				my_error(ER_WRONG_KEY_COLUMN, MYF(0), "InnoDB",
					 field->field_name);
				return(ER_WRONG_KEY_COLUMN);
			}

			/* Check that the same column does not appear
			twice in the index. */

			for (ulint j = 0; j < i; j++) {
				const KEY_PART_INFO&	key_part2
					= key.key_part[j];

				if (key_part1.fieldnr != key_part2.fieldnr) {
					continue;
				}

				my_error(ER_WRONG_KEY_COLUMN, MYF(0), "InnoDB",
					 field->field_name);
				return(ER_WRONG_KEY_COLUMN);
			}
		}
	}

	return(0);
}

/** Create index field definition for key part
@param[in]	new_clustered	true if alter is generating a new clustered
index
@param[in]	altered_table	MySQL table that is being altered
@param[in]	key_part	MySQL key definition
@param[out]	index_field	index field defition for key_part */
static MY_ATTRIBUTE((nonnull(2,3)))
void
innobase_create_index_field_def(
	bool			new_clustered,
	const TABLE*		altered_table,
	const KEY_PART_INFO*	key_part,
	index_field_t*		index_field)
{
	const Field*	field;
	ibool		is_unsigned;
	ulint		col_type;
	ulint		num_v = 0;

	DBUG_ENTER("innobase_create_index_field_def");

	ut_ad(key_part);
	ut_ad(index_field);
	ut_ad(altered_table);

	field = new_clustered
		? altered_table->field[key_part->fieldnr]
		: key_part->field;

	for (ulint i = 0; i < key_part->fieldnr; i++) {
		if (innobase_is_v_fld(altered_table->field[i])) {
			num_v++;
		}
	}

	col_type = get_innobase_type_from_mysql_type(
		&is_unsigned, field);

	if (innobase_is_v_fld(field)) {
		index_field->is_v_col = true;
		index_field->col_no = num_v;
	} else {
		index_field->is_v_col = false;
		index_field->col_no = key_part->fieldnr - num_v;
	}

	if (DATA_LARGE_MTYPE(col_type)
	    || (key_part->length < field->pack_length()
		&& field->type() != MYSQL_TYPE_VARCHAR)
	    || (field->type() == MYSQL_TYPE_VARCHAR
		&& key_part->length < field->pack_length()
			- ((Field_varstring*) field)->length_bytes)) {

		index_field->prefix_len = key_part->length;
	} else {
		index_field->prefix_len = 0;
	}

	DBUG_VOID_RETURN;
}

/** Create index definition for key
@param[in]	altered_table		MySQL table that is being altered
@param[in]	keys			key definitions
@param[in]	key_number		MySQL key number
@param[in]	new_clustered		true if generating a new clustered
index on the table
@param[in]	key_clustered		true if this is the new clustered index
@param[out]	index			index definition
@param[in]	heap			heap where memory is allocated */
static MY_ATTRIBUTE((nonnull))
void
innobase_create_index_def(
	const TABLE*		altered_table,
	const KEY*		keys,
	ulint			key_number,
	bool			new_clustered,
	bool			key_clustered,
	index_def_t*		index,
	mem_heap_t*		heap)
{
	const KEY*	key = &keys[key_number];
	ulint		i;
	ulint		n_fields = key->user_defined_key_parts;

	DBUG_ENTER("innobase_create_index_def");
	DBUG_ASSERT(!key_clustered || new_clustered);

	ut_ad(altered_table);

	index->fields = static_cast<index_field_t*>(
		mem_heap_alloc(heap, n_fields * sizeof *index->fields));

	index->parser = NULL;
	index->key_number = key_number;
	index->n_fields = n_fields;
	index->name = mem_heap_strdup(heap, key->name);
	index->rebuild = new_clustered;

	if (key_clustered) {
		DBUG_ASSERT(!(key->flags & (HA_FULLTEXT | HA_SPATIAL)));
		DBUG_ASSERT(key->flags & HA_NOSAME);
		index->ind_type = DICT_CLUSTERED | DICT_UNIQUE;
	} else if (key->flags & HA_FULLTEXT) {
		DBUG_ASSERT(!(key->flags & (HA_SPATIAL | HA_NOSAME)));
		DBUG_ASSERT(!(key->flags & HA_KEYFLAG_MASK
			      & ~(HA_FULLTEXT
				  | HA_PACK_KEY
				  | HA_BINARY_PACK_KEY)));
		index->ind_type = DICT_FTS;

		/* Note: key->parser is only parser name,
			 we need to get parser from altered_table instead */

		if (key->flags & HA_USES_PARSER) {
			for (ulint j = 0; j < altered_table->s->keys; j++) {
				if (ut_strcmp(altered_table->key_info[j].name,
					      key->name) == 0) {
					ut_ad(altered_table->key_info[j].flags
					      & HA_USES_PARSER);

					plugin_ref	parser =
						altered_table->key_info[j].parser;
					index->parser =
						static_cast<st_mysql_ftparser*>(
						plugin_decl(parser)->info);

					break;
				}
			}

			DBUG_EXECUTE_IF("fts_instrument_use_default_parser",
				index->parser = &fts_default_parser;);
			ut_ad(index->parser);
		}
	} else if (key->flags & HA_SPATIAL) {
		DBUG_ASSERT(!(key->flags & HA_NOSAME));
		index->ind_type = DICT_SPATIAL;
		ut_ad(n_fields == 1);
		ulint	num_v = 0;

		/* Need to count the virtual fields before this spatial
		indexed field */
		for (ulint i = 0; i < key->key_part->fieldnr; i++) {
			if (innobase_is_v_fld(altered_table->field[i])) {
				num_v++;
			}
		}
		index->fields[0].col_no = key->key_part[0].fieldnr - num_v;
		index->fields[0].prefix_len = 0;
		index->fields[0].is_v_col = false;

		if (innobase_is_v_fld(key->key_part[0].field)) {

			/* Currently, the spatial index cannot be created
			on virtual columns. It is blocked in server
			layer */
			ut_ad(0);
			index->fields[0].is_v_col = true;
		} else {
			index->fields[0].is_v_col = false;
		}
	} else {
		index->ind_type = (key->flags & HA_NOSAME) ? DICT_UNIQUE : 0;
	}

	if (!(key->flags & HA_SPATIAL)) {
		for (i = 0; i < n_fields; i++) {
			innobase_create_index_field_def(
				new_clustered, altered_table,
				&key->key_part[i], &index->fields[i]);

			if (index->fields[i].is_v_col) {
				index->ind_type |= DICT_VIRTUAL;
			}
		}
	}

	DBUG_VOID_RETURN;
}

/*******************************************************************//**
Check whether the table has the FTS_DOC_ID column
@return whether there exists an FTS_DOC_ID column */
static
bool
innobase_fts_check_doc_id_col(
/*==========================*/
	const dict_table_t*	table,  /*!< in: InnoDB table with
					fulltext index */
	const TABLE*		altered_table,
					/*!< in: MySQL table with
					fulltext index */
	ulint*			fts_doc_col_no,
					/*!< out: The column number for
					Doc ID, or ULINT_UNDEFINED
					if it is of wrong type */
	ulint*			num_v)	/*!< out: number of virtual column */
{
	*fts_doc_col_no = ULINT_UNDEFINED;

	const uint n_cols = altered_table->s->fields;
	ulint	i;

	*num_v = 0;

	for (i = 0; i < n_cols; i++) {
		const Field*	field = altered_table->field[i];

		if (innobase_is_v_fld(field)) {
			(*num_v)++;
		}

		if (my_strcasecmp(system_charset_info,
				  field->field_name, FTS_DOC_ID_COL_NAME)) {
			continue;
		}

		if (strcmp(field->field_name, FTS_DOC_ID_COL_NAME)) {
			my_error(ER_WRONG_COLUMN_NAME, MYF(0),
				 field->field_name);
		} else if (field->type() != MYSQL_TYPE_LONGLONG
			   || field->pack_length() != 8
			   || field->real_maybe_null()
			   || !(field->flags & UNSIGNED_FLAG)
			   || innobase_is_v_fld(field)) {
			my_error(ER_INNODB_FT_WRONG_DOCID_COLUMN, MYF(0),
				 field->field_name);
		} else {
			*fts_doc_col_no = i - *num_v;
		}

		return(true);
	}

	if (!table) {
		return(false);
	}

	/* Not to count the virtual columns */
	i -= *num_v;

	for (; i + DATA_N_SYS_COLS < (uint) table->n_cols; i++) {
		const char*     name = dict_table_get_col_name(table, i);

		if (strcmp(name, FTS_DOC_ID_COL_NAME) == 0) {
#ifdef UNIV_DEBUG
			const dict_col_t*       col;

			col = dict_table_get_nth_col(table, i);

			/* Because the FTS_DOC_ID does not exist in
			the MySQL data dictionary, this must be the
			internally created FTS_DOC_ID column. */
			ut_ad(col->mtype == DATA_INT);
			ut_ad(col->len == 8);
			ut_ad(col->prtype & DATA_NOT_NULL);
			ut_ad(col->prtype & DATA_UNSIGNED);
#endif /* UNIV_DEBUG */
			*fts_doc_col_no = i;
			return(true);
		}
	}

	return(false);
}

/*******************************************************************//**
Check whether the table has a unique index with FTS_DOC_ID_INDEX_NAME
on the Doc ID column.
@return the status of the FTS_DOC_ID index */
enum fts_doc_id_index_enum
innobase_fts_check_doc_id_index(
/*============================*/
	const dict_table_t*	table,		/*!< in: table definition */
	const TABLE*		altered_table,	/*!< in: MySQL table
						that is being altered */
	ulint*			fts_doc_col_no)	/*!< out: The column number for
						Doc ID, or ULINT_UNDEFINED
						if it is being created in
						ha_alter_info */
{
	const dict_index_t*	index;
	const dict_field_t*	field;

	if (altered_table) {
		/* Check if a unique index with the name of
		FTS_DOC_ID_INDEX_NAME is being created. */

		for (uint i = 0; i < altered_table->s->keys; i++) {
			const KEY& key = altered_table->key_info[i];

			if (innobase_strcasecmp(
				    key.name, FTS_DOC_ID_INDEX_NAME)) {
				continue;
			}

			if ((key.flags & HA_NOSAME)
			    && key.user_defined_key_parts == 1
			    && !strcmp(key.name, FTS_DOC_ID_INDEX_NAME)
			    && !strcmp(key.key_part[0].field->field_name,
				       FTS_DOC_ID_COL_NAME)) {
				if (fts_doc_col_no) {
					*fts_doc_col_no = ULINT_UNDEFINED;
				}
				return(FTS_EXIST_DOC_ID_INDEX);
			} else {
				return(FTS_INCORRECT_DOC_ID_INDEX);
			}
		}
	}

	if (!table) {
		return(FTS_NOT_EXIST_DOC_ID_INDEX);
	}

	for (index = dict_table_get_first_index(table);
	     index; index = dict_table_get_next_index(index)) {

		/* Check if there exists a unique index with the name of
		FTS_DOC_ID_INDEX_NAME */
		if (innobase_strcasecmp(index->name, FTS_DOC_ID_INDEX_NAME)) {
			continue;
		}

		if (!dict_index_is_unique(index)
		    || dict_index_get_n_unique(index) > 1
		    || strcmp(index->name, FTS_DOC_ID_INDEX_NAME)) {
			return(FTS_INCORRECT_DOC_ID_INDEX);
		}

		/* Check whether the index has FTS_DOC_ID as its
		first column */
		field = dict_index_get_nth_field(index, 0);

		/* The column would be of a BIGINT data type */
		if (strcmp(field->name, FTS_DOC_ID_COL_NAME) == 0
		    && field->col->mtype == DATA_INT
		    && field->col->len == 8
		    && field->col->prtype & DATA_NOT_NULL
		    && !dict_col_is_virtual(field->col)) {
			if (fts_doc_col_no) {
				*fts_doc_col_no = dict_col_get_no(field->col);
			}
			return(FTS_EXIST_DOC_ID_INDEX);
		} else {
			return(FTS_INCORRECT_DOC_ID_INDEX);
		}
	}


	/* Not found */
	return(FTS_NOT_EXIST_DOC_ID_INDEX);
}
/*******************************************************************//**
Check whether the table has a unique index with FTS_DOC_ID_INDEX_NAME
on the Doc ID column in MySQL create index definition.
@return FTS_EXIST_DOC_ID_INDEX if there exists the FTS_DOC_ID index,
FTS_INCORRECT_DOC_ID_INDEX if the FTS_DOC_ID index is of wrong format */
enum fts_doc_id_index_enum
innobase_fts_check_doc_id_index_in_def(
/*===================================*/
	ulint		n_key,		/*!< in: Number of keys */
	const KEY*	key_info)	/*!< in: Key definition */
{
	/* Check whether there is a "FTS_DOC_ID_INDEX" in the to be built index
	list */
	for (ulint j = 0; j < n_key; j++) {
		const KEY*	key = &key_info[j];

		if (innobase_strcasecmp(key->name, FTS_DOC_ID_INDEX_NAME)) {
			continue;
		}

		/* Do a check on FTS DOC ID_INDEX, it must be unique,
		named as "FTS_DOC_ID_INDEX" and on column "FTS_DOC_ID" */
		if (!(key->flags & HA_NOSAME)
		    || key->user_defined_key_parts != 1
		    || strcmp(key->name, FTS_DOC_ID_INDEX_NAME)
		    || strcmp(key->key_part[0].field->field_name,
			      FTS_DOC_ID_COL_NAME)) {
			return(FTS_INCORRECT_DOC_ID_INDEX);
		}

		return(FTS_EXIST_DOC_ID_INDEX);
	}

	return(FTS_NOT_EXIST_DOC_ID_INDEX);
}

/*******************************************************************//**
Create an index table where indexes are ordered as follows:

IF a new primary key is defined for the table THEN

	1) New primary key
	2) The remaining keys in key_info

ELSE

	1) All new indexes in the order they arrive from MySQL

ENDIF

@return key definitions */
static MY_ATTRIBUTE((nonnull, warn_unused_result, malloc))
index_def_t*
innobase_create_key_defs(
/*=====================*/
	mem_heap_t*			heap,
			/*!< in/out: memory heap where space for key
			definitions are allocated */
	const Alter_inplace_info*	ha_alter_info,
			/*!< in: alter operation */
	const TABLE*			altered_table,
			/*!< in: MySQL table that is being altered */
	ulint&				n_add,
			/*!< in/out: number of indexes to be created */
	ulint&				n_fts_add,
			/*!< out: number of FTS indexes to be created */
	bool				got_default_clust,
			/*!< in: whether the table lacks a primary key */
	ulint&				fts_doc_id_col,
			/*!< in: The column number for Doc ID */
	bool&				add_fts_doc_id,
			/*!< in: whether we need to add new DOC ID
			column for FTS index */
	bool&				add_fts_doc_idx,
			/*!< in: whether we need to add new DOC ID
			index for FTS index */
	const TABLE*			table)
			/*!< in: MySQL table that is being altered */
{
	index_def_t*		indexdef;
	index_def_t*		indexdefs;
	bool			new_primary;
	const uint*const	add
		= ha_alter_info->index_add_buffer;
	const KEY*const		key_info
		= ha_alter_info->key_info_buffer;

	DBUG_ENTER("innobase_create_key_defs");
	DBUG_ASSERT(!add_fts_doc_id || add_fts_doc_idx);
	DBUG_ASSERT(ha_alter_info->index_add_count == n_add);

	/* If there is a primary key, it is always the first index
	defined for the innodb_table. */

	new_primary = n_add > 0
		&& !my_strcasecmp(system_charset_info,
				  key_info[*add].name, "PRIMARY");
	n_fts_add = 0;

	/* If there is a UNIQUE INDEX consisting entirely of NOT NULL
	columns and if the index does not contain column prefix(es)
	(only prefix/part of the column is indexed), MySQL will treat the
	index as a PRIMARY KEY unless the table already has one. */

	ut_ad(altered_table->s->primary_key == 0
	      || altered_table->s->primary_key == MAX_KEY);

	if (got_default_clust && !new_primary) {
		new_primary = (altered_table->s->primary_key != MAX_KEY);
	}

	const bool rebuild = new_primary || add_fts_doc_id
		|| innobase_need_rebuild(ha_alter_info, table);

	/* Reserve one more space if new_primary is true, and we might
	need to add the FTS_DOC_ID_INDEX */
	indexdef = indexdefs = static_cast<index_def_t*>(
		mem_heap_alloc(
			heap, sizeof *indexdef
			* (ha_alter_info->key_count
			   + rebuild
			   + got_default_clust)));

	if (rebuild) {
		ulint	primary_key_number;

		if (new_primary) {
			DBUG_ASSERT(n_add || got_default_clust);
			DBUG_ASSERT(n_add || !altered_table->s->primary_key);
			primary_key_number = altered_table->s->primary_key;
		} else if (got_default_clust) {
			/* Create the GEN_CLUST_INDEX */
			index_def_t*	index = indexdef++;

			index->fields = NULL;
			index->n_fields = 0;
			index->ind_type = DICT_CLUSTERED;
			index->name = innobase_index_reserve_name;
			index->rebuild = true;
			index->key_number = ~0;
			primary_key_number = ULINT_UNDEFINED;
			goto created_clustered;
		} else {
			primary_key_number = 0;
		}

		/* Create the PRIMARY key index definition */
		innobase_create_index_def(
			altered_table, key_info, primary_key_number,
			true, true, indexdef++, heap);

created_clustered:
		n_add = 1;

		for (ulint i = 0; i < ha_alter_info->key_count; i++) {
			if (i == primary_key_number) {
				continue;
			}
			/* Copy the index definitions. */
			innobase_create_index_def(
				altered_table, key_info, i, true,
				false, indexdef, heap);

			if (indexdef->ind_type & DICT_FTS) {
				n_fts_add++;
			}

			indexdef++;
			n_add++;
		}

		if (n_fts_add > 0) {
			ulint	num_v = 0;

			if (!add_fts_doc_id
			    && !innobase_fts_check_doc_id_col(
				    NULL, altered_table,
				    &fts_doc_id_col, &num_v)) {
				fts_doc_id_col = altered_table->s->fields - num_v;
				add_fts_doc_id = true;
			}

			if (!add_fts_doc_idx) {
				fts_doc_id_index_enum	ret;
				ulint			doc_col_no;

				ret = innobase_fts_check_doc_id_index(
					NULL, altered_table, &doc_col_no);

				/* This should have been checked before */
				ut_ad(ret != FTS_INCORRECT_DOC_ID_INDEX);

				if (ret == FTS_NOT_EXIST_DOC_ID_INDEX) {
					add_fts_doc_idx = true;
				} else {
					ut_ad(ret == FTS_EXIST_DOC_ID_INDEX);
					ut_ad(doc_col_no == ULINT_UNDEFINED
					      || doc_col_no == fts_doc_id_col);
				}
			}
		}
	} else {
		/* Create definitions for added secondary indexes. */

		for (ulint i = 0; i < n_add; i++) {
			innobase_create_index_def(
				altered_table, key_info, add[i],
				false, false, indexdef, heap);

			if (indexdef->ind_type & DICT_FTS) {
				n_fts_add++;
			}

			indexdef++;
		}
	}

	DBUG_ASSERT(indexdefs + n_add == indexdef);

	if (add_fts_doc_idx) {
		index_def_t*	index = indexdef++;

		index->fields = static_cast<index_field_t*>(
			mem_heap_alloc(heap, sizeof *index->fields));
		index->n_fields = 1;
		index->fields->col_no = fts_doc_id_col;
		index->fields->prefix_len = 0;
		index->fields->is_v_col = false;
		index->ind_type = DICT_UNIQUE;
		ut_ad(!rebuild
		      || !add_fts_doc_id
		      || fts_doc_id_col <= altered_table->s->fields);

		index->name = FTS_DOC_ID_INDEX_NAME;
		index->rebuild = rebuild;

		/* TODO: assign a real MySQL key number for this */
		index->key_number = ULINT_UNDEFINED;
		n_add++;
	}

	DBUG_ASSERT(indexdef > indexdefs);
	DBUG_ASSERT((ulint) (indexdef - indexdefs)
		    <= ha_alter_info->key_count
		    + add_fts_doc_idx + got_default_clust);
	DBUG_ASSERT(ha_alter_info->index_add_count <= n_add);
	DBUG_RETURN(indexdefs);
}

/*******************************************************************//**
Check each index column size, make sure they do not exceed the max limit
@return true if index column size exceeds limit */
static MY_ATTRIBUTE((nonnull, warn_unused_result))
bool
innobase_check_column_length(
/*=========================*/
	ulint		max_col_len,	/*!< in: maximum column length */
	const KEY*	key_info)	/*!< in: Indexes to be created */
{
	for (ulint key_part = 0; key_part < key_info->user_defined_key_parts; key_part++) {
		if (key_info->key_part[key_part].length > max_col_len) {
			return(true);
		}
	}
	return(false);
}

/********************************************************************//**
Drop any indexes that we were not able to free previously due to
open table handles. */
static
void
online_retry_drop_indexes_low(
/*==========================*/
	dict_table_t*	table,	/*!< in/out: table */
	trx_t*		trx)	/*!< in/out: transaction */
{
	ut_ad(mutex_own(&dict_sys->mutex));
	ut_ad(trx->dict_operation_lock_mode == RW_X_LATCH);
	ut_ad(trx_get_dict_operation(trx) == TRX_DICT_OP_INDEX);

	/* We can have table->n_ref_count > 1, because other threads
	may have prebuilt->table pointing to the table. However, these
	other threads should be between statements, waiting for the
	next statement to execute, or for a meta-data lock. */
	ut_ad(table->get_ref_count() >= 1);

	if (table->drop_aborted) {
		row_merge_drop_indexes(trx, table, TRUE);
	}
}

/********************************************************************//**
Drop any indexes that we were not able to free previously due to
open table handles. */
static MY_ATTRIBUTE((nonnull))
void
online_retry_drop_indexes(
/*======================*/
	dict_table_t*	table,		/*!< in/out: table */
	THD*		user_thd)	/*!< in/out: MySQL connection */
{
	if (table->drop_aborted) {
		trx_t*	trx = innobase_trx_allocate(user_thd);

		trx_start_for_ddl(trx, TRX_DICT_OP_INDEX);

		row_mysql_lock_data_dictionary(trx);
		online_retry_drop_indexes_low(table, trx);
		trx_commit_for_mysql(trx);
		row_mysql_unlock_data_dictionary(trx);
		trx_free_for_mysql(trx);
	}

	ut_d(mutex_enter(&dict_sys->mutex));
	ut_d(dict_table_check_for_dup_indexes(table, CHECK_ALL_COMPLETE));
	ut_d(mutex_exit(&dict_sys->mutex));
	ut_ad(!table->drop_aborted);
}

/********************************************************************//**
Commit a dictionary transaction and drop any indexes that we were not
able to free previously due to open table handles. */
static MY_ATTRIBUTE((nonnull))
void
online_retry_drop_indexes_with_trx(
/*===============================*/
	dict_table_t*	table,	/*!< in/out: table */
	trx_t*		trx)	/*!< in/out: transaction */
{
	ut_ad(trx_state_eq(trx, TRX_STATE_NOT_STARTED));

	ut_ad(trx->dict_operation_lock_mode == RW_X_LATCH);

	/* Now that the dictionary is being locked, check if we can
	drop any incompletely created indexes that may have been left
	behind in rollback_inplace_alter_table() earlier. */
	if (table->drop_aborted) {

		trx->table_id = 0;

		trx_start_for_ddl(trx, TRX_DICT_OP_INDEX);

		online_retry_drop_indexes_low(table, trx);
		trx_commit_for_mysql(trx);
	}
}

/** Determines if InnoDB is dropping a foreign key constraint.
@param foreign the constraint
@param drop_fk constraints being dropped
@param n_drop_fk number of constraints that are being dropped
@return whether the constraint is being dropped */
MY_ATTRIBUTE((pure, nonnull(1), warn_unused_result))
inline
bool
innobase_dropping_foreign(
	const dict_foreign_t*	foreign,
	dict_foreign_t**	drop_fk,
	ulint			n_drop_fk)
{
	while (n_drop_fk--) {
		if (*drop_fk++ == foreign) {
			return(true);
		}
	}

	return(false);
}

/** Determines if an InnoDB FOREIGN KEY constraint depends on a
column that is being dropped or modified to NOT NULL.
@param user_table InnoDB table as it is before the ALTER operation
@param col_name Name of the column being altered
@param drop_fk constraints being dropped
@param n_drop_fk number of constraints that are being dropped
@param drop true=drop column, false=set NOT NULL
@retval true Not allowed (will call my_error())
@retval false Allowed
*/
MY_ATTRIBUTE((pure, nonnull(1,4), warn_unused_result))
static
bool
innobase_check_foreigns_low(
	const dict_table_t*	user_table,
	dict_foreign_t**	drop_fk,
	ulint			n_drop_fk,
	const char*		col_name,
	bool			drop)
{
	dict_foreign_t*	foreign;
	ut_ad(mutex_own(&dict_sys->mutex));

	/* Check if any FOREIGN KEY constraints are defined on this
	column. */

	for (dict_foreign_set::const_iterator it = user_table->foreign_set.begin();
	     it != user_table->foreign_set.end();
	     ++it) {

		foreign = *it;

		if (!drop && !(foreign->type
			       & (DICT_FOREIGN_ON_DELETE_SET_NULL
				  | DICT_FOREIGN_ON_UPDATE_SET_NULL))) {
			continue;
		}

		if (innobase_dropping_foreign(foreign, drop_fk, n_drop_fk)) {
			continue;
		}

		for (unsigned f = 0; f < foreign->n_fields; f++) {
			if (!strcmp(foreign->foreign_col_names[f],
				    col_name)) {
				my_error(drop
					 ? ER_FK_COLUMN_CANNOT_DROP
					 : ER_FK_COLUMN_NOT_NULL, MYF(0),
					 col_name, foreign->id);
				return(true);
			}
		}
	}

	if (!drop) {
		/* SET NULL clauses on foreign key constraints of
		child tables affect the child tables, not the parent table.
		The column can be NOT NULL in the parent table. */
		return(false);
	}

	/* Check if any FOREIGN KEY constraints in other tables are
	referring to the column that is being dropped. */
	for (dict_foreign_set::const_iterator it
		= user_table->referenced_set.begin();
	     it != user_table->referenced_set.end();
	     ++it) {

		foreign = *it;

		if (innobase_dropping_foreign(foreign, drop_fk, n_drop_fk)) {
			continue;
		}

		for (unsigned f = 0; f < foreign->n_fields; f++) {
			char display_name[FN_REFLEN];

			if (strcmp(foreign->referenced_col_names[f],
				   col_name)) {
				continue;
			}

			char* buf_end = innobase_convert_name(
				display_name, (sizeof display_name) - 1,
				foreign->foreign_table_name,
				strlen(foreign->foreign_table_name),
				NULL);
			*buf_end = '\0';
			my_error(ER_FK_COLUMN_CANNOT_DROP_CHILD,
				 MYF(0), col_name, foreign->id,
				 display_name);

			return(true);
		}
	}

	return(false);
}

/** Determines if an InnoDB FOREIGN KEY constraint depends on a
column that is being dropped or modified to NOT NULL.
@param ha_alter_info Data used during in-place alter
@param altered_table MySQL table that is being altered
@param old_table MySQL table as it is before the ALTER operation
@param user_table InnoDB table as it is before the ALTER operation
@param drop_fk constraints being dropped
@param n_drop_fk number of constraints that are being dropped
@retval true Not allowed (will call my_error())
@retval false Allowed
*/
MY_ATTRIBUTE((pure, nonnull(1,2,3,4), warn_unused_result))
static
bool
innobase_check_foreigns(
	Alter_inplace_info*	ha_alter_info,
	const TABLE*		altered_table,
	const TABLE*		old_table,
	const dict_table_t*	user_table,
	dict_foreign_t**	drop_fk,
	ulint			n_drop_fk)
{
	List_iterator_fast<Create_field> cf_it(
		ha_alter_info->alter_info->create_list);

	for (Field** fp = old_table->field; *fp; fp++) {
		cf_it.rewind();
		const Create_field* new_field;

		ut_ad(!(*fp)->real_maybe_null()
		      == !!((*fp)->flags & NOT_NULL_FLAG));

		while ((new_field = cf_it++)) {
			if (new_field->field == *fp) {
				break;
			}
		}

		if (!new_field || (new_field->flags & NOT_NULL_FLAG)) {
			if (innobase_check_foreigns_low(
				    user_table, drop_fk, n_drop_fk,
				    (*fp)->field_name, !new_field)) {
				return(true);
			}
		}
	}

	return(false);
}

/** Convert a default value for ADD COLUMN.

@param heap Memory heap where allocated
@param dfield InnoDB data field to copy to
@param field MySQL value for the column
@param comp nonzero if in compact format */
static MY_ATTRIBUTE((nonnull))
void
innobase_build_col_map_add(
/*=======================*/
	mem_heap_t*	heap,
	dfield_t*	dfield,
	const Field*	field,
	ulint		comp)
{
	if (field->is_real_null()) {
		dfield_set_null(dfield);
		return;
	}

	ulint	size	= field->pack_length();

	byte*	buf	= static_cast<byte*>(mem_heap_alloc(heap, size));

	const byte*	mysql_data = field->ptr;

	row_mysql_store_col_in_innobase_format(
		dfield, buf, true, mysql_data, size, comp);
}

/** Construct the translation table for reordering, dropping or
adding columns.

@param ha_alter_info Data used during in-place alter
@param altered_table MySQL table that is being altered
@param table MySQL table as it is before the ALTER operation
@param new_table InnoDB table corresponding to MySQL altered_table
@param old_table InnoDB table corresponding to MYSQL table
@param add_cols Default values for ADD COLUMN, or NULL if no ADD COLUMN
@param heap Memory heap where allocated
@return array of integers, mapping column numbers in the table
to column numbers in altered_table */
static MY_ATTRIBUTE((nonnull(1,2,3,4,5,7), warn_unused_result))
const ulint*
innobase_build_col_map(
/*===================*/
	Alter_inplace_info*	ha_alter_info,
	const TABLE*		altered_table,
	const TABLE*		table,
	const dict_table_t*	new_table,
	const dict_table_t*	old_table,
	dtuple_t*		add_cols,
	mem_heap_t*		heap)
{
	DBUG_ENTER("innobase_build_col_map");
	DBUG_ASSERT(altered_table != table);
	DBUG_ASSERT(new_table != old_table);
	DBUG_ASSERT(dict_table_get_n_cols(new_table)
		    + dict_table_get_n_v_cols(new_table)
		    >= altered_table->s->fields + DATA_N_SYS_COLS);
	DBUG_ASSERT(dict_table_get_n_cols(old_table)
		    + dict_table_get_n_v_cols(old_table)
		    >= table->s->fields + DATA_N_SYS_COLS);
	DBUG_ASSERT(!!add_cols == !!(ha_alter_info->handler_flags
				     & Alter_inplace_info::ADD_COLUMN));
	DBUG_ASSERT(!add_cols || dtuple_get_n_fields(add_cols)
		    == dict_table_get_n_cols(new_table));

	ulint*	col_map = static_cast<ulint*>(
		mem_heap_alloc(
			heap, (old_table->n_cols + old_table->n_v_cols)
			* sizeof *col_map));

	List_iterator_fast<Create_field> cf_it(
		ha_alter_info->alter_info->create_list);
	uint	i = 0;
	uint	num_v = 0;

	/* Any dropped columns will map to ULINT_UNDEFINED. */
	for (uint old_i = 0; old_i + DATA_N_SYS_COLS < old_table->n_cols;
	     old_i++) {
		col_map[old_i] = ULINT_UNDEFINED;
	}

	for (uint old_i = 0; old_i < old_table->n_v_cols; old_i++) {
		col_map[old_i + old_table->n_cols] = ULINT_UNDEFINED;
	}

	while (const Create_field* new_field = cf_it++) {
		bool	is_v = false;

		if (innobase_is_v_fld(new_field)) {
			is_v = true;
		}

		ulint	num_old_v = 0;

		for (uint old_i = 0; table->field[old_i]; old_i++) {
			const Field* field = table->field[old_i];
			if (innobase_is_v_fld(field)) {
				if (is_v && new_field->field == field) {
					col_map[old_table->n_cols + num_v]
						= num_old_v;
					num_old_v++;
					goto found_col;
				}
				num_old_v++;
				continue;
			}

			if (new_field->field == field) {
				col_map[old_i - num_old_v] = i;
				goto found_col;
			}
		}

		ut_ad(!is_v);
		innobase_build_col_map_add(
			heap, dtuple_get_nth_field(add_cols, i),
			altered_table->field[i + num_v],
			dict_table_is_comp(new_table));
found_col:
		if (is_v) {
			num_v++;
		} else {
			i++;
		}
	}

	DBUG_ASSERT(i == altered_table->s->fields - num_v);

	i = table->s->fields - old_table->n_v_cols;

	/* Add the InnoDB hidden FTS_DOC_ID column, if any. */
	if (i + DATA_N_SYS_COLS < old_table->n_cols) {
		/* There should be exactly one extra field,
		the FTS_DOC_ID. */
		DBUG_ASSERT(DICT_TF2_FLAG_IS_SET(old_table,
						 DICT_TF2_FTS_HAS_DOC_ID));
		DBUG_ASSERT(i + DATA_N_SYS_COLS + 1 == old_table->n_cols);
		DBUG_ASSERT(!strcmp(dict_table_get_col_name(
					    old_table, i),
				    FTS_DOC_ID_COL_NAME));
		if (altered_table->s->fields + DATA_N_SYS_COLS
		    - new_table->n_v_cols
		    < new_table->n_cols) {
			DBUG_ASSERT(DICT_TF2_FLAG_IS_SET(
					    new_table,
					    DICT_TF2_FTS_HAS_DOC_ID));
			DBUG_ASSERT(altered_table->s->fields
				    + DATA_N_SYS_COLS + 1
				    == static_cast<ulint>(
					new_table->n_cols
					+ new_table->n_v_cols));
			col_map[i] = altered_table->s->fields
				     - new_table->n_v_cols;
		} else {
			DBUG_ASSERT(!DICT_TF2_FLAG_IS_SET(
					    new_table,
					    DICT_TF2_FTS_HAS_DOC_ID));
			col_map[i] = ULINT_UNDEFINED;
		}

		i++;
	} else {
		DBUG_ASSERT(!DICT_TF2_FLAG_IS_SET(
				    old_table,
				    DICT_TF2_FTS_HAS_DOC_ID));
	}

	for (; i < old_table->n_cols; i++) {
		col_map[i] = i + new_table->n_cols - old_table->n_cols;
	}

	DBUG_RETURN(col_map);
}

/** Drop newly create FTS index related auxiliary table during
FIC create index process, before fts_add_index is called
@param table table that was being rebuilt online
@param trx transaction
@return DB_SUCCESS if successful, otherwise last error code
*/
static
dberr_t
innobase_drop_fts_index_table(
/*==========================*/
        dict_table_t*   table,
	trx_t*		trx)
{
	dberr_t		ret_err = DB_SUCCESS;

	for (dict_index_t* index = dict_table_get_first_index(table);
	     index != NULL;
	     index = dict_table_get_next_index(index)) {
		if (index->type & DICT_FTS) {
			dberr_t	err;

			err = fts_drop_index_tables(trx, index);

			if (err != DB_SUCCESS) {
				ret_err = err;
			}
		}
	}

	return(ret_err);
}

/** Get the new non-virtual column names if any columns were renamed
@param ha_alter_info	Data used during in-place alter
@param altered_table	MySQL table that is being altered
@param table		MySQL table as it is before the ALTER operation
@param user_table	InnoDB table as it is before the ALTER operation
@param heap		Memory heap for the allocation
@return array of new column names in rebuilt_table, or NULL if not renamed */
static MY_ATTRIBUTE((nonnull, warn_unused_result))
const char**
innobase_get_col_names(
	Alter_inplace_info*	ha_alter_info,
	const TABLE*		altered_table,
	const TABLE*		table,
	const dict_table_t*	user_table,
	mem_heap_t*		heap)
{
	const char**		cols;
	uint			i;

	DBUG_ENTER("innobase_get_col_names");
	DBUG_ASSERT(user_table->n_t_def > table->s->fields);
	DBUG_ASSERT(ha_alter_info->handler_flags
		    & Alter_inplace_info::ALTER_COLUMN_NAME);

	cols = static_cast<const char**>(
		mem_heap_zalloc(heap, user_table->n_def * sizeof *cols));

	i = 0;
	List_iterator_fast<Create_field> cf_it(
		ha_alter_info->alter_info->create_list);
	while (const Create_field* new_field = cf_it++) {
		ulint	num_v = 0;
		DBUG_ASSERT(i < altered_table->s->fields);

		if (innobase_is_v_fld(new_field)) {
			continue;
		}

		for (uint old_i = 0; table->field[old_i]; old_i++) {
			if (innobase_is_v_fld(table->field[old_i])) {
				num_v++;
			}

			if (new_field->field == table->field[old_i]) {
				cols[old_i - num_v] = new_field->field_name;
				break;
			}
		}

		i++;
	}

	/* Copy the internal column names. */
	i = table->s->fields - user_table->n_v_def;
	cols[i] = dict_table_get_col_name(user_table, i);

	while (++i < user_table->n_def) {
		cols[i] = cols[i - 1] + strlen(cols[i - 1]) + 1;
	}

	DBUG_RETURN(cols);
}

/** Check whether the column prefix is increased, decreased, or unchanged.
@param[in]	new_prefix_len	new prefix length
@param[in]	old_prefix_len	new prefix length
@retval	1	prefix is increased
@retval	0	prefix is unchanged
@retval	-1	prefix is decreased */
static inline
lint
innobase_pk_col_prefix_compare(
	ulint	new_prefix_len,
	ulint	old_prefix_len)
{
	ut_ad(new_prefix_len < COMPRESSED_REC_MAX_DATA_SIZE);
	ut_ad(old_prefix_len < COMPRESSED_REC_MAX_DATA_SIZE);

	if (new_prefix_len == old_prefix_len) {
		return(0);
	}

	if (new_prefix_len == 0) {
		new_prefix_len = ULINT_MAX;
	}

	if (old_prefix_len == 0) {
		old_prefix_len = ULINT_MAX;
	}

	if (new_prefix_len > old_prefix_len) {
		return(1);
	} else {
		return(-1);
	}
}

/** Check whether the column is existing in old table.
@param[in]	new_col_no	new column no
@param[in]	col_map		mapping of old column numbers to new ones
@param[in]	col_map_size	the column map size
@return true if the column is existing, otherwise false. */
static inline
bool
innobase_pk_col_is_existing(
	const ulint	new_col_no,
	const ulint*	col_map,
	const ulint	col_map_size)
{
	for (ulint i = 0; i < col_map_size; i++) {
		if (col_map[i] == new_col_no) {
			return(true);
		}
	}

	return(false);
}

/** Determine whether both the indexes have same set of primary key
fields arranged in the same order.

Rules when we cannot skip sorting:
(1) Removing existing PK columns somewhere else than at the end of the PK;
(2) Adding existing columns to the PK, except at the end of the PK when no
columns are removed from the PK;
(3) Changing the order of existing PK columns;
(4) Decreasing the prefix length just like removing existing PK columns
follows rule(1), Increasing the prefix length just like adding existing
PK columns follows rule(2).
@param[in]	col_map		mapping of old column numbers to new ones
@param[in]	ha_alter_info	Data used during in-place alter
@param[in]	old_clust_index	index to be compared
@param[in]	new_clust_index index to be compared
@retval true if both indexes have same order.
@retval false. */
static MY_ATTRIBUTE((warn_unused_result))
bool
innobase_pk_order_preserved(
	const ulint*		col_map,
	const dict_index_t*	old_clust_index,
	const dict_index_t*	new_clust_index)
{
	ulint	old_n_uniq
		= dict_index_get_n_ordering_defined_by_user(
			old_clust_index);
	ulint	new_n_uniq
		= dict_index_get_n_ordering_defined_by_user(
			new_clust_index);

	ut_ad(dict_index_is_clust(old_clust_index));
	ut_ad(dict_index_is_clust(new_clust_index));
	ut_ad(old_clust_index->table != new_clust_index->table);
	ut_ad(col_map != NULL);

	if (old_n_uniq == 0) {
		/* There was no PRIMARY KEY in the table.
		If there is no PRIMARY KEY after the ALTER either,
		no sorting is needed. */
		return(new_n_uniq == old_n_uniq);
	}

	/* DROP PRIMARY KEY is only allowed in combination with
	ADD PRIMARY KEY. */
	ut_ad(new_n_uniq > 0);

	/* The order of the last processed new_clust_index key field,
	not counting ADD COLUMN, which are constant. */
	lint	last_field_order = -1;
	ulint	existing_field_count = 0;
	ulint	old_n_cols = dict_table_get_n_cols(old_clust_index->table);
	for (ulint new_field = 0; new_field < new_n_uniq; new_field++) {
		ulint	new_col_no =
			new_clust_index->fields[new_field].col->ind;

		/* Check if there is a match in old primary key. */
		ulint	old_field = 0;
		while (old_field < old_n_uniq) {
			ulint	old_col_no =
				old_clust_index->fields[old_field].col->ind;

			if (col_map[old_col_no] == new_col_no) {
				break;
			}

			old_field++;
		}

		/* The order of key field in the new primary key.
		1. old PK column:      idx in old primary key
		2. existing column:    old_n_uniq + sequence no
		3. newly added column: no order */
		lint		new_field_order;
		const bool	old_pk_column = old_field < old_n_uniq;

		if (old_pk_column) {
			new_field_order = old_field;
		} else if (innobase_pk_col_is_existing(new_col_no, col_map,
						       old_n_cols)) {
			new_field_order = old_n_uniq + existing_field_count++;
		} else {
			/* Skip newly added column. */
			continue;
		}

		if (last_field_order + 1 != new_field_order) {
			/* Old PK order is not kept, or existing column
			is not added at the end of old PK. */
			return(false);
		}

		last_field_order = new_field_order;

		if (!old_pk_column) {
			continue;
		}

		/* Check prefix length change. */
		const lint	prefix_change = innobase_pk_col_prefix_compare(
			new_clust_index->fields[new_field].prefix_len,
			old_clust_index->fields[old_field].prefix_len);

		if (prefix_change < 0) {
			/* If a column's prefix length is decreased, it should
			be the last old PK column in new PK.
			Note: we set last_field_order to -2, so that if	there
			are any old PK colmns or existing columns after it in
			new PK, the comparison to new_field_order will fail in
			the next round.*/
			last_field_order = -2;
		} else if (prefix_change > 0) {
			/* If a column's prefix length is increased, it	should
			be the last PK column in old PK. */
			if (old_field != old_n_uniq - 1) {
				return(false);
			}
		}
	}

	return(true);
}

/** Update the mtype from DATA_BLOB to DATA_GEOMETRY for a specified
GIS column of a table. This is used when we want to create spatial index
on legacy GIS columns coming from 5.6, where we store GIS data as DATA_BLOB
in innodb layer.
@param[in]	table_id	table id
@param[in]	col_name	column name
@param[in]	trx		data dictionary transaction
@retval true Failure
@retval false Success */
static
bool
innobase_update_gis_column_type(
	table_id_t	table_id,
	const char*	col_name,
	trx_t*		trx)
{
	pars_info_t*	info;
	dberr_t		error;

	DBUG_ENTER("innobase_update_gis_column_type");

	DBUG_ASSERT(trx_get_dict_operation(trx) == TRX_DICT_OP_INDEX);
	ut_ad(trx->dict_operation_lock_mode == RW_X_LATCH);
	ut_ad(mutex_own(&dict_sys->mutex));
	ut_ad(rw_lock_own(dict_operation_lock, RW_LOCK_X));

	info = pars_info_create();

	pars_info_add_ull_literal(info, "tableid", table_id);
	pars_info_add_str_literal(info, "name", col_name);
	pars_info_add_int4_literal(info, "mtype", DATA_GEOMETRY);

	trx->op_info = "update column type to DATA_GEOMETRY";

	error = que_eval_sql(
		info,
		"PROCEDURE UPDATE_SYS_COLUMNS_PROC () IS\n"
		"BEGIN\n"
		"UPDATE SYS_COLUMNS SET MTYPE=:mtype\n"
		"WHERE TABLE_ID=:tableid AND NAME=:name;\n"
		"END;\n",
		false, trx);

	trx->error_state = DB_SUCCESS;
	trx->op_info = "";

	DBUG_RETURN(error != DB_SUCCESS);
}

/** Check if we are creating spatial indexes on GIS columns, which are
legacy columns from earlier MySQL, such as 5.6. If so, we have to update
the mtypes of the old GIS columns to DATA_GEOMETRY.
In 5.6, we store GIS columns as DATA_BLOB in InnoDB layer, it will introduce
confusion when we run latest server on older data. That's why we need to
do the upgrade.
@param[in] ha_alter_info	Data used during in-place alter
@param[in] table		Table on which we want to add indexes
@param[in] trx			Transaction
@return DB_SUCCESS if update successfully or no columns need to be updated,
otherwise DB_ERROR, which means we can't update the mtype for some
column, and creating spatial index on it should be dangerous */
static
dberr_t
innobase_check_gis_columns(
	Alter_inplace_info*	ha_alter_info,
	dict_table_t*		table,
	trx_t*			trx)
{
	DBUG_ENTER("innobase_check_gis_columns");

	for (uint key_num = 0;
	     key_num < ha_alter_info->index_add_count;
	     key_num++) {

		const KEY&	key = ha_alter_info->key_info_buffer[
			ha_alter_info->index_add_buffer[key_num]];

		if (!(key.flags & HA_SPATIAL)) {
			continue;
		}

		ut_ad(key.user_defined_key_parts == 1);
		const KEY_PART_INFO&    key_part = key.key_part[0];

		/* Does not support spatial index on virtual columns */
		if (innobase_is_v_fld(key_part.field)) {
			DBUG_RETURN(DB_UNSUPPORTED);
		}

		ulint col_nr = dict_table_has_column(
			table,
			key_part.field->field_name,
			key_part.fieldnr);
		ut_ad(col_nr != table->n_def);
		dict_col_t*	col = &table->cols[col_nr];

		if (col->mtype != DATA_BLOB) {
			ut_ad(DATA_GEOMETRY_MTYPE(col->mtype));
			continue;
		}

		const char* col_name = dict_table_get_col_name(
			table, col_nr);

		if (innobase_update_gis_column_type(
			table->id, col_name, trx)) {

			DBUG_RETURN(DB_ERROR);
		} else {
			col->mtype = DATA_GEOMETRY;

			ib::info() << "Updated mtype of column" << col_name
				<< " in table " << table->name
				<< ", whose id is " << table->id
				<< " to DATA_GEOMETRY";
		}
	}

	DBUG_RETURN(DB_SUCCESS);
}

/** Collect virtual column info for its addition
@param[in] ha_alter_info	Data used during in-place alter
@param[in] altered_table	MySQL table that is being altered to
@param[in] table		MySQL table as it is before the ALTER operation
@retval true Failure
@retval false Success */
static
bool
prepare_inplace_add_virtual(
	Alter_inplace_info*	ha_alter_info,
	const TABLE*		altered_table,
	const TABLE*		table)
{
	ha_innobase_inplace_ctx*	ctx;
	ulint				i = 0;
	ulint				j = 0;
	const Create_field*		new_field;

	ctx = static_cast<ha_innobase_inplace_ctx*>
		(ha_alter_info->handler_ctx);

	ctx->num_to_add_vcol = altered_table->s->fields
			       + ctx->num_to_drop_vcol - table->s->fields;

	ctx->add_vcol = static_cast<dict_v_col_t*>(
		 mem_heap_zalloc(ctx->heap, ctx->num_to_add_vcol
				 * sizeof *ctx->add_vcol));
	ctx->add_vcol_name = static_cast<const char**>(
		 mem_heap_alloc(ctx->heap, ctx->num_to_add_vcol
				* sizeof *ctx->add_vcol_name));

	List_iterator_fast<Create_field> cf_it(
		ha_alter_info->alter_info->create_list);

	while ((new_field = (cf_it++)) != NULL) {
		const Field* field = new_field->field;
		ulint	old_i;

		for (old_i = 0; table->field[old_i]; old_i++) {
			const Field* n_field = table->field[old_i];
			if (field == n_field) {
				break;
			}
		}

		i++;

		if (table->field[old_i]) {
			continue;
		}

		ut_ad(!field);

		ulint	col_len;
		ulint	is_unsigned;
		ulint	field_type;
		ulint	charset_no;

		field =  altered_table->field[i - 1];

		ulint	col_type
				= get_innobase_type_from_mysql_type(
					&is_unsigned, field);


		if (!innobase_is_v_fld(field)) {
			continue;
		}

		col_len = field->pack_length();
		field_type = (ulint) field->type();

		if (!field->real_maybe_null()) {
			field_type |= DATA_NOT_NULL;
		}

		if (field->binary()) {
			field_type |= DATA_BINARY_TYPE;
		}

		if (is_unsigned) {
			field_type |= DATA_UNSIGNED;
		}

		if (dtype_is_string_type(col_type)) {
			charset_no = (ulint) field->charset()->number;

			DBUG_EXECUTE_IF(
				"ib_alter_add_virtual_fail",
				charset_no += MAX_CHAR_COLL_NUM;);

			if (charset_no > MAX_CHAR_COLL_NUM) {
				my_error(ER_WRONG_KEY_COLUMN, MYF(0), "InnoDB",
					 field->field_name);
				return(true);
			}
		} else {
			charset_no = 0;
		}

		if (field->type() == MYSQL_TYPE_VARCHAR) {
			uint32  length_bytes
				= static_cast<const Field_varstring*>(
					field)->length_bytes;

			col_len -= length_bytes;

			if (length_bytes == 2) {
				field_type |= DATA_LONG_TRUE_VARCHAR;
			}
		}


		ctx->add_vcol[j].m_col.prtype = dtype_form_prtype(
						field_type, charset_no);

		ctx->add_vcol[j].m_col.prtype |= DATA_VIRTUAL;

		ctx->add_vcol[j].m_col.mtype = col_type;

		ctx->add_vcol[j].m_col.len = col_len;

		ctx->add_vcol[j].m_col.ind = i - 1;
		ctx->add_vcol[j].num_base = 0;
		ctx->add_vcol_name[j] = field->field_name;
		ctx->add_vcol[j].base_col = NULL;
		ctx->add_vcol[j].v_pos = ctx->old_table->n_v_cols
					 - ctx->num_to_drop_vcol + j;

		/* No need to track the list */
		ctx->add_vcol[j].v_indexes = NULL;
		innodb_base_col_setup(ctx->old_table, field, &ctx->add_vcol[j]);
		j++;
	}

	return(false);
}

/** Collect virtual column info for its addition
@param[in] ha_alter_info	Data used during in-place alter
@param[in] altered_table	MySQL table that is being altered to
@param[in] table		MySQL table as it is before the ALTER operation
@retval true Failure
@retval false Success */
static
bool
prepare_inplace_drop_virtual(
	Alter_inplace_info*	ha_alter_info,
	const TABLE*		altered_table,
	const TABLE*		table)
{
	ha_innobase_inplace_ctx*	ctx;
	ulint				i = 0;
	ulint				j = 0;

	ctx = static_cast<ha_innobase_inplace_ctx*>
		(ha_alter_info->handler_ctx);

	ctx->num_to_drop_vcol = 0;
	for (i = 0; table->field[i]; i++) {
		const Field* field = table->field[i];
		if (field->flags & FIELD_IS_DROPPED && !field->stored_in_db()) {
			ctx->num_to_drop_vcol++;
		}
	}

	ctx->drop_vcol = static_cast<dict_v_col_t*>(
		 mem_heap_alloc(ctx->heap, ctx->num_to_drop_vcol
				* sizeof *ctx->drop_vcol));
	ctx->drop_vcol_name = static_cast<const char**>(
		 mem_heap_alloc(ctx->heap, ctx->num_to_drop_vcol
				* sizeof *ctx->drop_vcol_name));

	for (i = 0; table->field[i]; i++) {
		Field *field =  table->field[i];
		if (!(field->flags & FIELD_IS_DROPPED) || field->stored_in_db()) {
			continue;
		}

		ulint	col_len;
		ulint	is_unsigned;
		ulint	field_type;
		ulint	charset_no;

		ulint           col_type
                                = get_innobase_type_from_mysql_type(
                                        &is_unsigned, field);

		col_len = field->pack_length();
		field_type = (ulint) field->type();

		if (!field->real_maybe_null()) {
			field_type |= DATA_NOT_NULL;
		}

		if (field->binary()) {
			field_type |= DATA_BINARY_TYPE;
		}

		if (is_unsigned) {
			field_type |= DATA_UNSIGNED;
		}

		if (dtype_is_string_type(col_type)) {
			charset_no = (ulint) field->charset()->number;

			DBUG_EXECUTE_IF(
				"ib_alter_add_virtual_fail",
				charset_no += MAX_CHAR_COLL_NUM;);

			if (charset_no > MAX_CHAR_COLL_NUM) {
				my_error(ER_WRONG_KEY_COLUMN, MYF(0), "InnoDB",
					 field->field_name);
				return(true);
			}
		} else {
			charset_no = 0;
		}

		if (field->type() == MYSQL_TYPE_VARCHAR) {
			uint32  length_bytes
				= static_cast<const Field_varstring*>(
					field)->length_bytes;

			col_len -= length_bytes;

			if (length_bytes == 2) {
				field_type |= DATA_LONG_TRUE_VARCHAR;
			}
		}


		ctx->drop_vcol[j].m_col.prtype = dtype_form_prtype(
						field_type, charset_no);

		ctx->drop_vcol[j].m_col.prtype |= DATA_VIRTUAL;

		ctx->drop_vcol[j].m_col.mtype = col_type;

		ctx->drop_vcol[j].m_col.len = col_len;

		ctx->drop_vcol[j].m_col.ind = i;

		ctx->drop_vcol_name[j] = field->field_name;

		dict_v_col_t*	v_col = dict_table_get_nth_v_col_mysql(
					ctx->old_table, i);
		ctx->drop_vcol[j].v_pos = v_col->v_pos;
		j++;
	}

	return(false);
}

/** Insert a new record to INNODB SYS_VIRTUAL
@param[in] table	InnoDB table
@param[in] pos		virtual column column no
@param[in] base_pos	base column pos
@param[in] trx		transaction
@return DB_SUCCESS if successful, otherwise error code */
static
dberr_t
innobase_insert_sys_virtual(
	const dict_table_t*	table,
	ulint			pos,
	ulint			base_pos,
	trx_t*			trx)
{
	pars_info_t*    info = pars_info_create();

	pars_info_add_ull_literal(info, "id", table->id);

	pars_info_add_int4_literal(info, "pos", pos);

	pars_info_add_int4_literal(info, "base_pos", base_pos);

	dberr_t error = que_eval_sql(
			info,
			"PROCEDURE P () IS\n"
			"BEGIN\n"
			"INSERT INTO SYS_VIRTUAL VALUES"
			"(:id, :pos, :base_pos);\n"
			"END;\n",
			FALSE, trx);

	return(error);
}

/** Update INNODB SYS_COLUMNS on new virtual columns
@param[in] table	InnoDB table
@param[in] col_name	column name
@param[in] vcol		virtual column
@param[in] trx		transaction
@return DB_SUCCESS if successful, otherwise error code */
static
dberr_t
innobase_add_one_virtual(
	const dict_table_t*	table,
	const char*		col_name,
	dict_v_col_t*		vcol,
	trx_t*			trx)
{
	ulint		pos = dict_create_v_col_pos(vcol->v_pos,
						    vcol->m_col.ind);
	ulint		mtype =	vcol->m_col.mtype;
	ulint		prtype = vcol->m_col.prtype;
	ulint		len = vcol->m_col.len;
	pars_info_t*    info = pars_info_create();

	pars_info_add_ull_literal(info, "id", table->id);

	pars_info_add_int4_literal(info, "pos", pos);

	pars_info_add_str_literal(info, "name", col_name);
	pars_info_add_int4_literal(info, "mtype", mtype);
	pars_info_add_int4_literal(info, "prtype", prtype);
	pars_info_add_int4_literal(info, "len", len);
	pars_info_add_int4_literal(info, "prec", vcol->num_base);

	dberr_t error = que_eval_sql(
			info,
			"PROCEDURE P () IS\n"
			"BEGIN\n"
			"INSERT INTO SYS_COLUMNS VALUES"
			"(:id, :pos, :name, :mtype, :prtype, :len, :prec);\n"
			"END;\n",
			FALSE, trx);

	if (error != DB_SUCCESS) {
		return(error);
	}

	for (ulint i = 0; i < vcol->num_base; i++) {
		error = innobase_insert_sys_virtual(
			table, pos, vcol->base_col[i]->ind, trx);
		if (error != DB_SUCCESS) {
			return(error);
		}
	}

	return(error);
}

/** Update INNODB SYS_TABLES on number of virtual columns
@param[in] user_table	InnoDB table
@param[in] n_col	number of columns
@param[in] trx		transaction
@return DB_SUCCESS if successful, otherwise error code */
static
dberr_t
innobase_update_n_virtual(
	const dict_table_t*	table,
	ulint			n_col,
	trx_t*			trx)
{
	dberr_t		err = DB_SUCCESS;
	pars_info_t*    info = pars_info_create();

	pars_info_add_int4_literal(info, "num_col", n_col);
	pars_info_add_ull_literal(info, "id", table->id);

        err = que_eval_sql(
                info,
                "PROCEDURE RENUMBER_TABLE_ID_PROC () IS\n"
                "BEGIN\n"
                "UPDATE SYS_TABLES"
                " SET N_COLS = :num_col\n"
                " WHERE ID = :id;\n"
		"END;\n", FALSE, trx);

	return(err);
}

/** Update system table for adding virtual column(s)
@param[in]	ha_alter_info	Data used during in-place alter
@param[in]	altered_table	MySQL table that is being altered
@param[in]	table		MySQL table as it is before the ALTER operation
@param[in]	user_table	InnoDB table
@param[in]	trx		transaction
@retval true Failure
@retval false Success */
static
bool
innobase_add_virtual_try(
	Alter_inplace_info*	ha_alter_info,
	const TABLE*		altered_table,
	const TABLE*		table,
	const dict_table_t*     user_table,
	trx_t*			trx)
{
	ha_innobase_inplace_ctx*	ctx;
	dberr_t				err = DB_SUCCESS;

	ctx = static_cast<ha_innobase_inplace_ctx*>(
		ha_alter_info->handler_ctx);

	for (ulint i = 0; i < ctx->num_to_add_vcol; i++) {

		err = innobase_add_one_virtual(
			user_table, ctx->add_vcol_name[i],
			&ctx->add_vcol[i], trx);

		if (err != DB_SUCCESS) {
			my_error(ER_INTERNAL_ERROR, MYF(0),
				 "InnoDB: ADD COLUMN...VIRTUAL");
			return(true);
		}
	}


	ulint	n_col = user_table->n_cols;
	ulint	n_v_col = user_table->n_v_cols;

	n_v_col +=  ctx->num_to_add_vcol;

	n_col -= dict_table_get_n_sys_cols(user_table);

	n_v_col -= ctx->num_to_drop_vcol;

	ulint	new_n = dict_table_encode_n_col(n_col, n_v_col)
			+ ((user_table->flags & DICT_TF_COMPACT) << 31);

	err = innobase_update_n_virtual(user_table, new_n, trx);

	if (err != DB_SUCCESS) {
		my_error(ER_INTERNAL_ERROR, MYF(0),
			 "InnoDB: ADD COLUMN...VIRTUAL");
		return(true);
	}

	return(false);
}

/** Update INNODB SYS_COLUMNS on new virtual column's position
@param[in]	table	InnoDB table
@param[in]	old_pos	old position
@param[in]	new_pos	new position
@param[in]	trx	transaction
@return DB_SUCCESS if successful, otherwise error code */
static
dberr_t
innobase_update_v_pos_sys_columns(
	const dict_table_t*	table,
	ulint			old_pos,
	ulint			new_pos,
	trx_t*			trx)
{
	pars_info_t*    info = pars_info_create();

	pars_info_add_int4_literal(info, "pos", old_pos);
	pars_info_add_int4_literal(info, "val", new_pos);
	pars_info_add_ull_literal(info, "id", table->id);

	dberr_t error = que_eval_sql(
			info,
			"PROCEDURE P () IS\n"
			"BEGIN\n"
			"UPDATE SYS_COLUMNS\n"
			"SET POS = :val\n"
			"WHERE POS = :pos\n"
			"AND TABLE_ID = :id;\n"
			"END;\n",
			FALSE, trx);

	return(error);
}

/** Update INNODB SYS_VIRTUAL table with new virtual column position
@param[in]	table		InnoDB table
@param[in]	old_pos		old position
@param[in]	new_pos		new position
@param[in]	trx		transaction
@return DB_SUCCESS if successful, otherwise error code */
static
dberr_t
innobase_update_v_pos_sys_virtual(
	const dict_table_t*	table,
	ulint			old_pos,
	ulint			new_pos,
	trx_t*			trx)
{
	pars_info_t*    info = pars_info_create();

	pars_info_add_int4_literal(info, "pos", old_pos);
	pars_info_add_int4_literal(info, "val", new_pos);
	pars_info_add_ull_literal(info, "id", table->id);

	dberr_t error = que_eval_sql(
			info,
			"PROCEDURE P () IS\n"
			"BEGIN\n"
			"UPDATE SYS_VIRTUAL\n"
			"SET POS = :val\n"
			"WHERE POS = :pos\n"
			"AND TABLE_ID = :id;\n"
			"END;\n",
			FALSE, trx);

	return(error);
}

/** Update InnoDB system tables on dropping a virtual column
@param[in]	table		InnoDB table
@param[in]	col_name	column name of the dropping column
@param[in]	drop_col	col information for the dropping column
@param[in]	n_prev_dropped	number of previously dropped columns in the
				same alter clause
@param[in]	trx		transaction
@return DB_SUCCESS if successful, otherwise error code */
static
dberr_t
innobase_drop_one_virtual_sys_columns(
	const dict_table_t*	table,
	const char*		col_name,
	dict_col_t*		drop_col,
	ulint			n_prev_dropped,
	trx_t*			trx)
{
	pars_info_t*    info = pars_info_create();
	pars_info_add_ull_literal(info, "id", table->id);

	pars_info_add_str_literal(info, "name", col_name);

	dberr_t error = que_eval_sql(
			info,
			"PROCEDURE P () IS\n"
			"BEGIN\n"
			"DELETE FROM SYS_COLUMNS\n"
			"WHERE TABLE_ID = :id\n"
			"AND NAME = :name;\n"
			"END;\n",
			FALSE, trx);

	if (error != DB_SUCCESS) {
		return(error);
	}

	dict_v_col_t*	v_col = dict_table_get_nth_v_col_mysql(
				table, drop_col->ind);

	/* Adjust column positions for all subsequent columns */
	for (ulint i = v_col->v_pos + 1; i < table->n_v_cols; i++) {
		dict_v_col_t*   t_col = dict_table_get_nth_v_col(table, i);
		ulint		old_p = dict_create_v_col_pos(
					t_col->v_pos - n_prev_dropped,
					t_col->m_col.ind - n_prev_dropped);
		ulint		new_p = dict_create_v_col_pos(
					t_col->v_pos - 1 - n_prev_dropped,
					t_col->m_col.ind - 1 - n_prev_dropped);

		error = innobase_update_v_pos_sys_columns(
			table, old_p, new_p, trx);
		if (error != DB_SUCCESS) {
			return(error);
		}
		error = innobase_update_v_pos_sys_virtual(
			table, old_p, new_p, trx);
		if (error != DB_SUCCESS) {
			return(error);
		}
	}

	return(error);
}

/** Delete virtual column's info from INNODB SYS_VIRTUAL
@param[in]	table	InnoDB table
@param[in]	pos	position of the virtual column to be deleted
@param[in]	trx	transaction
@return DB_SUCCESS if successful, otherwise error code */
static
dberr_t
innobase_drop_one_virtual_sys_virtual(
	const dict_table_t*	table,
	ulint			pos,
	trx_t*			trx)
{
	pars_info_t*    info = pars_info_create();
	pars_info_add_ull_literal(info, "id", table->id);

	pars_info_add_int4_literal(info, "pos", pos);

	dberr_t error = que_eval_sql(
			info,
			"PROCEDURE P () IS\n"
			"BEGIN\n"
			"DELETE FROM SYS_VIRTUAL\n"
			"WHERE TABLE_ID = :id\n"
			"AND POS = :pos;\n"
			"END;\n",
			FALSE, trx);

	return(error);
}

/** Update system table for dropping virtual column(s)
@param[in]	ha_alter_info	Data used during in-place alter
@param[in]	altered_table	MySQL table that is being altered
@param[in]	table		MySQL table as it is before the ALTER operation
@param[in]	user_table	InnoDB table
@param[in]	trx		transaction
@retval true Failure
@retval false Success */
static
bool
innobase_drop_virtual_try(
	Alter_inplace_info*	ha_alter_info,
	const TABLE*		altered_table,
	const TABLE*		table,
	const dict_table_t*     user_table,
	trx_t*			trx)
{
	ha_innobase_inplace_ctx*	ctx;
	dberr_t				err = DB_SUCCESS;

	ctx = static_cast<ha_innobase_inplace_ctx*>
		(ha_alter_info->handler_ctx);

	for (ulint i = 0; i < ctx->num_to_drop_vcol; i++) {

		ulint	pos = dict_create_v_col_pos(
			ctx->drop_vcol[i].v_pos - i,
			ctx->drop_vcol[i].m_col.ind - i);
		err = innobase_drop_one_virtual_sys_virtual(
			user_table, pos, trx);

		if (err != DB_SUCCESS) {
			my_error(ER_INTERNAL_ERROR, MYF(0),
				 "InnoDB: DROP COLUMN...VIRTUAL");
			return(true);
		}

		err = innobase_drop_one_virtual_sys_columns(
			user_table, ctx->drop_vcol_name[i],
			&(ctx->drop_vcol[i].m_col), i, trx);

		if (err != DB_SUCCESS) {
			my_error(ER_INTERNAL_ERROR, MYF(0),
				 "InnoDB: DROP COLUMN...VIRTUAL");
			return(true);
		}
	}


	ulint	n_col = user_table->n_cols;
	ulint	n_v_col = user_table->n_v_cols;

	n_v_col -=  ctx->num_to_drop_vcol;

	n_col -= dict_table_get_n_sys_cols(user_table);

	ulint	new_n = dict_table_encode_n_col(n_col, n_v_col)
			+ ((user_table->flags & DICT_TF_COMPACT) << 31);

	err = innobase_update_n_virtual(user_table, new_n, trx);

	if (err != DB_SUCCESS) {
		my_error(ER_INTERNAL_ERROR, MYF(0),
			 "InnoDB: DROP COLUMN...VIRTUAL");
	}

	return(false);
}

/** Adjust the create index column number from "New table" to
"old InnoDB table" while we are doing dropping virtual column. Since we do
not create separate new table for the dropping/adding virtual columns.
To correctly find the indexed column, we will need to find its col_no
in the "Old Table", not the "New table".
@param[in]	ha_alter_info	Data used during in-place alter
@param[in]	old_table	MySQL table as it is before the ALTER operation
@param[in]	num_v_dropped	number of virtual column dropped
@param[in,out]	index_def	index definition */
static
void
innodb_v_adjust_idx_col(
	const Alter_inplace_info*	ha_alter_info,
	const TABLE*			old_table,
	ulint				num_v_dropped,
	index_def_t*			index_def)
{
	List_iterator_fast<Create_field> cf_it(
		ha_alter_info->alter_info->create_list);
	for (ulint i = 0; i < index_def->n_fields; i++) {
#ifdef UNIV_DEBUG
		bool	col_found = false;
#endif /* UNIV_DEBUG */
		ulint	num_v = 0;

		index_field_t*	index_field = &index_def->fields[i];

		/* Only adjust virtual column col_no, since non-virtual
		column position (in non-vcol list) won't change unless
		table rebuild */
		if (!index_field->is_v_col) {
			continue;
		}

		const Field*	field = NULL;

		cf_it.rewind();

		/* Found the field in the new table */
		while (const Create_field* new_field = cf_it++) {
			if (!innobase_is_v_fld(new_field)) {
				continue;
			}

			field = new_field->field;

			if (num_v == index_field->col_no) {
				break;
			}
			num_v++;
		}

		if (!field) {
			/* this means the field is a newly added field, this
			should have been blocked when we drop virtual column
			at the same time */
			ut_ad(num_v_dropped > 0);
			ut_a(0);
		}

		ut_ad(innobase_is_v_fld(field));

		num_v = 0;

		/* Look for its position in old table */
		for (uint old_i = 0; old_table->field[old_i]; old_i++) {
			if (old_table->field[old_i] == field) {
				/* Found it, adjust its col_no to its position
				in old table */
				index_def->fields[i].col_no = num_v;
				ut_d(col_found = true);
				break;
			}

			if (innobase_is_v_fld(old_table->field[old_i])) {
				num_v++;
			}
		}

		ut_ad(col_found);
	}
}

/** Update internal structures with concurrent writes blocked,
while preparing ALTER TABLE.

@param ha_alter_info Data used during in-place alter
@param altered_table MySQL table that is being altered
@param old_table MySQL table as it is before the ALTER operation
@param table_name Table name in MySQL
@param flags Table and tablespace flags
@param flags2 Additional table flags
@param fts_doc_id_col The column number of FTS_DOC_ID
@param add_fts_doc_id Flag: add column FTS_DOC_ID?
@param add_fts_doc_id_idx Flag: add index FTS_DOC_ID_INDEX (FTS_DOC_ID)?

@retval true Failure
@retval false Success
*/
static MY_ATTRIBUTE((warn_unused_result, nonnull(1,2,3,4)))
bool
prepare_inplace_alter_table_dict(
/*=============================*/
	Alter_inplace_info*	ha_alter_info,
	const TABLE*		altered_table,
	const TABLE*		old_table,
	const char*		table_name,
	ulint			flags,
	ulint			flags2,
	ulint			fts_doc_id_col,
	bool			add_fts_doc_id,
	bool			add_fts_doc_id_idx)
{
	bool			dict_locked	= false;
	ulint*			add_key_nums;	/* MySQL key numbers */
	index_def_t*		index_defs;	/* index definitions */
	dict_table_t*		user_table;
	dict_index_t*		fts_index	= NULL;
	ulint			new_clustered	= 0;
	dberr_t			error;
	ulint			num_fts_index;
	dict_add_v_col_t*	add_v = NULL;
	ha_innobase_inplace_ctx*ctx;

	DBUG_ENTER("prepare_inplace_alter_table_dict");

	ctx = static_cast<ha_innobase_inplace_ctx*>
		(ha_alter_info->handler_ctx);

	DBUG_ASSERT((ctx->add_autoinc != ULINT_UNDEFINED)
		    == (ctx->sequence.m_max_value > 0));
	DBUG_ASSERT(!ctx->num_to_drop_index == !ctx->drop_index);
	DBUG_ASSERT(!ctx->num_to_drop_fk == !ctx->drop_fk);
	DBUG_ASSERT(!add_fts_doc_id || add_fts_doc_id_idx);
	DBUG_ASSERT(!add_fts_doc_id_idx
		    || innobase_fulltext_exist(altered_table));
	DBUG_ASSERT(!ctx->add_cols);
	DBUG_ASSERT(!ctx->add_index);
	DBUG_ASSERT(!ctx->add_key_numbers);
	DBUG_ASSERT(!ctx->num_to_add_index);

	user_table = ctx->new_table;

	trx_start_if_not_started_xa(ctx->prebuilt->trx, true);

	if (ha_alter_info->handler_flags
	    & Alter_inplace_info::DROP_VIRTUAL_COLUMN) {
		if (prepare_inplace_drop_virtual(
			    ha_alter_info, altered_table, old_table)) {
			DBUG_RETURN(true);
		}
	}

	if (ha_alter_info->handler_flags
	    & Alter_inplace_info::ADD_VIRTUAL_COLUMN) {
		if (prepare_inplace_add_virtual(
			    ha_alter_info, altered_table, old_table)) {
			DBUG_RETURN(true);
		}

		/* Need information for newly added virtual columns
		for create index */

		if (ha_alter_info->handler_flags
		    & Alter_inplace_info::ADD_INDEX) {
			for (ulint i = 0; i < ctx->num_to_add_vcol; i++) {
				/* Set mbminmax for newly added column */
				dict_col_t& col = ctx->add_vcol[i].m_col;
				ulint mbminlen, mbmaxlen;
				dtype_get_mblen(col.mtype, col.prtype,
						&mbminlen, &mbmaxlen);
				col.mbminlen = mbminlen;
				col.mbmaxlen = mbmaxlen;
			}
			add_v = static_cast<dict_add_v_col_t*>(
				mem_heap_alloc(ctx->heap, sizeof *add_v));
			add_v->n_v_col = ctx->num_to_add_vcol;
			add_v->v_col = ctx->add_vcol;
			add_v->v_col_name = ctx->add_vcol_name;
		}
	}

	/* There should be no order change for virtual columns coming in
	here */
	ut_ad(check_v_col_in_order(old_table, altered_table, ha_alter_info));

	/* Create a background transaction for the operations on
	the data dictionary tables. */
	ctx->trx = innobase_trx_allocate(ctx->prebuilt->trx->mysql_thd);

	trx_start_for_ddl(ctx->trx, TRX_DICT_OP_INDEX);

	/* Create table containing all indexes to be built in this
	ALTER TABLE ADD INDEX so that they are in the correct order
	in the table. */

	ctx->num_to_add_index = ha_alter_info->index_add_count;

	ut_ad(ctx->prebuilt->trx->mysql_thd != NULL);
	const char*	path = thd_innodb_tmpdir(
		ctx->prebuilt->trx->mysql_thd);

	index_defs = innobase_create_key_defs(
		ctx->heap, ha_alter_info, altered_table, ctx->num_to_add_index,
		num_fts_index,
		dict_index_is_auto_gen_clust(dict_table_get_first_index(
						     ctx->new_table)),
		fts_doc_id_col, add_fts_doc_id, add_fts_doc_id_idx,
		old_table);

	new_clustered = DICT_CLUSTERED & index_defs[0].ind_type;

	if (num_fts_index > 1) {
		my_error(ER_INNODB_FT_LIMIT, MYF(0));
		goto error_handled;
	}

	if (!ctx->online) {
		/* This is not an online operation (LOCK=NONE). */
	} else if (ctx->add_autoinc == ULINT_UNDEFINED
		   && num_fts_index == 0
		   && (!innobase_need_rebuild(ha_alter_info, old_table)
		       || !innobase_fulltext_exist(altered_table))) {
		/* InnoDB can perform an online operation (LOCK=NONE). */
	} else {
		size_t query_length;
		/* This should have been blocked in
		check_if_supported_inplace_alter(). */
		ut_ad(0);
		my_error(ER_NOT_SUPPORTED_YET, MYF(0),
			 innobase_get_stmt_unsafe(ctx->prebuilt->trx->mysql_thd,
						  &query_length));
		goto error_handled;
	}

	/* The primary index would be rebuilt if a FTS Doc ID
	column is to be added, and the primary index definition
	is just copied from old table and stored in indexdefs[0] */
	DBUG_ASSERT(!add_fts_doc_id || new_clustered);
	DBUG_ASSERT(!!new_clustered ==
		    (innobase_need_rebuild(ha_alter_info, old_table)
		     || add_fts_doc_id));

	/* Allocate memory for dictionary index definitions */

	ctx->add_index = static_cast<dict_index_t**>(
		mem_heap_alloc(ctx->heap, ctx->num_to_add_index
			       * sizeof *ctx->add_index));
	ctx->add_key_numbers = add_key_nums = static_cast<ulint*>(
		mem_heap_alloc(ctx->heap, ctx->num_to_add_index
			       * sizeof *ctx->add_key_numbers));

	/* This transaction should be dictionary operation, so that
	the data dictionary will be locked during crash recovery. */

	ut_ad(ctx->trx->dict_operation == TRX_DICT_OP_INDEX);

	/* Acquire a lock on the table before creating any indexes. */

	if (ctx->online) {
		error = DB_SUCCESS;
	} else {
		error = row_merge_lock_table(
			ctx->prebuilt->trx, ctx->new_table, LOCK_S);

		if (error != DB_SUCCESS) {

			goto error_handling;
		}
	}

	/* Latch the InnoDB data dictionary exclusively so that no deadlocks
	or lock waits can happen in it during an index create operation. */

	row_mysql_lock_data_dictionary(ctx->trx);
	dict_locked = true;

	/* Wait for background stats processing to stop using the table that
	we are going to alter. We know bg stats will not start using it again
	until we are holding the data dict locked and we are holding it here
	at least until checking ut_ad(user_table->n_ref_count == 1) below.
	XXX what may happen if bg stats opens the table after we
	have unlocked data dictionary below? */
	dict_stats_wait_bg_to_stop_using_table(user_table, ctx->trx);

	online_retry_drop_indexes_low(ctx->new_table, ctx->trx);

	ut_d(dict_table_check_for_dup_indexes(
		     ctx->new_table, CHECK_ABORTED_OK));

	/* If a new clustered index is defined for the table we need
	to rebuild the table with a temporary name. */

	if (new_clustered) {
		const char*	new_table_name
			= dict_mem_create_temporary_tablename(
				ctx->heap,
				ctx->new_table->name.m_name,
				ctx->new_table->id);
		ulint		n_cols = 0;
		ulint		n_v_cols = 0;
		dtuple_t*	add_cols;
		ulint		space_id = 0;
		ulint		z = 0;
		uint32_t	key_id = FIL_DEFAULT_ENCRYPTION_KEY;
		fil_encryption_t mode = FIL_ENCRYPTION_DEFAULT;

		if (dict_table_is_discarded(ctx->prebuilt->table)) {
		} else if (fil_space_t* space
			   = fil_space_acquire(ctx->prebuilt->table->space)) {
			if (const fil_space_crypt_t* crypt_data
			    = space->crypt_data) {
				key_id = crypt_data->key_id;
				mode = crypt_data->encryption;
			}

			fil_space_release(space);
		}

		if (ha_alter_info->handler_flags
		    & Alter_inplace_info::CHANGE_CREATE_OPTION) {
			const ha_table_option_struct& alt_opt=
				*ha_alter_info->create_info->option_struct;
			const ha_table_option_struct& opt=
				*old_table->s->option_struct;
			if (alt_opt.encryption != opt.encryption
			    || alt_opt.encryption_key_id
			    != opt.encryption_key_id) {
				key_id = uint32_t(alt_opt.encryption_key_id);
				mode = fil_encryption_t(alt_opt.encryption);
			}
		}

		if (innobase_check_foreigns(
			    ha_alter_info, altered_table, old_table,
			    user_table, ctx->drop_fk, ctx->num_to_drop_fk)) {
			goto new_clustered_failed;
		}

		for (uint i = 0; i < altered_table->s->fields; i++) {
			const Field*	field = altered_table->field[i];

			if (innobase_is_v_fld(field)) {
				n_v_cols++;
			} else {
					n_cols++;
			}
		}

		ut_ad(n_cols + n_v_cols == altered_table->s->fields);

		if (add_fts_doc_id) {
			n_cols++;
			DBUG_ASSERT(flags2 & DICT_TF2_FTS);
			DBUG_ASSERT(add_fts_doc_id_idx);
			flags2 |= DICT_TF2_FTS_ADD_DOC_ID
				| DICT_TF2_FTS_HAS_DOC_ID
				| DICT_TF2_FTS;
		}

		DBUG_ASSERT(!add_fts_doc_id_idx || (flags2 & DICT_TF2_FTS));

		/* Create the table. */
		trx_set_dict_operation(ctx->trx, TRX_DICT_OP_TABLE);

		if (dict_table_get_low(new_table_name)) {
			my_error(ER_TABLE_EXISTS_ERROR, MYF(0),
				 new_table_name);
			goto new_clustered_failed;
		}

		/* The initial space id 0 may be overridden later if this
		table is going to be a file_per_table tablespace. */
		ctx->new_table = dict_mem_table_create(
			new_table_name, space_id, n_cols + n_v_cols, n_v_cols,
			flags, flags2);

		/* The rebuilt indexed_table will use the renamed
		column names. */
		ctx->col_names = NULL;

		if (DICT_TF_HAS_DATA_DIR(flags)) {
			ctx->new_table->data_dir_path =
				mem_heap_strdup(ctx->new_table->heap,
				user_table->data_dir_path);
		}

		for (uint i = 0; i < altered_table->s->fields; i++) {
			const Field*	field = altered_table->field[i];
			ulint		is_unsigned;
			ulint		field_type
				= (ulint) field->type();
			ulint		col_type
				= get_innobase_type_from_mysql_type(
					&is_unsigned, field);
			ulint		charset_no;
			ulint		col_len;
			bool		is_virtual = innobase_is_v_fld(field);

			/* we assume in dtype_form_prtype() that this
			fits in two bytes */
			ut_a(field_type <= MAX_CHAR_COLL_NUM);

			if (!field->real_maybe_null()) {
				field_type |= DATA_NOT_NULL;
			}

			if (field->binary()) {
				field_type |= DATA_BINARY_TYPE;
			}

			if (is_unsigned) {
				field_type |= DATA_UNSIGNED;
			}

			if (dtype_is_string_type(col_type)) {
				charset_no = (ulint) field->charset()->number;

				if (charset_no > MAX_CHAR_COLL_NUM) {
					dict_mem_table_free(
						ctx->new_table);
					my_error(ER_WRONG_KEY_COLUMN, MYF(0), "InnoDB",
						 field->field_name);
					goto new_clustered_failed;
				}
			} else {
				charset_no = 0;
			}

			col_len = field->pack_length();

			/* The MySQL pack length contains 1 or 2 bytes
			length field for a true VARCHAR. Let us
			subtract that, so that the InnoDB column
			length in the InnoDB data dictionary is the
			real maximum byte length of the actual data. */

			if (field->type() == MYSQL_TYPE_VARCHAR) {
				uint32	length_bytes
					= static_cast<const Field_varstring*>(
						field)->length_bytes;

				col_len -= length_bytes;

				if (length_bytes == 2) {
					field_type |= DATA_LONG_TRUE_VARCHAR;
				}

			}

			if (dict_col_name_is_reserved(field->field_name)) {
				dict_mem_table_free(ctx->new_table);
				my_error(ER_WRONG_COLUMN_NAME, MYF(0),
					 field->field_name);
				goto new_clustered_failed;
			}

			if (is_virtual) {
				dict_mem_table_add_v_col(
					ctx->new_table, ctx->heap,
					field->field_name,
					col_type,
					dtype_form_prtype(
						field_type, charset_no)
					| DATA_VIRTUAL,
					col_len, i, 0);
			} else {
				dict_mem_table_add_col(
					ctx->new_table, ctx->heap,
					field->field_name,
					col_type,
					dtype_form_prtype(
						field_type, charset_no),
					col_len);
			}
		}

		if (n_v_cols) {
			for (uint i = 0; i < altered_table->s->fields; i++) {
				dict_v_col_t*	v_col;
				const Field*	field = altered_table->field[i];

				if (!innobase_is_v_fld(field)) {
					continue;
				}
				v_col = dict_table_get_nth_v_col(
					ctx->new_table, z);
				z++;
				innodb_base_col_setup(
					ctx->new_table, field, v_col);
			}
		}

		if (add_fts_doc_id) {
			fts_add_doc_id_column(ctx->new_table, ctx->heap);
			ctx->new_table->fts->doc_col = fts_doc_id_col;
			ut_ad(fts_doc_id_col
			      == altered_table->s->fields - n_v_cols);
		} else if (ctx->new_table->fts) {
			ctx->new_table->fts->doc_col = fts_doc_id_col;
		}

		error = row_create_table_for_mysql(
			ctx->new_table, ctx->trx, mode, key_id);

		switch (error) {
			dict_table_t*	temp_table;
		case DB_SUCCESS:
			/* We need to bump up the table ref count and
			before we can use it we need to open the
			table. The new_table must be in the data
			dictionary cache, because we are still holding
			the dict_sys->mutex. */
			ut_ad(mutex_own(&dict_sys->mutex));
			temp_table = dict_table_open_on_name(
				ctx->new_table->name.m_name, TRUE, FALSE,
				DICT_ERR_IGNORE_NONE);
			ut_a(ctx->new_table == temp_table);
			/* n_ref_count must be 1, because purge cannot
			be executing on this very table as we are
			holding dict_operation_lock X-latch. */
			DBUG_ASSERT(ctx->new_table->get_ref_count() == 1);
			break;
		case DB_TABLESPACE_EXISTS:
			my_error(ER_TABLESPACE_EXISTS, MYF(0),
				 new_table_name);
			goto new_clustered_failed;
		case DB_DUPLICATE_KEY:
			my_error(HA_ERR_TABLE_EXIST, MYF(0),
				 altered_table->s->table_name.str);
			goto new_clustered_failed;
		case DB_UNSUPPORTED:
			my_error(ER_UNSUPPORTED_EXTENSION, MYF(0),
				 ctx->new_table->name.m_name);
			goto new_clustered_failed;
		default:
			my_error_innodb(error, table_name, flags);
new_clustered_failed:
			DBUG_ASSERT(ctx->trx != ctx->prebuilt->trx);
			trx_rollback_to_savepoint(ctx->trx, NULL);

			ut_ad(user_table->get_ref_count() == 1);

			online_retry_drop_indexes_with_trx(
				user_table, ctx->trx);
			goto err_exit;
		}

		if (ha_alter_info->handler_flags
		    & Alter_inplace_info::ADD_COLUMN) {
			add_cols = dtuple_create_with_vcol(
				ctx->heap,
				dict_table_get_n_cols(ctx->new_table),
				dict_table_get_n_v_cols(ctx->new_table));

			dict_table_copy_types(add_cols, ctx->new_table);
		} else {
			add_cols = NULL;
		}

		ctx->col_map = innobase_build_col_map(
			ha_alter_info, altered_table, old_table,
			ctx->new_table, user_table,
			add_cols, ctx->heap);
		ctx->add_cols = add_cols;
	} else {
		DBUG_ASSERT(!innobase_need_rebuild(ha_alter_info, old_table));
		DBUG_ASSERT(old_table->s->primary_key
			    == altered_table->s->primary_key);

		for (dict_index_t* index
			     = dict_table_get_first_index(user_table);
		     index != NULL;
		     index = dict_table_get_next_index(index)) {
			if (!index->to_be_dropped && index->is_corrupted()) {
				my_error(ER_CHECK_NO_SUCH_TABLE, MYF(0));
				goto error_handled;
			}
		}

		for (dict_index_t* index
			     = dict_table_get_first_index(user_table);
		     index != NULL;
		     index = dict_table_get_next_index(index)) {
			if (!index->to_be_dropped && index->is_corrupted()) {
				my_error(ER_CHECK_NO_SUCH_TABLE, MYF(0));
				goto error_handled;
			}
		}

		if (!ctx->new_table->fts
		    && innobase_fulltext_exist(altered_table)) {
			ctx->new_table->fts = fts_create(
				ctx->new_table);
			ctx->new_table->fts->doc_col = fts_doc_id_col;
		}

		/* Check if we need to update mtypes of legacy GIS columns.
		This check is only needed when we don't have to rebuild
		the table, since rebuild would update all mtypes for GIS
		columns */
		error = innobase_check_gis_columns(
			ha_alter_info, ctx->new_table, ctx->trx);
		if (error != DB_SUCCESS) {
			ut_ad(error == DB_ERROR);
			error = DB_UNSUPPORTED;
			goto error_handling;
		}
	}

	/* Assign table_id, so that no table id of
	fts_create_index_tables() will be written to the undo logs. */
	DBUG_ASSERT(ctx->new_table->id != 0);
	ctx->trx->table_id = ctx->new_table->id;

	/* Create the indexes in SYS_INDEXES and load into dictionary. */

	for (ulint a = 0; a < ctx->num_to_add_index; a++) {

		if (index_defs[a].ind_type & DICT_VIRTUAL
		    && ctx->num_to_drop_vcol > 0 && !new_clustered) {
			innodb_v_adjust_idx_col(ha_alter_info, old_table,
						ctx->num_to_drop_vcol,
						&index_defs[a]);
		}

		ctx->add_index[a] = row_merge_create_index(
			ctx->trx, ctx->new_table, &index_defs[a], add_v);

		add_key_nums[a] = index_defs[a].key_number;

		if (!ctx->add_index[a]) {
			error = ctx->trx->error_state;
			DBUG_ASSERT(error != DB_SUCCESS);
			goto error_handling;
		}

		DBUG_ASSERT(ctx->add_index[a]->is_committed()
			    == !!new_clustered);

		if (ctx->add_index[a]->type & DICT_FTS) {
			DBUG_ASSERT(num_fts_index);
			DBUG_ASSERT(!fts_index);
			DBUG_ASSERT(ctx->add_index[a]->type == DICT_FTS);
			fts_index = ctx->add_index[a];
		}

		/* If only online ALTER TABLE operations have been
		requested, allocate a modification log. If the table
		will be locked anyway, the modification
		log is unnecessary. When rebuilding the table
		(new_clustered), we will allocate the log for the
		clustered index of the old table, later. */
		if (new_clustered
		    || !ctx->online
		    || !user_table->is_readable()
		    || dict_table_is_discarded(user_table)) {
			/* No need to allocate a modification log. */
			ut_ad(!ctx->add_index[a]->online_log);
		} else if (ctx->add_index[a]->type & DICT_FTS) {
			/* Fulltext indexes are not covered
			by a modification log. */
		} else {
			DBUG_EXECUTE_IF("innodb_OOM_prepare_inplace_alter",
					error = DB_OUT_OF_MEMORY;
					goto error_handling;);
			rw_lock_x_lock(&ctx->add_index[a]->lock);

			bool ok = row_log_allocate(ctx->add_index[a],
						   NULL, true, NULL, NULL,
						   path);
			rw_lock_x_unlock(&ctx->add_index[a]->lock);

			if (!ok) {
				error = DB_OUT_OF_MEMORY;
				goto error_handling;
			}
		}
	}

	ut_ad(new_clustered == ctx->need_rebuild());

	DBUG_EXECUTE_IF("innodb_OOM_prepare_inplace_alter",
			error = DB_OUT_OF_MEMORY;
			goto error_handling;);

	if (new_clustered) {
		dict_index_t*	clust_index = dict_table_get_first_index(
			user_table);
		dict_index_t*	new_clust_index = dict_table_get_first_index(
			ctx->new_table);
		ctx->skip_pk_sort = innobase_pk_order_preserved(
			ctx->col_map, clust_index, new_clust_index);

		DBUG_EXECUTE_IF("innodb_alter_table_pk_assert_no_sort",
			DBUG_ASSERT(ctx->skip_pk_sort););

		DBUG_ASSERT(!ctx->new_table->persistent_autoinc);
		if (const Field* ai = altered_table->found_next_number_field) {
			const unsigned	col_no = innodb_col_no(ai);

			ctx->new_table->persistent_autoinc = 1
				+ dict_table_get_nth_col_pos(
					ctx->new_table, col_no, NULL);

			/* Initialize the AUTO_INCREMENT sequence
			to the rebuilt table from the old one. */
			if (!old_table->found_next_number_field
			    || dict_table_is_discarded(user_table)) {
			} else if (ib_uint64_t autoinc
				   = btr_read_autoinc(clust_index)) {
				btr_write_autoinc(new_clust_index, autoinc);
			}
		}

		if (ctx->online) {
			/* Allocate a log for online table rebuild. */
			rw_lock_x_lock(&clust_index->lock);
			bool ok = row_log_allocate(
				clust_index, ctx->new_table,
				!(ha_alter_info->handler_flags
				  & Alter_inplace_info::ADD_PK_INDEX),
				ctx->add_cols, ctx->col_map, path);
			rw_lock_x_unlock(&clust_index->lock);

			if (!ok) {
				error = DB_OUT_OF_MEMORY;
				goto error_handling;
			}
		}
	}

	if (ctx->online) {
		/* Assign a consistent read view for
		row_merge_read_clustered_index(). */
		trx_assign_read_view(ctx->prebuilt->trx);
	}

	if (fts_index) {
		/* Ensure that the dictionary operation mode will
		not change while creating the auxiliary tables. */
		trx_dict_op_t	op = trx_get_dict_operation(ctx->trx);

#ifdef UNIV_DEBUG
		switch (op) {
		case TRX_DICT_OP_NONE:
			break;
		case TRX_DICT_OP_TABLE:
		case TRX_DICT_OP_INDEX:
			goto op_ok;
		}
		ut_error;
op_ok:
#endif /* UNIV_DEBUG */
		ut_ad(ctx->trx->dict_operation_lock_mode == RW_X_LATCH);
		ut_ad(mutex_own(&dict_sys->mutex));
		ut_ad(rw_lock_own(dict_operation_lock, RW_LOCK_X));

		DICT_TF2_FLAG_SET(ctx->new_table, DICT_TF2_FTS);
		if (new_clustered) {
			/* For !new_clustered, this will be set at
			commit_cache_norebuild(). */
			ctx->new_table->fts_doc_id_index
				= dict_table_get_index_on_name(
					ctx->new_table, FTS_DOC_ID_INDEX_NAME);
			DBUG_ASSERT(ctx->new_table->fts_doc_id_index != NULL);
		}

		/* This function will commit the transaction and reset
		the trx_t::dict_operation flag on success. */

		error = fts_create_index_tables(ctx->trx, fts_index);

		DBUG_EXECUTE_IF("innodb_test_fail_after_fts_index_table",
				error = DB_LOCK_WAIT_TIMEOUT;
				goto error_handling;);

		if (error != DB_SUCCESS) {
			goto error_handling;
		}

		trx_start_for_ddl(ctx->trx, op);

		if (!ctx->new_table->fts
		    || ib_vector_size(ctx->new_table->fts->indexes) == 0) {
			error = fts_create_common_tables(
				ctx->trx, ctx->new_table,
				user_table->name.m_name, TRUE);

			DBUG_EXECUTE_IF(
				"innodb_test_fail_after_fts_common_table",
				error = DB_LOCK_WAIT_TIMEOUT;);

			if (error != DB_SUCCESS) {
				goto error_handling;
			}

			ctx->new_table->fts->fts_status
				|= TABLE_DICT_LOCKED;

			error = innobase_fts_load_stopword(
				ctx->new_table, ctx->trx,
				ctx->prebuilt->trx->mysql_thd)
				? DB_SUCCESS : DB_ERROR;
			ctx->new_table->fts->fts_status
				&= ulint(~TABLE_DICT_LOCKED);

			if (error != DB_SUCCESS) {
				goto error_handling;
			}
		}

		ut_ad(trx_get_dict_operation(ctx->trx) == op);
	}

	DBUG_ASSERT(error == DB_SUCCESS);

	/* Commit the data dictionary transaction in order to release
	the table locks on the system tables.  This means that if
	MySQL crashes while creating a new primary key inside
	row_merge_build_indexes(), ctx->new_table will not be dropped
	by trx_rollback_active().  It will have to be recovered or
	dropped by the database administrator. */
	trx_commit_for_mysql(ctx->trx);

	row_mysql_unlock_data_dictionary(ctx->trx);
	dict_locked = false;

	ut_a(ctx->trx->lock.n_active_thrs == 0);

error_handling:
	/* After an error, remove all those index definitions from the
	dictionary which were defined. */

	switch (error) {
	case DB_SUCCESS:
		ut_a(!dict_locked);

		ut_d(mutex_enter(&dict_sys->mutex));
		ut_d(dict_table_check_for_dup_indexes(
			     user_table, CHECK_PARTIAL_OK));
		ut_d(mutex_exit(&dict_sys->mutex));
		DBUG_RETURN(false);
	case DB_TABLESPACE_EXISTS:
		my_error(ER_TABLESPACE_EXISTS, MYF(0), "(unknown)");
		break;
	case DB_DUPLICATE_KEY:
		my_error(ER_DUP_KEY, MYF(0), "SYS_INDEXES");
		break;
	case DB_UNSUPPORTED:
		my_error(ER_TABLE_CANT_HANDLE_SPKEYS, MYF(0), "SYS_COLUMNS");
		break;
	default:
		my_error_innodb(error, table_name, user_table->flags);
	}

error_handled:

	ctx->prebuilt->trx->error_info = NULL;
	ctx->trx->error_state = DB_SUCCESS;

	if (!dict_locked) {
		row_mysql_lock_data_dictionary(ctx->trx);
	}

	if (new_clustered) {
		if (ctx->need_rebuild()) {

			if (DICT_TF2_FLAG_IS_SET(
				    ctx->new_table, DICT_TF2_FTS)) {
				innobase_drop_fts_index_table(
					ctx->new_table, ctx->trx);
			}

			dict_table_close_and_drop(ctx->trx, ctx->new_table);

			/* Free the log for online table rebuild, if
			one was allocated. */

			dict_index_t* clust_index = dict_table_get_first_index(
				user_table);

			rw_lock_x_lock(&clust_index->lock);

			if (clust_index->online_log) {
				ut_ad(ctx->online);
				row_log_abort_sec(clust_index);
				clust_index->online_status
					= ONLINE_INDEX_COMPLETE;
			}

			rw_lock_x_unlock(&clust_index->lock);
		}

		trx_commit_for_mysql(ctx->trx);
		/* n_ref_count must be 1, because purge cannot
		be executing on this very table as we are
		holding dict_operation_lock X-latch. */
		DBUG_ASSERT(user_table->get_ref_count() == 1 || ctx->online);

		online_retry_drop_indexes_with_trx(user_table, ctx->trx);
	} else {
		ut_ad(!ctx->need_rebuild());
		row_merge_drop_indexes(ctx->trx, user_table, TRUE);
		trx_commit_for_mysql(ctx->trx);
	}

	ut_d(dict_table_check_for_dup_indexes(user_table, CHECK_ALL_COMPLETE));
	ut_ad(!user_table->drop_aborted);

err_exit:
#ifdef UNIV_DEBUG
	/* Clear the to_be_dropped flag in the data dictionary cache. */
	for (ulint i = 0; i < ctx->num_to_drop_index; i++) {
		DBUG_ASSERT(ctx->drop_index[i]->is_committed());
		DBUG_ASSERT(ctx->drop_index[i]->to_be_dropped);
		ctx->drop_index[i]->to_be_dropped = 0;
	}
#endif /* UNIV_DEBUG */

	row_mysql_unlock_data_dictionary(ctx->trx);

	trx_free_for_mysql(ctx->trx);
	trx_commit_for_mysql(ctx->prebuilt->trx);

	delete ctx;
	ha_alter_info->handler_ctx = NULL;

	DBUG_RETURN(true);
}

/* Check whether an index is needed for the foreign key constraint.
If so, if it is dropped, is there an equivalent index can play its role.
@return true if the index is needed and can't be dropped */
static MY_ATTRIBUTE((nonnull(1,2,3,5), warn_unused_result))
bool
innobase_check_foreign_key_index(
/*=============================*/
	Alter_inplace_info*	ha_alter_info,	/*!< in: Structure describing
						changes to be done by ALTER
						TABLE */
	dict_index_t*		index,		/*!< in: index to check */
	dict_table_t*		indexed_table,	/*!< in: table that owns the
						foreign keys */
	const char**		col_names,	/*!< in: column names, or NULL
						for indexed_table->col_names */
	trx_t*			trx,		/*!< in/out: transaction */
	dict_foreign_t**	drop_fk,	/*!< in: Foreign key constraints
						to drop */
	ulint			n_drop_fk)	/*!< in: Number of foreign keys
						to drop */
{
	const dict_foreign_set*	fks = &indexed_table->referenced_set;

	/* Check for all FK references from other tables to the index. */
	for (dict_foreign_set::const_iterator it = fks->begin();
	     it != fks->end(); ++it) {

		dict_foreign_t*	foreign = *it;
		if (foreign->referenced_index != index) {
			continue;
		}
		ut_ad(indexed_table == foreign->referenced_table);

		if (NULL == dict_foreign_find_index(
			    indexed_table, col_names,
			    foreign->referenced_col_names,
			    foreign->n_fields, index,
			    /*check_charsets=*/TRUE,
			    /*check_null=*/FALSE,
			    NULL, NULL, NULL)
		    && NULL == innobase_find_equiv_index(
			    foreign->referenced_col_names,
			    foreign->n_fields,
			    ha_alter_info->key_info_buffer,
			    ha_alter_info->index_add_buffer,
			    ha_alter_info->index_add_count)) {

			/* Index cannot be dropped. */
			trx->error_info = index;
			return(true);
		}
	}

	fks = &indexed_table->foreign_set;

	/* Check for all FK references in current table using the index. */
	for (dict_foreign_set::const_iterator it = fks->begin();
	     it != fks->end(); ++it) {

		dict_foreign_t*	foreign = *it;
		if (foreign->foreign_index != index) {
			continue;
		}

		ut_ad(indexed_table == foreign->foreign_table);

		if (!innobase_dropping_foreign(
			    foreign, drop_fk, n_drop_fk)
		    && NULL == dict_foreign_find_index(
			    indexed_table, col_names,
			    foreign->foreign_col_names,
			    foreign->n_fields, index,
			    /*check_charsets=*/TRUE,
			    /*check_null=*/FALSE,
			    NULL, NULL, NULL)
		    && NULL == innobase_find_equiv_index(
			    foreign->foreign_col_names,
			    foreign->n_fields,
			    ha_alter_info->key_info_buffer,
			    ha_alter_info->index_add_buffer,
			    ha_alter_info->index_add_count)) {

			/* Index cannot be dropped. */
			trx->error_info = index;
			return(true);
		}
	}

	return(false);
}

#ifdef MYSQL_RENAME_INDEX
/**
Rename a given index in the InnoDB data dictionary.

@param index index to rename
@param new_name new name of the index
@param[in,out] trx dict transaction to use, not going to be committed here

@retval true Failure
@retval false Success */
static MY_ATTRIBUTE((warn_unused_result))
bool
rename_index_in_data_dictionary(
/*============================*/
	const dict_index_t*	index,
	const char*		new_name,
	trx_t*			trx)
{
	DBUG_ENTER("rename_index_in_data_dictionary");

	ut_ad(mutex_own(&dict_sys->mutex));
	ut_ad(rw_lock_own(dict_operation_lock, RW_LOCK_X));
	ut_ad(trx->dict_operation_lock_mode == RW_X_LATCH);

	pars_info_t*	pinfo;
	dberr_t		err;

	pinfo = pars_info_create();

	pars_info_add_ull_literal(pinfo, "table_id", index->table->id);
	pars_info_add_ull_literal(pinfo, "index_id", index->id);
	pars_info_add_str_literal(pinfo, "new_name", new_name);

	trx->op_info = "Renaming an index in SYS_INDEXES";

	DBUG_EXECUTE_IF(
		"ib_rename_index_fail1",
		DBUG_SET("+d,innodb_report_deadlock");
	);

	err = que_eval_sql(
		pinfo,
		"PROCEDURE RENAME_INDEX_IN_SYS_INDEXES () IS\n"
		"BEGIN\n"
		"UPDATE SYS_INDEXES SET\n"
		"NAME = :new_name\n"
		"WHERE\n"
		"ID = :index_id AND\n"
		"TABLE_ID = :table_id;\n"
		"END;\n",
		FALSE, trx); /* pinfo is freed by que_eval_sql() */

	DBUG_EXECUTE_IF(
		"ib_rename_index_fail1",
		DBUG_SET("-d,innodb_report_deadlock");
	);

	trx->op_info = "";

	if (err != DB_SUCCESS) {
		my_error_innodb(err, index->table->name.m_name, 0);
		DBUG_RETURN(true);
	}

	DBUG_RETURN(false);
}

/**
Rename all indexes in data dictionary of a given table that are
specified in ha_alter_info.

@param ctx alter context, used to fetch the list of indexes to
rename
@param ha_alter_info fetch the new names from here
@param[in,out] trx dict transaction to use, not going to be committed here

@retval true Failure
@retval false Success */
static MY_ATTRIBUTE((warn_unused_result))
bool
rename_indexes_in_data_dictionary(
/*==============================*/
	const ha_innobase_inplace_ctx*	ctx,
	const Alter_inplace_info*	ha_alter_info,
	trx_t*				trx)
{
	DBUG_ENTER("rename_indexes_in_data_dictionary");

	ut_ad(ctx->num_to_rename == ha_alter_info->index_rename_count);

	for (ulint i = 0; i < ctx->num_to_rename; i++) {

		KEY_PAIR*	pair = &ha_alter_info->index_rename_buffer[i];
		dict_index_t*	index;

		index = ctx->rename[i];

		ut_ad(strcmp(index->name, pair->old_key->name) == 0);

		if (rename_index_in_data_dictionary(index,
						    pair->new_key->name,
						    trx)) {
			/* failed */
			DBUG_RETURN(true);
		}
	}

	DBUG_RETURN(false);
}

/**
Rename a given index in the InnoDB data dictionary cache.

@param[in,out] index index to rename
@param new_name new index name
*/
static
void
rename_index_in_cache(
/*==================*/
	dict_index_t*	index,
	const char*	new_name)
{
	DBUG_ENTER("rename_index_in_cache");

	ut_ad(mutex_own(&dict_sys->mutex));
	ut_ad(rw_lock_own(dict_operation_lock, RW_LOCK_X));

	size_t	old_name_len = strlen(index->name);
	size_t	new_name_len = strlen(new_name);

	if (old_name_len >= new_name_len) {
		/* reuse the old buffer for the name if it is large enough */
		memcpy(const_cast<char*>(index->name()), new_name,
		       new_name_len + 1);
	} else {
		/* Free the old chunk of memory if it is at the topmost
		place in the heap, otherwise the old chunk will be freed
		when the index is evicted from the cache. This code will
		kick-in in a repeated ALTER sequences where the old name is
		alternately longer/shorter than the new name:
		1. ALTER TABLE t RENAME INDEX a TO aa;
		2. ALTER TABLE t RENAME INDEX aa TO a;
		3. go to 1. */
		index->name = mem_heap_strdup_replace(
			index->heap,
			/* Presumed topmost element of the heap: */
			index->name, old_name_len + 1,
			new_name);
	}

	DBUG_VOID_RETURN;
}

/**
Rename all indexes in data dictionary cache of a given table that are
specified in ha_alter_info.

@param ctx alter context, used to fetch the list of indexes to rename
@param ha_alter_info fetch the new names from here
*/
static
void
rename_indexes_in_cache(
/*====================*/
	const ha_innobase_inplace_ctx*	ctx,
	const Alter_inplace_info*	ha_alter_info)
{
	DBUG_ENTER("rename_indexes_in_cache");

	ut_ad(ctx->num_to_rename == ha_alter_info->index_rename_count);

	for (ulint i = 0; i < ctx->num_to_rename; i++) {
		KEY_PAIR*	pair = &ha_alter_info->index_rename_buffer[i];
		dict_index_t*	index;

		index = ctx->rename[i];

		ut_ad(strcmp(index->name, pair->old_key->name) == 0);

		rename_index_in_cache(index, pair->new_key->name);
	}

	DBUG_VOID_RETURN;
}
#endif /* MYSQL_RENAME_INDEX */

/** Fill the stored column information in s_cols list.
@param[in]	altered_table	mysql table object
@param[in]	table		innodb table object
@param[out]	s_cols		list of stored column
@param[out]	s_heap		heap for storing stored
column information. */
static
void
alter_fill_stored_column(
	const TABLE*		altered_table,
	dict_table_t*		table,
	dict_s_col_list**	s_cols,
	mem_heap_t**		s_heap)
{
	ulint	n_cols = altered_table->s->fields;
	ulint	stored_col_no = 0;

	for (ulint i = 0; i < n_cols; i++) {
		Field* field = altered_table->field[i];
		dict_s_col_t	s_col;

		if (!innobase_is_v_fld(field)) {
			stored_col_no++;
		}

		if (!innobase_is_s_fld(field)) {
			continue;
		}

		ulint	num_base = 0;
		dict_col_t*	col = dict_table_get_nth_col(table,
							     stored_col_no);

		s_col.m_col = col;
		s_col.s_pos = i;

		if (*s_cols == NULL) {
			*s_cols = UT_NEW_NOKEY(dict_s_col_list());
			*s_heap = mem_heap_create(1000);
		}

		if (num_base != 0) {
			s_col.base_col = static_cast<dict_col_t**>(mem_heap_zalloc(
						*s_heap, num_base * sizeof(dict_col_t*)));
		} else {
			s_col.base_col = NULL;
		}

		s_col.num_base = num_base;
		innodb_base_col_setup_for_stored(table, field, &s_col);
		(*s_cols)->push_back(s_col);
	}
}


/** Allows InnoDB to update internal structures with concurrent
writes blocked (provided that check_if_supported_inplace_alter()
did not return HA_ALTER_INPLACE_NO_LOCK).
This will be invoked before inplace_alter_table().

@param altered_table TABLE object for new version of table.
@param ha_alter_info Structure describing changes to be done
by ALTER TABLE and holding data used during in-place alter.

@retval true Failure
@retval false Success
*/

bool
ha_innobase::prepare_inplace_alter_table(
/*=====================================*/
	TABLE*			altered_table,
	Alter_inplace_info*	ha_alter_info)
{
	dict_index_t**	drop_index;	/*!< Index to be dropped */
	ulint		n_drop_index;	/*!< Number of indexes to drop */
	dict_index_t**	rename_index;	/*!< Indexes to be dropped */
	ulint		n_rename_index;	/*!< Number of indexes to rename */
	dict_foreign_t**drop_fk;	/*!< Foreign key constraints to drop */
	ulint		n_drop_fk;	/*!< Number of foreign keys to drop */
	dict_foreign_t**add_fk = NULL;	/*!< Foreign key constraints to drop */
	ulint		n_add_fk;	/*!< Number of foreign keys to drop */
	dict_table_t*	indexed_table;	/*!< Table where indexes are created */
	mem_heap_t*	heap;
	const char**	col_names;
	int		error;
	ulint		max_col_len;
	ulint		add_autoinc_col_no	= ULINT_UNDEFINED;
	ulonglong	autoinc_col_max_value	= 0;
	ulint		fts_doc_col_no		= ULINT_UNDEFINED;
	bool		add_fts_doc_id		= false;
	bool		add_fts_doc_id_idx	= false;
	bool		add_fts_idx		= false;
	dict_s_col_list*s_cols			= NULL;
	mem_heap_t*	s_heap			= NULL;

	DBUG_ENTER("prepare_inplace_alter_table");
	DBUG_ASSERT(!ha_alter_info->handler_ctx);
	DBUG_ASSERT(ha_alter_info->create_info);
	DBUG_ASSERT(!srv_read_only_mode);

	/* Init online ddl status variables */
	onlineddl_rowlog_rows = 0;
	onlineddl_rowlog_pct_used = 0;
	onlineddl_pct_progress = 0;

	MONITOR_ATOMIC_INC(MONITOR_PENDING_ALTER_TABLE);

#ifdef UNIV_DEBUG
	for (dict_index_t* index = dict_table_get_first_index(m_prebuilt->table);
	     index;
	     index = dict_table_get_next_index(index)) {
		ut_ad(!index->to_be_dropped);
	}
#endif /* UNIV_DEBUG */

	ut_d(mutex_enter(&dict_sys->mutex));
	ut_d(dict_table_check_for_dup_indexes(
		     m_prebuilt->table, CHECK_ABORTED_OK));
	ut_d(mutex_exit(&dict_sys->mutex));

	if (!(ha_alter_info->handler_flags & ~INNOBASE_INPLACE_IGNORE)) {
		/* Nothing to do */
		DBUG_ASSERT(m_prebuilt->trx->dict_operation_lock_mode == 0);
		if (ha_alter_info->handler_flags & ~INNOBASE_INPLACE_IGNORE) {

			online_retry_drop_indexes(
				m_prebuilt->table, m_user_thd);

		}
		DBUG_RETURN(false);
	}

	indexed_table = m_prebuilt->table;

	/* ALTER TABLE will not implicitly move a table from a single-table
	tablespace to the system tablespace when innodb_file_per_table=OFF.
	But it will implicitly move a table from the system tablespace to a
	single-table tablespace if innodb_file_per_table = ON. */

	create_table_info_t	info(m_user_thd,
				     altered_table,
				     ha_alter_info->create_info,
				     NULL,
				     NULL);

	info.set_tablespace_type(indexed_table->space != TRX_SYS_SPACE);

	if (ha_alter_info->handler_flags & Alter_inplace_info::ADD_INDEX) {
		if (info.gcols_in_fulltext_or_spatial()) {
			goto err_exit_no_heap;
		}
	}

	if (indexed_table->is_readable()) {
	} else {
		if (indexed_table->corrupted) {
			/* Handled below */
		} else {
			FilSpace space(indexed_table->space, true);

			if (space()) {
				String str;
				const char* engine= table_type();

				push_warning_printf(
					m_user_thd,
					Sql_condition::WARN_LEVEL_WARN,
					HA_ERR_DECRYPTION_FAILED,
					"Table %s in file %s is encrypted but encryption service or"
					" used key_id is not available. "
					" Can't continue reading table.",
					table_share->table_name.str,
					space()->chain.start->name);

				my_error(ER_GET_ERRMSG, MYF(0), HA_ERR_DECRYPTION_FAILED, str.c_ptr(), engine);
				DBUG_RETURN(true);
			}
		}
	}

	if (indexed_table->corrupted
	    || dict_table_get_first_index(indexed_table) == NULL
	    || dict_table_get_first_index(indexed_table)->is_corrupted()) {
		/* The clustered index is corrupted. */
		my_error(ER_CHECK_NO_SUCH_TABLE, MYF(0));
		DBUG_RETURN(true);
	} else {
		const char* invalid_opt = info.create_options_are_invalid();

		/* Check engine specific table options */
		if (const char* invalid_tbopt = info.check_table_options()) {
			my_error(ER_ILLEGAL_HA_CREATE_OPTION, MYF(0),
				 table_type(), invalid_tbopt);
			goto err_exit_no_heap;
		}

		if (invalid_opt) {
			my_error(ER_ILLEGAL_HA_CREATE_OPTION, MYF(0),
				 table_type(), invalid_opt);
			goto err_exit_no_heap;
		}
	}

	/* Check if any index name is reserved. */
	if (innobase_index_name_is_reserved(
		    m_user_thd,
		    ha_alter_info->key_info_buffer,
		    ha_alter_info->key_count)) {
err_exit_no_heap:
		DBUG_ASSERT(m_prebuilt->trx->dict_operation_lock_mode == 0);
		if (ha_alter_info->handler_flags & ~INNOBASE_INPLACE_IGNORE) {

			online_retry_drop_indexes(
				m_prebuilt->table, m_user_thd);
		}
		DBUG_RETURN(true);
	}

	indexed_table = m_prebuilt->table;

	/* Check that index keys are sensible */
	error = innobase_check_index_keys(ha_alter_info, indexed_table);

	if (error) {
		goto err_exit_no_heap;
	}

	/* Prohibit renaming a column to something that the table
	already contains. */
	if (ha_alter_info->handler_flags
	    & Alter_inplace_info::ALTER_COLUMN_NAME) {
		List_iterator_fast<Create_field> cf_it(
			ha_alter_info->alter_info->create_list);

		for (Field** fp = table->field; *fp; fp++) {
			if (!((*fp)->flags & FIELD_IS_RENAMED)) {
				continue;
			}

			const char* name = 0;

			cf_it.rewind();
			while (Create_field* cf = cf_it++) {
				if (cf->field == *fp) {
					name = cf->field_name;
					goto check_if_ok_to_rename;
				}
			}

			ut_error;
check_if_ok_to_rename:
			/* Prohibit renaming a column from FTS_DOC_ID
			if full-text indexes exist. */
			if (!my_strcasecmp(system_charset_info,
					   (*fp)->field_name,
					   FTS_DOC_ID_COL_NAME)
			    && innobase_fulltext_exist(altered_table)) {
				my_error(ER_INNODB_FT_WRONG_DOCID_COLUMN,
					 MYF(0), name);
				goto err_exit_no_heap;
			}

			/* Prohibit renaming a column to an internal column. */
			const char*	s = m_prebuilt->table->col_names;
			unsigned j;
			/* Skip user columns.
			MySQL should have checked these already.
			We want to allow renaming of c1 to c2, c2 to c1. */
			for (j = 0; j < table->s->fields; j++) {
				if (!innobase_is_v_fld(table->field[j])) {
					s += strlen(s) + 1;
				}
			}

			for (; j < m_prebuilt->table->n_def; j++) {
				if (!my_strcasecmp(
					    system_charset_info, name, s)) {
					my_error(ER_WRONG_COLUMN_NAME, MYF(0),
						 s);
					goto err_exit_no_heap;
				}

				s += strlen(s) + 1;
			}
		}
	}

	if (!info.innobase_table_flags()) {
		goto err_exit_no_heap;
	}

<<<<<<< HEAD
	max_col_len = DICT_MAX_FIELD_LEN_BY_FORMAT_FLAG(info.flags());
=======
	/* Preserve this flag, because it currenlty can't be changed during
	ALTER TABLE*/
	if (flags2 & DICT_TF2_USE_TABLESPACE) {
		flags |= prebuilt->table->flags & 1U << DICT_TF_POS_DATA_DIR;
	}

	max_col_len = DICT_MAX_FIELD_LEN_BY_FORMAT_FLAG(flags);
>>>>>>> c6392d52

	/* Check each index's column length to make sure they do not
	exceed limit */
	for (ulint i = 0; i < ha_alter_info->index_add_count; i++) {
		const KEY* key = &ha_alter_info->key_info_buffer[
			ha_alter_info->index_add_buffer[i]];

		if (key->flags & HA_FULLTEXT) {
			/* The column length does not matter for
			fulltext search indexes. But, UNIQUE
			fulltext indexes are not supported. */
			DBUG_ASSERT(!(key->flags & HA_NOSAME));
			DBUG_ASSERT(!(key->flags & HA_KEYFLAG_MASK
				      & ~(HA_FULLTEXT
					  | HA_PACK_KEY
					  | HA_BINARY_PACK_KEY)));
			add_fts_idx = true;
			continue;
		}

		if (innobase_check_column_length(max_col_len, key)) {
			my_error(ER_INDEX_COLUMN_TOO_LONG, MYF(0),
				 max_col_len);
			goto err_exit_no_heap;
		}
	}

	/* We won't be allowed to add fts index to a table with
	fts indexes already but without AUX_HEX_NAME set.
	This means the aux tables of the table failed to
	rename to hex format but new created aux tables
	shall be in hex format, which is contradictory. */
	if (!DICT_TF2_FLAG_IS_SET(indexed_table, DICT_TF2_FTS_AUX_HEX_NAME)
	    && indexed_table->fts != NULL && add_fts_idx) {
		my_error(ER_INNODB_FT_AUX_NOT_HEX_ID, MYF(0));
		goto err_exit_no_heap;
	}

	/* Check existing index definitions for too-long column
	prefixes as well, in case max_col_len shrunk. */
	for (const dict_index_t* index
		     = dict_table_get_first_index(indexed_table);
	     index;
	     index = dict_table_get_next_index(index)) {
		if (index->type & DICT_FTS) {
			DBUG_ASSERT(index->type == DICT_FTS
				    || (index->type & DICT_CORRUPT));

			/* We need to drop any corrupted fts indexes
			before we add a new fts index. */
			if (add_fts_idx && index->type & DICT_CORRUPT) {
				ib_errf(m_user_thd, IB_LOG_LEVEL_ERROR,
					ER_INNODB_INDEX_CORRUPT,
					"Fulltext index '%s' is corrupt. "
					"you should drop this index first.",
					index->name());

				goto err_exit_no_heap;
			}

			continue;
		}

		for (ulint i = 0; i < dict_index_get_n_fields(index); i++) {
			const dict_field_t* field
				= dict_index_get_nth_field(index, i);
			if (field->prefix_len > max_col_len) {
				my_error(ER_INDEX_COLUMN_TOO_LONG, MYF(0),
					 max_col_len);
				goto err_exit_no_heap;
			}
		}
	}

	n_drop_index = 0;
	n_drop_fk = 0;

	if (ha_alter_info->handler_flags
	    & (INNOBASE_ALTER_NOREBUILD | INNOBASE_ALTER_REBUILD)) {
		heap = mem_heap_create(1024);

		if (ha_alter_info->handler_flags
		    & Alter_inplace_info::ALTER_COLUMN_NAME) {
			col_names = innobase_get_col_names(
				ha_alter_info, altered_table, table,
				indexed_table, heap);
		} else {
			col_names = NULL;
		}
	} else {
		heap = NULL;
		col_names = NULL;
	}

	if (ha_alter_info->handler_flags
	    & Alter_inplace_info::DROP_FOREIGN_KEY) {
		DBUG_ASSERT(ha_alter_info->alter_info->drop_list.elements > 0);

		drop_fk = static_cast<dict_foreign_t**>(
			mem_heap_alloc(
				heap,
				ha_alter_info->alter_info->drop_list.elements
				* sizeof(dict_foreign_t*)));

		List_iterator<Alter_drop> drop_it(
			ha_alter_info->alter_info->drop_list);

		while (Alter_drop* drop = drop_it++) {
			if (drop->type != Alter_drop::FOREIGN_KEY) {
				continue;
			}

			for (dict_foreign_set::iterator it
				= m_prebuilt->table->foreign_set.begin();
			     it != m_prebuilt->table->foreign_set.end();
			     ++it) {

				dict_foreign_t*	foreign = *it;
				const char* fid = strchr(foreign->id, '/');

				DBUG_ASSERT(fid);
				/* If no database/ prefix was present in
				the FOREIGN KEY constraint name, compare
				to the full constraint name. */
				fid = fid ? fid + 1 : foreign->id;

				if (!my_strcasecmp(system_charset_info,
						   fid, drop->name)) {
					drop_fk[n_drop_fk++] = foreign;
					goto found_fk;
				}
			}

			my_error(ER_CANT_DROP_FIELD_OR_KEY, MYF(0),
				drop->type_name(), drop->name);
			goto err_exit;
found_fk:
			continue;
		}

		DBUG_ASSERT(n_drop_fk > 0);

		DBUG_ASSERT(n_drop_fk
			    == ha_alter_info->alter_info->drop_list.elements);
	} else {
		drop_fk = NULL;
	}

	if (ha_alter_info->index_drop_count) {
		dict_index_t*	drop_primary = NULL;

		DBUG_ASSERT(ha_alter_info->handler_flags
			    & (Alter_inplace_info::DROP_INDEX
			       | Alter_inplace_info::DROP_UNIQUE_INDEX
			       | Alter_inplace_info::DROP_PK_INDEX));
		/* Check which indexes to drop. */
		drop_index = static_cast<dict_index_t**>(
			mem_heap_alloc(
				heap, (ha_alter_info->index_drop_count + 1)
				* sizeof *drop_index));

		for (uint i = 0; i < ha_alter_info->index_drop_count; i++) {
			const KEY*	key
				= ha_alter_info->index_drop_buffer[i];
			dict_index_t*	index
				= dict_table_get_index_on_name(
					indexed_table, key->name);

			if (!index) {
				push_warning_printf(
					m_user_thd,
					Sql_condition::WARN_LEVEL_WARN,
					HA_ERR_WRONG_INDEX,
					"InnoDB could not find key"
					" with name %s", key->name);
			} else {
				ut_ad(!index->to_be_dropped);
				if (!index->is_primary()) {
					drop_index[n_drop_index++] = index;
				} else {
					drop_primary = index;
				}
			}
		}

		/* If all FULLTEXT indexes were removed, drop an
		internal FTS_DOC_ID_INDEX as well, unless it exists in
		the table. */

		if (innobase_fulltext_exist(table)
		    && !innobase_fulltext_exist(altered_table)
		    && !DICT_TF2_FLAG_IS_SET(
			indexed_table, DICT_TF2_FTS_HAS_DOC_ID)) {
			dict_index_t*	fts_doc_index
				= indexed_table->fts_doc_id_index;
			ut_ad(fts_doc_index);

			// Add some fault tolerance for non-debug builds.
			if (fts_doc_index == NULL) {
				goto check_if_can_drop_indexes;
			}

			DBUG_ASSERT(!fts_doc_index->to_be_dropped);

			for (uint i = 0; i < table->s->keys; i++) {
				if (!my_strcasecmp(
					    system_charset_info,
					    FTS_DOC_ID_INDEX_NAME,
					    table->key_info[i].name)) {
					/* The index exists in the MySQL
					data dictionary. Do not drop it,
					even though it is no longer needed
					by InnoDB fulltext search. */
					goto check_if_can_drop_indexes;
				}
			}

			drop_index[n_drop_index++] = fts_doc_index;
		}

check_if_can_drop_indexes:
		/* Check if the indexes can be dropped. */

		/* Prevent a race condition between DROP INDEX and
		CREATE TABLE adding FOREIGN KEY constraints. */
		row_mysql_lock_data_dictionary(m_prebuilt->trx);

		if (!n_drop_index) {
			drop_index = NULL;
		} else {
			/* Flag all indexes that are to be dropped. */
			for (ulint i = 0; i < n_drop_index; i++) {
				ut_ad(!drop_index[i]->to_be_dropped);
				drop_index[i]->to_be_dropped = 1;
			}
		}

		if (m_prebuilt->trx->check_foreigns) {
			for (uint i = 0; i < n_drop_index; i++) {
				dict_index_t*	index = drop_index[i];

				if (innobase_check_foreign_key_index(
						ha_alter_info, index,
						indexed_table, col_names,
						m_prebuilt->trx, drop_fk, n_drop_fk)) {
					row_mysql_unlock_data_dictionary(
						m_prebuilt->trx);
					m_prebuilt->trx->error_info = index;
					print_error(HA_ERR_DROP_INDEX_FK,
						MYF(0));
					goto err_exit;
				}
			}

			/* If a primary index is dropped, need to check
			any depending foreign constraints get affected */
			if (drop_primary
				&& innobase_check_foreign_key_index(
					ha_alter_info, drop_primary,
					indexed_table, col_names,
					m_prebuilt->trx, drop_fk, n_drop_fk)) {
				row_mysql_unlock_data_dictionary(m_prebuilt->trx);
				print_error(HA_ERR_DROP_INDEX_FK, MYF(0));
				goto err_exit;
			}
		}

		row_mysql_unlock_data_dictionary(m_prebuilt->trx);
	} else {
		drop_index = NULL;
	}

	/* Check if any of the existing indexes are marked as corruption
	and if they are, refuse adding more indexes. */
	if (ha_alter_info->handler_flags & Alter_inplace_info::ADD_INDEX) {
		for (dict_index_t* index = dict_table_get_first_index(indexed_table);
		     index != NULL; index = dict_table_get_next_index(index)) {

			if (!index->to_be_dropped && index->is_committed()
			    && index->is_corrupted()) {
				my_error(ER_INDEX_CORRUPT, MYF(0), index->name());
				goto err_exit;
			}
		}
	}

	n_rename_index = 0;
	rename_index = NULL;

#ifdef MYSQL_RENAME_INDEX

	n_rename_index = ha_alter_info->index_rename_count;

	/* Create a list of dict_index_t objects that are to be renamed,
	also checking for requests to rename nonexistent indexes. If
	the table is going to be rebuilt (new_clustered == true in
	prepare_inplace_alter_table_dict()), then this can be skipped,
	but we don't for simplicity (we have not determined the value of
	new_clustered yet). */
	if (n_rename_index > 0) {
		rename_index = static_cast<dict_index_t**>(
			mem_heap_alloc(
				heap,
				n_rename_index * sizeof(*rename_index)));
		for (ulint i = 0; i < n_rename_index; i++) {
			dict_index_t*	index = NULL;
			const char*	old_name = NULL;

			const char*	old_name = ha_alter_info
				->index_rename_buffer[i].old_key->name;

			index = dict_table_get_index_on_name(indexed_table,
							     old_name);

			if (index == NULL) {
				my_error(ER_KEY_DOES_NOT_EXITS, MYF(0),
					 old_name,
					 m_prebuilt->table->name.m_name);
				goto err_exit;
			}

			rename_index[i] = index;
		}
	}
#endif /* MYSQL_RENAME_INDEX */

	n_add_fk = 0;

	if (ha_alter_info->handler_flags
	    & Alter_inplace_info::ADD_FOREIGN_KEY) {
		ut_ad(!m_prebuilt->trx->check_foreigns);

		alter_fill_stored_column(altered_table, m_prebuilt->table,
					 &s_cols, &s_heap);

		add_fk = static_cast<dict_foreign_t**>(
			mem_heap_zalloc(
				heap,
				ha_alter_info->alter_info->key_list.elements
				* sizeof(dict_foreign_t*)));

		if (!innobase_get_foreign_key_info(
			    ha_alter_info, table_share,
			    m_prebuilt->table, col_names,
			    drop_index, n_drop_index,
			    add_fk, &n_add_fk, m_prebuilt->trx, s_cols)) {
err_exit:
			if (n_drop_index) {
				row_mysql_lock_data_dictionary(m_prebuilt->trx);

				/* Clear the to_be_dropped flags, which might
				have been set at this point. */
				for (ulint i = 0; i < n_drop_index; i++) {
					ut_ad(drop_index[i]->is_committed());
					drop_index[i]->to_be_dropped = 0;
				}

				row_mysql_unlock_data_dictionary(
					m_prebuilt->trx);
			}

			if (heap) {
				mem_heap_free(heap);
			}

			if (s_cols != NULL) {
				UT_DELETE(s_cols);
				mem_heap_free(s_heap);
			}

			goto err_exit_no_heap;
		}

		if (s_cols != NULL) {
			UT_DELETE(s_cols);
			mem_heap_free(s_heap);
		}
	}

	if (!(ha_alter_info->handler_flags & INNOBASE_ALTER_DATA)
	    || ((ha_alter_info->handler_flags & ~INNOBASE_INPLACE_IGNORE)
		== Alter_inplace_info::CHANGE_CREATE_OPTION
		&& !innobase_need_rebuild(ha_alter_info, table))) {

		if (heap) {
			ha_alter_info->handler_ctx
				= new ha_innobase_inplace_ctx(
					(*m_prebuilt_ptr),
					drop_index, n_drop_index,
					rename_index, n_rename_index,
					drop_fk, n_drop_fk,
					add_fk, n_add_fk,
					ha_alter_info->online,
					heap, indexed_table,
					col_names, ULINT_UNDEFINED, 0, 0, 0);
		}

		DBUG_ASSERT(m_prebuilt->trx->dict_operation_lock_mode == 0);
		if (ha_alter_info->handler_flags & ~INNOBASE_INPLACE_IGNORE) {

			online_retry_drop_indexes(
				m_prebuilt->table, m_user_thd);

		}

		if ((ha_alter_info->handler_flags
		     & Alter_inplace_info::DROP_VIRTUAL_COLUMN)
		    && prepare_inplace_drop_virtual(
			    ha_alter_info, altered_table, table)) {
			DBUG_RETURN(true);
		}

		if ((ha_alter_info->handler_flags
		     & Alter_inplace_info::ADD_VIRTUAL_COLUMN)
		    && prepare_inplace_add_virtual(
			    ha_alter_info, altered_table, table)) {
			DBUG_RETURN(true);
		}

		DBUG_RETURN(false);
	}

	/* If we are to build a full-text search index, check whether
	the table already has a DOC ID column.  If not, we will need to
	add a Doc ID hidden column and rebuild the primary index */
	if (innobase_fulltext_exist(altered_table)) {
		ulint	doc_col_no;
		ulint	num_v = 0;

		if (!innobase_fts_check_doc_id_col(
			    m_prebuilt->table,
			    altered_table, &fts_doc_col_no, &num_v)) {

			fts_doc_col_no = altered_table->s->fields - num_v;
			add_fts_doc_id = true;
			add_fts_doc_id_idx = true;

			push_warning_printf(
				m_user_thd,
				Sql_condition::WARN_LEVEL_WARN,
				HA_ERR_WRONG_INDEX,
				"InnoDB rebuilding table to add"
				" column " FTS_DOC_ID_COL_NAME);
		} else if (fts_doc_col_no == ULINT_UNDEFINED) {
			goto err_exit;
		}

		switch (innobase_fts_check_doc_id_index(
				m_prebuilt->table, altered_table,
				&doc_col_no)) {
		case FTS_NOT_EXIST_DOC_ID_INDEX:
			add_fts_doc_id_idx = true;
			break;
		case FTS_INCORRECT_DOC_ID_INDEX:
			my_error(ER_INNODB_FT_WRONG_DOCID_INDEX, MYF(0),
				 FTS_DOC_ID_INDEX_NAME);
			goto err_exit;
		case FTS_EXIST_DOC_ID_INDEX:
			DBUG_ASSERT(
				doc_col_no == fts_doc_col_no
				|| doc_col_no == ULINT_UNDEFINED
				|| (ha_alter_info->handler_flags
				    & (Alter_inplace_info::ALTER_STORED_COLUMN_ORDER
				       | Alter_inplace_info::DROP_STORED_COLUMN
				       | Alter_inplace_info::ADD_STORED_BASE_COLUMN)));
		}
	}

	/* See if an AUTO_INCREMENT column was added. */
	uint	i = 0;
	ulint	num_v = 0;
	List_iterator_fast<Create_field> cf_it(
		ha_alter_info->alter_info->create_list);
	while (const Create_field* new_field = cf_it++) {
		const Field*	field;

		DBUG_ASSERT(i < altered_table->s->fields);

		for (uint old_i = 0; table->field[old_i]; old_i++) {
			if (new_field->field == table->field[old_i]) {
				goto found_col;
			}
		}

		/* This is an added column. */
		DBUG_ASSERT(!new_field->field);
		DBUG_ASSERT(ha_alter_info->handler_flags
			    & Alter_inplace_info::ADD_COLUMN);

		field = altered_table->field[i];

		DBUG_ASSERT((MTYP_TYPENR(field->unireg_check)
			     == Field::NEXT_NUMBER)
			    == !!(field->flags & AUTO_INCREMENT_FLAG));

		if (field->flags & AUTO_INCREMENT_FLAG) {
			if (add_autoinc_col_no != ULINT_UNDEFINED) {
				/* This should have been blocked earlier. */
				ut_ad(0);
				my_error(ER_WRONG_AUTO_KEY, MYF(0));
				goto err_exit;
			}

			/* Get the col no of the old table non-virtual column array */
			add_autoinc_col_no = i - num_v;

			autoinc_col_max_value = innobase_get_int_col_max_value(field);
		}
found_col:
		if (innobase_is_v_fld(new_field)) {
			++num_v;
		}

		i++;
	}

	DBUG_ASSERT(heap);
	DBUG_ASSERT(m_user_thd == m_prebuilt->trx->mysql_thd);
	DBUG_ASSERT(!ha_alter_info->handler_ctx);

	ha_alter_info->handler_ctx = new ha_innobase_inplace_ctx(
		(*m_prebuilt_ptr),
		drop_index, n_drop_index,
		rename_index, n_rename_index,
		drop_fk, n_drop_fk, add_fk, n_add_fk,
		ha_alter_info->online,
		heap, m_prebuilt->table, col_names,
		add_autoinc_col_no,
		ha_alter_info->create_info->auto_increment_value,
		autoinc_col_max_value, 0);

	DBUG_RETURN(prepare_inplace_alter_table_dict(
			    ha_alter_info, altered_table, table,
			    table_share->table_name.str,
			    info.flags(), info.flags2(),
			    fts_doc_col_no, add_fts_doc_id,
			    add_fts_doc_id_idx));
}

/** Check that the column is part of a virtual index(index contains
virtual column) in the table
@param[in]	table		Table containing column
@param[in]	col		column to be checked
@return true if this column is indexed with other virtual columns */
static
bool
dict_col_in_v_indexes(
	dict_table_t*	table,
	dict_col_t*	col)
{
	for (dict_index_t* index = dict_table_get_next_index(
		dict_table_get_first_index(table)); index != NULL;
		index = dict_table_get_next_index(index)) {
		if (!dict_index_has_virtual(index)) {
			continue;
		}
		for (ulint k = 0; k < index->n_fields; k++) {
			dict_field_t*   field
				= dict_index_get_nth_field(index, k);
			if (field->col->ind == col->ind) {
				return(true);
			}
		}
	}

	return(false);
}

/* Check whether a columnn length change alter operation requires
to rebuild the template.
@param[in]	altered_table	TABLE object for new version of table.
@param[in]	ha_alter_info	Structure describing changes to be done
				by ALTER TABLE and holding data used
				during in-place alter.
@param[in]	table		table being altered
@return TRUE if needs rebuild. */
static
bool
alter_templ_needs_rebuild(
	TABLE*                  altered_table,
	Alter_inplace_info*     ha_alter_info,
	dict_table_t*		table)
{
        ulint	i = 0;
        List_iterator_fast<Create_field>  cf_it(
                ha_alter_info->alter_info->create_list);

	for (Field** fp = altered_table->field; *fp; fp++, i++) {
		cf_it.rewind();
		while (const Create_field* cf = cf_it++) {
			for (ulint j=0; j < table->n_cols; j++) {
				dict_col_t* cols
                                   = dict_table_get_nth_col(table, j);
				if (cf->length > cols->len
				    && dict_col_in_v_indexes(table, cols)) {
					return(true);
				}
			}
		}
	}

	return(false);
}

/** Get the name of an erroneous key.
@param[in]	error_key_num	InnoDB number of the erroneus key
@param[in]	ha_alter_info	changes that were being performed
@param[in]	table		InnoDB table
@return	the name of the erroneous key */
static
const char*
get_error_key_name(
	ulint				error_key_num,
	const Alter_inplace_info*	ha_alter_info,
	const dict_table_t*		table)
{
	if (error_key_num == ULINT_UNDEFINED) {
		return(FTS_DOC_ID_INDEX_NAME);
	} else if (ha_alter_info->key_count == 0) {
		return(dict_table_get_first_index(table)->name);
	} else {
		return(ha_alter_info->key_info_buffer[error_key_num].name);
	}
}

/** Alter the table structure in-place with operations
specified using Alter_inplace_info.
The level of concurrency allowed during this operation depends
on the return value from check_if_supported_inplace_alter().

@param altered_table TABLE object for new version of table.
@param ha_alter_info Structure describing changes to be done
by ALTER TABLE and holding data used during in-place alter.

@retval true Failure
@retval false Success
*/

bool
ha_innobase::inplace_alter_table(
/*=============================*/
	TABLE*			altered_table,
	Alter_inplace_info*	ha_alter_info)
{
	dberr_t			error;
	dict_add_v_col_t*	add_v = NULL;
	dict_vcol_templ_t*	s_templ = NULL;
	dict_vcol_templ_t*	old_templ = NULL;
	struct TABLE*		eval_table = altered_table;
	bool			rebuild_templ = false;
	DBUG_ENTER("inplace_alter_table");
	DBUG_ASSERT(!srv_read_only_mode);

	ut_ad(!sync_check_iterate(sync_check()));
	ut_ad(!rw_lock_own(dict_operation_lock, RW_LOCK_X));
	ut_ad(!rw_lock_own(dict_operation_lock, RW_LOCK_S));

	DEBUG_SYNC(m_user_thd, "innodb_inplace_alter_table_enter");

	if (!(ha_alter_info->handler_flags & INNOBASE_ALTER_DATA)) {
ok_exit:
		DEBUG_SYNC(m_user_thd, "innodb_after_inplace_alter_table");
		DBUG_RETURN(false);
	}

	if ((ha_alter_info->handler_flags & ~INNOBASE_INPLACE_IGNORE)
	    == Alter_inplace_info::CHANGE_CREATE_OPTION
	    && !innobase_need_rebuild(ha_alter_info, table)) {
		goto ok_exit;
	}

	ha_innobase_inplace_ctx*	ctx
		= static_cast<ha_innobase_inplace_ctx*>
		(ha_alter_info->handler_ctx);

	DBUG_ASSERT(ctx);
	DBUG_ASSERT(ctx->trx);
	DBUG_ASSERT(ctx->prebuilt == m_prebuilt);

	dict_index_t*	pk = dict_table_get_first_index(m_prebuilt->table);
	ut_ad(pk != NULL);

	/* For partitioned tables this could be already allocated from a
	previous partition invocation. For normal tables this is NULL. */
	UT_DELETE(ctx->m_stage);

	ctx->m_stage = UT_NEW_NOKEY(ut_stage_alter_t(pk));

	if (!m_prebuilt->table->is_readable()
	    || dict_table_is_discarded(m_prebuilt->table)) {
		goto all_done;
	}

	/* If we are doing a table rebuilding or having added virtual
	columns in the same clause, we will need to build a table template
	that carries translation information between MySQL TABLE and InnoDB
	table, which indicates the virtual columns and their base columns
	info. This is used to do the computation callback, so that the
	data in base columns can be extracted send to server.
	If the Column length changes and it is a part of virtual
	index then we need to rebuild the template. */
	rebuild_templ
	     = ctx->need_rebuild()
	       || ((ha_alter_info->handler_flags
		& Alter_inplace_info::ALTER_COLUMN_EQUAL_PACK_LENGTH)
		&& alter_templ_needs_rebuild(
		   altered_table, ha_alter_info, ctx->new_table));

	if ((ctx->new_table->n_v_cols > 0) && rebuild_templ) {
		/* Save the templ if isn't NULL so as to restore the
		original state in case of alter operation failures. */
		if (ctx->new_table->vc_templ != NULL && !ctx->need_rebuild()) {
			old_templ = ctx->new_table->vc_templ;
		}
		s_templ = UT_NEW_NOKEY(dict_vcol_templ_t());

		innobase_build_v_templ(
			altered_table, ctx->new_table, s_templ, NULL, false);

		ctx->new_table->vc_templ = s_templ;
	} else if (ctx->num_to_add_vcol > 0 && ctx->num_to_drop_vcol == 0) {
		/* if there is ongoing drop virtual column, then we disallow
		inplace add index on newly added virtual column, so it does
		not need to come in here to rebuild template with add_v.
		Please also see the assertion in innodb_v_adjust_idx_col() */

		s_templ = UT_NEW_NOKEY(dict_vcol_templ_t());

		add_v = static_cast<dict_add_v_col_t*>(
			mem_heap_alloc(ctx->heap, sizeof *add_v));
		add_v->n_v_col = ctx->num_to_add_vcol;
		add_v->v_col = ctx->add_vcol;
		add_v->v_col_name = ctx->add_vcol_name;

		innobase_build_v_templ(
			altered_table, ctx->new_table, s_templ, add_v, false);
		old_templ = ctx->new_table->vc_templ;
		ctx->new_table->vc_templ = s_templ;
	}

	/* Drop virtual column without rebuild will keep dict table
	unchanged, we use old table to evaluate virtual column value
	in innobase_get_computed_value(). */
	if (!ctx->need_rebuild() && ctx->num_to_drop_vcol > 0) {
		eval_table = table;
	}

	/* Read the clustered index of the table and build
	indexes based on this information using temporary
	files and merge sort. */
	DBUG_EXECUTE_IF("innodb_OOM_inplace_alter",
			error = DB_OUT_OF_MEMORY; goto oom;);

	error = row_merge_build_indexes(
		m_prebuilt->trx,
		m_prebuilt->table, ctx->new_table,
		ctx->online,
		ctx->add_index, ctx->add_key_numbers, ctx->num_to_add_index,
		altered_table, ctx->add_cols, ctx->col_map,
		ctx->add_autoinc, ctx->sequence, ctx->skip_pk_sort,
		ctx->m_stage, add_v, eval_table);

#ifndef DBUG_OFF
oom:
#endif /* !DBUG_OFF */
	if (error == DB_SUCCESS && ctx->online && ctx->need_rebuild()) {
		DEBUG_SYNC_C("row_log_table_apply1_before");
		error = row_log_table_apply(
			ctx->thr, m_prebuilt->table, altered_table,
			ctx->m_stage);
	}

	/* Init online ddl status variables */
	onlineddl_rowlog_rows = 0;
	onlineddl_rowlog_pct_used = 0;
	onlineddl_pct_progress = 0;

	if (s_templ) {
		ut_ad(ctx->need_rebuild() || ctx->num_to_add_vcol > 0
		      || rebuild_templ);
		dict_free_vc_templ(s_templ);
		UT_DELETE(s_templ);

		ctx->new_table->vc_templ = old_templ;
	}

	DEBUG_SYNC_C("inplace_after_index_build");

	DBUG_EXECUTE_IF("create_index_fail",
			error = DB_DUPLICATE_KEY;
			m_prebuilt->trx->error_key_num = ULINT_UNDEFINED;);

	/* After an error, remove all those index definitions
	from the dictionary which were defined. */

	switch (error) {
		KEY*	dup_key;
	all_done:
	case DB_SUCCESS:
		ut_d(mutex_enter(&dict_sys->mutex));
		ut_d(dict_table_check_for_dup_indexes(
			     m_prebuilt->table, CHECK_PARTIAL_OK));
		ut_d(mutex_exit(&dict_sys->mutex));
		/* prebuilt->table->n_ref_count can be anything here,
		given that we hold at most a shared lock on the table. */
		goto ok_exit;
	case DB_DUPLICATE_KEY:
		if (m_prebuilt->trx->error_key_num == ULINT_UNDEFINED
		    || ha_alter_info->key_count == 0) {
			/* This should be the hidden index on
			FTS_DOC_ID, or there is no PRIMARY KEY in the
			table. Either way, we should be seeing and
			reporting a bogus duplicate key error. */
			dup_key = NULL;
		} else {
			DBUG_ASSERT(m_prebuilt->trx->error_key_num
				    < ha_alter_info->key_count);
			dup_key = &ha_alter_info->key_info_buffer[
				m_prebuilt->trx->error_key_num];
		}
		print_keydup_error(altered_table, dup_key, MYF(0));
		break;
	case DB_ONLINE_LOG_TOO_BIG:
		DBUG_ASSERT(ctx->online);
		my_error(ER_INNODB_ONLINE_LOG_TOO_BIG, MYF(0),
			 get_error_key_name(m_prebuilt->trx->error_key_num,
					    ha_alter_info, m_prebuilt->table));
		break;
	case DB_INDEX_CORRUPT:
		my_error(ER_INDEX_CORRUPT, MYF(0),
			 get_error_key_name(m_prebuilt->trx->error_key_num,
					    ha_alter_info, m_prebuilt->table));
		break;
	case DB_DECRYPTION_FAILED: {
		String str;
		const char* engine= table_type();
		get_error_message(HA_ERR_DECRYPTION_FAILED, &str);
		my_error(ER_GET_ERRMSG, MYF(0), HA_ERR_DECRYPTION_FAILED, str.c_ptr(), engine);
		break;
	}
	default:
		my_error_innodb(error,
				table_share->table_name.str,
				m_prebuilt->table->flags);
	}

	/* prebuilt->table->n_ref_count can be anything here, given
	that we hold at most a shared lock on the table. */
	m_prebuilt->trx->error_info = NULL;
	ctx->trx->error_state = DB_SUCCESS;
	ctx->clear_added_indexes();

	DBUG_RETURN(true);
}

/** Free the modification log for online table rebuild.
@param table table that was being rebuilt online */
static
void
innobase_online_rebuild_log_free(
/*=============================*/
	dict_table_t*	table)
{
	dict_index_t* clust_index = dict_table_get_first_index(table);

	ut_ad(mutex_own(&dict_sys->mutex));
	ut_ad(rw_lock_own(dict_operation_lock, RW_LOCK_X));

	rw_lock_x_lock(&clust_index->lock);

	if (clust_index->online_log) {
		ut_ad(dict_index_get_online_status(clust_index)
		      == ONLINE_INDEX_CREATION);
		clust_index->online_status = ONLINE_INDEX_COMPLETE;
		row_log_free(clust_index->online_log);
		DEBUG_SYNC_C("innodb_online_rebuild_log_free_aborted");
	}

	DBUG_ASSERT(dict_index_get_online_status(clust_index)
		    == ONLINE_INDEX_COMPLETE);
	rw_lock_x_unlock(&clust_index->lock);
}

/** For each user column, which is part of an index which is not going to be
dropped, it checks if the column number of the column is same as col_no
argument passed.
@param[in]	table		table
@param[in]	col_no		column number
@param[in]	is_v		if this is a virtual column
@param[in]	only_committed	whether to consider only committed indexes
@retval true column exists
@retval false column does not exist, true if column is system column or
it is in the index. */
static
bool
check_col_exists_in_indexes(
	const dict_table_t*	table,
	ulint			col_no,
	bool			is_v,
	bool			only_committed = false)
{
	/* This function does not check system columns */
	if (!is_v && dict_table_get_nth_col(table, col_no)->mtype == DATA_SYS) {
		return(true);
	}

	for (const dict_index_t* index = dict_table_get_first_index(table);
	     index;
	     index = dict_table_get_next_index(index)) {

		if (only_committed
		    ? !index->is_committed()
		    : index->to_be_dropped) {
			continue;
		}

		for (ulint i = 0; i < index->n_user_defined_cols; i++) {
			const dict_col_t* idx_col
				= dict_index_get_nth_col(index, i);

			if (is_v && dict_col_is_virtual(idx_col)) {
				const dict_v_col_t*   v_col = reinterpret_cast<
					const dict_v_col_t*>(idx_col);
				if (v_col->v_pos == col_no) {
					return(true);
				}
			}

			if (!is_v && !dict_col_is_virtual(idx_col)
			    && dict_col_get_no(idx_col) == col_no) {
				return(true);
			}
		}
	}

	return(false);
}

/** Rollback a secondary index creation, drop the indexes with
temparary index prefix
@param user_table InnoDB table
@param table the TABLE
@param locked TRUE=table locked, FALSE=may need to do a lazy drop
@param trx the transaction
*/
static MY_ATTRIBUTE((nonnull))
void
innobase_rollback_sec_index(
/*========================*/
	dict_table_t*		user_table,
	const TABLE*		table,
	ibool			locked,
	trx_t*			trx)
{
	row_merge_drop_indexes(trx, user_table, locked);

	/* Free the table->fts only if there is no FTS_DOC_ID
	in the table */
	if (user_table->fts
	    && !DICT_TF2_FLAG_IS_SET(user_table,
				     DICT_TF2_FTS_HAS_DOC_ID)
	    && !innobase_fulltext_exist(table)) {
		fts_free(user_table);
	}
}

/** Roll back the changes made during prepare_inplace_alter_table()
and inplace_alter_table() inside the storage engine. Note that the
allowed level of concurrency during this operation will be the same as
for inplace_alter_table() and thus might be higher than during
prepare_inplace_alter_table(). (E.g concurrent writes were blocked
during prepare, but might not be during commit).

@param ha_alter_info Data used during in-place alter.
@param table the TABLE
@param prebuilt the prebuilt struct
@retval true Failure
@retval false Success
*/
inline MY_ATTRIBUTE((nonnull, warn_unused_result))
bool
rollback_inplace_alter_table(
/*=========================*/
	Alter_inplace_info*	ha_alter_info,
	const TABLE*		table,
	row_prebuilt_t*		prebuilt)
{
	bool	fail	= false;

	ha_innobase_inplace_ctx*	ctx
		= static_cast<ha_innobase_inplace_ctx*>
		(ha_alter_info->handler_ctx);

	DBUG_ENTER("rollback_inplace_alter_table");

	if (!ctx || !ctx->trx) {
		/* If we have not started a transaction yet,
		(almost) nothing has been or needs to be done. */
		goto func_exit;
	}

	trx_start_for_ddl(ctx->trx, TRX_DICT_OP_INDEX);
	row_mysql_lock_data_dictionary(ctx->trx);

	if (ctx->need_rebuild()) {
		/* DML threads can access ctx->new_table via the
		online rebuild log. Free it first. */
		innobase_online_rebuild_log_free(prebuilt->table);
	}

	if (!ctx->new_table) {
		ut_ad(ctx->need_rebuild());
	} else if (ctx->need_rebuild()) {
		dberr_t	err= DB_SUCCESS;
		ulint	flags	= ctx->new_table->flags;

		/* Since the FTS index specific auxiliary tables has
		not yet registered with "table->fts" by fts_add_index(),
		we will need explicitly delete them here */
		if (dict_table_has_fts_index(ctx->new_table)) {

			err = innobase_drop_fts_index_table(
				ctx->new_table, ctx->trx);

			if (err != DB_SUCCESS) {
				my_error_innodb(
					err, table->s->table_name.str,
					flags);
				fail = true;
			}
		}

		dict_table_close_and_drop(ctx->trx, ctx->new_table);

		switch (err) {
		case DB_SUCCESS:
			break;
		default:
			my_error_innodb(err, table->s->table_name.str,
					flags);
			fail = true;
		}
	} else {
		DBUG_ASSERT(!(ha_alter_info->handler_flags
			      & Alter_inplace_info::ADD_PK_INDEX));
		DBUG_ASSERT(ctx->new_table == prebuilt->table);

		innobase_rollback_sec_index(
			prebuilt->table, table, FALSE, ctx->trx);
	}

	trx_commit_for_mysql(ctx->trx);
	row_mysql_unlock_data_dictionary(ctx->trx);
	trx_free_for_mysql(ctx->trx);

func_exit:
#ifndef DBUG_OFF
	dict_index_t* clust_index = dict_table_get_first_index(
		prebuilt->table);
	DBUG_ASSERT(!clust_index->online_log);
	DBUG_ASSERT(dict_index_get_online_status(clust_index)
		    == ONLINE_INDEX_COMPLETE);
#endif /* !DBUG_OFF */

	if (ctx) {
		DBUG_ASSERT(ctx->prebuilt == prebuilt);

		if (ctx->num_to_add_fk) {
			for (ulint i = 0; i < ctx->num_to_add_fk; i++) {
				dict_foreign_free(ctx->add_fk[i]);
			}
		}

		if (ctx->num_to_drop_index) {
			row_mysql_lock_data_dictionary(prebuilt->trx);

			/* Clear the to_be_dropped flags
			in the data dictionary cache.
			The flags may already have been cleared,
			in case an error was detected in
			commit_inplace_alter_table(). */
			for (ulint i = 0; i < ctx->num_to_drop_index; i++) {
				dict_index_t*	index = ctx->drop_index[i];
				DBUG_ASSERT(index->is_committed());
				index->to_be_dropped = 0;
			}

			row_mysql_unlock_data_dictionary(prebuilt->trx);
		}
	}

	/* Reset dict_col_t::ord_part for those columns fail to be indexed,
	we do this by checking every existing column, if any current
	index would index them */
	for (ulint i = 0; i < dict_table_get_n_cols(prebuilt->table); i++) {
		dict_col_t& col = prebuilt->table->cols[i];
		if (!col.ord_part) {
			continue;
		}
		if (!check_col_exists_in_indexes(prebuilt->table, i, false,
						 true)) {
			col.ord_part = 0;
		}
	}

	for (ulint i = 0; i < dict_table_get_n_v_cols(prebuilt->table); i++) {
		dict_col_t& col = prebuilt->table->v_cols[i].m_col;
		if (!col.ord_part) {
			continue;
		}
		if (!check_col_exists_in_indexes(prebuilt->table, i, true,
						 true)) {
			col.ord_part = 0;
		}
	}

	trx_commit_for_mysql(prebuilt->trx);
	MONITOR_ATOMIC_DEC(MONITOR_PENDING_ALTER_TABLE);
	DBUG_RETURN(fail);
}

/** Drop a FOREIGN KEY constraint from the data dictionary tables.
@param trx data dictionary transaction
@param table_name Table name in MySQL
@param foreign_id Foreign key constraint identifier
@retval true Failure
@retval false Success */
static MY_ATTRIBUTE((nonnull, warn_unused_result))
bool
innobase_drop_foreign_try(
/*======================*/
	trx_t*			trx,
	const char*		table_name,
	const char*		foreign_id)
{
	DBUG_ENTER("innobase_drop_foreign_try");

	DBUG_ASSERT(trx_get_dict_operation(trx) == TRX_DICT_OP_INDEX);
	ut_ad(trx->dict_operation_lock_mode == RW_X_LATCH);
	ut_ad(mutex_own(&dict_sys->mutex));
	ut_ad(rw_lock_own(dict_operation_lock, RW_LOCK_X));

	/* Drop the constraint from the data dictionary. */
	static const char sql[] =
		"PROCEDURE DROP_FOREIGN_PROC () IS\n"
		"BEGIN\n"
		"DELETE FROM SYS_FOREIGN WHERE ID=:id;\n"
		"DELETE FROM SYS_FOREIGN_COLS WHERE ID=:id;\n"
		"END;\n";

	dberr_t		error;
	pars_info_t*	info;

	info = pars_info_create();
	pars_info_add_str_literal(info, "id", foreign_id);

	trx->op_info = "dropping foreign key constraint from dictionary";
	error = que_eval_sql(info, sql, FALSE, trx);
	trx->op_info = "";

	DBUG_EXECUTE_IF("ib_drop_foreign_error",
			error = DB_OUT_OF_FILE_SPACE;);

	if (error != DB_SUCCESS) {
		my_error_innodb(error, table_name, 0);
		trx->error_state = DB_SUCCESS;
		DBUG_RETURN(true);
	}

	DBUG_RETURN(false);
}

/** Rename a column in the data dictionary tables.
@param[in] user_table	InnoDB table that was being altered
@param[in] trx		data dictionary transaction
@param[in] table_name	Table name in MySQL
@param[in] nth_col	0-based index of the column
@param[in] from		old column name
@param[in] to		new column name
@param[in] new_clustered whether the table has been rebuilt
@param[in] is_virtual	whether it is a virtual column
@retval true Failure
@retval false Success */
static MY_ATTRIBUTE((nonnull, warn_unused_result))
bool
innobase_rename_column_try(
	const dict_table_t*	user_table,
	trx_t*			trx,
	const char*		table_name,
	ulint			nth_col,
	const char*		from,
	const char*		to,
	bool			new_clustered,
	bool			is_virtual)
{
	pars_info_t*	info;
	dberr_t		error;

	DBUG_ENTER("innobase_rename_column_try");

	DBUG_ASSERT(trx_get_dict_operation(trx) == TRX_DICT_OP_INDEX);
	ut_ad(trx->dict_operation_lock_mode == RW_X_LATCH);
	ut_ad(mutex_own(&dict_sys->mutex));
	ut_ad(rw_lock_own(dict_operation_lock, RW_LOCK_X));

	if (new_clustered) {
		goto rename_foreign;
	}

	info = pars_info_create();

	pars_info_add_ull_literal(info, "tableid", user_table->id);
	pars_info_add_int4_literal(info, "nth", nth_col);
	pars_info_add_str_literal(info, "old", from);
	pars_info_add_str_literal(info, "new", to);

	trx->op_info = "renaming column in SYS_COLUMNS";

	error = que_eval_sql(
		info,
		"PROCEDURE RENAME_SYS_COLUMNS_PROC () IS\n"
		"BEGIN\n"
		"UPDATE SYS_COLUMNS SET NAME=:new\n"
		"WHERE TABLE_ID=:tableid AND NAME=:old\n"
		"AND POS=:nth;\n"
		"END;\n",
		FALSE, trx);

	DBUG_EXECUTE_IF("ib_rename_column_error",
			error = DB_OUT_OF_FILE_SPACE;);

	if (error != DB_SUCCESS) {
err_exit:
		my_error_innodb(error, table_name, 0);
		trx->error_state = DB_SUCCESS;
		trx->op_info = "";
		DBUG_RETURN(true);
	}

	trx->op_info = "renaming column in SYS_FIELDS";

	for (const dict_index_t* index = dict_table_get_first_index(
		     user_table);
	     index != NULL;
	     index = dict_table_get_next_index(index)) {

		for (ulint i = 0; i < dict_index_get_n_fields(index); i++) {
			if (strcmp(dict_index_get_nth_field(index, i)->name,
				   from)) {
				continue;
			}

			info = pars_info_create();

			pars_info_add_ull_literal(info, "indexid", index->id);
			pars_info_add_int4_literal(info, "nth", i);
			pars_info_add_str_literal(info, "old", from);
			pars_info_add_str_literal(info, "new", to);

			error = que_eval_sql(
				info,
				"PROCEDURE RENAME_SYS_FIELDS_PROC () IS\n"
				"BEGIN\n"

				"UPDATE SYS_FIELDS SET COL_NAME=:new\n"
				"WHERE INDEX_ID=:indexid AND COL_NAME=:old\n"
				"AND POS=:nth;\n"

				/* Try again, in case there is a prefix_len
				encoded in SYS_FIELDS.POS */

				"UPDATE SYS_FIELDS SET COL_NAME=:new\n"
				"WHERE INDEX_ID=:indexid AND COL_NAME=:old\n"
				"AND POS>=65536*:nth AND POS<65536*(:nth+1);\n"

				"END;\n",
				FALSE, trx);

			if (error != DB_SUCCESS) {
				goto err_exit;
			}
		}
	}

rename_foreign:
	trx->op_info = "renaming column in SYS_FOREIGN_COLS";

	std::list<dict_foreign_t*>	fk_evict;
	bool		foreign_modified;

	for (dict_foreign_set::const_iterator it = user_table->foreign_set.begin();
	     it != user_table->foreign_set.end();
	     ++it) {

		dict_foreign_t*	foreign = *it;
		foreign_modified = false;

		for (unsigned i = 0; i < foreign->n_fields; i++) {
			if (strcmp(foreign->foreign_col_names[i], from)) {
				continue;
			}

			info = pars_info_create();

			pars_info_add_str_literal(info, "id", foreign->id);
			pars_info_add_int4_literal(info, "nth", i);
			pars_info_add_str_literal(info, "old", from);
			pars_info_add_str_literal(info, "new", to);

			error = que_eval_sql(
				info,
				"PROCEDURE RENAME_SYS_FOREIGN_F_PROC () IS\n"
				"BEGIN\n"
				"UPDATE SYS_FOREIGN_COLS\n"
				"SET FOR_COL_NAME=:new\n"
				"WHERE ID=:id AND POS=:nth\n"
				"AND FOR_COL_NAME=:old;\n"
				"END;\n",
				FALSE, trx);

			if (error != DB_SUCCESS) {
				goto err_exit;
			}
			foreign_modified = true;
		}

		if (foreign_modified) {
			fk_evict.push_back(foreign);
		}
	}

	for (dict_foreign_set::const_iterator it
		= user_table->referenced_set.begin();
	     it != user_table->referenced_set.end();
	     ++it) {

		foreign_modified = false;
		dict_foreign_t*	foreign = *it;

		for (unsigned i = 0; i < foreign->n_fields; i++) {
			if (strcmp(foreign->referenced_col_names[i], from)) {
				continue;
			}

			info = pars_info_create();

			pars_info_add_str_literal(info, "id", foreign->id);
			pars_info_add_int4_literal(info, "nth", i);
			pars_info_add_str_literal(info, "old", from);
			pars_info_add_str_literal(info, "new", to);

			error = que_eval_sql(
				info,
				"PROCEDURE RENAME_SYS_FOREIGN_R_PROC () IS\n"
				"BEGIN\n"
				"UPDATE SYS_FOREIGN_COLS\n"
				"SET REF_COL_NAME=:new\n"
				"WHERE ID=:id AND POS=:nth\n"
				"AND REF_COL_NAME=:old;\n"
				"END;\n",
				FALSE, trx);

			if (error != DB_SUCCESS) {
				goto err_exit;
			}
			foreign_modified = true;
		}

		if (foreign_modified) {
			fk_evict.push_back(foreign);
		}
	}

	if (new_clustered) {
		std::for_each(fk_evict.begin(), fk_evict.end(),
			      dict_foreign_remove_from_cache);
	}

	trx->op_info = "";
	DBUG_RETURN(false);
}

/** Rename columns in the data dictionary tables.
@param ha_alter_info Data used during in-place alter.
@param ctx In-place ALTER TABLE context
@param table the TABLE
@param trx data dictionary transaction
@param table_name Table name in MySQL
@retval true Failure
@retval false Success */
static MY_ATTRIBUTE((nonnull, warn_unused_result))
bool
innobase_rename_columns_try(
/*========================*/
	Alter_inplace_info*	ha_alter_info,
	ha_innobase_inplace_ctx*ctx,
	const TABLE*		table,
	trx_t*			trx,
	const char*		table_name)
{
	List_iterator_fast<Create_field> cf_it(
		ha_alter_info->alter_info->create_list);
	uint	i = 0;
	ulint	num_v = 0;

	DBUG_ASSERT(ctx);
	DBUG_ASSERT(ha_alter_info->handler_flags
		    & Alter_inplace_info::ALTER_COLUMN_NAME);

	for (Field** fp = table->field; *fp; fp++, i++) {
		bool	is_virtual = innobase_is_v_fld(*fp);

		if (!((*fp)->flags & FIELD_IS_RENAMED)) {
			goto processed_field;
		}

		cf_it.rewind();
		while (Create_field* cf = cf_it++) {
			if (cf->field == *fp) {
				ulint	col_n = is_virtual
						? dict_create_v_col_pos(
							num_v, i)
						: i - num_v;

				if (innobase_rename_column_try(
					    ctx->old_table, trx, table_name,
					    col_n,
					    cf->field->field_name,
					    cf->field_name,
					    ctx->need_rebuild(),
					    is_virtual)) {
					return(true);
				}
				goto processed_field;
			}
		}

		ut_error;
processed_field:
		if (is_virtual) {
			num_v++;
		}

		continue;
	}

	return(false);
}

/** Enlarge a column in the data dictionary tables.
@param user_table InnoDB table that was being altered
@param trx data dictionary transaction
@param table_name Table name in MySQL
@param nth_col 0-based index of the column
@param new_len new column length, in bytes
@param is_v if it's a virtual column
@retval true Failure
@retval false Success */
static MY_ATTRIBUTE((nonnull, warn_unused_result))
bool
innobase_enlarge_column_try(
/*========================*/
	const dict_table_t*	user_table,
	trx_t*			trx,
	const char*		table_name,
	ulint			nth_col,
	ulint			new_len,
	bool			is_v)
{
	pars_info_t*	info;
	dberr_t		error;
#ifdef UNIV_DEBUG
	dict_col_t*	col;
#endif /* UNIV_DEBUG */
	dict_v_col_t*	v_col;
	ulint		pos;

	DBUG_ENTER("innobase_enlarge_column_try");

	DBUG_ASSERT(trx_get_dict_operation(trx) == TRX_DICT_OP_INDEX);
	ut_ad(trx->dict_operation_lock_mode == RW_X_LATCH);
	ut_ad(mutex_own(&dict_sys->mutex));
	ut_ad(rw_lock_own(dict_operation_lock, RW_LOCK_X));

	if (is_v) {
		v_col = dict_table_get_nth_v_col(user_table, nth_col);
		pos = dict_create_v_col_pos(v_col->v_pos, v_col->m_col.ind);
#ifdef UNIV_DEBUG
		col = &v_col->m_col;
#endif /* UNIV_DEBUG */
	} else {
#ifdef UNIV_DEBUG
		col = dict_table_get_nth_col(user_table, nth_col);
#endif /* UNIV_DEBUG */
		pos = nth_col;
	}

#ifdef UNIV_DEBUG
	ut_ad(col->len < new_len);
	switch (col->mtype) {
	case DATA_MYSQL:
		/* NOTE: we could allow this when !(prtype & DATA_BINARY_TYPE)
		and ROW_FORMAT is not REDUNDANT and mbminlen<mbmaxlen.
		That is, we treat a UTF-8 CHAR(n) column somewhat like
		a VARCHAR. */
		ut_error;
	case DATA_BINARY:
	case DATA_VARCHAR:
	case DATA_VARMYSQL:
	case DATA_DECIMAL:
	case DATA_BLOB:
		break;
	default:
		ut_error;
	}
#endif /* UNIV_DEBUG */
	info = pars_info_create();

	pars_info_add_ull_literal(info, "tableid", user_table->id);
	pars_info_add_int4_literal(info, "nth", pos);
	pars_info_add_int4_literal(info, "new", new_len);

	trx->op_info = "resizing column in SYS_COLUMNS";

	error = que_eval_sql(
		info,
		"PROCEDURE RESIZE_SYS_COLUMNS_PROC () IS\n"
		"BEGIN\n"
		"UPDATE SYS_COLUMNS SET LEN=:new\n"
		"WHERE TABLE_ID=:tableid AND POS=:nth;\n"
		"END;\n",
		FALSE, trx);

	DBUG_EXECUTE_IF("ib_resize_column_error",
			error = DB_OUT_OF_FILE_SPACE;);

	trx->op_info = "";
	trx->error_state = DB_SUCCESS;

	if (error != DB_SUCCESS) {
		my_error_innodb(error, table_name, 0);
		DBUG_RETURN(true);
	}

	DBUG_RETURN(false);
}

/** Enlarge columns in the data dictionary tables.
@param ha_alter_info Data used during in-place alter.
@param table the TABLE
@param user_table InnoDB table that was being altered
@param trx data dictionary transaction
@param table_name Table name in MySQL
@retval true Failure
@retval false Success */
static MY_ATTRIBUTE((nonnull, warn_unused_result))
bool
innobase_enlarge_columns_try(
/*=========================*/
	Alter_inplace_info*	ha_alter_info,
	const TABLE*		table,
	const dict_table_t*	user_table,
	trx_t*			trx,
	const char*		table_name)
{
	List_iterator_fast<Create_field> cf_it(
		ha_alter_info->alter_info->create_list);
	ulint	i = 0;
	ulint	num_v = 0;
	bool	is_v;

	for (Field** fp = table->field; *fp; fp++, i++) {
		ulint	idx;

		if (innobase_is_v_fld(*fp)) {
			is_v = true;
			idx = num_v;
			num_v++;
		} else {
			idx = i - num_v;
			is_v = false;
		}

		cf_it.rewind();
		while (Create_field* cf = cf_it++) {
			if (cf->field == *fp) {
				if ((*fp)->is_equal(cf)
				    == IS_EQUAL_PACK_LENGTH
				    && innobase_enlarge_column_try(
					    user_table, trx, table_name,
					    idx, static_cast<ulint>(cf->length), is_v)) {
					return(true);
				}

				break;
			}
		}
	}

	return(false);
}

/** Rename or enlarge columns in the data dictionary cache
as part of commit_cache_norebuild().
@param ha_alter_info Data used during in-place alter.
@param table the TABLE
@param user_table InnoDB table that was being altered */
static MY_ATTRIBUTE((nonnull))
void
innobase_rename_or_enlarge_columns_cache(
/*=====================================*/
	Alter_inplace_info*	ha_alter_info,
	const TABLE*		table,
	dict_table_t*		user_table)
{
	if (!(ha_alter_info->handler_flags
	      & (Alter_inplace_info::ALTER_COLUMN_EQUAL_PACK_LENGTH
		 | Alter_inplace_info::ALTER_COLUMN_NAME))) {
		return;
	}

	List_iterator_fast<Create_field> cf_it(
		ha_alter_info->alter_info->create_list);
	uint	i = 0;
	ulint	num_v = 0;

	for (Field** fp = table->field; *fp; fp++, i++) {
		bool	is_virtual = innobase_is_v_fld(*fp);

		cf_it.rewind();
		while (Create_field* cf = cf_it++) {
			if (cf->field != *fp) {
				continue;
			}

			ulint	col_n = is_virtual ? num_v : i - num_v;

			if ((*fp)->is_equal(cf) == IS_EQUAL_PACK_LENGTH) {
				if (is_virtual) {
					dict_table_get_nth_v_col(
						user_table, col_n)->m_col.len
					= cf->length;
				} else {
					dict_table_get_nth_col(
						user_table, col_n)->len
					= cf->length;
				}
			}

			if ((*fp)->flags & FIELD_IS_RENAMED) {
				dict_mem_table_col_rename(
					user_table, col_n,
					cf->field->field_name,
					cf->field_name, is_virtual);
			}

			break;
		}

		if (is_virtual) {
			num_v++;
		}
	}
}

/** Set the auto-increment value of the table on commit.
@param ha_alter_info Data used during in-place alter
@param ctx In-place ALTER TABLE context
@param altered_table MySQL table that is being altered
@param old_table MySQL table as it is before the ALTER operation
@return whether the operation failed (and my_error() was called) */
static MY_ATTRIBUTE((nonnull))
bool
commit_set_autoinc(
	Alter_inplace_info*	ha_alter_info,
	ha_innobase_inplace_ctx*ctx,
	const TABLE*		altered_table,
	const TABLE*		old_table)
{
	DBUG_ENTER("commit_set_autoinc");

	if (!altered_table->found_next_number_field) {
		/* There is no AUTO_INCREMENT column in the table
		after the ALTER operation. */
	} else if (ctx->add_autoinc != ULINT_UNDEFINED) {
		ut_ad(ctx->need_rebuild());
		/* An AUTO_INCREMENT column was added. Get the last
		value from the sequence, which may be based on a
		supplied AUTO_INCREMENT value. */
		ib_uint64_t autoinc = ctx->sequence.last();
		ctx->new_table->autoinc = autoinc;
		/* Bulk index creation does not update
		PAGE_ROOT_AUTO_INC, so we must persist the "last used"
		value here. */
		btr_write_autoinc(dict_table_get_first_index(ctx->new_table),
				  autoinc - 1, true);
	} else if ((ha_alter_info->handler_flags
		    & Alter_inplace_info::CHANGE_CREATE_OPTION)
		   && (ha_alter_info->create_info->used_fields
		       & HA_CREATE_USED_AUTO)) {

		if (dict_table_is_discarded(ctx->old_table)) {
			my_error(ER_TABLESPACE_DISCARDED, MYF(0),
				 old_table->s->table_name.str);
			DBUG_RETURN(true);
		}

		/* An AUTO_INCREMENT value was supplied by the user.
		It must be persisted to the data file. */
		const Field*	ai	= old_table->found_next_number_field;
		ut_ad(!strcmp(dict_table_get_col_name(ctx->old_table,
						      innodb_col_no(ai)),
			      ai->field_name));

		ib_uint64_t	autoinc
			= ha_alter_info->create_info->auto_increment_value;
		if (autoinc == 0) {
			autoinc = 1;
		}

		if (autoinc >= ctx->old_table->autoinc) {
			/* Persist the predecessor of the
			AUTO_INCREMENT value as the last used one. */
			ctx->new_table->autoinc = autoinc--;
		} else {
			/* Mimic ALGORITHM=COPY in the following scenario:

			CREATE TABLE t (a SERIAL);
			INSERT INTO t SET a=100;
			ALTER TABLE t AUTO_INCREMENT = 1;
			INSERT INTO t SET a=NULL;
			SELECT * FROM t;

			By default, ALGORITHM=INPLACE would reset the
			sequence to 1, while after ALGORITHM=COPY, the
			last INSERT would use a value larger than 100.

			We could only search the tree to know current
			max counter in the table and compare. */
			const dict_col_t*	autoinc_col
				= dict_table_get_nth_col(ctx->old_table,
							 innodb_col_no(ai));
			dict_index_t*		index
				= dict_table_get_first_index(ctx->old_table);
			while (index != NULL
			       && index->fields[0].col != autoinc_col) {
				index = dict_table_get_next_index(index);
			}

			ut_ad(index);

			ib_uint64_t	max_in_table = index
				? row_search_max_autoinc(index)
				: 0;

			if (autoinc <= max_in_table) {
				ctx->new_table->autoinc = innobase_next_autoinc(
					max_in_table, 1,
					ctx->prebuilt->autoinc_increment,
					ctx->prebuilt->autoinc_offset,
					innobase_get_int_col_max_value(ai));
				/* Persist the maximum value as the
				last used one. */
				autoinc = max_in_table;
			} else {
				/* Persist the predecessor of the
				AUTO_INCREMENT value as the last used one. */
				ctx->new_table->autoinc = autoinc--;
			}
		}

		btr_write_autoinc(dict_table_get_first_index(ctx->new_table),
				  autoinc, true);
	} else if (ctx->need_rebuild()) {
		/* No AUTO_INCREMENT value was specified.
		Copy it from the old table. */
		ctx->new_table->autoinc = ctx->old_table->autoinc;
		/* The persistent value was already copied in
		prepare_inplace_alter_table_dict() when ctx->new_table
		was created. If this was a LOCK=NONE operation, the
		AUTO_INCREMENT values would be updated during
		row_log_table_apply(). If this was LOCK!=NONE,
		the table contents could not possibly have changed
		between prepare_inplace and commit_inplace. */
	}

	DBUG_RETURN(false);
}

/** Add or drop foreign key constraints to the data dictionary tables,
but do not touch the data dictionary cache.
@param ha_alter_info Data used during in-place alter
@param ctx In-place ALTER TABLE context
@param trx Data dictionary transaction
@param table_name Table name in MySQL
@retval true Failure
@retval false Success
*/
static MY_ATTRIBUTE((nonnull, warn_unused_result))
bool
innobase_update_foreign_try(
/*========================*/
	ha_innobase_inplace_ctx*ctx,
	trx_t*			trx,
	const char*		table_name)
{
	ulint	foreign_id;
	ulint	i;

	DBUG_ENTER("innobase_update_foreign_try");
	DBUG_ASSERT(ctx);

	foreign_id = dict_table_get_highest_foreign_id(ctx->new_table);

	foreign_id++;

	for (i = 0; i < ctx->num_to_add_fk; i++) {
		dict_foreign_t*		fk = ctx->add_fk[i];

		ut_ad(fk->foreign_table == ctx->new_table
		      || fk->foreign_table == ctx->old_table);

		dberr_t error = dict_create_add_foreign_id(
			&foreign_id, ctx->old_table->name.m_name, fk);

		if (error != DB_SUCCESS) {
			my_error(ER_TOO_LONG_IDENT, MYF(0),
				 fk->id);
			DBUG_RETURN(true);
		}

		if (!fk->foreign_index) {
			fk->foreign_index = dict_foreign_find_index(
				ctx->new_table, ctx->col_names,
				fk->foreign_col_names,
				fk->n_fields, fk->referenced_index, TRUE,
				fk->type
				& (DICT_FOREIGN_ON_DELETE_SET_NULL
					| DICT_FOREIGN_ON_UPDATE_SET_NULL),
				NULL, NULL, NULL);
			if (!fk->foreign_index) {
				my_error(ER_FK_INCORRECT_OPTION,
					 MYF(0), table_name, fk->id);
				DBUG_RETURN(true);
			}
		}

		/* The fk->foreign_col_names[] uses renamed column
		names, while the columns in ctx->old_table have not
		been renamed yet. */
		error = dict_create_add_foreign_to_dictionary(
			ctx->old_table->name.m_name, fk, trx);

		DBUG_EXECUTE_IF(
			"innodb_test_cannot_add_fk_system",
			error = DB_ERROR;);

		if (error != DB_SUCCESS) {
			my_error(ER_FK_FAIL_ADD_SYSTEM, MYF(0),
				 fk->id);
			DBUG_RETURN(true);
		}
	}

	for (i = 0; i < ctx->num_to_drop_fk; i++) {
		dict_foreign_t* fk = ctx->drop_fk[i];

		DBUG_ASSERT(fk->foreign_table == ctx->old_table);

		if (innobase_drop_foreign_try(trx, table_name, fk->id)) {
			DBUG_RETURN(true);
		}
	}

	DBUG_RETURN(false);
}

/** Update the foreign key constraint definitions in the data dictionary cache
after the changes to data dictionary tables were committed.
@param ctx	In-place ALTER TABLE context
@param user_thd	MySQL connection
@return		InnoDB error code (should always be DB_SUCCESS) */
static MY_ATTRIBUTE((nonnull, warn_unused_result))
dberr_t
innobase_update_foreign_cache(
/*==========================*/
	ha_innobase_inplace_ctx*	ctx,
	THD*				user_thd)
{
	dict_table_t*	user_table;
	dberr_t		err = DB_SUCCESS;

	DBUG_ENTER("innobase_update_foreign_cache");

	ut_ad(mutex_own(&dict_sys->mutex));

	user_table = ctx->old_table;

	/* Discard the added foreign keys, because we will
	load them from the data dictionary. */
	for (ulint i = 0; i < ctx->num_to_add_fk; i++) {
		dict_foreign_t*	fk = ctx->add_fk[i];
		dict_foreign_free(fk);
	}

	if (ctx->need_rebuild()) {
		/* The rebuilt table is already using the renamed
		column names. No need to pass col_names or to drop
		constraints from the data dictionary cache. */
		DBUG_ASSERT(!ctx->col_names);
		DBUG_ASSERT(user_table->foreign_set.empty());
		DBUG_ASSERT(user_table->referenced_set.empty());
		user_table = ctx->new_table;
	} else {
		/* Drop the foreign key constraints if the
		table was not rebuilt. If the table is rebuilt,
		there would not be any foreign key contraints for
		it yet in the data dictionary cache. */
		for (ulint i = 0; i < ctx->num_to_drop_fk; i++) {
			dict_foreign_t* fk = ctx->drop_fk[i];
			dict_foreign_remove_from_cache(fk);
		}
	}

	/* Load the old or added foreign keys from the data dictionary
	and prevent the table from being evicted from the data
	dictionary cache (work around the lack of WL#6049). */
	dict_names_t	fk_tables;

	err = dict_load_foreigns(user_table->name.m_name,
				 ctx->col_names, false, true,
				 DICT_ERR_IGNORE_NONE,
				 fk_tables);

	if (err == DB_CANNOT_ADD_CONSTRAINT) {
		fk_tables.clear();

		/* It is possible there are existing foreign key are
		loaded with "foreign_key checks" off,
		so let's retry the loading with charset_check is off */
		err = dict_load_foreigns(user_table->name.m_name,
					 ctx->col_names, false, false,
					 DICT_ERR_IGNORE_NONE,
					 fk_tables);

		/* The load with "charset_check" off is successful, warn
		the user that the foreign key has loaded with mis-matched
		charset */
		if (err == DB_SUCCESS) {
			push_warning_printf(
				user_thd,
				Sql_condition::WARN_LEVEL_WARN,
				ER_ALTER_INFO,
				"Foreign key constraints for table '%s'"
				" are loaded with charset check off",
				user_table->name.m_name);
		}
	}

	/* For complete loading of foreign keys, all associated tables must
	also be loaded. */
	while (err == DB_SUCCESS && !fk_tables.empty()) {
		dict_table_t*	table = dict_load_table(
			fk_tables.front(), true, DICT_ERR_IGNORE_NONE);

		if (table == NULL) {
			table_name_t	table_name;
			table_name.m_name = const_cast<char*>(
						fk_tables.front());

			err = DB_TABLE_NOT_FOUND;
			ib::error()
				<< "Failed to load table '" << table_name
				<< "' which has a foreign key constraint with"
				<< " table '" << user_table->name << "'.";
			break;
		}

		fk_tables.pop_front();
	}

	DBUG_RETURN(err);
}

/** Commit the changes made during prepare_inplace_alter_table()
and inplace_alter_table() inside the data dictionary tables,
when rebuilding the table.
@param ha_alter_info Data used during in-place alter
@param ctx In-place ALTER TABLE context
@param altered_table MySQL table that is being altered
@param old_table MySQL table as it is before the ALTER operation
@param trx Data dictionary transaction
@param table_name Table name in MySQL
@retval true Failure
@retval false Success
*/
inline MY_ATTRIBUTE((nonnull, warn_unused_result))
bool
commit_try_rebuild(
/*===============*/
	Alter_inplace_info*	ha_alter_info,
	ha_innobase_inplace_ctx*ctx,
	TABLE*			altered_table,
	const TABLE*		old_table,
	trx_t*			trx,
	const char*		table_name)
{
	dict_table_t*	rebuilt_table	= ctx->new_table;
	dict_table_t*	user_table	= ctx->old_table;

	DBUG_ENTER("commit_try_rebuild");
	DBUG_ASSERT(ctx->need_rebuild());
	DBUG_ASSERT(trx->dict_operation_lock_mode == RW_X_LATCH);
	DBUG_ASSERT(!(ha_alter_info->handler_flags
		      & Alter_inplace_info::DROP_FOREIGN_KEY)
		    || ctx->num_to_drop_fk > 0);

	for (dict_index_t* index = dict_table_get_first_index(rebuilt_table);
	     index;
	     index = dict_table_get_next_index(index)) {
		DBUG_ASSERT(dict_index_get_online_status(index)
			    == ONLINE_INDEX_COMPLETE);
		DBUG_ASSERT(index->is_committed());
		if (index->is_corrupted()) {
			my_error(ER_INDEX_CORRUPT, MYF(0), index->name());
			DBUG_RETURN(true);
		}
	}

	if (innobase_update_foreign_try(ctx, trx, table_name)) {
		DBUG_RETURN(true);
	}

	dberr_t	error;

	/* Clear the to_be_dropped flag in the data dictionary cache
	of user_table. */
	for (ulint i = 0; i < ctx->num_to_drop_index; i++) {
		dict_index_t*	index = ctx->drop_index[i];
		DBUG_ASSERT(index->table == user_table);
		DBUG_ASSERT(index->is_committed());
		DBUG_ASSERT(index->to_be_dropped);
		index->to_be_dropped = 0;
	}

	/* We copied the table. Any indexes that were requested to be
	dropped were not created in the copy of the table. Apply any
	last bit of the rebuild log and then rename the tables. */

	if (ctx->online) {
		DEBUG_SYNC_C("row_log_table_apply2_before");

		dict_vcol_templ_t* s_templ  = NULL;

		if (ctx->new_table->n_v_cols > 0) {
			s_templ = UT_NEW_NOKEY(
					dict_vcol_templ_t());
			s_templ->vtempl = NULL;

			innobase_build_v_templ(
				altered_table, ctx->new_table, s_templ,
				NULL, true);
			ctx->new_table->vc_templ = s_templ;
		}

		error = row_log_table_apply(
			ctx->thr, user_table, altered_table,
			static_cast<ha_innobase_inplace_ctx*>(
				ha_alter_info->handler_ctx)->m_stage);

		if (s_templ) {
			ut_ad(ctx->need_rebuild());
			dict_free_vc_templ(s_templ);
			UT_DELETE(s_templ);
			ctx->new_table->vc_templ = NULL;
		}

		ulint	err_key = thr_get_trx(ctx->thr)->error_key_num;

		switch (error) {
			KEY*	dup_key;
		case DB_SUCCESS:
			break;
		case DB_DUPLICATE_KEY:
			if (err_key == ULINT_UNDEFINED) {
				/* This should be the hidden index on
				FTS_DOC_ID. */
				dup_key = NULL;
			} else {
				DBUG_ASSERT(err_key <
					    ha_alter_info->key_count);
				dup_key = &ha_alter_info
					->key_info_buffer[err_key];
			}
			print_keydup_error(altered_table, dup_key, MYF(0));
			DBUG_RETURN(true);
		case DB_ONLINE_LOG_TOO_BIG:
			my_error(ER_INNODB_ONLINE_LOG_TOO_BIG, MYF(0),
				 get_error_key_name(err_key, ha_alter_info,
						    rebuilt_table));
			DBUG_RETURN(true);
		case DB_INDEX_CORRUPT:
			my_error(ER_INDEX_CORRUPT, MYF(0),
				 get_error_key_name(err_key, ha_alter_info,
						    rebuilt_table));
			DBUG_RETURN(true);
		default:
			my_error_innodb(error, table_name, user_table->flags);
			DBUG_RETURN(true);
		}
	}

	if ((ha_alter_info->handler_flags
	     & Alter_inplace_info::ALTER_COLUMN_NAME)
	    && innobase_rename_columns_try(ha_alter_info, ctx, old_table,
					   trx, table_name)) {
		DBUG_RETURN(true);
	}

	DBUG_EXECUTE_IF("ib_ddl_crash_before_rename", DBUG_SUICIDE(););

	/* The new table must inherit the flag from the
	"parent" table. */
	if (dict_table_is_discarded(user_table)) {
		rebuilt_table->file_unreadable = true;
		rebuilt_table->flags2 |= DICT_TF2_DISCARDED;
	}

	/* We can now rename the old table as a temporary table,
	rename the new temporary table as the old table and drop the
	old table. First, we only do this in the data dictionary
	tables. The actual renaming will be performed in
	commit_cache_rebuild(), once the data dictionary transaction
	has been successfully committed. */

	error = row_merge_rename_tables_dict(
		user_table, rebuilt_table, ctx->tmp_name, trx);

	/* We must be still holding a table handle. */
	DBUG_ASSERT(user_table->get_ref_count() == 1);

	DBUG_EXECUTE_IF("ib_ddl_crash_after_rename", DBUG_SUICIDE(););
	DBUG_EXECUTE_IF("ib_rebuild_cannot_rename", error = DB_ERROR;);

	switch (error) {
	case DB_SUCCESS:
		DBUG_RETURN(false);
	case DB_TABLESPACE_EXISTS:
		ut_a(rebuilt_table->get_ref_count() == 1);
		my_error(ER_TABLESPACE_EXISTS, MYF(0), ctx->tmp_name);
		DBUG_RETURN(true);
	case DB_DUPLICATE_KEY:
		ut_a(rebuilt_table->get_ref_count() == 1);
		my_error(ER_TABLE_EXISTS_ERROR, MYF(0), ctx->tmp_name);
		DBUG_RETURN(true);
	default:
		my_error_innodb(error, table_name, user_table->flags);
		DBUG_RETURN(true);
	}
}

/** Apply the changes made during commit_try_rebuild(),
to the data dictionary cache and the file system.
@param ctx In-place ALTER TABLE context */
inline MY_ATTRIBUTE((nonnull))
void
commit_cache_rebuild(
/*=================*/
	ha_innobase_inplace_ctx*	ctx)
{
	dberr_t		error;

	DBUG_ENTER("commit_cache_rebuild");
	DEBUG_SYNC_C("commit_cache_rebuild");
	DBUG_ASSERT(ctx->need_rebuild());
	DBUG_ASSERT(dict_table_is_discarded(ctx->old_table)
		    == dict_table_is_discarded(ctx->new_table));

	const char* old_name = mem_heap_strdup(
		ctx->heap, ctx->old_table->name.m_name);

	/* We already committed and redo logged the renames,
	so this must succeed. */
	error = dict_table_rename_in_cache(
		ctx->old_table, ctx->tmp_name, FALSE);
	ut_a(error == DB_SUCCESS);

	error = dict_table_rename_in_cache(
		ctx->new_table, old_name, FALSE);
	ut_a(error == DB_SUCCESS);

	DBUG_VOID_RETURN;
}

/** Set of column numbers */
typedef std::set<ulint, std::less<ulint>, ut_allocator<ulint> >	col_set;

/** Store the column number of the columns in a list belonging
to indexes which are not being dropped.
@param[in]	ctx		In-place ALTER TABLE context
@param[in, out]	drop_col_list	list which will be set, containing columns
				which is part of index being dropped
@param[in, out]	drop_v_col_list	list which will be set, containing
				virtual columns which is part of index
				being dropped */
static
void
get_col_list_to_be_dropped(
	const ha_innobase_inplace_ctx*	ctx,
	col_set&			drop_col_list,
	col_set&			drop_v_col_list)
{
	for (ulint index_count = 0; index_count < ctx->num_to_drop_index;
	     index_count++) {
		const dict_index_t*	index = ctx->drop_index[index_count];

		for (ulint col = 0; col < index->n_user_defined_cols; col++) {
			const dict_col_t*	idx_col
				= dict_index_get_nth_col(index, col);

			if (dict_col_is_virtual(idx_col)) {
				const dict_v_col_t*	v_col
					= reinterpret_cast<
						const dict_v_col_t*>(idx_col);
				drop_v_col_list.insert(v_col->v_pos);

			} else {
				ulint	col_no = dict_col_get_no(idx_col);
				drop_col_list.insert(col_no);
			}
		}
	}
}

/** Commit the changes made during prepare_inplace_alter_table()
and inplace_alter_table() inside the data dictionary tables,
when not rebuilding the table.
@param ha_alter_info Data used during in-place alter
@param ctx In-place ALTER TABLE context
@param old_table MySQL table as it is before the ALTER operation
@param trx Data dictionary transaction
@param table_name Table name in MySQL
@retval true Failure
@retval false Success
*/
inline MY_ATTRIBUTE((nonnull, warn_unused_result))
bool
commit_try_norebuild(
/*=================*/
	Alter_inplace_info*	ha_alter_info,
	ha_innobase_inplace_ctx*ctx,
	TABLE*			altered_table,
	const TABLE*		old_table,
	trx_t*			trx,
	const char*		table_name)
{
	DBUG_ENTER("commit_try_norebuild");
	DBUG_ASSERT(!ctx->need_rebuild());
	DBUG_ASSERT(trx->dict_operation_lock_mode == RW_X_LATCH);
	DBUG_ASSERT(!(ha_alter_info->handler_flags
		      & Alter_inplace_info::DROP_FOREIGN_KEY)
		    || ctx->num_to_drop_fk > 0);
	DBUG_ASSERT(ctx->num_to_drop_fk
		    == ha_alter_info->alter_info->drop_list.elements
		    || ctx->num_to_drop_vcol
		       == ha_alter_info->alter_info->drop_list.elements);

	for (ulint i = 0; i < ctx->num_to_add_index; i++) {
		dict_index_t*	index = ctx->add_index[i];
		DBUG_ASSERT(dict_index_get_online_status(index)
			    == ONLINE_INDEX_COMPLETE);
		DBUG_ASSERT(!index->is_committed());
		if (index->is_corrupted()) {
			/* Report a duplicate key
			error for the index that was
			flagged corrupted, most likely
			because a duplicate value was
			inserted (directly or by
			rollback) after
			ha_innobase::inplace_alter_table()
			completed.
			TODO: report this as a corruption
			with a detailed reason once
			WL#6379 has been implemented. */
			my_error(ER_DUP_UNKNOWN_IN_INDEX,
				 MYF(0), index->name());
			DBUG_RETURN(true);
		}
	}

	if (innobase_update_foreign_try(ctx, trx, table_name)) {
		DBUG_RETURN(true);
	}

	dberr_t	error;

	/* We altered the table in place. Mark the indexes as committed. */
	for (ulint i = 0; i < ctx->num_to_add_index; i++) {
		dict_index_t*	index = ctx->add_index[i];
		DBUG_ASSERT(dict_index_get_online_status(index)
			    == ONLINE_INDEX_COMPLETE);
		DBUG_ASSERT(!index->is_committed());
		error = row_merge_rename_index_to_add(
			trx, ctx->new_table->id, index->id);
		switch (error) {
		case DB_SUCCESS:
			break;
		case DB_TOO_MANY_CONCURRENT_TRXS:
			/* If we wrote some undo log here, then the
			persistent data dictionary for this table may
			probably be corrupted. This is because a
			'trigger' on SYS_INDEXES could already have invoked
			btr_free_if_exists(), which cannot be rolled back. */
			DBUG_ASSERT(trx->undo_no == 0);
			my_error(ER_TOO_MANY_CONCURRENT_TRXS, MYF(0));
			DBUG_RETURN(true);
		default:
			sql_print_error(
				"InnoDB: rename index to add: %lu\n",
				(ulong) error);
			DBUG_ASSERT(0);
			my_error(ER_INTERNAL_ERROR, MYF(0),
				 "rename index to add");
			DBUG_RETURN(true);
		}
	}

	/* Drop any indexes that were requested to be dropped.
	Flag them in the data dictionary first. */

	for (ulint i = 0; i < ctx->num_to_drop_index; i++) {
		dict_index_t*	index = ctx->drop_index[i];
		DBUG_ASSERT(index->is_committed());
		DBUG_ASSERT(index->table == ctx->new_table);
		DBUG_ASSERT(index->to_be_dropped);

		error = row_merge_rename_index_to_drop(
			trx, index->table->id, index->id);
		if (error != DB_SUCCESS) {
			sql_print_error(
				"InnoDB: rename index to drop: %lu\n",
				(ulong) error);
			DBUG_ASSERT(0);
			my_error(ER_INTERNAL_ERROR, MYF(0),
				 "rename index to drop");
			DBUG_RETURN(true);
		}
	}

	if ((ha_alter_info->handler_flags
	     & Alter_inplace_info::ALTER_COLUMN_NAME)
	    && innobase_rename_columns_try(ha_alter_info, ctx, old_table,
					   trx, table_name)) {
		DBUG_RETURN(true);
	}

	if ((ha_alter_info->handler_flags
	     & Alter_inplace_info::ALTER_COLUMN_EQUAL_PACK_LENGTH)
	    && innobase_enlarge_columns_try(ha_alter_info, old_table,
					    ctx->old_table, trx, table_name)) {
		DBUG_RETURN(true);
	}

#ifdef MYSQL_RENAME_INDEX
	if ((ha_alter_info->handler_flags
	     & Alter_inplace_info::RENAME_INDEX)
	    && rename_indexes_in_data_dictionary(ctx, ha_alter_info, trx)) {
		DBUG_RETURN(true);
	}
#endif /* MYSQL_RENAME_INDEX */

	if ((ha_alter_info->handler_flags
	     & Alter_inplace_info::DROP_VIRTUAL_COLUMN)
	    && innobase_drop_virtual_try(
		    ha_alter_info, altered_table, old_table,
		    ctx->old_table, trx)) {
		DBUG_RETURN(true);
	}

	if ((ha_alter_info->handler_flags
	     & Alter_inplace_info::ADD_VIRTUAL_COLUMN)
	    && innobase_add_virtual_try(
		    ha_alter_info, altered_table, old_table,
		    ctx->old_table, trx)) {
		DBUG_RETURN(true);
	}

	DBUG_RETURN(false);
}

/** Commit the changes to the data dictionary cache
after a successful commit_try_norebuild() call.
@param ctx In-place ALTER TABLE context
@param table the TABLE before the ALTER
@param trx Data dictionary transaction object
(will be started and committed)
@return whether all replacements were found for dropped indexes */
inline MY_ATTRIBUTE((nonnull, warn_unused_result))
bool
commit_cache_norebuild(
/*===================*/
	ha_innobase_inplace_ctx*ctx,
	const TABLE*		table,
	trx_t*			trx)
{
	DBUG_ENTER("commit_cache_norebuild");

	bool	found = true;

	DBUG_ASSERT(!ctx->need_rebuild());

	col_set			drop_list;
	col_set			v_drop_list;
	col_set::const_iterator col_it;

	/* Check if the column, part of an index to be dropped is part of any
	other index which is not being dropped. If it so, then set the ord_part
	of the column to 0. */
	get_col_list_to_be_dropped(ctx, drop_list, v_drop_list);

	for (col_it = drop_list.begin(); col_it != drop_list.end(); ++col_it) {
		if (!check_col_exists_in_indexes(ctx->new_table,
						 *col_it, false)) {
			ctx->new_table->cols[*col_it].ord_part = 0;
		}
	}

	for (col_it = v_drop_list.begin();
	     col_it != v_drop_list.end(); ++col_it) {
		if (!check_col_exists_in_indexes(ctx->new_table,
						 *col_it, true)) {
			ctx->new_table->v_cols[*col_it].m_col.ord_part = 0;
		}
	}

	for (ulint i = 0; i < ctx->num_to_add_index; i++) {
		dict_index_t*	index = ctx->add_index[i];
		DBUG_ASSERT(dict_index_get_online_status(index)
			    == ONLINE_INDEX_COMPLETE);
		DBUG_ASSERT(!index->is_committed());
		index->set_committed(true);
	}

	if (ctx->num_to_drop_index) {
		/* Really drop the indexes that were dropped.
		The transaction had to be committed first
		(after renaming the indexes), so that in the
		event of a crash, crash recovery will drop the
		indexes, because it drops all indexes whose
		names start with TEMP_INDEX_PREFIX_STR. Once we
		have started dropping an index tree, there is
		no way to roll it back. */

		for (ulint i = 0; i < ctx->num_to_drop_index; i++) {
			dict_index_t*	index = ctx->drop_index[i];
			DBUG_ASSERT(index->is_committed());
			DBUG_ASSERT(index->table == ctx->new_table);
			DBUG_ASSERT(index->to_be_dropped);

			/* Replace the indexes in foreign key
			constraints if needed. */

			if (!dict_foreign_replace_index(
				    index->table, ctx->col_names, index)) {
				found = false;
			}

			/* Mark the index dropped
			in the data dictionary cache. */
			rw_lock_x_lock(dict_index_get_lock(index));
			index->page = FIL_NULL;
			rw_lock_x_unlock(dict_index_get_lock(index));
		}

		trx_start_for_ddl(trx, TRX_DICT_OP_INDEX);
		row_merge_drop_indexes_dict(trx, ctx->new_table->id);

		for (ulint i = 0; i < ctx->num_to_drop_index; i++) {
			dict_index_t*	index = ctx->drop_index[i];
			DBUG_ASSERT(index->is_committed());
			DBUG_ASSERT(index->table == ctx->new_table);

			if (index->type & DICT_FTS) {
				DBUG_ASSERT(index->type == DICT_FTS
					    || (index->type
						& DICT_CORRUPT));
				DBUG_ASSERT(index->table->fts);
				fts_drop_index(index->table, index, trx);
			}

			dict_index_remove_from_cache(index->table, index);
		}

		trx_commit_for_mysql(trx);
	}

	ctx->new_table->fts_doc_id_index
		= ctx->new_table->fts
		? dict_table_get_index_on_name(
			ctx->new_table, FTS_DOC_ID_INDEX_NAME)
		: NULL;
	DBUG_ASSERT((ctx->new_table->fts == NULL)
		    == (ctx->new_table->fts_doc_id_index == NULL));

	DBUG_RETURN(found);
}

/** Adjust the persistent statistics after non-rebuilding ALTER TABLE.
Remove statistics for dropped indexes, add statistics for created indexes
and rename statistics for renamed indexes.
@param ha_alter_info Data used during in-place alter
@param ctx In-place ALTER TABLE context
@param altered_table MySQL table that is being altered
@param table_name Table name in MySQL
@param thd MySQL connection
*/
static
void
alter_stats_norebuild(
/*==================*/
	Alter_inplace_info*		ha_alter_info,
	ha_innobase_inplace_ctx*	ctx,
	TABLE*				altered_table,
	const char*			table_name,
	THD*				thd)
{
	ulint	i;

	DBUG_ENTER("alter_stats_norebuild");
	DBUG_ASSERT(!ctx->need_rebuild());

	if (!dict_stats_is_persistent_enabled(ctx->new_table)) {
		DBUG_VOID_RETURN;
	}

	/* Delete corresponding rows from the stats table. We do this
	in a separate transaction from trx, because lock waits are not
	allowed in a data dictionary transaction. (Lock waits are possible
	on the statistics table, because it is directly accessible by users,
	not covered by the dict_operation_lock.)

	Because the data dictionary changes were already committed, orphaned
	rows may be left in the statistics table if the system crashes.

	FIXME: each change to the statistics tables is being committed in a
	separate transaction, meaning that the operation is not atomic

	FIXME: This will not drop the (unused) statistics for
	FTS_DOC_ID_INDEX if it was a hidden index, dropped together
	with the last renamining FULLTEXT index. */
	for (i = 0; i < ha_alter_info->index_drop_count; i++) {
		const KEY* key = ha_alter_info->index_drop_buffer[i];

		if (key->flags & HA_FULLTEXT) {
			/* There are no index cardinality
			statistics for FULLTEXT indexes. */
			continue;
		}

		char	errstr[1024];

		if (dict_stats_drop_index(
			    ctx->new_table->name.m_name, key->name,
			    errstr, sizeof errstr) != DB_SUCCESS) {
			push_warning(thd,
				     Sql_condition::WARN_LEVEL_WARN,
				     ER_LOCK_WAIT_TIMEOUT, errstr);
		}
	}

#ifdef MYSQL_RENAME_INDEX
	for (i = 0; i < ha_alter_info->index_rename_count; i++) {
		KEY_PAIR*	pair = &ha_alter_info->index_rename_buffer[i];
		dberr_t		err;

		err = dict_stats_rename_index(ctx->new_table,
					      pair->old_key->name,
					      pair->new_key->name);

		if (err != DB_SUCCESS) {
			push_warning_printf(
				thd,
				Sql_condition::WARN_LEVEL_WARN,
				ER_ERROR_ON_RENAME,
				"Error renaming an index of table '%s'"
				" from '%s' to '%s' in InnoDB persistent"
				" statistics storage: %s",
				table_name,
				pair->old_key->name,
				pair->new_key->name,
				ut_strerr(err));
		}
	}
#endif /* MYSQL_RENAME_INDEX */

	for (i = 0; i < ctx->num_to_add_index; i++) {
		dict_index_t*	index = ctx->add_index[i];
		DBUG_ASSERT(index->table == ctx->new_table);

		if (!(index->type & DICT_FTS)) {
			dict_stats_init(ctx->new_table);
			dict_stats_update_for_index(index);
		}
	}

	DBUG_VOID_RETURN;
}

/** Adjust the persistent statistics after rebuilding ALTER TABLE.
Remove statistics for dropped indexes, add statistics for created indexes
and rename statistics for renamed indexes.
@param table InnoDB table that was rebuilt by ALTER TABLE
@param table_name Table name in MySQL
@param thd MySQL connection
*/
static
void
alter_stats_rebuild(
/*================*/
	dict_table_t*	table,
	const char*	table_name,
	THD*		thd)
{
	DBUG_ENTER("alter_stats_rebuild");

	if (dict_table_is_discarded(table)
	    || !dict_stats_is_persistent_enabled(table)) {
		DBUG_VOID_RETURN;
	}

#ifndef DBUG_OFF
	bool	file_unreadable_orig = false;
#endif /* DBUG_OFF */

	DBUG_EXECUTE_IF(
		"ib_rename_index_fail2",
		file_unreadable_orig = table->file_unreadable;
		table->file_unreadable = true;
	);

	dberr_t	ret = dict_stats_update(table, DICT_STATS_RECALC_PERSISTENT);

	DBUG_EXECUTE_IF(
		"ib_rename_index_fail2",
		table->file_unreadable = file_unreadable_orig;
	);

	if (ret != DB_SUCCESS) {
		push_warning_printf(
			thd,
			Sql_condition::WARN_LEVEL_WARN,
			ER_ALTER_INFO,
			"Error updating stats for table '%s'"
			" after table rebuild: %s",
			table_name, ut_strerr(ret));
	}

	DBUG_VOID_RETURN;
}

#ifndef DBUG_OFF
# define DBUG_INJECT_CRASH(prefix, count)			\
do {								\
	char buf[32];						\
	snprintf(buf, sizeof buf, prefix "_%u", count);	\
	DBUG_EXECUTE_IF(buf, DBUG_SUICIDE(););			\
} while (0)
#else
# define DBUG_INJECT_CRASH(prefix, count)
#endif

/** Commit or rollback the changes made during
prepare_inplace_alter_table() and inplace_alter_table() inside
the storage engine. Note that the allowed level of concurrency
during this operation will be the same as for
inplace_alter_table() and thus might be higher than during
prepare_inplace_alter_table(). (E.g concurrent writes were
blocked during prepare, but might not be during commit).
@param altered_table TABLE object for new version of table.
@param ha_alter_info Structure describing changes to be done
by ALTER TABLE and holding data used during in-place alter.
@param commit true => Commit, false => Rollback.
@retval true Failure
@retval false Success
*/

bool
ha_innobase::commit_inplace_alter_table(
/*====================================*/
	TABLE*			altered_table,
	Alter_inplace_info*	ha_alter_info,
	bool			commit)
{
	dberr_t	error;
	ha_innobase_inplace_ctx*ctx0;
	struct mtr_buf_copy_t	logs;

	ctx0 = static_cast<ha_innobase_inplace_ctx*>
		(ha_alter_info->handler_ctx);

#ifndef DBUG_OFF
	uint	crash_inject_count	= 1;
	uint	crash_fail_inject_count	= 1;
	uint	failure_inject_count	= 1;
#endif /* DBUG_OFF */

	DBUG_ENTER("commit_inplace_alter_table");
	DBUG_ASSERT(!srv_read_only_mode);
	DBUG_ASSERT(!ctx0 || ctx0->prebuilt == m_prebuilt);
	DBUG_ASSERT(!ctx0 || ctx0->old_table == m_prebuilt->table);

	DEBUG_SYNC_C("innodb_commit_inplace_alter_table_enter");

	DEBUG_SYNC_C("innodb_commit_inplace_alter_table_wait");

	if (ctx0 != NULL && ctx0->m_stage != NULL) {
		ctx0->m_stage->begin_phase_end();
	}

	if (!commit) {
		/* A rollback is being requested. So far we may at
		most have created some indexes. If any indexes were to
		be dropped, they would actually be dropped in this
		method if commit=true. */
		const bool	ret = rollback_inplace_alter_table(
			ha_alter_info, table, m_prebuilt);
		DBUG_RETURN(ret);
	}

	if (!(ha_alter_info->handler_flags & ~INNOBASE_INPLACE_IGNORE)) {
		DBUG_ASSERT(!ctx0);
		MONITOR_ATOMIC_DEC(MONITOR_PENDING_ALTER_TABLE);
		ha_alter_info->group_commit_ctx = NULL;
		DBUG_RETURN(false);
	}

	DBUG_ASSERT(ctx0);

	inplace_alter_handler_ctx**	ctx_array;
	inplace_alter_handler_ctx*	ctx_single[2];

	if (ha_alter_info->group_commit_ctx) {
		ctx_array = ha_alter_info->group_commit_ctx;
	} else {
		ctx_single[0] = ctx0;
		ctx_single[1] = NULL;
		ctx_array = ctx_single;
	}

	DBUG_ASSERT(ctx0 == ctx_array[0]);
	ut_ad(m_prebuilt->table == ctx0->old_table);
	ha_alter_info->group_commit_ctx = NULL;

	trx_start_if_not_started_xa(m_prebuilt->trx, true);

	for (inplace_alter_handler_ctx** pctx = ctx_array; *pctx; pctx++) {
		ha_innobase_inplace_ctx*	ctx
			= static_cast<ha_innobase_inplace_ctx*>(*pctx);
		DBUG_ASSERT(ctx->prebuilt->trx == m_prebuilt->trx);

		/* If decryption failed for old table or new table
		fail here. */
		if ((!ctx->old_table->is_readable()
		     && fil_space_get(ctx->old_table->space))
		    || (!ctx->new_table->is_readable()
			&& fil_space_get(ctx->new_table->space))) {
			String str;
			const char* engine= table_type();
			get_error_message(HA_ERR_DECRYPTION_FAILED, &str);
			my_error(ER_GET_ERRMSG, MYF(0), HA_ERR_DECRYPTION_FAILED, str.c_ptr(), engine);
			DBUG_RETURN(true);
		}

		/* Exclusively lock the table, to ensure that no other
		transaction is holding locks on the table while we
		change the table definition. The MySQL meta-data lock
		should normally guarantee that no conflicting locks
		exist. However, FOREIGN KEY constraints checks and any
		transactions collected during crash recovery could be
		holding InnoDB locks only, not MySQL locks. */

		error = row_merge_lock_table(
			m_prebuilt->trx, ctx->old_table, LOCK_X);

		if (error != DB_SUCCESS) {
			my_error_innodb(
				error, table_share->table_name.str, 0);
			DBUG_RETURN(true);
		}
	}

	DEBUG_SYNC(m_user_thd, "innodb_alter_commit_after_lock_table");

	const bool	new_clustered	= ctx0->need_rebuild();
	trx_t*		trx		= ctx0->trx;
	bool		fail		= false;

	if (new_clustered) {
		for (inplace_alter_handler_ctx** pctx = ctx_array;
		     *pctx; pctx++) {
			ha_innobase_inplace_ctx*	ctx
				= static_cast<ha_innobase_inplace_ctx*>(*pctx);
			DBUG_ASSERT(ctx->need_rebuild());

			if (ctx->old_table->fts) {
				ut_ad(!ctx->old_table->fts->add_wq);
				fts_optimize_remove_table(
					ctx->old_table);
			}

			if (ctx->new_table->fts) {
				ut_ad(!ctx->new_table->fts->add_wq);
				fts_optimize_remove_table(
					ctx->new_table);
			}
		}
	}

	if (!trx) {
		DBUG_ASSERT(!new_clustered);
		trx = innobase_trx_allocate(m_user_thd);
	}

	trx_start_for_ddl(trx, TRX_DICT_OP_INDEX);
	/* Latch the InnoDB data dictionary exclusively so that no deadlocks
	or lock waits can happen in it during the data dictionary operation. */
	row_mysql_lock_data_dictionary(trx);

	ut_ad(log_append_on_checkpoint(NULL) == NULL);

	/* Prevent the background statistics collection from accessing
	the tables. */
	for (;;) {
		bool	retry = false;

		for (inplace_alter_handler_ctx** pctx = ctx_array;
		     *pctx; pctx++) {
			ha_innobase_inplace_ctx*	ctx
				= static_cast<ha_innobase_inplace_ctx*>(*pctx);

			DBUG_ASSERT(new_clustered == ctx->need_rebuild());

			if (new_clustered
			    && !dict_stats_stop_bg(ctx->old_table)) {
				retry = true;
			}

			if (!dict_stats_stop_bg(ctx->new_table)) {
				retry = true;
			}
		}

		if (!retry) {
			break;
		}

		DICT_BG_YIELD(trx);
	}

	/* Make a concurrent Drop fts Index to wait until sync of that
	fts index is happening in the background */
	for (;;) {
		bool    retry = false;

		for (inplace_alter_handler_ctx** pctx = ctx_array;
		    *pctx; pctx++) {
			int count =0;
			ha_innobase_inplace_ctx*        ctx
				= static_cast<ha_innobase_inplace_ctx*>(*pctx);
			DBUG_ASSERT(new_clustered == ctx->need_rebuild());

			if (dict_fts_index_syncing(ctx->old_table)) {
				count++;
				if (count == 100) {
					fprintf(stderr,
					"Drop index waiting for background sync"
					"to finish\n");
				}
				retry = true;
			}

			if (new_clustered && dict_fts_index_syncing(ctx->new_table)) {
				count++;
				if (count == 100) {
					fprintf(stderr,
                                        "Drop index waiting for background sync"
                                        "to finish\n");
				}
				retry = true;
			}
		}

		 if (!retry) {
			 break;
		}

		DICT_BG_YIELD(trx);
	}

	/* Apply the changes to the data dictionary tables, for all
	partitions. */

	for (inplace_alter_handler_ctx** pctx = ctx_array;
	     *pctx && !fail; pctx++) {
		ha_innobase_inplace_ctx*	ctx
			= static_cast<ha_innobase_inplace_ctx*>(*pctx);

		DBUG_ASSERT(new_clustered == ctx->need_rebuild());

		fail = commit_set_autoinc(ha_alter_info, ctx, altered_table,
					  table);

		if (fail) {
		} else if (ctx->need_rebuild()) {
			ctx->tmp_name = dict_mem_create_temporary_tablename(
				ctx->heap, ctx->new_table->name.m_name,
				ctx->new_table->id);

			fail = commit_try_rebuild(
				ha_alter_info, ctx, altered_table, table,
				trx, table_share->table_name.str);
		} else {
			fail = commit_try_norebuild(
				ha_alter_info, ctx, altered_table, table, trx,
				table_share->table_name.str);
		}
		DBUG_INJECT_CRASH("ib_commit_inplace_crash",
				  crash_inject_count++);
#ifndef DBUG_OFF
		{
			/* Generate a dynamic dbug text. */
			char buf[32];

			snprintf(buf, sizeof buf,
				    "ib_commit_inplace_fail_%u",
				    failure_inject_count++);

			DBUG_EXECUTE_IF(buf,
					my_error(ER_INTERNAL_ERROR, MYF(0),
						 "Injected error!");
					fail = true;
			);
		}
#endif
	}

	/* Commit or roll back the changes to the data dictionary. */

	if (fail) {
		trx_rollback_for_mysql(trx);
	} else if (!new_clustered) {
		trx_commit_for_mysql(trx);
	} else {
		mtr_t	mtr;
		mtr_start(&mtr);

		for (inplace_alter_handler_ctx** pctx = ctx_array;
		     *pctx; pctx++) {
			ha_innobase_inplace_ctx*	ctx
				= static_cast<ha_innobase_inplace_ctx*>(*pctx);

			DBUG_ASSERT(ctx->need_rebuild());
			/* Check for any possible problems for any
			file operations that will be performed in
			commit_cache_rebuild(), and if none, generate
			the redo log for these operations. */
			error = fil_mtr_rename_log(ctx->old_table,
						   ctx->new_table,
						   ctx->tmp_name, &mtr);
			if (error != DB_SUCCESS) {
				/* Out of memory or a problem will occur
				when renaming files. */
				fail = true;
				my_error_innodb(error, ctx->old_table->name.m_name,
						ctx->old_table->flags);
			}
			DBUG_INJECT_CRASH("ib_commit_inplace_crash",
					  crash_inject_count++);
		}

		/* Test what happens on crash if the redo logs
		are flushed to disk here. The log records
		about the rename should not be committed, and
		the data dictionary transaction should be
		rolled back, restoring the old table. */
		DBUG_EXECUTE_IF("innodb_alter_commit_crash_before_commit",
				log_buffer_flush_to_disk();
				DBUG_SUICIDE(););
		ut_ad(!trx->fts_trx);

		if (fail) {
			mtr.set_log_mode(MTR_LOG_NO_REDO);
			mtr_commit(&mtr);
			trx_rollback_for_mysql(trx);
		} else {
			ut_ad(trx_state_eq(trx, TRX_STATE_ACTIVE));
			ut_ad(trx->has_logged());

			if (mtr.get_log()->size() > 0) {
				ut_ad(*mtr.get_log()->front()->begin()
				      == MLOG_FILE_RENAME2);

				/* Append the MLOG_FILE_RENAME2
				records on checkpoint, as a separate
				mini-transaction before the one that
				contains the MLOG_CHECKPOINT marker. */
				static const byte	multi
					= MLOG_MULTI_REC_END;

				mtr.get_log()->for_each_block(logs);
				logs.m_buf.push(&multi, sizeof multi);

				log_append_on_checkpoint(&logs.m_buf);
			}

			/* The following call commits the
			mini-transaction, making the data dictionary
			transaction committed at mtr.end_lsn. The
			transaction becomes 'durable' by the time when
			log_buffer_flush_to_disk() returns. In the
			logical sense the commit in the file-based
			data structures happens here. */

			trx_commit_low(trx, &mtr);
		}

		/* If server crashes here, the dictionary in
		InnoDB and MySQL will differ.  The .ibd files
		and the .frm files must be swapped manually by
		the administrator. No loss of data. */
		DBUG_EXECUTE_IF("innodb_alter_commit_crash_after_commit",
				log_make_checkpoint_at(LSN_MAX, TRUE);
				log_buffer_flush_to_disk();
				DBUG_SUICIDE(););
	}

	/* Flush the log to reduce probability that the .frm files and
	the InnoDB data dictionary get out-of-sync if the user runs
	with innodb_flush_log_at_trx_commit = 0 */

	log_buffer_flush_to_disk();

	/* At this point, the changes to the persistent storage have
	been committed or rolled back. What remains to be done is to
	update the in-memory structures, close some handles, release
	temporary files, and (unless we rolled back) update persistent
	statistics. */
	for (inplace_alter_handler_ctx** pctx = ctx_array;
	     *pctx; pctx++) {
		ha_innobase_inplace_ctx*	ctx
			= static_cast<ha_innobase_inplace_ctx*>(*pctx);

		DBUG_ASSERT(ctx->need_rebuild() == new_clustered);

		if (new_clustered) {
			innobase_online_rebuild_log_free(ctx->old_table);
		}

		if (fail) {
			if (new_clustered) {
				trx_start_for_ddl(trx, TRX_DICT_OP_TABLE);

				dict_table_close_and_drop(trx, ctx->new_table);

				trx_commit_for_mysql(trx);
				ctx->new_table = NULL;
			} else {
				/* We failed, but did not rebuild the table.
				Roll back any ADD INDEX, or get rid of garbage
				ADD INDEX that was left over from a previous
				ALTER TABLE statement. */
				trx_start_for_ddl(trx, TRX_DICT_OP_INDEX);
				innobase_rollback_sec_index(
					ctx->new_table, table, TRUE, trx);
				trx_commit_for_mysql(trx);
			}
			DBUG_INJECT_CRASH("ib_commit_inplace_crash_fail",
					  crash_fail_inject_count++);

			continue;
		}

		innobase_copy_frm_flags_from_table_share(
			ctx->new_table, altered_table->s);

		if (new_clustered) {
			/* We will reload and refresh the
			in-memory foreign key constraint
			metadata. This is a rename operation
			in preparing for dropping the old
			table. Set the table to_be_dropped bit
			here, so to make sure DML foreign key
			constraint check does not use the
			stale dict_foreign_t. This is done
			because WL#6049 (FK MDL) has not been
			implemented yet. */
			ctx->old_table->to_be_dropped = true;

			DBUG_PRINT("to_be_dropped",
				   ("table: %s", ctx->old_table->name.m_name));

			/* Rename the tablespace files. */
			commit_cache_rebuild(ctx);

			error = innobase_update_foreign_cache(ctx, m_user_thd);
			if (error != DB_SUCCESS) {
				goto foreign_fail;
			}
		} else {
			error = innobase_update_foreign_cache(ctx, m_user_thd);

			if (error != DB_SUCCESS) {
foreign_fail:
				/* The data dictionary cache
				should be corrupted now.  The
				best solution should be to
				kill and restart the server,
				but the *.frm file has not
				been replaced yet. */
				push_warning_printf(
					m_user_thd,
					Sql_condition::WARN_LEVEL_WARN,
					ER_ALTER_INFO,
					"InnoDB: Could not add foreign"
					" key constraints.");
			} else {
				if (!commit_cache_norebuild(
					    ctx, table, trx)) {
					ut_a(!m_prebuilt->trx->check_foreigns);
				}

				innobase_rename_or_enlarge_columns_cache(
					ha_alter_info, table,
					ctx->new_table);
#ifdef MYSQL_RENAME_INDEX
				rename_indexes_in_cache(ctx, ha_alter_info);
#endif
			}

		}

		dict_mem_table_free_foreign_vcol_set(ctx->new_table);
		dict_mem_table_fill_foreign_vcol_set(ctx->new_table);

		DBUG_INJECT_CRASH("ib_commit_inplace_crash",
				  crash_inject_count++);
	}

	log_append_on_checkpoint(NULL);

	/* Invalidate the index translation table. In partitioned
	tables, there is no share. */
	if (m_share) {
		m_share->idx_trans_tbl.index_count = 0;
	}

	/* Tell the InnoDB server that there might be work for
	utility threads: */

	srv_active_wake_master_thread();

	if (fail) {
		for (inplace_alter_handler_ctx** pctx = ctx_array;
		     *pctx; pctx++) {
			ha_innobase_inplace_ctx*	ctx
				= static_cast<ha_innobase_inplace_ctx*>
				(*pctx);
			DBUG_ASSERT(ctx->need_rebuild() == new_clustered);

			ut_d(dict_table_check_for_dup_indexes(
				     ctx->old_table,
				     CHECK_ABORTED_OK));
			ut_a(fts_check_cached_index(ctx->old_table));
			DBUG_INJECT_CRASH("ib_commit_inplace_crash_fail",
					  crash_fail_inject_count++);
		}

		row_mysql_unlock_data_dictionary(trx);
		if (trx != ctx0->trx) {
			trx_free_for_mysql(trx);
		}
		DBUG_RETURN(true);
	}

	if (trx == ctx0->trx) {
		ctx0->trx = NULL;
	}

	/* Free the ctx->trx of other partitions, if any. We will only
	use the ctx0->trx here. Others may have been allocated in
	the prepare stage. */

	for (inplace_alter_handler_ctx** pctx = &ctx_array[1]; *pctx;
	     pctx++) {
		ha_innobase_inplace_ctx*	ctx
			= static_cast<ha_innobase_inplace_ctx*>(*pctx);

		if (ctx->trx) {
			trx_free_for_mysql(ctx->trx);
			ctx->trx = NULL;
		}
	}

	if (ctx0->num_to_drop_vcol || ctx0->num_to_add_vcol) {
		DBUG_ASSERT(ctx0->old_table->get_ref_count() == 1);

		trx_commit_for_mysql(m_prebuilt->trx);
#ifdef BTR_CUR_HASH_ADAPT
		if (btr_search_enabled) {
			btr_search_disable(false);
			btr_search_enable();
		}
#endif /* BTR_CUR_HASH_ADAPT */

		char	tb_name[FN_REFLEN];
		ut_strcpy(tb_name, m_prebuilt->table->name.m_name);

		tb_name[strlen(m_prebuilt->table->name.m_name)] = 0;

		dict_table_close(m_prebuilt->table, true, false);
		dict_table_remove_from_cache(m_prebuilt->table);
		m_prebuilt->table = dict_table_open_on_name(
			tb_name, TRUE, TRUE, DICT_ERR_IGNORE_NONE);

		/* Drop outdated table stats. */
		char	errstr[1024];
		if (dict_stats_drop_table(
			    m_prebuilt->table->name.m_name,
			    errstr, sizeof(errstr))
		    != DB_SUCCESS) {
			push_warning_printf(
				m_user_thd,
				Sql_condition::WARN_LEVEL_WARN,
				ER_ALTER_INFO,
				"Deleting persistent statistics"
				" for table '%s' in"
				" InnoDB failed: %s",
				table->s->table_name.str,
				errstr);
		}

		row_mysql_unlock_data_dictionary(trx);
		trx_free_for_mysql(trx);
		MONITOR_ATOMIC_DEC(MONITOR_PENDING_ALTER_TABLE);
		DBUG_RETURN(false);
	}

	/* Release the table locks. */
	trx_commit_for_mysql(m_prebuilt->trx);

	DBUG_EXECUTE_IF("ib_ddl_crash_after_user_trx_commit", DBUG_SUICIDE(););

	for (inplace_alter_handler_ctx** pctx = ctx_array;
	     *pctx; pctx++) {
		ha_innobase_inplace_ctx*	ctx
			= static_cast<ha_innobase_inplace_ctx*>
			(*pctx);
		DBUG_ASSERT(ctx->need_rebuild() == new_clustered);

		bool	add_fts	= false;

		/* Publish the created fulltext index, if any.
		Note that a fulltext index can be created without
		creating the clustered index, if there already exists
		a suitable FTS_DOC_ID column. If not, one will be
		created, implying new_clustered */
		for (ulint i = 0; i < ctx->num_to_add_index; i++) {
			dict_index_t*	index = ctx->add_index[i];

			if (index->type & DICT_FTS) {
				DBUG_ASSERT(index->type == DICT_FTS);
				/* We reset DICT_TF2_FTS here because the bit
				is left unset when a drop proceeds the add. */
				DICT_TF2_FLAG_SET(ctx->new_table, DICT_TF2_FTS);
				fts_add_index(index, ctx->new_table);
				add_fts = true;
			}
		}

		ut_d(dict_table_check_for_dup_indexes(
			     ctx->new_table, CHECK_ALL_COMPLETE));

		if (add_fts) {
			fts_optimize_add_table(ctx->new_table);
		}

		ut_d(dict_table_check_for_dup_indexes(
			     ctx->new_table, CHECK_ABORTED_OK));

#ifdef UNIV_DEBUG
		if (!(ctx->new_table->fts != NULL
			&& ctx->new_table->fts->cache->sync->in_progress)) {
			ut_a(fts_check_cached_index(ctx->new_table));
		}
#endif
		if (new_clustered) {
			/* Since the table has been rebuilt, we remove
			all persistent statistics corresponding to the
			old copy of the table (which was renamed to
			ctx->tmp_name). */

			char	errstr[1024];

			DBUG_ASSERT(0 == strcmp(ctx->old_table->name.m_name,
						ctx->tmp_name));

			DBUG_EXECUTE_IF(
				"ib_rename_index_fail3",
				DBUG_SET("+d,innodb_report_deadlock");
			);

			if (dict_stats_drop_table(
				    ctx->new_table->name.m_name,
				    errstr, sizeof(errstr))
			    != DB_SUCCESS) {
				push_warning_printf(
					m_user_thd,
					Sql_condition::WARN_LEVEL_WARN,
					ER_ALTER_INFO,
					"Deleting persistent statistics"
					" for rebuilt table '%s' in"
					" InnoDB failed: %s",
					table->s->table_name.str,
					errstr);
			}

			DBUG_EXECUTE_IF(
				"ib_rename_index_fail3",
				DBUG_SET("-d,innodb_report_deadlock");
			);

			DBUG_EXECUTE_IF("ib_ddl_crash_before_commit",
					DBUG_SUICIDE(););

			ut_ad(m_prebuilt != ctx->prebuilt
			      || ctx == ctx0);
			bool update_own_prebuilt =
				(m_prebuilt == ctx->prebuilt);
			trx_t* const	user_trx = m_prebuilt->trx;

			row_prebuilt_free(ctx->prebuilt, TRUE);

			/* Drop the copy of the old table, which was
			renamed to ctx->tmp_name at the atomic DDL
			transaction commit.  If the system crashes
			before this is completed, some orphan tables
			with ctx->tmp_name may be recovered. */
			trx_start_for_ddl(trx, TRX_DICT_OP_TABLE);
			error = row_merge_drop_table(trx, ctx->old_table);

			if (error != DB_SUCCESS) {
				ib::error() << "Inplace alter table " << ctx->old_table->name.m_name
					    << " dropping copy of the old table failed error "
					    << error
					    << ". tmp_name " << (ctx->tmp_name ? ctx->tmp_name : "N/A")
					    << " new_table " << (ctx->new_table ? ctx->new_table->name.m_name
						    : "N/A");
			}

			trx_commit_for_mysql(trx);

			/* Rebuild the prebuilt object. */
			ctx->prebuilt = row_create_prebuilt(
				ctx->new_table, altered_table->s->reclength);
			if (update_own_prebuilt) {
				m_prebuilt = ctx->prebuilt;
			}
			trx_start_if_not_started(user_trx, true);
			user_trx->will_lock++;
			m_prebuilt->trx = user_trx;
		}
		DBUG_INJECT_CRASH("ib_commit_inplace_crash",
				  crash_inject_count++);
	}

	row_mysql_unlock_data_dictionary(trx);
	trx_free_for_mysql(trx);

	/* TODO: The following code could be executed
	while allowing concurrent access to the table
	(MDL downgrade). */

	if (new_clustered) {
		for (inplace_alter_handler_ctx** pctx = ctx_array;
		     *pctx; pctx++) {
			ha_innobase_inplace_ctx*	ctx
				= static_cast<ha_innobase_inplace_ctx*>
				(*pctx);
			DBUG_ASSERT(ctx->need_rebuild());

			alter_stats_rebuild(
				ctx->new_table, table->s->table_name.str,
				m_user_thd);
			DBUG_INJECT_CRASH("ib_commit_inplace_crash",
					  crash_inject_count++);
		}
	} else {
		for (inplace_alter_handler_ctx** pctx = ctx_array;
		     *pctx; pctx++) {
			ha_innobase_inplace_ctx*	ctx
				= static_cast<ha_innobase_inplace_ctx*>
				(*pctx);
			DBUG_ASSERT(!ctx->need_rebuild());

			alter_stats_norebuild(
				ha_alter_info, ctx, altered_table,
				table->s->table_name.str, m_user_thd);
			DBUG_INJECT_CRASH("ib_commit_inplace_crash",
					  crash_inject_count++);
		}
	}

	innobase_parse_hint_from_comment(
		m_user_thd, m_prebuilt->table, altered_table->s);

	/* TODO: Also perform DROP TABLE and DROP INDEX after
	the MDL downgrade. */

#ifndef DBUG_OFF
	dict_index_t* clust_index = dict_table_get_first_index(
		ctx0->prebuilt->table);
	DBUG_ASSERT(!clust_index->online_log);
	DBUG_ASSERT(dict_index_get_online_status(clust_index)
		    == ONLINE_INDEX_COMPLETE);

	for (dict_index_t* index = clust_index;
	     index;
	     index = dict_table_get_next_index(index)) {
		DBUG_ASSERT(!index->to_be_dropped);
	}
#endif /* DBUG_OFF */
	MONITOR_ATOMIC_DEC(MONITOR_PENDING_ALTER_TABLE);
	DBUG_RETURN(false);
}

/**
@param thd the session
@param start_value the lower bound
@param max_value the upper bound (inclusive) */

ib_sequence_t::ib_sequence_t(
	THD*		thd,
	ulonglong	start_value,
	ulonglong	max_value)
	:
	m_max_value(max_value),
	m_increment(0),
	m_offset(0),
	m_next_value(start_value),
	m_eof(false)
{
	if (thd != 0 && m_max_value > 0) {

		thd_get_autoinc(thd, &m_offset, &m_increment);

		if (m_increment > 1 || m_offset > 1) {

			/* If there is an offset or increment specified
			then we need to work out the exact next value. */

			m_next_value = innobase_next_autoinc(
				start_value, 1,
				m_increment, m_offset, m_max_value);

		} else if (start_value == 0) {
			/* The next value can never be 0. */
			m_next_value = 1;
		}
	} else {
		m_eof = true;
	}
}

/**
Postfix increment
@return the next value to insert */

ulonglong
ib_sequence_t::operator++(int) UNIV_NOTHROW
{
	ulonglong	current = m_next_value;

	ut_ad(!m_eof);
	ut_ad(m_max_value > 0);

	m_next_value = innobase_next_autoinc(
		current, 1, m_increment, m_offset, m_max_value);

	if (m_next_value == m_max_value && current == m_next_value) {
		m_eof = true;
	}

	return(current);
}<|MERGE_RESOLUTION|>--- conflicted
+++ resolved
@@ -5727,17 +5727,14 @@
 		goto err_exit_no_heap;
 	}
 
-<<<<<<< HEAD
+	if (info.flags2() & DICT_TF2_USE_FILE_PER_TABLE) {
+		/* Preserve the DATA DIRECTORY attribute, because it
+		currently cannot be changed during ALTER TABLE. */
+		info.flags_set(m_prebuilt->table->flags
+			       & 1U << DICT_TF_POS_DATA_DIR);
+	}
+
 	max_col_len = DICT_MAX_FIELD_LEN_BY_FORMAT_FLAG(info.flags());
-=======
-	/* Preserve this flag, because it currenlty can't be changed during
-	ALTER TABLE*/
-	if (flags2 & DICT_TF2_USE_TABLESPACE) {
-		flags |= prebuilt->table->flags & 1U << DICT_TF_POS_DATA_DIR;
-	}
-
-	max_col_len = DICT_MAX_FIELD_LEN_BY_FORMAT_FLAG(flags);
->>>>>>> c6392d52
 
 	/* Check each index's column length to make sure they do not
 	exceed limit */
