/*****************************************************************************

Copyright (c) 1995, 2010, Innobase Oy. All Rights Reserved.
Copyright (c) 2008, Google Inc.

Portions of this file contain modifications contributed and copyrighted by
Google, Inc. Those modifications are gratefully acknowledged and are described
briefly in the InnoDB documentation. The contributions by Google are
incorporated with their permission, and subject to the conditions contained in
the file COPYING.Google.

This program is free software; you can redistribute it and/or modify it under
the terms of the GNU General Public License as published by the Free Software
Foundation; version 2 of the License.

This program is distributed in the hope that it will be useful, but WITHOUT
ANY WARRANTY; without even the implied warranty of MERCHANTABILITY or FITNESS
FOR A PARTICULAR PURPOSE. See the GNU General Public License for more details.

You should have received a copy of the GNU General Public License along with
this program; if not, write to the Free Software Foundation, Inc., 59 Temple
Place, Suite 330, Boston, MA 02111-1307 USA

*****************************************************************************/

/**************************************************//**
@file buf/buf0buf.c
The database buffer buf_pool

Created 11/5/1995 Heikki Tuuri
*******************************************************/

#include "buf0buf.h"

#ifdef UNIV_NONINL
#include "buf0buf.ic"
#endif

#include "mem0mem.h"
#include "btr0btr.h"
#include "fil0fil.h"
#ifndef UNIV_HOTBACKUP
#include "buf0buddy.h"
#include "lock0lock.h"
#include "btr0sea.h"
#include "ibuf0ibuf.h"
#include "trx0undo.h"
#include "log0log.h"
#endif /* !UNIV_HOTBACKUP */
#include "srv0srv.h"
#include "dict0dict.h"
#include "log0recv.h"
#include "page0zip.h"

/*
		IMPLEMENTATION OF THE BUFFER POOL
		=================================

Performance improvement:
------------------------
Thread scheduling in NT may be so slow that the OS wait mechanism should
not be used even in waiting for disk reads to complete.
Rather, we should put waiting query threads to the queue of
waiting jobs, and let the OS thread do something useful while the i/o
is processed. In this way we could remove most OS thread switches in
an i/o-intensive benchmark like TPC-C.

A possibility is to put a user space thread library between the database
and NT. User space thread libraries might be very fast.

SQL Server 7.0 can be configured to use 'fibers' which are lightweight
threads in NT. These should be studied.

		Buffer frames and blocks
		------------------------
Following the terminology of Gray and Reuter, we call the memory
blocks where file pages are loaded buffer frames. For each buffer
frame there is a control block, or shortly, a block, in the buffer
control array. The control info which does not need to be stored
in the file along with the file page, resides in the control block.

		Buffer pool struct
		------------------
The buffer buf_pool contains a single mutex which protects all the
control data structures of the buf_pool. The content of a buffer frame is
protected by a separate read-write lock in its control block, though.
These locks can be locked and unlocked without owning the buf_pool->mutex.
The OS events in the buf_pool struct can be waited for without owning the
buf_pool->mutex.

The buf_pool->mutex is a hot-spot in main memory, causing a lot of
memory bus traffic on multiprocessor systems when processors
alternately access the mutex. On our Pentium, the mutex is accessed
maybe every 10 microseconds. We gave up the solution to have mutexes
for each control block, for instance, because it seemed to be
complicated.

A solution to reduce mutex contention of the buf_pool->mutex is to
create a separate mutex for the page hash table. On Pentium,
accessing the hash table takes 2 microseconds, about half
of the total buf_pool->mutex hold time.

		Control blocks
		--------------

The control block contains, for instance, the bufferfix count
which is incremented when a thread wants a file page to be fixed
in a buffer frame. The bufferfix operation does not lock the
contents of the frame, however. For this purpose, the control
block contains a read-write lock.

The buffer frames have to be aligned so that the start memory
address of a frame is divisible by the universal page size, which
is a power of two.

We intend to make the buffer buf_pool size on-line reconfigurable,
that is, the buf_pool size can be changed without closing the database.
Then the database administarator may adjust it to be bigger
at night, for example. The control block array must
contain enough control blocks for the maximum buffer buf_pool size
which is used in the particular database.
If the buf_pool size is cut, we exploit the virtual memory mechanism of
the OS, and just refrain from using frames at high addresses. Then the OS
can swap them to disk.

The control blocks containing file pages are put to a hash table
according to the file address of the page.
We could speed up the access to an individual page by using
"pointer swizzling": we could replace the page references on
non-leaf index pages by direct pointers to the page, if it exists
in the buf_pool. We could make a separate hash table where we could
chain all the page references in non-leaf pages residing in the buf_pool,
using the page reference as the hash key,
and at the time of reading of a page update the pointers accordingly.
Drawbacks of this solution are added complexity and,
possibly, extra space required on non-leaf pages for memory pointers.
A simpler solution is just to speed up the hash table mechanism
in the database, using tables whose size is a power of 2.

		Lists of blocks
		---------------

There are several lists of control blocks.

The free list (buf_pool->free) contains blocks which are currently not
used.

The common LRU list contains all the blocks holding a file page
except those for which the bufferfix count is non-zero.
The pages are in the LRU list roughly in the order of the last
access to the page, so that the oldest pages are at the end of the
list. We also keep a pointer to near the end of the LRU list,
which we can use when we want to artificially age a page in the
buf_pool. This is used if we know that some page is not needed
again for some time: we insert the block right after the pointer,
causing it to be replaced sooner than would normally be the case.
Currently this aging mechanism is used for read-ahead mechanism
of pages, and it can also be used when there is a scan of a full
table which cannot fit in the memory. Putting the pages near the
end of the LRU list, we make sure that most of the buf_pool stays
in the main memory, undisturbed.

The unzip_LRU list contains a subset of the common LRU list.  The
blocks on the unzip_LRU list hold a compressed file page and the
corresponding uncompressed page frame.  A block is in unzip_LRU if and
only if the predicate buf_page_belongs_to_unzip_LRU(&block->page)
holds.  The blocks in unzip_LRU will be in same order as they are in
the common LRU list.  That is, each manipulation of the common LRU
list will result in the same manipulation of the unzip_LRU list.

The chain of modified blocks (buf_pool->flush_list) contains the blocks
holding file pages that have been modified in the memory
but not written to disk yet. The block with the oldest modification
which has not yet been written to disk is at the end of the chain.
The access to this list is protected by flush_list_mutex.

The chain of unmodified compressed blocks (buf_pool->zip_clean)
contains the control blocks (buf_page_t) of those compressed pages
that are not in buf_pool->flush_list and for which no uncompressed
page has been allocated in the buffer pool.  The control blocks for
uncompressed pages are accessible via buf_block_t objects that are
reachable via buf_pool->chunks[].

The chains of free memory blocks (buf_pool->zip_free[]) are used by
the buddy allocator (buf0buddy.c) to keep track of currently unused
memory blocks of size sizeof(buf_page_t)..UNIV_PAGE_SIZE / 2.  These
blocks are inside the UNIV_PAGE_SIZE-sized memory blocks of type
BUF_BLOCK_MEMORY that the buddy allocator requests from the buffer
pool.  The buddy allocator is solely used for allocating control
blocks for compressed pages (buf_page_t) and compressed page frames.

		Loading a file page
		-------------------

First, a victim block for replacement has to be found in the
buf_pool. It is taken from the free list or searched for from the
end of the LRU-list. An exclusive lock is reserved for the frame,
the io_fix field is set in the block fixing the block in buf_pool,
and the io-operation for loading the page is queued. The io-handler thread
releases the X-lock on the frame and resets the io_fix field
when the io operation completes.

A thread may request the above operation using the function
buf_page_get(). It may then continue to request a lock on the frame.
The lock is granted when the io-handler releases the x-lock.

		Read-ahead
		----------

The read-ahead mechanism is intended to be intelligent and
isolated from the semantically higher levels of the database
index management. From the higher level we only need the
information if a file page has a natural successor or
predecessor page. On the leaf level of a B-tree index,
these are the next and previous pages in the natural
order of the pages.

Let us first explain the read-ahead mechanism when the leafs
of a B-tree are scanned in an ascending or descending order.
When a read page is the first time referenced in the buf_pool,
the buffer manager checks if it is at the border of a so-called
linear read-ahead area. The tablespace is divided into these
areas of size 64 blocks, for example. So if the page is at the
border of such an area, the read-ahead mechanism checks if
all the other blocks in the area have been accessed in an
ascending or descending order. If this is the case, the system
looks at the natural successor or predecessor of the page,
checks if that is at the border of another area, and in this case
issues read-requests for all the pages in that area. Maybe
we could relax the condition that all the pages in the area
have to be accessed: if data is deleted from a table, there may
appear holes of unused pages in the area.

A different read-ahead mechanism is used when there appears
to be a random access pattern to a file.
If a new page is referenced in the buf_pool, and several pages
of its random access area (for instance, 32 consecutive pages
in a tablespace) have recently been referenced, we may predict
that the whole area may be needed in the near future, and issue
the read requests for the whole area.
*/

#ifndef UNIV_HOTBACKUP
/** Value in microseconds */
static const int WAIT_FOR_READ	= 5000;
/** Number of attemtps made to read in a page in the buffer pool */
static const ulint BUF_PAGE_READ_MAX_RETRIES = 100;

/** The buffer buf_pool of the database */
UNIV_INTERN buf_pool_t*	buf_pool_ptr[MAX_BUFFER_POOLS];

#if defined UNIV_DEBUG || defined UNIV_BUF_DEBUG
static ulint	buf_dbg_counter	= 0; /*!< This is used to insert validation
					operations in execution in the
					debug version */
#endif /* UNIV_DEBUG || UNIV_BUF_DEBUG */
#ifdef UNIV_DEBUG
/** If this is set TRUE, the program prints info whenever
read-ahead or flush occurs */
UNIV_INTERN ibool		buf_debug_prints = FALSE;
#endif /* UNIV_DEBUG */

#ifdef UNIV_PFS_RWLOCK
/* Keys to register buffer block related rwlocks and mutexes with
performance schema */
UNIV_INTERN mysql_pfs_key_t	buf_block_lock_key;
# ifdef UNIV_SYNC_DEBUG
UNIV_INTERN mysql_pfs_key_t	buf_block_debug_latch_key;
# endif /* UNIV_SYNC_DEBUG */
#endif /* UNIV_PFS_RWLOCK */

#ifdef UNIV_PFS_MUTEX
UNIV_INTERN mysql_pfs_key_t	buffer_block_mutex_key;
UNIV_INTERN mysql_pfs_key_t	buf_pool_mutex_key;
UNIV_INTERN mysql_pfs_key_t	buf_pool_zip_mutex_key;
UNIV_INTERN mysql_pfs_key_t	flush_list_mutex_key;
#endif /* UNIV_PFS_MUTEX */

#if defined UNIV_PFS_MUTEX || defined UNIV_PFS_RWLOCK
# ifndef PFS_SKIP_BUFFER_MUTEX_RWLOCK

/* Buffer block mutexes and rwlocks can be registered
in one group rather than individually. If PFS_GROUP_BUFFER_SYNC
is defined, register buffer block mutex and rwlock
in one group after their initialization. */
#  define PFS_GROUP_BUFFER_SYNC

/* This define caps the number of mutexes/rwlocks can
be registered with performance schema. Developers can
modify this define if necessary. Please note, this would
be effective only if PFS_GROUP_BUFFER_SYNC is defined. */
#  define PFS_MAX_BUFFER_MUTEX_LOCK_REGISTER	ULINT_MAX

# endif /* !PFS_SKIP_BUFFER_MUTEX_RWLOCK */
#endif /* UNIV_PFS_MUTEX || UNIV_PFS_RWLOCK */

/** A chunk of buffers.  The buffer pool is allocated in chunks. */
struct buf_chunk_struct{
	ulint		mem_size;	/*!< allocated size of the chunk */
	ulint		size;		/*!< size of frames[] and blocks[] */
	void*		mem;		/*!< pointer to the memory area which
					was allocated for the frames */
	buf_block_t*	blocks;		/*!< array of buffer control blocks */
};
#endif /* !UNIV_HOTBACKUP */

/********************************************************************//**
Gets the smallest oldest_modification lsn for any page in the pool. Returns
zero if all modified pages have been flushed to disk.
@return oldest modification in pool, zero if none */
UNIV_INTERN
ib_uint64_t
buf_pool_get_oldest_modification(void)
/*==================================*/
{
	ulint		i;
	buf_page_t*	bpage;
	ib_uint64_t	lsn = 0;
	ib_uint64_t	oldest_lsn = 0;

	/* When we traverse all the flush lists we don't want another
	thread to add a dirty page to any flush list. */
	log_flush_order_mutex_enter();

	for (i = 0; i < srv_buf_pool_instances; i++) {
		buf_pool_t*	buf_pool;

		buf_pool = buf_pool_from_array(i);

		buf_flush_list_mutex_enter(buf_pool);

		bpage = UT_LIST_GET_LAST(buf_pool->flush_list);

		if (bpage != NULL) {
			ut_ad(bpage->in_flush_list);
			lsn = bpage->oldest_modification;
		}

		buf_flush_list_mutex_exit(buf_pool);

		if (!oldest_lsn || oldest_lsn > lsn) {
			oldest_lsn = lsn;
		}
	}

	log_flush_order_mutex_exit();

	/* The returned answer may be out of date: the flush_list can
	change after the mutex has been released. */

	return(oldest_lsn);
}

/********************************************************************//**
Get total buffer pool statistics. */
UNIV_INTERN
void
buf_get_total_list_len(
/*===================*/
	ulint*		LRU_len,	/*!< out: length of all LRU lists */
	ulint*		free_len,	/*!< out: length of all free lists */
	ulint*		flush_list_len)	/*!< out: length of all flush lists */
{
	ulint		i;

	*LRU_len = 0;
	*free_len = 0;
	*flush_list_len = 0;

	for (i = 0; i < srv_buf_pool_instances; i++) {
		buf_pool_t*	buf_pool;

		buf_pool = buf_pool_from_array(i);
		*LRU_len += UT_LIST_GET_LEN(buf_pool->LRU);
		*free_len += UT_LIST_GET_LEN(buf_pool->free);
		*flush_list_len += UT_LIST_GET_LEN(buf_pool->flush_list);
	}
}

/********************************************************************//**
Get total buffer pool statistics. */
UNIV_INTERN
void
buf_get_total_stat(
/*===============*/
	buf_pool_stat_t*	tot_stat)	/*!< out: buffer pool stats */
{
	ulint			i;

	memset(tot_stat, 0, sizeof(*tot_stat));

	for (i = 0; i < srv_buf_pool_instances; i++) {
		buf_pool_stat_t*buf_stat;
		buf_pool_t*	buf_pool;

		buf_pool = buf_pool_from_array(i);

		buf_stat = &buf_pool->stat;
		tot_stat->n_page_gets += buf_stat->n_page_gets;
		tot_stat->n_pages_read += buf_stat->n_pages_read;
		tot_stat->n_pages_written += buf_stat->n_pages_written;
		tot_stat->n_pages_created += buf_stat->n_pages_created;
		tot_stat->n_ra_pages_read += buf_stat->n_ra_pages_read;
		tot_stat->n_ra_pages_evicted += buf_stat->n_ra_pages_evicted;
		tot_stat->n_pages_made_young += buf_stat->n_pages_made_young;

		tot_stat->n_pages_not_made_young +=
			buf_stat->n_pages_not_made_young;
	}
}

/********************************************************************//**
Allocates a buffer block.
@return own: the allocated block, in state BUF_BLOCK_MEMORY */
UNIV_INTERN
buf_block_t*
buf_block_alloc(
/*============*/
	buf_pool_t*	buf_pool,	/*!< in: buffer pool instance */
	ulint		zip_size)	/*!< in: compressed page size in bytes,
					or 0 if uncompressed tablespace */
{
	buf_block_t*	block;
	ulint		index;
	static ulint	buf_pool_index;

	if (buf_pool == NULL) {
		/* We are allocating memory from any buffer pool, ensure
		we spread the grace on all buffer pool instances. */
		index = buf_pool_index++ % srv_buf_pool_instances;
		buf_pool = buf_pool_from_array(index);
	}

	block = buf_LRU_get_free_block(buf_pool, zip_size);

	buf_block_set_state(block, BUF_BLOCK_MEMORY);

	return(block);
}

/********************************************************************//**
Calculates a page checksum which is stored to the page when it is written
to a file. Note that we must be careful to calculate the same value on
32-bit and 64-bit architectures.
@return	checksum */
UNIV_INTERN
ulint
buf_calc_page_new_checksum(
/*=======================*/
	const byte*	page)	/*!< in: buffer page */
{
	ulint checksum;

	/* Since the field FIL_PAGE_FILE_FLUSH_LSN, and in versions <= 4.1.x
	..._ARCH_LOG_NO, are written outside the buffer pool to the first
	pages of data files, we have to skip them in the page checksum
	calculation.
	We must also skip the field FIL_PAGE_SPACE_OR_CHKSUM where the
	checksum is stored, and also the last 8 bytes of page because
	there we store the old formula checksum. */

	checksum = ut_fold_binary(page + FIL_PAGE_OFFSET,
				  FIL_PAGE_FILE_FLUSH_LSN - FIL_PAGE_OFFSET)
		+ ut_fold_binary(page + FIL_PAGE_DATA,
				 UNIV_PAGE_SIZE - FIL_PAGE_DATA
				 - FIL_PAGE_END_LSN_OLD_CHKSUM);
	checksum = checksum & 0xFFFFFFFFUL;

	return(checksum);
}

/********************************************************************//**
In versions < 4.0.14 and < 4.1.1 there was a bug that the checksum only
looked at the first few bytes of the page. This calculates that old
checksum.
NOTE: we must first store the new formula checksum to
FIL_PAGE_SPACE_OR_CHKSUM before calculating and storing this old checksum
because this takes that field as an input!
@return	checksum */
UNIV_INTERN
ulint
buf_calc_page_old_checksum(
/*=======================*/
	const byte*	page)	/*!< in: buffer page */
{
	ulint checksum;

	checksum = ut_fold_binary(page, FIL_PAGE_FILE_FLUSH_LSN);

	checksum = checksum & 0xFFFFFFFFUL;

	return(checksum);
}

/********************************************************************//**
Checks if a page is corrupt.
@return	TRUE if corrupted */
UNIV_INTERN
ibool
buf_page_is_corrupted(
/*==================*/
	const byte*	read_buf,	/*!< in: a database page */
	ulint		zip_size)	/*!< in: size of compressed page;
					0 for uncompressed pages */
{
	ulint		checksum_field;
	ulint		old_checksum_field;

	if (UNIV_LIKELY(!zip_size)
	    && memcmp(read_buf + FIL_PAGE_LSN + 4,
		      read_buf + UNIV_PAGE_SIZE
		      - FIL_PAGE_END_LSN_OLD_CHKSUM + 4, 4)) {

		/* Stored log sequence numbers at the start and the end
		of page do not match */

		return(TRUE);
	}

#ifndef UNIV_HOTBACKUP
	if (recv_lsn_checks_on) {
		ib_uint64_t	current_lsn;

		if (log_peek_lsn(&current_lsn)
		    && UNIV_UNLIKELY
		    (current_lsn
		     < mach_read_from_8(read_buf + FIL_PAGE_LSN))) {
			ut_print_timestamp(stderr);

			fprintf(stderr,
				"  InnoDB: Error: page %lu log sequence number"
				" %llu\n"
				"InnoDB: is in the future! Current system "
				"log sequence number %llu.\n"
				"InnoDB: Your database may be corrupt or "
				"you may have copied the InnoDB\n"
				"InnoDB: tablespace but not the InnoDB "
				"log files. See\n"
				"InnoDB: " REFMAN "forcing-recovery.html\n"
				"InnoDB: for more information.\n",
				(ulong) mach_read_from_4(read_buf
							 + FIL_PAGE_OFFSET),
				mach_read_from_8(read_buf + FIL_PAGE_LSN),
				current_lsn);
		}
	}
#endif

	/* If we use checksums validation, make additional check before
	returning TRUE to ensure that the checksum is not equal to
	BUF_NO_CHECKSUM_MAGIC which might be stored by InnoDB with checksums
	disabled. Otherwise, skip checksum calculation and return FALSE */

	if (UNIV_LIKELY(srv_use_checksums)) {
		checksum_field = mach_read_from_4(read_buf
						  + FIL_PAGE_SPACE_OR_CHKSUM);

		if (UNIV_UNLIKELY(zip_size)) {
			return(checksum_field != BUF_NO_CHECKSUM_MAGIC
			       && checksum_field
			       != page_zip_calc_checksum(read_buf, zip_size));
		}

		old_checksum_field = mach_read_from_4(
			read_buf + UNIV_PAGE_SIZE
			- FIL_PAGE_END_LSN_OLD_CHKSUM);

		/* There are 2 valid formulas for old_checksum_field:

		1. Very old versions of InnoDB only stored 8 byte lsn to the
		start and the end of the page.

		2. Newer InnoDB versions store the old formula checksum
		there. */

		if (old_checksum_field != mach_read_from_4(read_buf
							   + FIL_PAGE_LSN)
		    && old_checksum_field != BUF_NO_CHECKSUM_MAGIC
		    && old_checksum_field
		    != buf_calc_page_old_checksum(read_buf)) {

			return(TRUE);
		}

		/* InnoDB versions < 4.0.14 and < 4.1.1 stored the space id
		(always equal to 0), to FIL_PAGE_SPACE_OR_CHKSUM */

		if (checksum_field != 0
		    && checksum_field != BUF_NO_CHECKSUM_MAGIC
		    && checksum_field
		    != buf_calc_page_new_checksum(read_buf)) {

			return(TRUE);
		}
	}

	return(FALSE);
}

/********************************************************************//**
Prints a page to stderr. */
UNIV_INTERN
void
buf_page_print(
/*===========*/
	const byte*	read_buf,	/*!< in: a database page */
	ulint		zip_size)	/*!< in: compressed page size, or
				0 for uncompressed pages */
{
#ifndef UNIV_HOTBACKUP
	dict_index_t*	index;
#endif /* !UNIV_HOTBACKUP */
	ulint		checksum;
	ulint		old_checksum;
	ulint		size	= zip_size;

	if (!size) {
		size = UNIV_PAGE_SIZE;
	}

	ut_print_timestamp(stderr);
	fprintf(stderr, "  InnoDB: Page dump in ascii and hex (%lu bytes):\n",
		(ulong) size);
	ut_print_buf(stderr, read_buf, size);
	fputs("\nInnoDB: End of page dump\n", stderr);

	if (zip_size) {
		/* Print compressed page. */

		switch (fil_page_get_type(read_buf)) {
		case FIL_PAGE_TYPE_ZBLOB:
		case FIL_PAGE_TYPE_ZBLOB2:
			checksum = srv_use_checksums
				? page_zip_calc_checksum(read_buf, zip_size)
				: BUF_NO_CHECKSUM_MAGIC;
			ut_print_timestamp(stderr);
			fprintf(stderr,
				"  InnoDB: Compressed BLOB page"
				" checksum %lu, stored %lu\n"
				"InnoDB: Page lsn %lu %lu\n"
				"InnoDB: Page number (if stored"
				" to page already) %lu,\n"
				"InnoDB: space id (if stored"
				" to page already) %lu\n",
				(ulong) checksum,
				(ulong) mach_read_from_4(
					read_buf + FIL_PAGE_SPACE_OR_CHKSUM),
				(ulong) mach_read_from_4(
					read_buf + FIL_PAGE_LSN),
				(ulong) mach_read_from_4(
					read_buf + (FIL_PAGE_LSN + 4)),
				(ulong) mach_read_from_4(
					read_buf + FIL_PAGE_OFFSET),
				(ulong) mach_read_from_4(
					read_buf
					+ FIL_PAGE_ARCH_LOG_NO_OR_SPACE_ID));
			return;
		default:
			ut_print_timestamp(stderr);
			fprintf(stderr,
				"  InnoDB: unknown page type %lu,"
				" assuming FIL_PAGE_INDEX\n",
				fil_page_get_type(read_buf));
			/* fall through */
		case FIL_PAGE_INDEX:
			checksum = srv_use_checksums
				? page_zip_calc_checksum(read_buf, zip_size)
				: BUF_NO_CHECKSUM_MAGIC;

			ut_print_timestamp(stderr);
			fprintf(stderr,
				"  InnoDB: Compressed page checksum %lu,"
				" stored %lu\n"
				"InnoDB: Page lsn %lu %lu\n"
				"InnoDB: Page number (if stored"
				" to page already) %lu,\n"
				"InnoDB: space id (if stored"
				" to page already) %lu\n",
				(ulong) checksum,
				(ulong) mach_read_from_4(
					read_buf + FIL_PAGE_SPACE_OR_CHKSUM),
				(ulong) mach_read_from_4(
					read_buf + FIL_PAGE_LSN),
				(ulong) mach_read_from_4(
					read_buf + (FIL_PAGE_LSN + 4)),
				(ulong) mach_read_from_4(
					read_buf + FIL_PAGE_OFFSET),
				(ulong) mach_read_from_4(
					read_buf
					+ FIL_PAGE_ARCH_LOG_NO_OR_SPACE_ID));
			return;
		case FIL_PAGE_TYPE_XDES:
			/* This is an uncompressed page. */
			break;
		}
	}

	checksum = srv_use_checksums
		? buf_calc_page_new_checksum(read_buf) : BUF_NO_CHECKSUM_MAGIC;
	old_checksum = srv_use_checksums
		? buf_calc_page_old_checksum(read_buf) : BUF_NO_CHECKSUM_MAGIC;

	ut_print_timestamp(stderr);
	fprintf(stderr,
		"  InnoDB: Page checksum %lu, prior-to-4.0.14-form"
		" checksum %lu\n"
		"InnoDB: stored checksum %lu, prior-to-4.0.14-form"
		" stored checksum %lu\n"
		"InnoDB: Page lsn %lu %lu, low 4 bytes of lsn"
		" at page end %lu\n"
		"InnoDB: Page number (if stored to page already) %lu,\n"
		"InnoDB: space id (if created with >= MySQL-4.1.1"
		" and stored already) %lu\n",
		(ulong) checksum, (ulong) old_checksum,
		(ulong) mach_read_from_4(read_buf + FIL_PAGE_SPACE_OR_CHKSUM),
		(ulong) mach_read_from_4(read_buf + UNIV_PAGE_SIZE
					 - FIL_PAGE_END_LSN_OLD_CHKSUM),
		(ulong) mach_read_from_4(read_buf + FIL_PAGE_LSN),
		(ulong) mach_read_from_4(read_buf + FIL_PAGE_LSN + 4),
		(ulong) mach_read_from_4(read_buf + UNIV_PAGE_SIZE
					 - FIL_PAGE_END_LSN_OLD_CHKSUM + 4),
		(ulong) mach_read_from_4(read_buf + FIL_PAGE_OFFSET),
		(ulong) mach_read_from_4(read_buf
					 + FIL_PAGE_ARCH_LOG_NO_OR_SPACE_ID));

#ifndef UNIV_HOTBACKUP
	if (mach_read_from_2(read_buf + TRX_UNDO_PAGE_HDR + TRX_UNDO_PAGE_TYPE)
	    == TRX_UNDO_INSERT) {
		fprintf(stderr,
			"InnoDB: Page may be an insert undo log page\n");
	} else if (mach_read_from_2(read_buf + TRX_UNDO_PAGE_HDR
				    + TRX_UNDO_PAGE_TYPE)
		   == TRX_UNDO_UPDATE) {
		fprintf(stderr,
			"InnoDB: Page may be an update undo log page\n");
	}
#endif /* !UNIV_HOTBACKUP */

	switch (fil_page_get_type(read_buf)) {
		index_id_t	index_id;
	case FIL_PAGE_INDEX:
		index_id = btr_page_get_index_id(read_buf);
		fprintf(stderr,
			"InnoDB: Page may be an index page where"
			" index id is %llu\n",
			(ullint) index_id);
#ifndef UNIV_HOTBACKUP
		index = dict_index_find_on_id_low(index_id);
		if (index) {
			fputs("InnoDB: (", stderr);
			dict_index_name_print(stderr, NULL, index);
			fputs(")\n", stderr);
		}
#endif /* !UNIV_HOTBACKUP */
		break;
	case FIL_PAGE_INODE:
		fputs("InnoDB: Page may be an 'inode' page\n", stderr);
		break;
	case FIL_PAGE_IBUF_FREE_LIST:
		fputs("InnoDB: Page may be an insert buffer free list page\n",
		      stderr);
		break;
	case FIL_PAGE_TYPE_ALLOCATED:
		fputs("InnoDB: Page may be a freshly allocated page\n",
		      stderr);
		break;
	case FIL_PAGE_IBUF_BITMAP:
		fputs("InnoDB: Page may be an insert buffer bitmap page\n",
		      stderr);
		break;
	case FIL_PAGE_TYPE_SYS:
		fputs("InnoDB: Page may be a system page\n",
		      stderr);
		break;
	case FIL_PAGE_TYPE_TRX_SYS:
		fputs("InnoDB: Page may be a transaction system page\n",
		      stderr);
		break;
	case FIL_PAGE_TYPE_FSP_HDR:
		fputs("InnoDB: Page may be a file space header page\n",
		      stderr);
		break;
	case FIL_PAGE_TYPE_XDES:
		fputs("InnoDB: Page may be an extent descriptor page\n",
		      stderr);
		break;
	case FIL_PAGE_TYPE_BLOB:
		fputs("InnoDB: Page may be a BLOB page\n",
		      stderr);
		break;
	case FIL_PAGE_TYPE_ZBLOB:
	case FIL_PAGE_TYPE_ZBLOB2:
		fputs("InnoDB: Page may be a compressed BLOB page\n",
		      stderr);
		break;
	}
}

#ifndef UNIV_HOTBACKUP

# ifdef PFS_GROUP_BUFFER_SYNC
/********************************************************************//**
This function registers mutexes and rwlocks in buffer blocks with
performance schema. If PFS_MAX_BUFFER_MUTEX_LOCK_REGISTER is
defined to be a value less than chunk->size, then only mutexes
and rwlocks in the first PFS_MAX_BUFFER_MUTEX_LOCK_REGISTER
blocks are registered. */
static
void
pfs_register_buffer_block(
/*======================*/
	buf_chunk_t*	chunk)		/*!< in/out: chunk of buffers */
{
	ulint		i;
	ulint		num_to_register;
	buf_block_t*    block;

	block = chunk->blocks;

	num_to_register = ut_min(chunk->size,
				 PFS_MAX_BUFFER_MUTEX_LOCK_REGISTER);

	for (i = 0; i < num_to_register; i++) {
		mutex_t*	mutex;
		rw_lock_t*	rwlock;

#  ifdef UNIV_PFS_MUTEX
		mutex = &block->mutex;
		ut_a(!mutex->pfs_psi);
		mutex->pfs_psi = (PSI_server)
			? PSI_server->init_mutex(buffer_block_mutex_key, mutex)
			: NULL;
#  endif /* UNIV_PFS_MUTEX */

#  ifdef UNIV_PFS_RWLOCK
		rwlock = &block->lock;
		ut_a(!rwlock->pfs_psi);
		rwlock->pfs_psi = (PSI_server)
			? PSI_server->init_rwlock(buf_block_lock_key, rwlock)
			: NULL;
#  endif /* UNIV_PFS_RWLOCK */
		block++;
	}
}
# endif /* PFS_GROUP_BUFFER_SYNC */

/********************************************************************//**
Initializes a buffer control block when the buf_pool is created. */
static
void
buf_block_init(
/*===========*/
	buf_pool_t*	buf_pool,	/*!< in: buffer pool instance */
	buf_block_t*	block,		/*!< in: pointer to control block */
	byte*		frame)		/*!< in: pointer to buffer frame */
{
	UNIV_MEM_DESC(frame, UNIV_PAGE_SIZE, block);

	block->frame = frame;

	block->page.buf_pool = buf_pool;
	block->page.state = BUF_BLOCK_NOT_USED;
	block->page.buf_fix_count = 0;
	block->page.io_fix = BUF_IO_NONE;

	block->modify_clock = 0;

#ifdef UNIV_DEBUG_FILE_ACCESSES
	block->page.file_page_was_freed = FALSE;
#endif /* UNIV_DEBUG_FILE_ACCESSES */

	block->check_index_page_at_flush = FALSE;
	block->index = NULL;

	block->is_hashed = FALSE;

#ifdef UNIV_DEBUG
	block->page.in_page_hash = FALSE;
	block->page.in_zip_hash = FALSE;
	block->page.in_flush_list = FALSE;
	block->page.in_free_list = FALSE;
	block->page.in_LRU_list = FALSE;
	block->in_unzip_LRU_list = FALSE;
#endif /* UNIV_DEBUG */
#if defined UNIV_AHI_DEBUG || defined UNIV_DEBUG
	block->n_pointers = 0;
#endif /* UNIV_AHI_DEBUG || UNIV_DEBUG */
	page_zip_des_init(&block->page.zip);

#if defined PFS_SKIP_BUFFER_MUTEX_RWLOCK || defined PFS_GROUP_BUFFER_SYNC
	/* If PFS_SKIP_BUFFER_MUTEX_RWLOCK is defined, skip registration
	of buffer block mutex/rwlock with performance schema. If
	PFS_GROUP_BUFFER_SYNC is defined, skip the registration
	since buffer block mutex/rwlock will be registered later in
	pfs_register_buffer_block() */

	mutex_create(PFS_NOT_INSTRUMENTED, &block->mutex, SYNC_BUF_BLOCK);
	rw_lock_create(PFS_NOT_INSTRUMENTED, &block->lock, SYNC_LEVEL_VARYING);
#else /* PFS_SKIP_BUFFER_MUTEX_RWLOCK || PFS_GROUP_BUFFER_SYNC */
	mutex_create(buffer_block_mutex_key, &block->mutex, SYNC_BUF_BLOCK);
	rw_lock_create(buf_block_lock_key, &block->lock, SYNC_LEVEL_VARYING);
#endif /* PFS_SKIP_BUFFER_MUTEX_RWLOCK || PFS_GROUP_BUFFER_SYNC */

	ut_ad(rw_lock_validate(&(block->lock)));

#ifdef UNIV_SYNC_DEBUG
	rw_lock_create(buf_block_debug_latch_key,
		       &block->debug_latch, SYNC_NO_ORDER_CHECK);
#endif /* UNIV_SYNC_DEBUG */
}

/********************************************************************//**
Allocates a chunk of buffer frames.
@return	chunk, or NULL on failure */
static
buf_chunk_t*
buf_chunk_init(
/*===========*/
	buf_pool_t*	buf_pool,	/*!< in: buffer pool instance */
	buf_chunk_t*	chunk,		/*!< out: chunk of buffers */
	ulint		mem_size)	/*!< in: requested size in bytes */
{
	buf_block_t*	block;
	byte*		frame;
	ulint		i;

	/* Round down to a multiple of page size,
	although it already should be. */
	mem_size = ut_2pow_round(mem_size, UNIV_PAGE_SIZE);
	/* Reserve space for the block descriptors. */
	mem_size += ut_2pow_round((mem_size / UNIV_PAGE_SIZE) * (sizeof *block)
				  + (UNIV_PAGE_SIZE - 1), UNIV_PAGE_SIZE);

	chunk->mem_size = mem_size;
	chunk->mem = os_mem_alloc_large(&chunk->mem_size);

	if (UNIV_UNLIKELY(chunk->mem == NULL)) {

		return(NULL);
	}

	/* Allocate the block descriptors from
	the start of the memory block. */
	chunk->blocks = chunk->mem;

	/* Align a pointer to the first frame.  Note that when
	os_large_page_size is smaller than UNIV_PAGE_SIZE,
	we may allocate one fewer block than requested.  When
	it is bigger, we may allocate more blocks than requested. */

	frame = ut_align(chunk->mem, UNIV_PAGE_SIZE);
	chunk->size = chunk->mem_size / UNIV_PAGE_SIZE
		- (frame != chunk->mem);

	/* Subtract the space needed for block descriptors. */
	{
		ulint	size = chunk->size;

		while (frame < (byte*) (chunk->blocks + size)) {
			frame += UNIV_PAGE_SIZE;
			size--;
		}

		chunk->size = size;
	}

	/* Init block structs and assign frames for them. Then we
	assign the frames to the first blocks (we already mapped the
	memory above). */

	block = chunk->blocks;

	for (i = chunk->size; i--; ) {

		buf_block_init(buf_pool, block, frame);

#ifdef HAVE_purify
		/* Wipe contents of frame to eliminate a Purify warning */
		memset(block->frame, '\0', UNIV_PAGE_SIZE);
#endif
		/* Add the block to the free list */
		UT_LIST_ADD_LAST(list, buf_pool->free, (&block->page));

		ut_d(block->page.in_free_list = TRUE);
		ut_ad(buf_pool_from_block(block) == buf_pool);

		block++;
		frame += UNIV_PAGE_SIZE;
	}

#ifdef PFS_GROUP_BUFFER_SYNC
	pfs_register_buffer_block(chunk);
#endif
	return(chunk);
}

#ifdef UNIV_DEBUG
/*********************************************************************//**
Finds a block in the given buffer chunk that points to a
given compressed page.
@return	buffer block pointing to the compressed page, or NULL */
static
buf_block_t*
buf_chunk_contains_zip(
/*===================*/
	buf_chunk_t*	chunk,	/*!< in: chunk being checked */
	const void*	data)	/*!< in: pointer to compressed page */
{
	buf_block_t*	block;
	ulint		i;

	block = chunk->blocks;

	for (i = chunk->size; i--; block++) {
		if (block->page.zip.data == data) {

			return(block);
		}
	}

	return(NULL);
}

/*********************************************************************//**
Finds a block in the buffer pool that points to a
given compressed page.
@return	buffer block pointing to the compressed page, or NULL */
UNIV_INTERN
buf_block_t*
buf_pool_contains_zip(
/*==================*/
	buf_pool_t*	buf_pool,	/*!< in: buffer pool instance */
	const void*	data)		/*!< in: pointer to compressed page */
{
	ulint		n;
	buf_chunk_t*	chunk = buf_pool->chunks;

	ut_ad(buf_pool);
	ut_ad(buf_pool_mutex_own(buf_pool));
	for (n = buf_pool->n_chunks; n--; chunk++) {

		buf_block_t* block = buf_chunk_contains_zip(chunk, data);

		if (block) {
			return(block);
		}
	}

	return(NULL);
}
#endif /* UNIV_DEBUG */

/*********************************************************************//**
Checks that all file pages in the buffer chunk are in a replaceable state.
@return	address of a non-free block, or NULL if all freed */
static
const buf_block_t*
buf_chunk_not_freed(
/*================*/
	buf_chunk_t*	chunk)	/*!< in: chunk being checked */
{
	buf_block_t*	block;
	ulint		i;

	block = chunk->blocks;

	for (i = chunk->size; i--; block++) {
		ibool	ready;

		switch (buf_block_get_state(block)) {
		case BUF_BLOCK_ZIP_FREE:
		case BUF_BLOCK_ZIP_PAGE:
		case BUF_BLOCK_ZIP_DIRTY:
			/* The uncompressed buffer pool should never
			contain compressed block descriptors. */
			ut_error;
			break;
		case BUF_BLOCK_NOT_USED:
		case BUF_BLOCK_READY_FOR_USE:
		case BUF_BLOCK_MEMORY:
		case BUF_BLOCK_REMOVE_HASH:
			/* Skip blocks that are not being used for
			file pages. */
			break;
		case BUF_BLOCK_FILE_PAGE:
			mutex_enter(&block->mutex);
			ready = buf_flush_ready_for_replace(&block->page);
			mutex_exit(&block->mutex);

			if (!ready) {

				return(block);
			}

			break;
		}
	}

	return(NULL);
}

/*********************************************************************//**
Checks that all blocks in the buffer chunk are in BUF_BLOCK_NOT_USED state.
@return	TRUE if all freed */
static
ibool
buf_chunk_all_free(
/*===============*/
	const buf_chunk_t*	chunk)	/*!< in: chunk being checked */
{
	const buf_block_t*	block;
	ulint			i;

	block = chunk->blocks;

	for (i = chunk->size; i--; block++) {

		if (buf_block_get_state(block) != BUF_BLOCK_NOT_USED) {

			return(FALSE);
		}
	}

	return(TRUE);
}

/********************************************************************//**
Frees a chunk of buffer frames. */
static
void
buf_chunk_free(
/*===========*/
	buf_pool_t*	buf_pool,	/*!< in: buffer pool instance */
	buf_chunk_t*	chunk)		/*!< out: chunk of buffers */
{
	buf_block_t*		block;
	const buf_block_t*	block_end;

	ut_ad(buf_pool_mutex_own(buf_pool));

	block_end = chunk->blocks + chunk->size;

	for (block = chunk->blocks; block < block_end; block++) {
		ut_a(buf_block_get_state(block) == BUF_BLOCK_NOT_USED);
		ut_a(!block->page.zip.data);

		ut_ad(!block->page.in_LRU_list);
		ut_ad(!block->in_unzip_LRU_list);
		ut_ad(!block->page.in_flush_list);
		/* Remove the block from the free list. */
		ut_ad(block->page.in_free_list);
		UT_LIST_REMOVE(list, buf_pool->free, (&block->page));

		/* Free the latches. */
		mutex_free(&block->mutex);
		rw_lock_free(&block->lock);
#ifdef UNIV_SYNC_DEBUG
		rw_lock_free(&block->debug_latch);
#endif /* UNIV_SYNC_DEBUG */
		UNIV_MEM_UNDESC(block);
	}

	os_mem_free_large(chunk->mem, chunk->mem_size);
}

/********************************************************************//**
Set buffer pool size variables after resizing it */
static
void
buf_pool_set_sizes(void)
/*====================*/
{
	ulint	i;
	ulint	curr_size = 0;

	buf_pool_mutex_enter_all();

	for (i = 0; i < srv_buf_pool_instances; i++) {
		buf_pool_t*	buf_pool;

		buf_pool = buf_pool_from_array(i);
		curr_size += buf_pool->curr_pool_size;
	}

	srv_buf_pool_curr_size = curr_size;
	srv_buf_pool_old_size = srv_buf_pool_size;

	buf_pool_mutex_exit_all();
}

/********************************************************************//**
Initialize a buffer pool instance.
@return DB_SUCCESS if all goes well. */
UNIV_INTERN
ulint
buf_pool_init_instance(
/*===================*/
	buf_pool_t*	buf_pool,	/*!< in: buffer pool instance */
	ulint		buf_pool_size,	/*!< in: size in bytes */
	ulint		instance_no)	/*!< in: id of the instance */
{
	ulint		i;
	buf_chunk_t*	chunk;

	/* 1. Initialize general fields
	------------------------------- */
	mutex_create(buf_pool_mutex_key,
		     &buf_pool->mutex, SYNC_BUF_POOL);
	mutex_create(buf_pool_zip_mutex_key,
		     &buf_pool->zip_mutex, SYNC_BUF_BLOCK);

	buf_pool_mutex_enter(buf_pool);

	if (buf_pool_size > 0) {
		buf_pool->n_chunks = 1;
		buf_pool->chunks = chunk = mem_zalloc(sizeof *chunk);

		UT_LIST_INIT(buf_pool->free);

		if (!buf_chunk_init(buf_pool, chunk, buf_pool_size)) {
			mem_free(chunk);
			mem_free(buf_pool);

			buf_pool_mutex_exit(buf_pool);

			return(DB_ERROR);
		}

		buf_pool->instance_no = instance_no;
		buf_pool->old_pool_size = buf_pool_size;
		buf_pool->curr_size = chunk->size;
		buf_pool->curr_pool_size = buf_pool->curr_size * UNIV_PAGE_SIZE;

		buf_pool->page_hash = hash_create(2 * buf_pool->curr_size);
		buf_pool->zip_hash = hash_create(2 * buf_pool->curr_size);
		
		buf_pool->last_printout_time = ut_time();
	}
	/* 2. Initialize flushing fields
	-------------------------------- */

	mutex_create(flush_list_mutex_key, &buf_pool->flush_list_mutex,
		     SYNC_BUF_FLUSH_LIST);

	for (i = BUF_FLUSH_LRU; i < BUF_FLUSH_N_TYPES; i++) {
		buf_pool->no_flush[i] = os_event_create(NULL);
	}

	/* 3. Initialize LRU fields
	--------------------------- */

	/* All fields are initialized by mem_zalloc(). */

	buf_pool_mutex_exit(buf_pool);

	return(DB_SUCCESS);
}

/********************************************************************//**
free one buffer pool instance */
static
void
buf_pool_free_instance(
/*===================*/
	buf_pool_t*	buf_pool)	/* in,own: buffer pool instance
					to free */
{
	buf_chunk_t*	chunk;
	buf_chunk_t*	chunks;

	chunks = buf_pool->chunks;
	chunk = chunks + buf_pool->n_chunks;

	while (--chunk >= chunks) {
		/* Bypass the checks of buf_chunk_free(), since they
		would fail at shutdown. */
		os_mem_free_large(chunk->mem, chunk->mem_size);
	}

	mem_free(buf_pool->chunks);
	hash_table_free(buf_pool->page_hash);
	hash_table_free(buf_pool->zip_hash);
	mem_free(buf_pool);
	buf_pool = NULL;
}

/********************************************************************//**
Creates the buffer pool.
@return	DB_SUCCESS if success, DB_ERROR if not enough memory or error */
UNIV_INTERN
ulint
buf_pool_init(
/*==========*/
	ulint	total_size,	/*!< in: size of the total pool in bytes */
	ulint	n_instances)	/*!< in: number of instances */
{
	ulint	i;

	/* We create an extra buffer pool instance, this instance is used
	for flushing the flush lists, to keep track of n_flush for all
	the buffer pools and also used as a waiting object during flushing. */
	for (i = 0; i < n_instances; i++) {
		buf_pool_t*	ptr;
		ulint		size;

		ptr = mem_zalloc(sizeof(*ptr));

		size = total_size / n_instances;

		buf_pool_ptr[i] = ptr;

		if (buf_pool_init_instance(ptr, size, i) != DB_SUCCESS) {

			mem_free(buf_pool_ptr[i]);

			/* Free all the instances created so far. */
			buf_pool_free(i);

			return(DB_ERROR);
		}
	}

	buf_pool_set_sizes();
	buf_LRU_old_ratio_update(100 * 3/ 8, FALSE);

	btr_search_sys_create(buf_pool_get_curr_size() / sizeof(void*) / 64);

	return(DB_SUCCESS);
}

/********************************************************************//**
Frees the buffer pool at shutdown.  This must not be invoked before
freeing all mutexes. */
UNIV_INTERN
void
buf_pool_free(
/*==========*/
	ulint	n_instances)	/*!< in: numbere of instances to free */
{
	ulint	i;

	for (i = 0; i < n_instances; i++) {
		buf_pool_free_instance(buf_pool_from_array(i));
		buf_pool_ptr[i] = NULL;
	}
}

/********************************************************************//**
Drops adaptive hash index for a buffer pool instance. */
static
void
buf_pool_drop_hash_index_instance(
/*==============================*/
	buf_pool_t*	buf_pool,		/*!< in: buffer pool instance */
	ibool*		released_search_latch)	/*!< out: flag for signalling
						whether the search latch was
						released */
{
	buf_chunk_t*	chunks	= buf_pool->chunks;
	buf_chunk_t*	chunk	= chunks + buf_pool->n_chunks;

	while (--chunk >= chunks) {
		ulint		i;
		buf_block_t*	block	= chunk->blocks;

		for (i = chunk->size; i--; block++) {
			/* block->is_hashed cannot be modified
			when we have an x-latch on btr_search_latch;
			see the comment in buf0buf.h */
			
			if (!block->is_hashed) {
				continue;
			}
			
			/* To follow the latching order, we
			have to release btr_search_latch
			before acquiring block->latch. */
			rw_lock_x_unlock(&btr_search_latch);
			/* When we release the search latch,
			we must rescan all blocks, because
			some may become hashed again. */
			*released_search_latch = TRUE;
			
			rw_lock_x_lock(&block->lock);
			
			/* This should be guaranteed by the
			callers, which will be holding
			btr_search_enabled_mutex. */
			ut_ad(!btr_search_enabled);
			
			/* Because we did not buffer-fix the
			block by calling buf_block_get_gen(),
			it is possible that the block has been
			allocated for some other use after
			btr_search_latch was released above.
			We do not care which file page the
			block is mapped to.  All we want to do
			is to drop any hash entries referring
			to the page. */
			
			/* It is possible that
			block->page.state != BUF_FILE_PAGE.
			Even that does not matter, because
			btr_search_drop_page_hash_index() will
			check block->is_hashed before doing
			anything.  block->is_hashed can only
			be set on uncompressed file pages. */
			
			btr_search_drop_page_hash_index(block);
			
			rw_lock_x_unlock(&block->lock);
			
			rw_lock_x_lock(&btr_search_latch);
			
			ut_ad(!btr_search_enabled);
		}
	}
}
 
/********************************************************************//**
Drops the adaptive hash index.  To prevent a livelock, this function
is only to be called while holding btr_search_latch and while
btr_search_enabled == FALSE. */
UNIV_INTERN
void
buf_pool_drop_hash_index(void)
/*==========================*/
{
	ibool		released_search_latch;

#ifdef UNIV_SYNC_DEBUG
	ut_ad(rw_lock_own(&btr_search_latch, RW_LOCK_EX));
#endif /* UNIV_SYNC_DEBUG */
	ut_ad(!btr_search_enabled);

	do {
 		ulint	i;

		released_search_latch = FALSE;

		for (i = 0; i < srv_buf_pool_instances; i++) {
 			buf_pool_t*	buf_pool;

			buf_pool = buf_pool_from_array(i);

			buf_pool_drop_hash_index_instance(
				buf_pool, &released_search_latch);
		}

	} while (released_search_latch);
}

/********************************************************************//**
Relocate a buffer control block.  Relocates the block on the LRU list
and in buf_pool->page_hash.  Does not relocate bpage->list.
The caller must take care of relocating bpage->list. */
UNIV_INTERN
void
buf_relocate(
/*=========*/
	buf_page_t*	bpage,	/*!< in/out: control block being relocated;
				buf_page_get_state(bpage) must be
				BUF_BLOCK_ZIP_DIRTY or BUF_BLOCK_ZIP_PAGE */
	buf_page_t*	dpage)	/*!< in/out: destination control block */
{
	buf_page_t*	b;
	ulint		fold;
	buf_pool_t*	buf_pool = buf_pool_from_bpage(bpage);

	ut_ad(buf_pool_mutex_own(buf_pool));
	ut_ad(mutex_own(buf_page_get_mutex(bpage)));
	ut_a(buf_page_get_io_fix(bpage) == BUF_IO_NONE);
	ut_a(bpage->buf_fix_count == 0);
	ut_ad(bpage->in_LRU_list);
	ut_ad(!bpage->in_zip_hash);
	ut_ad(bpage->in_page_hash);
	ut_ad(bpage == buf_page_hash_get(buf_pool,
			       		 bpage->space, bpage->offset));
	ut_ad(!buf_pool_watch_is_sentinel(buf_pool, bpage));
#ifdef UNIV_DEBUG
	switch (buf_page_get_state(bpage)) {
	case BUF_BLOCK_ZIP_FREE:
	case BUF_BLOCK_NOT_USED:
	case BUF_BLOCK_READY_FOR_USE:
	case BUF_BLOCK_FILE_PAGE:
	case BUF_BLOCK_MEMORY:
	case BUF_BLOCK_REMOVE_HASH:
		ut_error;
	case BUF_BLOCK_ZIP_DIRTY:
	case BUF_BLOCK_ZIP_PAGE:
		break;
	}
#endif /* UNIV_DEBUG */

	memcpy(dpage, bpage, sizeof *dpage);

	ut_d(bpage->in_LRU_list = FALSE);
	ut_d(bpage->in_page_hash = FALSE);

	/* relocate buf_pool->LRU */
	b = UT_LIST_GET_PREV(LRU, bpage);
	UT_LIST_REMOVE(LRU, buf_pool->LRU, bpage);

	if (b) {
		UT_LIST_INSERT_AFTER(LRU, buf_pool->LRU, b, dpage);
	} else {
		UT_LIST_ADD_FIRST(LRU, buf_pool->LRU, dpage);
	}

	if (UNIV_UNLIKELY(buf_pool->LRU_old == bpage)) {
		buf_pool->LRU_old = dpage;
#ifdef UNIV_LRU_DEBUG
		/* buf_pool->LRU_old must be the first item in the LRU list
		whose "old" flag is set. */
		ut_a(buf_pool->LRU_old->old);
		ut_a(!UT_LIST_GET_PREV(LRU, buf_pool->LRU_old)
		     || !UT_LIST_GET_PREV(LRU, buf_pool->LRU_old)->old);
		ut_a(!UT_LIST_GET_NEXT(LRU, buf_pool->LRU_old)
		     || UT_LIST_GET_NEXT(LRU, buf_pool->LRU_old)->old);
	} else {
		/* Check that the "old" flag is consistent in
		the block and its neighbours. */
		buf_page_set_old(dpage, buf_page_is_old(dpage));
#endif /* UNIV_LRU_DEBUG */
	}

	ut_d(UT_LIST_VALIDATE(LRU, buf_page_t, buf_pool->LRU,
			      ut_ad(ut_list_node_313->in_LRU_list)));

	/* relocate buf_pool->page_hash */
	fold = buf_page_address_fold(bpage->space, bpage->offset);

	HASH_DELETE(buf_page_t, hash, buf_pool->page_hash, fold, bpage);
	HASH_INSERT(buf_page_t, hash, buf_pool->page_hash, fold, dpage);
}

/********************************************************************//**
Shrinks a buffer pool instance. */
static
void
buf_pool_shrink_instance(
/*=====================*/
	buf_pool_t*	buf_pool,	/*!< in: buffer pool instance */
	ulint		chunk_size)	/*!< in: number of pages to remove */
{
	buf_chunk_t*	chunks;
	buf_chunk_t*	chunk;
	ulint		max_size;
	ulint		max_free_size;
	buf_chunk_t*	max_chunk;
	buf_chunk_t*	max_free_chunk;

	ut_ad(!buf_pool_mutex_own(buf_pool));

try_again:
	btr_search_disable(); /* Empty the adaptive hash index again */
	buf_pool_mutex_enter(buf_pool);

shrink_again:
	if (buf_pool->n_chunks <= 1) {

		/* Cannot shrink if there is only one chunk */
		goto func_done;
	}

	/* Search for the largest free chunk
	not larger than the size difference */
	chunks = buf_pool->chunks;
	chunk = chunks + buf_pool->n_chunks;
	max_size = max_free_size = 0;
	max_chunk = max_free_chunk = NULL;

	while (--chunk >= chunks) {
		if (chunk->size <= chunk_size
		    && chunk->size > max_free_size) {
			if (chunk->size > max_size) {
				max_size = chunk->size;
				max_chunk = chunk;
			}

			if (buf_chunk_all_free(chunk)) {
				max_free_size = chunk->size;
				max_free_chunk = chunk;
			}
		}
	}

	if (!max_free_size) {

		ulint		dirty	= 0;
		ulint		nonfree	= 0;
		buf_block_t*	block;
		buf_block_t*	bend;

		/* Cannot shrink: try again later
		(do not assign srv_buf_pool_old_size) */
		if (!max_chunk) {

			goto func_exit;
		}

		block = max_chunk->blocks;
		bend = block + max_chunk->size;

		/* Move the blocks of chunk to the end of the
		LRU list and try to flush them. */
		for (; block < bend; block++) {
			switch (buf_block_get_state(block)) {
			case BUF_BLOCK_NOT_USED:
				continue;
			case BUF_BLOCK_FILE_PAGE:
				break;
			default:
				nonfree++;
				continue;
			}

			mutex_enter(&block->mutex);
			/* The following calls will temporarily
			release block->mutex and buf_pool->mutex.
			Therefore, we have to always retry,
			even if !dirty && !nonfree. */

			if (!buf_flush_ready_for_replace(&block->page)) {

				buf_LRU_make_block_old(&block->page);
				dirty++;
			} else if (buf_LRU_free_block(&block->page, TRUE, NULL)
				   != BUF_LRU_FREED) {
				nonfree++;
			}

			mutex_exit(&block->mutex);
		}

		buf_pool_mutex_exit(buf_pool);

		/* Request for a flush of the chunk if it helps.
		Do not flush if there are non-free blocks, since
		flushing will not make the chunk freeable. */
		if (nonfree) {
			/* Avoid busy-waiting. */
			os_thread_sleep(100000);
		} else if (dirty
			   && buf_flush_LRU(buf_pool, dirty)
			      == ULINT_UNDEFINED) {

			buf_flush_wait_batch_end(buf_pool, BUF_FLUSH_LRU);
		}

		goto try_again;
	}

	max_size = max_free_size;
	max_chunk = max_free_chunk;

	buf_pool->old_pool_size = buf_pool->curr_pool_size;

	/* Rewrite buf_pool->chunks.  Copy everything but max_chunk. */
	chunks = mem_alloc((buf_pool->n_chunks - 1) * sizeof *chunks);
	memcpy(chunks, buf_pool->chunks,
	       (max_chunk - buf_pool->chunks) * sizeof *chunks);
	memcpy(chunks + (max_chunk - buf_pool->chunks),
	       max_chunk + 1,
	       buf_pool->chunks + buf_pool->n_chunks
	       - (max_chunk + 1));
	ut_a(buf_pool->curr_size > max_chunk->size);
	buf_pool->curr_size -= max_chunk->size;
	buf_pool->curr_pool_size = buf_pool->curr_size * UNIV_PAGE_SIZE;
	chunk_size -= max_chunk->size;
	buf_chunk_free(buf_pool, max_chunk);
	mem_free(buf_pool->chunks);
	buf_pool->chunks = chunks;
	buf_pool->n_chunks--;

	/* Allow a slack of one megabyte. */
	if (chunk_size > 1048576 / UNIV_PAGE_SIZE) {

		goto shrink_again;
	}
	goto func_exit;

func_done:
	buf_pool->old_pool_size = buf_pool->curr_pool_size;
func_exit:
	buf_pool_mutex_exit(buf_pool);
	btr_search_enable();
}

/********************************************************************//**
Shrinks the buffer pool. */
static
void
buf_pool_shrink(
/*============*/
	ulint	chunk_size)	/*!< in: number of pages to remove */
{
	ulint	i;

	for (i = 0; i < srv_buf_pool_instances; i++) {
		buf_pool_t*	buf_pool;
		ulint		instance_chunk_size;

		instance_chunk_size = chunk_size / srv_buf_pool_instances;
		buf_pool = buf_pool_from_array(i);
		buf_pool_shrink_instance(buf_pool, instance_chunk_size);
	}

	buf_pool_set_sizes();
}

/********************************************************************//**
Rebuild buf_pool->page_hash for a buffer pool instance. */
static
void
buf_pool_page_hash_rebuild_instance(
/*================================*/
	buf_pool_t*	buf_pool)		/*!< in: buffer pool instance */
{
	ulint		i;
	buf_page_t*	b;
	buf_chunk_t*	chunk;
	ulint		n_chunks;
	hash_table_t*	zip_hash;
	hash_table_t*	page_hash;

	buf_pool_mutex_enter(buf_pool);

	/* Free, create, and populate the hash table. */
	hash_table_free(buf_pool->page_hash);
	buf_pool->page_hash = page_hash = hash_create(2 * buf_pool->curr_size);
	zip_hash = hash_create(2 * buf_pool->curr_size);

	HASH_MIGRATE(buf_pool->zip_hash, zip_hash, buf_page_t, hash,
		     BUF_POOL_ZIP_FOLD_BPAGE);

	hash_table_free(buf_pool->zip_hash);
	buf_pool->zip_hash = zip_hash;

	/* Insert the uncompressed file pages to buf_pool->page_hash. */

	chunk = buf_pool->chunks;
	n_chunks = buf_pool->n_chunks;

	for (i = 0; i < n_chunks; i++, chunk++) {
		ulint		j;
		buf_block_t*	block = chunk->blocks;

		for (j = 0; j < chunk->size; j++, block++) {
			if (buf_block_get_state(block)
			    == BUF_BLOCK_FILE_PAGE) {
				ut_ad(!block->page.in_zip_hash);
				ut_ad(block->page.in_page_hash);

				HASH_INSERT(buf_page_t, hash, page_hash,
					    buf_page_address_fold(
						    block->page.space,
						    block->page.offset),
					    &block->page);
			}
		}
	}

	/* Insert the compressed-only pages to buf_pool->page_hash.
	All such blocks are either in buf_pool->zip_clean or
	in buf_pool->flush_list. */

	for (b = UT_LIST_GET_FIRST(buf_pool->zip_clean); b;
	     b = UT_LIST_GET_NEXT(list, b)) {
		ut_a(buf_page_get_state(b) == BUF_BLOCK_ZIP_PAGE);
		ut_ad(!b->in_flush_list);
		ut_ad(b->in_LRU_list);
		ut_ad(b->in_page_hash);
		ut_ad(!b->in_zip_hash);

		HASH_INSERT(buf_page_t, hash, page_hash,
			    buf_page_address_fold(b->space, b->offset), b);
	}

	buf_flush_list_mutex_enter(buf_pool);
	for (b = UT_LIST_GET_FIRST(buf_pool->flush_list); b;
	     b = UT_LIST_GET_NEXT(list, b)) {
		ut_ad(b->in_flush_list);
		ut_ad(b->in_LRU_list);
		ut_ad(b->in_page_hash);
		ut_ad(!b->in_zip_hash);

		switch (buf_page_get_state(b)) {
		case BUF_BLOCK_ZIP_DIRTY:
			HASH_INSERT(buf_page_t, hash, page_hash,
				    buf_page_address_fold(b->space,
							  b->offset), b);
			break;
		case BUF_BLOCK_FILE_PAGE:
			/* uncompressed page */
			break;
		case BUF_BLOCK_ZIP_FREE:
		case BUF_BLOCK_ZIP_PAGE:
		case BUF_BLOCK_NOT_USED:
		case BUF_BLOCK_READY_FOR_USE:
		case BUF_BLOCK_MEMORY:
		case BUF_BLOCK_REMOVE_HASH:
			ut_error;
			break;
		}
	}

	buf_flush_list_mutex_exit(buf_pool);
	buf_pool_mutex_exit(buf_pool);
}

/********************************************************************
Determine if a block is a sentinel for a buffer pool watch.
@return	TRUE if a sentinel for a buffer pool watch, FALSE if not */
UNIV_INTERN
ibool
buf_pool_watch_is_sentinel(
/*=======================*/
	buf_pool_t*		buf_pool,	/*!< buffer pool instance */
	const buf_page_t*	bpage)		/*!< in: block */
{
	ut_ad(buf_page_in_file(bpage));

	if (bpage < &buf_pool->watch[0]
	    || bpage >= &buf_pool->watch[BUF_POOL_WATCH_SIZE]) {

		ut_ad(buf_page_get_state(bpage) != BUF_BLOCK_ZIP_PAGE
		      || bpage->zip.data != NULL);

		return(FALSE);
	}

	ut_ad(buf_page_get_state(bpage) == BUF_BLOCK_ZIP_PAGE);
	ut_ad(!bpage->in_zip_hash);
	ut_ad(bpage->in_page_hash);
	ut_ad(bpage->zip.data == NULL);
	ut_ad(bpage->buf_fix_count > 0);
	return(TRUE);
}

/****************************************************************//**
Add watch for the given page to be read in. Caller must have the buffer pool
mutex reserved.
@return NULL if watch set, block if the page is in the buffer pool */
UNIV_INTERN
buf_page_t*
buf_pool_watch_set(
/*===============*/
	ulint	space,	/*!< in: space id */
	ulint	offset,	/*!< in: page number */
	ulint	fold)	/*!< in: buf_page_address_fold(space, offset) */
{
	buf_page_t*	bpage;
	ulint		i;
	buf_pool_t*	buf_pool = buf_pool_get(space, offset);

	ut_ad(buf_pool_mutex_own(buf_pool));

	bpage = buf_page_hash_get_low(buf_pool, space, offset, fold);

	if (UNIV_LIKELY_NULL(bpage)) {
		if (!buf_pool_watch_is_sentinel(buf_pool, bpage)) {
			/* The page was loaded meanwhile. */
			return(bpage);
		}
		/* Add to an existing watch. */
		bpage->buf_fix_count++;
		return(NULL);
	}

	for (i = 0; i < BUF_POOL_WATCH_SIZE; i++) {
		bpage = &buf_pool->watch[i];

		ut_ad(bpage->access_time == 0);
		ut_ad(bpage->newest_modification == 0);
		ut_ad(bpage->oldest_modification == 0);
		ut_ad(bpage->zip.data == NULL);
		ut_ad(!bpage->in_zip_hash);

		switch (bpage->state) {
		case BUF_BLOCK_POOL_WATCH:
			ut_ad(!bpage->in_page_hash);
			ut_ad(bpage->buf_fix_count == 0);

			/* bpage is pointing to buf_pool_watch[],
			which is protected by buf_pool_mutex.
			Normally, buf_page_t objects are protected by
			buf_block_t::mutex or buf_pool->zip_mutex or both. */

			bpage->state = BUF_BLOCK_ZIP_PAGE;
			bpage->space = space;
			bpage->offset = offset;
			bpage->buf_fix_count = 1;

			ut_d(bpage->in_page_hash = TRUE);
			HASH_INSERT(buf_page_t, hash, buf_pool->page_hash,
				    fold, bpage);
			return(NULL);
		case BUF_BLOCK_ZIP_PAGE:
			ut_ad(bpage->in_page_hash);
			ut_ad(bpage->buf_fix_count > 0);
			break;
		default:
			ut_error;
		}
	}

	/* Allocation failed.  Either the maximum number of purge
	threads should never exceed BUF_POOL_WATCH_SIZE, or this code
	should be modified to return a special non-NULL value and the
	caller should purge the record directly. */
	ut_error;

	/* Fix compiler warning */
	return(NULL);
}

/********************************************************************//**
Rebuild buf_pool->page_hash. */
static
void
buf_pool_page_hash_rebuild(void)
/*============================*/
{
	ulint   i;

	for (i = 0; i < srv_buf_pool_instances; i++) {
		buf_pool_page_hash_rebuild_instance(buf_pool_from_array(i));
	}
}

/********************************************************************//**
Increase the buffer pool size of one buffer pool instance. */
static
void
buf_pool_increase_instance(
/*=======================*/
	buf_pool_t*	buf_pool,	/*!< in: buffer pool instane */
	ulint		change_size)	/*!< in: new size of the pool */
{
	buf_chunk_t*	chunks;
	buf_chunk_t*	chunk;

	buf_pool_mutex_enter(buf_pool);
	chunks = mem_alloc((buf_pool->n_chunks + 1) * sizeof *chunks);

	memcpy(chunks, buf_pool->chunks, buf_pool->n_chunks * sizeof *chunks);

	chunk = &chunks[buf_pool->n_chunks];

	if (!buf_chunk_init(buf_pool, chunk, change_size)) {
		mem_free(chunks);
	} else {
		buf_pool->old_pool_size = buf_pool->curr_pool_size;
		buf_pool->curr_size += chunk->size;
		buf_pool->curr_pool_size = buf_pool->curr_size * UNIV_PAGE_SIZE;
		mem_free(buf_pool->chunks);
		buf_pool->chunks = chunks;
		buf_pool->n_chunks++;
	}

	buf_pool_mutex_exit(buf_pool);
}

/********************************************************************//**
Increase the buffer pool size. */
static
void
buf_pool_increase(
/*==============*/
	ulint   change_size)
{
	ulint   i;

	for (i = 0; i < srv_buf_pool_instances; i++) {
		buf_pool_increase_instance(
			buf_pool_from_array(i),
			change_size / srv_buf_pool_instances);
	}

	buf_pool_set_sizes();
}

/********************************************************************//**
Resizes the buffer pool. */
UNIV_INTERN
void
buf_pool_resize(void)
/*=================*/
{
	ulint	change_size;
	ulint	min_change_size = 1048576 * srv_buf_pool_instances;

	buf_pool_mutex_enter_all();
  
  	if (srv_buf_pool_old_size == srv_buf_pool_size) {
  
		buf_pool_mutex_exit_all();

  		return;

  	} else if (srv_buf_pool_curr_size + min_change_size
		   > srv_buf_pool_size) {
  
		change_size = (srv_buf_pool_curr_size - srv_buf_pool_size)
			    / UNIV_PAGE_SIZE;

		buf_pool_mutex_exit_all();
  
  		/* Disable adaptive hash indexes and empty the index
  		in order to free up memory in the buffer pool chunks. */
		buf_pool_shrink(change_size);

	} else if (srv_buf_pool_curr_size + min_change_size
		   < srv_buf_pool_size) {
 
  		/* Enlarge the buffer pool by at least one megabyte */
  
		change_size = srv_buf_pool_size - srv_buf_pool_curr_size;

		buf_pool_mutex_exit_all();

		buf_pool_increase(change_size);
	} else {
		srv_buf_pool_size = srv_buf_pool_old_size;

		buf_pool_mutex_exit_all();

		return;
	}
  
  	buf_pool_page_hash_rebuild();
}
 
/****************************************************************//**
Remove the sentinel block for the watch before replacing it with a real block.
buf_page_watch_clear() or buf_page_watch_occurred() will notice that
the block has been replaced with the real block.
@return reference count, to be added to the replacement block */
static
void
buf_pool_watch_remove(
/*==================*/
	buf_pool_t*	buf_pool,	/*!< buffer pool instance */
	ulint		fold,		/*!< in: buf_page_address_fold(
					space, offset) */
	buf_page_t*	watch)		/*!< in/out: sentinel for watch */
{
	ut_ad(buf_pool_mutex_own(buf_pool));

	HASH_DELETE(buf_page_t, hash, buf_pool->page_hash, fold, watch);
	ut_d(watch->in_page_hash = FALSE);
	watch->buf_fix_count = 0;
	watch->state = BUF_BLOCK_POOL_WATCH;
}

/****************************************************************//**
Stop watching if the page has been read in.
buf_pool_watch_set(space,offset) must have returned NULL before. */
UNIV_INTERN
void
buf_pool_watch_unset(
/*=================*/
	ulint	space,	/*!< in: space id */
	ulint	offset)	/*!< in: page number */
{
	buf_page_t*	bpage;
	buf_pool_t*	buf_pool = buf_pool_get(space, offset);
	ulint		fold = buf_page_address_fold(space, offset);

	buf_pool_mutex_enter(buf_pool);
	bpage = buf_page_hash_get_low(buf_pool, space, offset, fold);
	/* The page must exist because buf_pool_watch_set()
	increments buf_fix_count. */
	ut_a(bpage);

	if (UNIV_UNLIKELY(!buf_pool_watch_is_sentinel(buf_pool, bpage))) {
		mutex_t* mutex = buf_page_get_mutex(bpage);

		mutex_enter(mutex);
		ut_a(bpage->buf_fix_count > 0);
		bpage->buf_fix_count--;
		mutex_exit(mutex);
	} else {
		ut_a(bpage->buf_fix_count > 0);

		if (UNIV_LIKELY(!--bpage->buf_fix_count)) {
			buf_pool_watch_remove(buf_pool, fold, bpage);
		}
	}

	buf_pool_mutex_exit(buf_pool);
}

/****************************************************************//**
Check if the page has been read in.
This may only be called after buf_pool_watch_set(space,offset)
has returned NULL and before invoking buf_pool_watch_unset(space,offset).
@return	FALSE if the given page was not read in, TRUE if it was */
UNIV_INTERN
ibool
buf_pool_watch_occurred(
/*====================*/
	ulint	space,	/*!< in: space id */
	ulint	offset)	/*!< in: page number */
{
	ibool		ret;
	buf_page_t*	bpage;
	buf_pool_t*	buf_pool = buf_pool_get(space, offset);
	ulint		fold	= buf_page_address_fold(space, offset);

	buf_pool_mutex_enter(buf_pool);

	bpage = buf_page_hash_get_low(buf_pool, space, offset, fold);
	/* The page must exist because buf_pool_watch_set()
	increments buf_fix_count. */
	ut_a(bpage);
	ret = !buf_pool_watch_is_sentinel(buf_pool, bpage);
	buf_pool_mutex_exit(buf_pool);

	return(ret);
}

/********************************************************************//**
Moves a page to the start of the buffer pool LRU list. This high-level
function can be used to prevent an important page from slipping out of
the buffer pool. */
UNIV_INTERN
void
buf_page_make_young(
/*================*/
	buf_page_t*	bpage)	/*!< in: buffer block of a file page */
{
	buf_pool_t*	buf_pool = buf_pool_from_bpage(bpage);

	buf_pool_mutex_enter(buf_pool);

	ut_a(buf_page_in_file(bpage));

	buf_LRU_make_block_young(bpage);

	buf_pool_mutex_exit(buf_pool);
}

/********************************************************************//**
Sets the time of the first access of a page and moves a page to the
start of the buffer pool LRU list if it is too old.  This high-level
function can be used to prevent an important page from slipping
out of the buffer pool. */
static
void
buf_page_set_accessed_make_young(
/*=============================*/
	buf_page_t*	bpage,		/*!< in/out: buffer block of a
					file page */
	unsigned	access_time)	/*!< in: bpage->access_time
					read under mutex protection,
					or 0 if unknown */
{
	buf_pool_t*	buf_pool = buf_pool_from_bpage(bpage);

	ut_ad(!buf_pool_mutex_own(buf_pool));
	ut_a(buf_page_in_file(bpage));

	if (buf_page_peek_if_too_old(bpage)) {
		buf_pool_mutex_enter(buf_pool);
		buf_LRU_make_block_young(bpage);
		buf_pool_mutex_exit(buf_pool);
	} else if (!access_time) {
		ulint	time_ms = ut_time_ms();
		buf_pool_mutex_enter(buf_pool);
		buf_page_set_accessed(bpage, time_ms);
		buf_pool_mutex_exit(buf_pool);
	}
}

/********************************************************************//**
Resets the check_index_page_at_flush field of a page if found in the buffer
pool. */
UNIV_INTERN
void
buf_reset_check_index_page_at_flush(
/*================================*/
	ulint	space,	/*!< in: space id */
	ulint	offset)	/*!< in: page number */
{
	buf_block_t*	block;
	buf_pool_t*	buf_pool = buf_pool_get(space, offset);

	buf_pool_mutex_enter(buf_pool);

	block = (buf_block_t*) buf_page_hash_get(buf_pool, space, offset);

	if (block && buf_block_get_state(block) == BUF_BLOCK_FILE_PAGE) {
		ut_ad(!buf_pool_watch_is_sentinel(buf_pool, &block->page));
		block->check_index_page_at_flush = FALSE;
	}

	buf_pool_mutex_exit(buf_pool);
}

/********************************************************************//**
Returns the current state of is_hashed of a page. FALSE if the page is
not in the pool. NOTE that this operation does not fix the page in the
pool if it is found there.
@return	TRUE if page hash index is built in search system */
UNIV_INTERN
ibool
buf_page_peek_if_search_hashed(
/*===========================*/
	ulint	space,	/*!< in: space id */
	ulint	offset)	/*!< in: page number */
{
	buf_block_t*	block;
	ibool		is_hashed;
	buf_pool_t*	buf_pool = buf_pool_get(space, offset);

	buf_pool_mutex_enter(buf_pool);

	block = (buf_block_t*) buf_page_hash_get(buf_pool, space, offset);

	if (!block || buf_block_get_state(block) != BUF_BLOCK_FILE_PAGE) {
		is_hashed = FALSE;
	} else {
		ut_ad(!buf_pool_watch_is_sentinel(buf_pool, &block->page));
		is_hashed = block->is_hashed;
	}

	buf_pool_mutex_exit(buf_pool);

	return(is_hashed);
}

#ifdef UNIV_DEBUG_FILE_ACCESSES
/********************************************************************//**
Sets file_page_was_freed TRUE if the page is found in the buffer pool.
This function should be called when we free a file page and want the
debug version to check that it is not accessed any more unless
reallocated.
@return	control block if found in page hash table, otherwise NULL */
UNIV_INTERN
buf_page_t*
buf_page_set_file_page_was_freed(
/*=============================*/
	ulint	space,	/*!< in: space id */
	ulint	offset)	/*!< in: page number */
{
	buf_page_t*	bpage;
	buf_pool_t*	buf_pool = buf_pool_get(space, offset);

	buf_pool_mutex_enter(buf_pool);

	bpage = buf_page_hash_get(buf_pool, space, offset);

	if (bpage) {
		ut_ad(!buf_pool_watch_is_sentinel(buf_pool, bpage));
		bpage->file_page_was_freed = TRUE;
	}

	buf_pool_mutex_exit(buf_pool);

	return(bpage);
}

/********************************************************************//**
Sets file_page_was_freed FALSE if the page is found in the buffer pool.
This function should be called when we free a file page and want the
debug version to check that it is not accessed any more unless
reallocated.
@return	control block if found in page hash table, otherwise NULL */
UNIV_INTERN
buf_page_t*
buf_page_reset_file_page_was_freed(
/*===============================*/
	ulint	space,	/*!< in: space id */
	ulint	offset)	/*!< in: page number */
{
	buf_page_t*	bpage;
	buf_pool_t*	buf_pool = buf_pool_get(space, offset);

	buf_pool_mutex_enter(buf_pool);

	bpage = buf_page_hash_get(buf_pool, space, offset);

	if (bpage) {
		ut_ad(!buf_pool_watch_is_sentinel(buf_pool, bpage));
		bpage->file_page_was_freed = FALSE;
	}

	buf_pool_mutex_exit(buf_pool);

	return(bpage);
}
#endif /* UNIV_DEBUG_FILE_ACCESSES */

/********************************************************************//**
Get read access to a compressed page (usually of type
FIL_PAGE_TYPE_ZBLOB or FIL_PAGE_TYPE_ZBLOB2).
The page must be released with buf_page_release_zip().
NOTE: the page is not protected by any latch.  Mutual exclusion has to
be implemented at a higher level.  In other words, all possible
accesses to a given page through this function must be protected by
the same set of mutexes or latches.
@return	pointer to the block */
UNIV_INTERN
buf_page_t*
buf_page_get_zip(
/*=============*/
	ulint		space,	/*!< in: space id */
	ulint		zip_size,/*!< in: compressed page size */
	ulint		offset)	/*!< in: page number */
{
	buf_page_t*	bpage;
	mutex_t*	block_mutex;
	ibool		must_read;
	unsigned	access_time;
	buf_pool_t*	buf_pool = buf_pool_get(space, offset);

#ifndef UNIV_LOG_DEBUG
	ut_ad(!ibuf_inside());
#endif
	buf_pool->stat.n_page_gets++;

	for (;;) {
		buf_pool_mutex_enter(buf_pool);
lookup:
		bpage = buf_page_hash_get(buf_pool, space, offset);
		if (bpage) {
			ut_ad(!buf_pool_watch_is_sentinel(buf_pool, bpage));
			break;
		}

		/* Page not in buf_pool: needs to be read from file */

		buf_pool_mutex_exit(buf_pool);

		buf_read_page(space, zip_size, offset);

#if defined UNIV_DEBUG || defined UNIV_BUF_DEBUG
		ut_a(++buf_dbg_counter % 37 || buf_validate());
#endif /* UNIV_DEBUG || UNIV_BUF_DEBUG */
	}

	if (UNIV_UNLIKELY(!bpage->zip.data)) {
		/* There is no compressed page. */
err_exit:
		buf_pool_mutex_exit(buf_pool);
		return(NULL);
	}

	ut_ad(!buf_pool_watch_is_sentinel(buf_pool, bpage));

	switch (buf_page_get_state(bpage)) {
	case BUF_BLOCK_NOT_USED:
	case BUF_BLOCK_READY_FOR_USE:
	case BUF_BLOCK_MEMORY:
	case BUF_BLOCK_REMOVE_HASH:
	case BUF_BLOCK_ZIP_FREE:
		break;
	case BUF_BLOCK_ZIP_PAGE:
	case BUF_BLOCK_ZIP_DIRTY:
		block_mutex = &buf_pool->zip_mutex;
		mutex_enter(block_mutex);
		bpage->buf_fix_count++;
		goto got_block;
	case BUF_BLOCK_FILE_PAGE:
		block_mutex = &((buf_block_t*) bpage)->mutex;
		mutex_enter(block_mutex);

		/* Discard the uncompressed page frame if possible. */
		if (buf_LRU_free_block(bpage, FALSE, NULL)
		    == BUF_LRU_FREED) {

			mutex_exit(block_mutex);
			goto lookup;
		}

		buf_block_buf_fix_inc((buf_block_t*) bpage,
				      __FILE__, __LINE__);
		goto got_block;
	}

	ut_error;
	goto err_exit;

got_block:
	must_read = buf_page_get_io_fix(bpage) == BUF_IO_READ;
	access_time = buf_page_is_accessed(bpage);

	buf_pool_mutex_exit(buf_pool);

	mutex_exit(block_mutex);

	buf_page_set_accessed_make_young(bpage, access_time);

#ifdef UNIV_DEBUG_FILE_ACCESSES
	ut_a(!bpage->file_page_was_freed);
#endif

#if defined UNIV_DEBUG || defined UNIV_BUF_DEBUG
	ut_a(++buf_dbg_counter % 5771 || buf_validate());
	ut_a(bpage->buf_fix_count > 0);
	ut_a(buf_page_in_file(bpage));
#endif /* UNIV_DEBUG || UNIV_BUF_DEBUG */

	if (must_read) {
		/* Let us wait until the read operation
		completes */

		for (;;) {
			enum buf_io_fix	io_fix;

			mutex_enter(block_mutex);
			io_fix = buf_page_get_io_fix(bpage);
			mutex_exit(block_mutex);

			if (io_fix == BUF_IO_READ) {

				os_thread_sleep(WAIT_FOR_READ);
			} else {
				break;
			}
		}
	}

#ifdef UNIV_IBUF_COUNT_DEBUG
	ut_a(ibuf_count_get(buf_page_get_space(bpage),
			    buf_page_get_page_no(bpage)) == 0);
#endif
	return(bpage);
}

/********************************************************************//**
Initialize some fields of a control block. */
UNIV_INLINE
void
buf_block_init_low(
/*===============*/
	buf_block_t*	block)	/*!< in: block to init */
{
	block->check_index_page_at_flush = FALSE;
	block->index		= NULL;

	block->n_hash_helps	= 0;
	block->is_hashed	= FALSE;
	block->n_fields		= 1;
	block->n_bytes		= 0;
	block->left_side	= TRUE;
}
#endif /* !UNIV_HOTBACKUP */

/********************************************************************//**
Decompress a block.
@return	TRUE if successful */
UNIV_INTERN
ibool
buf_zip_decompress(
/*===============*/
	buf_block_t*	block,	/*!< in/out: block */
	ibool		check)	/*!< in: TRUE=verify the page checksum */
{
	const byte*	frame		= block->page.zip.data;
	ulint		stamp_checksum	= mach_read_from_4(
		frame + FIL_PAGE_SPACE_OR_CHKSUM);

	ut_ad(buf_block_get_zip_size(block));
	ut_a(buf_block_get_space(block) != 0);

	if (UNIV_LIKELY(check && stamp_checksum != BUF_NO_CHECKSUM_MAGIC)) {
		ulint	calc_checksum	= page_zip_calc_checksum(
			frame, page_zip_get_size(&block->page.zip));

		if (UNIV_UNLIKELY(stamp_checksum != calc_checksum)) {
			ut_print_timestamp(stderr);
			fprintf(stderr,
				"  InnoDB: compressed page checksum mismatch"
				" (space %u page %u): %lu != %lu\n",
				block->page.space, block->page.offset,
				stamp_checksum, calc_checksum);
			return(FALSE);
		}
	}

	switch (fil_page_get_type(frame)) {
	case FIL_PAGE_INDEX:
		if (page_zip_decompress(&block->page.zip,
					block->frame, TRUE)) {
			return(TRUE);
		}

		fprintf(stderr,
			"InnoDB: unable to decompress space %lu page %lu\n",
			(ulong) block->page.space,
			(ulong) block->page.offset);
		return(FALSE);

	case FIL_PAGE_TYPE_ALLOCATED:
	case FIL_PAGE_INODE:
	case FIL_PAGE_IBUF_BITMAP:
	case FIL_PAGE_TYPE_FSP_HDR:
	case FIL_PAGE_TYPE_XDES:
	case FIL_PAGE_TYPE_ZBLOB:
	case FIL_PAGE_TYPE_ZBLOB2:
		/* Copy to uncompressed storage. */
		memcpy(block->frame, frame,
		       buf_block_get_zip_size(block));
		return(TRUE);
	}

	ut_print_timestamp(stderr);
	fprintf(stderr,
		"  InnoDB: unknown compressed page"
		" type %lu\n",
		fil_page_get_type(frame));
	return(FALSE);
}

#ifndef UNIV_HOTBACKUP
/*******************************************************************//**
Gets the block to whose frame the pointer is pointing to if found
in this buffer pool instance.
@return	pointer to block */
UNIV_INTERN
buf_block_t*
buf_block_align_instance(
/*=====================*/
 	buf_pool_t*	buf_pool,	/*!< in: buffer in which the block
					resides */
	const byte*	ptr)		/*!< in: pointer to a frame */
{
	buf_chunk_t*	chunk;
	ulint		i;

	/* TODO: protect buf_pool->chunks with a mutex (it will
	currently remain constant after buf_pool_init()) */
	for (chunk = buf_pool->chunks, i = buf_pool->n_chunks; i--; chunk++) {
		lint	offs = ptr - chunk->blocks->frame;

		if (UNIV_UNLIKELY(offs < 0)) {

			continue;
		}

		offs >>= UNIV_PAGE_SIZE_SHIFT;

		if (UNIV_LIKELY((ulint) offs < chunk->size)) {
			buf_block_t*	block = &chunk->blocks[offs];

			/* The function buf_chunk_init() invokes
			buf_block_init() so that block[n].frame ==
			block->frame + n * UNIV_PAGE_SIZE.  Check it. */
			ut_ad(block->frame == page_align(ptr));
#ifdef UNIV_DEBUG
			/* A thread that updates these fields must
			hold buf_pool->mutex and block->mutex.  Acquire
			only the latter. */
			mutex_enter(&block->mutex);

			switch (buf_block_get_state(block)) {
			case BUF_BLOCK_ZIP_FREE:
			case BUF_BLOCK_ZIP_PAGE:
			case BUF_BLOCK_ZIP_DIRTY:
				/* These types should only be used in
				the compressed buffer pool, whose
				memory is allocated from
				buf_pool->chunks, in UNIV_PAGE_SIZE
				blocks flagged as BUF_BLOCK_MEMORY. */
				ut_error;
				break;
			case BUF_BLOCK_NOT_USED:
			case BUF_BLOCK_READY_FOR_USE:
			case BUF_BLOCK_MEMORY:
				/* Some data structures contain
				"guess" pointers to file pages.  The
				file pages may have been freed and
				reused.  Do not complain. */
				break;
			case BUF_BLOCK_REMOVE_HASH:
				/* buf_LRU_block_remove_hashed_page()
				will overwrite the FIL_PAGE_OFFSET and
				FIL_PAGE_ARCH_LOG_NO_OR_SPACE_ID with
				0xff and set the state to
				BUF_BLOCK_REMOVE_HASH. */
				ut_ad(page_get_space_id(page_align(ptr))
				      == 0xffffffff);
				ut_ad(page_get_page_no(page_align(ptr))
				      == 0xffffffff);
				break;
			case BUF_BLOCK_FILE_PAGE:
				ut_ad(block->page.space
				      == page_get_space_id(page_align(ptr)));
				ut_ad(block->page.offset
				      == page_get_page_no(page_align(ptr)));
				break;
			}

			mutex_exit(&block->mutex);
#endif /* UNIV_DEBUG */

			return(block);
		}
	}

	return(NULL);
}

/*******************************************************************//**
Gets the block to whose frame the pointer is pointing to.
@return	pointer to block, never NULL */
UNIV_INTERN
buf_block_t*
buf_block_align(
/*============*/
	const byte*	ptr)	/*!< in: pointer to a frame */
{
	ulint		i;

	for (i = 0; i < srv_buf_pool_instances; i++) {
		buf_block_t*	block;

		block = buf_block_align_instance(
			buf_pool_from_array(i), ptr);
		if (block) {
			return(block);
		}
	}

	/* The block should always be found. */
	ut_error;
	return(NULL);
}

/********************************************************************//**
Find out if a pointer belongs to a buf_block_t. It can be a pointer to
the buf_block_t itself or a member of it. This functions checks one of
the buffer pool instances.
@return	TRUE if ptr belongs to a buf_block_t struct */
static
ibool
buf_pointer_is_block_field_instance(
/*================================*/
	buf_pool_t*	buf_pool,	/*!< in: buffer pool instance */
	const void*	ptr)		/*!< in: pointer not dereferenced */
{
	const buf_chunk_t*		chunk	= buf_pool->chunks;
	const buf_chunk_t* const	echunk	= chunk + buf_pool->n_chunks;

	/* TODO: protect buf_pool->chunks with a mutex (it will
	currently remain constant after buf_pool_init()) */
	while (chunk < echunk) {
		if (ptr >= (void *)chunk->blocks
		    && ptr < (void *)(chunk->blocks + chunk->size)) {

			return(TRUE);
		}

		chunk++;
	}

	return(FALSE);
}

/********************************************************************//**
Find out if a pointer belongs to a buf_block_t. It can be a pointer to
the buf_block_t itself or a member of it
@return	TRUE if ptr belongs to a buf_block_t struct */
UNIV_INTERN
ibool
buf_pointer_is_block_field(
/*=======================*/
	const void*	ptr)	/*!< in: pointer not dereferenced */
{
	ulint	i;

	for (i = 0; i < srv_buf_pool_instances; i++) {
		ibool	found;

		found = buf_pointer_is_block_field_instance(
			buf_pool_from_array(i), ptr);
		if (found) {
			return(TRUE);
		}
	}

	return(FALSE);
}

/********************************************************************//**
Find out if a buffer block was created by buf_chunk_init().
@return	TRUE if "block" has been added to buf_pool->free by buf_chunk_init() */
static
ibool
buf_block_is_uncompressed(
/*======================*/
	buf_pool_t*		buf_pool,	/*!< in: buffer pool instance */
	const buf_block_t*	block)		/*!< in: pointer to block,
						not dereferenced */
{
	ut_ad(buf_pool_mutex_own(buf_pool));

	if (UNIV_UNLIKELY((((ulint) block) % sizeof *block) != 0)) {
		/* The pointer should be aligned. */
		return(FALSE);
	}

	return(buf_pointer_is_block_field_instance(buf_pool, (void *)block));
}

/********************************************************************//**
This is the general function used to get access to a database page.
@return	pointer to the block or NULL */
UNIV_INTERN
buf_block_t*
buf_page_get_gen(
/*=============*/
	ulint		space,	/*!< in: space id */
	ulint		zip_size,/*!< in: compressed page size in bytes
				or 0 for uncompressed pages */
	ulint		offset,	/*!< in: page number */
	ulint		rw_latch,/*!< in: RW_S_LATCH, RW_X_LATCH, RW_NO_LATCH */
	buf_block_t*	guess,	/*!< in: guessed block or NULL */
	ulint		mode,	/*!< in: BUF_GET, BUF_GET_IF_IN_POOL,
				BUF_GET_NO_LATCH, or
				BUF_GET_IF_IN_POOL_OR_WATCH */
	const char*	file,	/*!< in: file name */
	ulint		line,	/*!< in: line where called */
	mtr_t*		mtr)	/*!< in: mini-transaction */
{
	buf_block_t*	block;
	ulint		fold;
	unsigned	access_time;
	ulint		fix_type;
	ibool		must_read;
	ulint		retries = 0;
	buf_pool_t*	buf_pool = buf_pool_get(space, offset);

	ut_ad(mtr);
	ut_ad(mtr->state == MTR_ACTIVE);
	ut_ad((rw_latch == RW_S_LATCH)
	      || (rw_latch == RW_X_LATCH)
	      || (rw_latch == RW_NO_LATCH));
	ut_ad((mode != BUF_GET_NO_LATCH) || (rw_latch == RW_NO_LATCH));
	ut_ad(mode == BUF_GET
	      || mode == BUF_GET_IF_IN_POOL
	      || mode == BUF_GET_NO_LATCH
	      || mode == BUF_GET_IF_IN_POOL_OR_WATCH);
	ut_ad(zip_size == fil_space_get_zip_size(space));
	ut_ad(ut_is_2pow(zip_size));
#ifndef UNIV_LOG_DEBUG
	ut_ad(!ibuf_inside() || ibuf_page(space, zip_size, offset, NULL));
#endif
	buf_pool->stat.n_page_gets++;
	fold = buf_page_address_fold(space, offset);
loop:
	block = guess;
	buf_pool_mutex_enter(buf_pool);

	if (block) {
		/* If the guess is a compressed page descriptor that
		has been allocated by buf_buddy_alloc(), it may have
		been invalidated by buf_buddy_relocate().  In that
		case, block could point to something that happens to
		contain the expected bits in block->page.  Similarly,
		the guess may be pointing to a buffer pool chunk that
		has been released when resizing the buffer pool. */

		if (!buf_block_is_uncompressed(buf_pool, block)
		    || offset != block->page.offset
		    || space != block->page.space
		    || buf_block_get_state(block) != BUF_BLOCK_FILE_PAGE) {

			block = guess = NULL;
		} else {
			ut_ad(!block->page.in_zip_hash);
			ut_ad(block->page.in_page_hash);
		}
	}

	if (block == NULL) {
		block = (buf_block_t*) buf_page_hash_get_low(
			buf_pool, space, offset, fold);
	}

loop2:
	if (block && buf_pool_watch_is_sentinel(buf_pool, &block->page)) {
		block = NULL;
	}

	if (block == NULL) {
		/* Page not in buf_pool: needs to be read from file */

		if (mode == BUF_GET_IF_IN_POOL_OR_WATCH) {
			block = (buf_block_t*) buf_pool_watch_set(
				space, offset, fold);

			if (UNIV_LIKELY_NULL(block)) {

				goto got_block;
			}
		}

		buf_pool_mutex_exit(buf_pool);

		if (mode == BUF_GET_IF_IN_POOL
		    || mode == BUF_GET_IF_IN_POOL_OR_WATCH) {

			return(NULL);
		}

		if (buf_read_page(space, zip_size, offset)) {
			retries = 0;
		} else if (retries < BUF_PAGE_READ_MAX_RETRIES) {
			++retries;
		} else {
			fprintf(stderr, "InnoDB: Error: Unable"
				" to read tablespace %lu page no"
				" %lu into the buffer pool after"
				" %lu attempts\n"
				"InnoDB: The most probable cause"
				" of this error may be that the"
				" table has been corrupted.\n"
				"InnoDB: You can try to fix this"
				" problem by using"
				" innodb_force_recovery.\n"
				"InnoDB: Please see reference manual"
				" for more details.\n"
				"InnoDB: Aborting...\n",
				space, offset,
				BUF_PAGE_READ_MAX_RETRIES);

			ut_error;
		}

#if defined UNIV_DEBUG || defined UNIV_BUF_DEBUG
		ut_a(++buf_dbg_counter % 37 || buf_validate());
#endif /* UNIV_DEBUG || UNIV_BUF_DEBUG */
		goto loop;
	}

got_block:
	ut_ad(page_zip_get_size(&block->page.zip) == zip_size);

	must_read = buf_block_get_io_fix(block) == BUF_IO_READ;

	if (must_read && mode == BUF_GET_IF_IN_POOL) {

		/* The page is being read to buffer pool,
		but we cannot wait around for the read to
		complete. */
		buf_pool_mutex_exit(buf_pool);

		return(NULL);
	}

	switch (buf_block_get_state(block)) {
		buf_page_t*	bpage;
		ibool		success;

	case BUF_BLOCK_FILE_PAGE:
		break;

	case BUF_BLOCK_ZIP_PAGE:
	case BUF_BLOCK_ZIP_DIRTY:
		bpage = &block->page;
		/* Protect bpage->buf_fix_count. */
		mutex_enter(&buf_pool->zip_mutex);

		if (bpage->buf_fix_count
		    || buf_page_get_io_fix(bpage) != BUF_IO_NONE) {
			/* This condition often occurs when the buffer
			is not buffer-fixed, but I/O-fixed by
			buf_page_init_for_read(). */
			mutex_exit(&buf_pool->zip_mutex);
wait_until_unfixed:
			/* The block is buffer-fixed or I/O-fixed.
			Try again later. */
			buf_pool_mutex_exit(buf_pool);
			os_thread_sleep(WAIT_FOR_READ);
  
			goto loop;
		}

		/* Allocate an uncompressed page. */
		buf_pool_mutex_exit(buf_pool);
		mutex_exit(&buf_pool->zip_mutex);

		block = buf_LRU_get_free_block(buf_pool, 0);
		ut_a(block);

		buf_pool_mutex_enter(buf_pool);
		mutex_enter(&block->mutex);

		{
			buf_page_t*	hash_bpage;

			hash_bpage = buf_page_hash_get_low(
				buf_pool, space, offset, fold);

			if (UNIV_UNLIKELY(bpage != hash_bpage)) {
				/* The buf_pool->page_hash was modified
				while buf_pool->mutex was released.
				Free the block that was allocated. */

				buf_LRU_block_free_non_file_page(block);
				mutex_exit(&block->mutex);

				block = (buf_block_t*) hash_bpage;
				goto loop2;
			}
		}

		if (UNIV_UNLIKELY
		    (bpage->buf_fix_count
		     || buf_page_get_io_fix(bpage) != BUF_IO_NONE)) {

			/* The block was buffer-fixed or I/O-fixed
			while buf_pool->mutex was not held by this thread.
			Free the block that was allocated and try again.
			This should be extremely unlikely. */

			buf_LRU_block_free_non_file_page(block);
			mutex_exit(&block->mutex);

			goto wait_until_unfixed;
		}

		/* Move the compressed page from bpage to block,
		and uncompress it. */

		mutex_enter(&buf_pool->zip_mutex);

		buf_relocate(bpage, &block->page);
		buf_block_init_low(block);
		block->lock_hash_val = lock_rec_hash(space, offset);

		UNIV_MEM_DESC(&block->page.zip.data,
			      page_zip_get_size(&block->page.zip), block);

<<<<<<< HEAD
		if (buf_page_get_state(&block->page)
		    == BUF_BLOCK_ZIP_PAGE) {
			UT_LIST_REMOVE(list, buf_pool->zip_clean,
				       &block->page);
			ut_ad(!block->page.in_flush_list);
		} else {
			/* Relocate buf_pool->flush_list. */
			buf_flush_relocate_on_flush_list(bpage,
							 &block->page);
		}
=======
#if defined UNIV_DEBUG || defined UNIV_IBUF_DEBUG
	if (mode == BUF_GET_IF_IN_POOL && ibuf_debug) {
		/* Try to evict the block from the buffer pool, to use the
		insert buffer as much as possible. */

		if (buf_LRU_free_block(block)) {
			mutex_exit(&buf_pool->mutex);
			mutex_exit(&block->mutex);
			fprintf(stderr,
				"innodb_change_buffering_debug evict %u %u\n",
				(unsigned) space, (unsigned) offset);
			return(NULL);
		} else if (buf_flush_page_try(block)) {
			fprintf(stderr,
				"innodb_change_buffering_debug flush %u %u\n",
				(unsigned) space, (unsigned) offset);
			guess = block->frame;
			goto loop;
		}

		/* Failed to evict the page; change it directly */
	}
#endif /* UNIV_DEBUG || UNIV_IBUF_DEBUG */

#ifdef UNIV_SYNC_DEBUG
	buf_block_buf_fix_inc_debug(block, file, line);
#else
	buf_block_buf_fix_inc(block);
#endif
	mutex_exit(&buf_pool->mutex);
>>>>>>> b568369d

		/* Buffer-fix, I/O-fix, and X-latch the block
		for the duration of the decompression.
		Also add the block to the unzip_LRU list. */
		block->page.state = BUF_BLOCK_FILE_PAGE;

		/* Insert at the front of unzip_LRU list */
		buf_unzip_LRU_add_block(block, FALSE);

		block->page.buf_fix_count = 1;
		buf_block_set_io_fix(block, BUF_IO_READ);
		rw_lock_x_lock_func(&block->lock, 0, file, line);

		UNIV_MEM_INVALID(bpage, sizeof *bpage);

		mutex_exit(&block->mutex);
		mutex_exit(&buf_pool->zip_mutex);
		buf_pool->n_pend_unzip++;

		buf_buddy_free(buf_pool, bpage, sizeof *bpage);

		buf_pool_mutex_exit(buf_pool);

		/* Decompress the page and apply buffered operations
		while not holding buf_pool->mutex or block->mutex. */
		success = buf_zip_decompress(block, srv_use_checksums);
		ut_a(success);

		if (UNIV_LIKELY(!recv_no_ibuf_operations)) {
			ibuf_merge_or_delete_for_page(block, space, offset,
						      zip_size, TRUE);
		}

		/* Unfix and unlatch the block. */
		buf_pool_mutex_enter(buf_pool);
		mutex_enter(&block->mutex);
		block->page.buf_fix_count--;
		buf_block_set_io_fix(block, BUF_IO_NONE);
		mutex_exit(&block->mutex);
		buf_pool->n_pend_unzip--;
		rw_lock_x_unlock(&block->lock);

		break;

	case BUF_BLOCK_ZIP_FREE:
	case BUF_BLOCK_NOT_USED:
	case BUF_BLOCK_READY_FOR_USE:
	case BUF_BLOCK_MEMORY:
	case BUF_BLOCK_REMOVE_HASH:
		ut_error;
		break;
	}

	ut_ad(buf_block_get_state(block) == BUF_BLOCK_FILE_PAGE);

	mutex_enter(&block->mutex);
#if UNIV_WORD_SIZE == 4
	/* On 32-bit systems, there is no padding in buf_page_t.  On
	other systems, Valgrind could complain about uninitialized pad
	bytes. */
	UNIV_MEM_ASSERT_RW(&block->page, sizeof block->page);
#endif

	buf_block_buf_fix_inc(block, file, line);

	mutex_exit(&block->mutex);

	/* Check if this is the first access to the page */

	access_time = buf_page_is_accessed(&block->page);

	buf_pool_mutex_exit(buf_pool);

	buf_page_set_accessed_make_young(&block->page, access_time);

#ifdef UNIV_DEBUG_FILE_ACCESSES
	ut_a(!block->page.file_page_was_freed);
#endif

#if defined UNIV_DEBUG || defined UNIV_BUF_DEBUG
	ut_a(++buf_dbg_counter % 5771 || buf_validate());
	ut_a(block->page.buf_fix_count > 0);
	ut_a(buf_block_get_state(block) == BUF_BLOCK_FILE_PAGE);
#endif /* UNIV_DEBUG || UNIV_BUF_DEBUG */

	switch (rw_latch) {
	case RW_NO_LATCH:
		if (must_read) {
			/* Let us wait until the read operation
			completes */

			for (;;) {
				enum buf_io_fix	io_fix;

				mutex_enter(&block->mutex);
				io_fix = buf_block_get_io_fix(block);
				mutex_exit(&block->mutex);

				if (io_fix == BUF_IO_READ) {

					os_thread_sleep(WAIT_FOR_READ);
				} else {
					break;
				}
			}
		}

		fix_type = MTR_MEMO_BUF_FIX;
		break;

	case RW_S_LATCH:
		rw_lock_s_lock_func(&(block->lock), 0, file, line);

		fix_type = MTR_MEMO_PAGE_S_FIX;
		break;

	default:
		ut_ad(rw_latch == RW_X_LATCH);
		rw_lock_x_lock_func(&(block->lock), 0, file, line);

		fix_type = MTR_MEMO_PAGE_X_FIX;
		break;
	}

	mtr_memo_push(mtr, block, fix_type);

	if (!access_time) {
		/* In the case of a first access, try to apply linear
		read-ahead */

		buf_read_ahead_linear(space, zip_size, offset);
	}

#ifdef UNIV_IBUF_COUNT_DEBUG
	ut_a(ibuf_count_get(buf_block_get_space(block),
			    buf_block_get_page_no(block)) == 0);
#endif
	return(block);
}

/********************************************************************//**
This is the general function used to get optimistic access to a database
page.
@return	TRUE if success */
UNIV_INTERN
ibool
buf_page_optimistic_get(
/*====================*/
	ulint		rw_latch,/*!< in: RW_S_LATCH, RW_X_LATCH */
	buf_block_t*	block,	/*!< in: guessed buffer block */
	ib_uint64_t	modify_clock,/*!< in: modify clock value if mode is
				..._GUESS_ON_CLOCK */
	const char*	file,	/*!< in: file name */
	ulint		line,	/*!< in: line where called */
	mtr_t*		mtr)	/*!< in: mini-transaction */
{
	buf_pool_t*	buf_pool;
	unsigned	access_time;
	ibool		success;
	ulint		fix_type;

	ut_ad(block);
	ut_ad(mtr);
	ut_ad(mtr->state == MTR_ACTIVE);
	ut_ad((rw_latch == RW_S_LATCH) || (rw_latch == RW_X_LATCH));

	mutex_enter(&block->mutex);

	if (UNIV_UNLIKELY(buf_block_get_state(block) != BUF_BLOCK_FILE_PAGE)) {

		mutex_exit(&block->mutex);

		return(FALSE);
	}

	buf_block_buf_fix_inc(block, file, line);

	mutex_exit(&block->mutex);

	/* Check if this is the first access to the page.
	We do a dirty read on purpose, to avoid mutex contention.
	This field is only used for heuristic purposes; it does not
	affect correctness. */

	access_time = buf_page_is_accessed(&block->page);
	buf_page_set_accessed_make_young(&block->page, access_time);

	ut_ad(!ibuf_inside()
	      || ibuf_page(buf_block_get_space(block),
			   buf_block_get_zip_size(block),
			   buf_block_get_page_no(block), NULL));

	if (rw_latch == RW_S_LATCH) {
		success = rw_lock_s_lock_nowait(&(block->lock),
						file, line);
		fix_type = MTR_MEMO_PAGE_S_FIX;
	} else {
		success = rw_lock_x_lock_func_nowait(&(block->lock),
						     file, line);
		fix_type = MTR_MEMO_PAGE_X_FIX;
	}

	if (UNIV_UNLIKELY(!success)) {
		mutex_enter(&block->mutex);
		buf_block_buf_fix_dec(block);
		mutex_exit(&block->mutex);

		return(FALSE);
	}

	if (UNIV_UNLIKELY(modify_clock != block->modify_clock)) {
		buf_block_dbg_add_level(block, SYNC_NO_ORDER_CHECK);

		if (rw_latch == RW_S_LATCH) {
			rw_lock_s_unlock(&(block->lock));
		} else {
			rw_lock_x_unlock(&(block->lock));
		}

		mutex_enter(&block->mutex);
		buf_block_buf_fix_dec(block);
		mutex_exit(&block->mutex);

		return(FALSE);
	}

	mtr_memo_push(mtr, block, fix_type);

#if defined UNIV_DEBUG || defined UNIV_BUF_DEBUG
	ut_a(++buf_dbg_counter % 5771 || buf_validate());
	ut_a(block->page.buf_fix_count > 0);
	ut_a(buf_block_get_state(block) == BUF_BLOCK_FILE_PAGE);
#endif /* UNIV_DEBUG || UNIV_BUF_DEBUG */

#ifdef UNIV_DEBUG_FILE_ACCESSES
	ut_a(block->page.file_page_was_freed == FALSE);
#endif
	if (UNIV_UNLIKELY(!access_time)) {
		/* In the case of a first access, try to apply linear
		read-ahead */

		buf_read_ahead_linear(buf_block_get_space(block),
				      buf_block_get_zip_size(block),
				      buf_block_get_page_no(block));
	}

#ifdef UNIV_IBUF_COUNT_DEBUG
	ut_a(ibuf_count_get(buf_block_get_space(block),
			    buf_block_get_page_no(block)) == 0);
#endif
	buf_pool = buf_pool_from_block(block);
	buf_pool->stat.n_page_gets++;

	return(TRUE);
}

/********************************************************************//**
This is used to get access to a known database page, when no waiting can be
done. For example, if a search in an adaptive hash index leads us to this
frame.
@return	TRUE if success */
UNIV_INTERN
ibool
buf_page_get_known_nowait(
/*======================*/
	ulint		rw_latch,/*!< in: RW_S_LATCH, RW_X_LATCH */
	buf_block_t*	block,	/*!< in: the known page */
	ulint		mode,	/*!< in: BUF_MAKE_YOUNG or BUF_KEEP_OLD */
	const char*	file,	/*!< in: file name */
	ulint		line,	/*!< in: line where called */
	mtr_t*		mtr)	/*!< in: mini-transaction */
{
	buf_pool_t*	buf_pool;
	ibool		success;
	ulint		fix_type;

	ut_ad(mtr);
	ut_ad(mtr->state == MTR_ACTIVE);
	ut_ad((rw_latch == RW_S_LATCH) || (rw_latch == RW_X_LATCH));

	mutex_enter(&block->mutex);

	if (buf_block_get_state(block) == BUF_BLOCK_REMOVE_HASH) {
		/* Another thread is just freeing the block from the LRU list
		of the buffer pool: do not try to access this page; this
		attempt to access the page can only come through the hash
		index because when the buffer block state is ..._REMOVE_HASH,
		we have already removed it from the page address hash table
		of the buffer pool. */

		mutex_exit(&block->mutex);

		return(FALSE);
	}

	ut_a(buf_block_get_state(block) == BUF_BLOCK_FILE_PAGE);

	buf_block_buf_fix_inc(block, file, line);

	mutex_exit(&block->mutex);

	buf_pool = buf_pool_from_block(block);

	if (mode == BUF_MAKE_YOUNG && buf_page_peek_if_too_old(&block->page)) {
		buf_pool_mutex_enter(buf_pool);
		buf_LRU_make_block_young(&block->page);
		buf_pool_mutex_exit(buf_pool);
	} else if (!buf_page_is_accessed(&block->page)) {
		/* Above, we do a dirty read on purpose, to avoid
		mutex contention.  The field buf_page_t::access_time
		is only used for heuristic purposes.  Writes to the
		field must be protected by mutex, however. */
		ulint	time_ms = ut_time_ms();

		buf_pool_mutex_enter(buf_pool);
		buf_page_set_accessed(&block->page, time_ms);
		buf_pool_mutex_exit(buf_pool);
	}

	ut_ad(!ibuf_inside() || (mode == BUF_KEEP_OLD));

	if (rw_latch == RW_S_LATCH) {
		success = rw_lock_s_lock_nowait(&(block->lock),
						file, line);
		fix_type = MTR_MEMO_PAGE_S_FIX;
	} else {
		success = rw_lock_x_lock_func_nowait(&(block->lock),
						     file, line);
		fix_type = MTR_MEMO_PAGE_X_FIX;
	}

	if (!success) {
		mutex_enter(&block->mutex);
		buf_block_buf_fix_dec(block);
		mutex_exit(&block->mutex);

		return(FALSE);
	}

	mtr_memo_push(mtr, block, fix_type);

#if defined UNIV_DEBUG || defined UNIV_BUF_DEBUG
	ut_a(++buf_dbg_counter % 5771 || buf_validate());
	ut_a(block->page.buf_fix_count > 0);
	ut_a(buf_block_get_state(block) == BUF_BLOCK_FILE_PAGE);
#endif /* UNIV_DEBUG || UNIV_BUF_DEBUG */
#ifdef UNIV_DEBUG_FILE_ACCESSES
	ut_a(block->page.file_page_was_freed == FALSE);
#endif

#ifdef UNIV_IBUF_COUNT_DEBUG
	ut_a((mode == BUF_KEEP_OLD)
	     || (ibuf_count_get(buf_block_get_space(block),
				buf_block_get_page_no(block)) == 0));
#endif
	buf_pool->stat.n_page_gets++;

	return(TRUE);
}

/*******************************************************************//**
Given a tablespace id and page number tries to get that page. If the
page is not in the buffer pool it is not loaded and NULL is returned.
Suitable for using when holding the kernel mutex.
@return	pointer to a page or NULL */
UNIV_INTERN
const buf_block_t*
buf_page_try_get_func(
/*==================*/
	ulint		space_id,/*!< in: tablespace id */
	ulint		page_no,/*!< in: page number */
	const char*	file,	/*!< in: file name */
	ulint		line,	/*!< in: line where called */
	mtr_t*		mtr)	/*!< in: mini-transaction */
{
	buf_block_t*	block;
	ibool		success;
	ulint		fix_type;
	buf_pool_t*	buf_pool = buf_pool_get(space_id, page_no);

	ut_ad(mtr);
	ut_ad(mtr->state == MTR_ACTIVE);

	buf_pool_mutex_enter(buf_pool);
	block = buf_block_hash_get(buf_pool, space_id, page_no);

	if (!block || buf_block_get_state(block) != BUF_BLOCK_FILE_PAGE) {
		buf_pool_mutex_exit(buf_pool);
		return(NULL);
	}

	ut_ad(!buf_pool_watch_is_sentinel(buf_pool, &block->page));

	mutex_enter(&block->mutex);
	buf_pool_mutex_exit(buf_pool);

#if defined UNIV_DEBUG || defined UNIV_BUF_DEBUG
	ut_a(buf_block_get_state(block) == BUF_BLOCK_FILE_PAGE);
	ut_a(buf_block_get_space(block) == space_id);
	ut_a(buf_block_get_page_no(block) == page_no);
#endif /* UNIV_DEBUG || UNIV_BUF_DEBUG */

	buf_block_buf_fix_inc(block, file, line);
	mutex_exit(&block->mutex);

	fix_type = MTR_MEMO_PAGE_S_FIX;
	success = rw_lock_s_lock_nowait(&block->lock, file, line);

	if (!success) {
		/* Let us try to get an X-latch. If the current thread
		is holding an X-latch on the page, we cannot get an
		S-latch. */

		fix_type = MTR_MEMO_PAGE_X_FIX;
		success = rw_lock_x_lock_func_nowait(&block->lock,
						     file, line);
	}

	if (!success) {
		mutex_enter(&block->mutex);
		buf_block_buf_fix_dec(block);
		mutex_exit(&block->mutex);

		return(NULL);
	}

	mtr_memo_push(mtr, block, fix_type);
#if defined UNIV_DEBUG || defined UNIV_BUF_DEBUG
	ut_a(++buf_dbg_counter % 5771 || buf_validate());
	ut_a(block->page.buf_fix_count > 0);
	ut_a(buf_block_get_state(block) == BUF_BLOCK_FILE_PAGE);
#endif /* UNIV_DEBUG || UNIV_BUF_DEBUG */
#ifdef UNIV_DEBUG_FILE_ACCESSES
	ut_a(block->page.file_page_was_freed == FALSE);
#endif /* UNIV_DEBUG_FILE_ACCESSES */
	buf_block_dbg_add_level(block, SYNC_NO_ORDER_CHECK);

	buf_pool->stat.n_page_gets++;

#ifdef UNIV_IBUF_COUNT_DEBUG
	ut_a(ibuf_count_get(buf_block_get_space(block),
			    buf_block_get_page_no(block)) == 0);
#endif

	return(block);
}

/********************************************************************//**
Initialize some fields of a control block. */
UNIV_INLINE
void
buf_page_init_low(
/*==============*/
	buf_page_t*	bpage)	/*!< in: block to init */
{
	bpage->flush_type = BUF_FLUSH_LRU;
	bpage->io_fix = BUF_IO_NONE;
	bpage->buf_fix_count = 0;
	bpage->freed_page_clock = 0;
	bpage->access_time = 0;
	bpage->newest_modification = 0;
	bpage->oldest_modification = 0;
	HASH_INVALIDATE(bpage, hash);
#ifdef UNIV_DEBUG_FILE_ACCESSES
	bpage->file_page_was_freed = FALSE;
#endif /* UNIV_DEBUG_FILE_ACCESSES */
}

/********************************************************************//**
Inits a page to the buffer buf_pool. */
static
void
buf_page_init(
/*==========*/
	ulint		space,	/*!< in: space id */
	ulint		offset,	/*!< in: offset of the page within space
				in units of a page */
	ulint		fold,	/*!< in: buf_page_address_fold(space,offset) */
	buf_block_t*	block)	/*!< in: block to init */
{
	buf_page_t*	hash_page;
	buf_pool_t*	buf_pool = buf_pool_get(space, offset);

	ut_ad(buf_pool_mutex_own(buf_pool));
	ut_ad(mutex_own(&(block->mutex)));
	ut_a(buf_block_get_state(block) != BUF_BLOCK_FILE_PAGE);

	/* Set the state of the block */
	buf_block_set_file_page(block, space, offset);

#ifdef UNIV_DEBUG_VALGRIND
	if (!space) {
		/* Silence valid Valgrind warnings about uninitialized
		data being written to data files.  There are some unused
		bytes on some pages that InnoDB does not initialize. */
		UNIV_MEM_VALID(block->frame, UNIV_PAGE_SIZE);
	}
#endif /* UNIV_DEBUG_VALGRIND */

	buf_block_init_low(block);

	block->lock_hash_val = lock_rec_hash(space, offset);

	buf_page_init_low(&block->page);

	/* Insert into the hash table of file pages */

	hash_page = buf_page_hash_get_low(buf_pool, space, offset, fold);

	if (UNIV_LIKELY(!hash_page)) {
	} else if (buf_pool_watch_is_sentinel(buf_pool, hash_page)) {
		/* Preserve the reference count. */
		ulint	buf_fix_count = hash_page->buf_fix_count;

		ut_a(buf_fix_count > 0);
		block->page.buf_fix_count += buf_fix_count;
		buf_pool_watch_remove(buf_pool, fold, hash_page);
	} else {
		fprintf(stderr,
			"InnoDB: Error: page %lu %lu already found"
			" in the hash table: %p, %p\n",
			(ulong) space,
			(ulong) offset,
			(const void*) hash_page, (const void*) block);
#if defined UNIV_DEBUG || defined UNIV_BUF_DEBUG
		mutex_exit(&block->mutex);
		buf_pool_mutex_exit(buf_pool);
		buf_print();
		buf_LRU_print();
		buf_validate();
		buf_LRU_validate();
#endif /* UNIV_DEBUG || UNIV_BUF_DEBUG */
		ut_error;
	}

	ut_ad(!block->page.in_zip_hash);
	ut_ad(!block->page.in_page_hash);
	ut_d(block->page.in_page_hash = TRUE);
	HASH_INSERT(buf_page_t, hash, buf_pool->page_hash,
		    fold, &block->page);
}

/********************************************************************//**
Function which inits a page for read to the buffer buf_pool. If the page is
(1) already in buf_pool, or
(2) if we specify to read only ibuf pages and the page is not an ibuf page, or
(3) if the space is deleted or being deleted,
then this function does nothing.
Sets the io_fix flag to BUF_IO_READ and sets a non-recursive exclusive lock
on the buffer frame. The io-handler must take care that the flag is cleared
and the lock released later.
@return	pointer to the block or NULL */
UNIV_INTERN
buf_page_t*
buf_page_init_for_read(
/*===================*/
	ulint*		err,	/*!< out: DB_SUCCESS or DB_TABLESPACE_DELETED */
	ulint		mode,	/*!< in: BUF_READ_IBUF_PAGES_ONLY, ... */
	ulint		space,	/*!< in: space id */
	ulint		zip_size,/*!< in: compressed page size, or 0 */
	ibool		unzip,	/*!< in: TRUE=request uncompressed page */
	ib_int64_t	tablespace_version,
				/*!< in: prevents reading from a wrong
				version of the tablespace in case we have done
				DISCARD + IMPORT */
	ulint		offset)	/*!< in: page number */
{
	buf_block_t*	block;
	buf_page_t*	bpage	= NULL;
	buf_page_t*	watch_page;
	mtr_t		mtr;
	ulint		fold;
	ibool		lru	= FALSE;
	void*		data;
	buf_pool_t*	buf_pool = buf_pool_get(space, offset);

	ut_ad(buf_pool);

	*err = DB_SUCCESS;

	if (mode == BUF_READ_IBUF_PAGES_ONLY) {
		/* It is a read-ahead within an ibuf routine */

		ut_ad(!ibuf_bitmap_page(zip_size, offset));
		ut_ad(ibuf_inside());

		mtr_start(&mtr);

		if (!recv_no_ibuf_operations
		    && !ibuf_page(space, zip_size, offset, &mtr)) {

			mtr_commit(&mtr);

			return(NULL);
		}
	} else {
		ut_ad(mode == BUF_READ_ANY_PAGE);
	}

	if (zip_size && UNIV_LIKELY(!unzip)
	    && UNIV_LIKELY(!recv_recovery_is_on())) {
		block = NULL;
	} else {
		block = buf_LRU_get_free_block(buf_pool, 0);
		ut_ad(block);
		ut_ad(buf_pool_from_block(block) == buf_pool);
	}

	fold = buf_page_address_fold(space, offset);

	buf_pool_mutex_enter(buf_pool);

	watch_page = buf_page_hash_get_low(buf_pool, space, offset, fold);
	if (watch_page && !buf_pool_watch_is_sentinel(buf_pool, watch_page)) {
		/* The page is already in the buffer pool. */
		watch_page = NULL;
err_exit:
		if (block) {
			mutex_enter(&block->mutex);
			buf_LRU_block_free_non_file_page(block);
			mutex_exit(&block->mutex);
		}

		bpage = NULL;
		goto func_exit;
	}

	if (fil_tablespace_deleted_or_being_deleted_in_mem(
		    space, tablespace_version)) {
		/* The page belongs to a space which has been
		deleted or is being deleted. */
		*err = DB_TABLESPACE_DELETED;

		goto err_exit;
	}

	if (block) {
		bpage = &block->page;
		mutex_enter(&block->mutex);

		ut_ad(buf_pool_from_bpage(bpage) == buf_pool);

		buf_page_init(space, offset, fold, block);

		/* The block must be put to the LRU list, to the old blocks */
		buf_LRU_add_block(bpage, TRUE/* to old blocks */);

		/* We set a pass-type x-lock on the frame because then
		the same thread which called for the read operation
		(and is running now at this point of code) can wait
		for the read to complete by waiting for the x-lock on
		the frame; if the x-lock were recursive, the same
		thread would illegally get the x-lock before the page
		read is completed.  The x-lock is cleared by the
		io-handler thread. */

		rw_lock_x_lock_gen(&block->lock, BUF_IO_READ);
		buf_page_set_io_fix(bpage, BUF_IO_READ);

		if (UNIV_UNLIKELY(zip_size)) {
			page_zip_set_size(&block->page.zip, zip_size);

			/* buf_pool->mutex may be released and
			reacquired by buf_buddy_alloc().  Thus, we
			must release block->mutex in order not to
			break the latching order in the reacquisition
			of buf_pool->mutex.  We also must defer this
			operation until after the block descriptor has
			been added to buf_pool->LRU and
			buf_pool->page_hash. */
			mutex_exit(&block->mutex);
			data = buf_buddy_alloc(buf_pool, zip_size, &lru);
			mutex_enter(&block->mutex);
			block->page.zip.data = data;

			/* To maintain the invariant
			block->in_unzip_LRU_list
			== buf_page_belongs_to_unzip_LRU(&block->page)
			we have to add this block to unzip_LRU
			after block->page.zip.data is set. */
			ut_ad(buf_page_belongs_to_unzip_LRU(&block->page));
			buf_unzip_LRU_add_block(block, TRUE);
		}

		mutex_exit(&block->mutex);
	} else {
		/* Defer buf_buddy_alloc() until after the block has
		been found not to exist.  The buf_buddy_alloc() and
		buf_buddy_free() calls may be expensive because of
		buf_buddy_relocate(). */

		/* The compressed page must be allocated before the
		control block (bpage), in order to avoid the
		invocation of buf_buddy_relocate_block() on
		uninitialized data. */
		data = buf_buddy_alloc(buf_pool, zip_size, &lru);
		bpage = buf_buddy_alloc(buf_pool, sizeof *bpage, &lru);

		/* Initialize the buf_pool pointer. */
		bpage->buf_pool = buf_pool;

		/* If buf_buddy_alloc() allocated storage from the LRU list,
		it released and reacquired buf_pool->mutex.  Thus, we must
		check the page_hash again, as it may have been modified. */
		if (UNIV_UNLIKELY(lru)) {

			watch_page = buf_page_hash_get_low(
				buf_pool, space, offset, fold);

			if (watch_page
			    && !buf_pool_watch_is_sentinel(buf_pool,
				   			   watch_page)) {

				/* The block was added by some other thread. */
				watch_page = NULL;
				buf_buddy_free(buf_pool, bpage, sizeof *bpage);
				buf_buddy_free(buf_pool, data, zip_size);

				bpage = NULL;
				goto func_exit;
			}
		}

		page_zip_des_init(&bpage->zip);
		page_zip_set_size(&bpage->zip, zip_size);
		bpage->zip.data = data;

		mutex_enter(&buf_pool->zip_mutex);
		UNIV_MEM_DESC(bpage->zip.data,
			      page_zip_get_size(&bpage->zip), bpage);

		buf_page_init_low(bpage);

		bpage->state	= BUF_BLOCK_ZIP_PAGE;
		bpage->space	= space;
		bpage->offset	= offset;


#ifdef UNIV_DEBUG
		bpage->in_page_hash = FALSE;
		bpage->in_zip_hash = FALSE;
		bpage->in_flush_list = FALSE;
		bpage->in_free_list = FALSE;
		bpage->in_LRU_list = FALSE;
#endif /* UNIV_DEBUG */

		ut_d(bpage->in_page_hash = TRUE);

		if (UNIV_LIKELY_NULL(watch_page)) {
			/* Preserve the reference count. */
			ulint	buf_fix_count = watch_page->buf_fix_count;
			ut_a(buf_fix_count > 0);
			bpage->buf_fix_count += buf_fix_count;
			ut_ad(buf_pool_watch_is_sentinel(buf_pool, watch_page));
			buf_pool_watch_remove(buf_pool, fold, watch_page);
		}

		HASH_INSERT(buf_page_t, hash, buf_pool->page_hash, fold,
			    bpage);

		/* The block must be put to the LRU list, to the old blocks */
		buf_LRU_add_block(bpage, TRUE/* to old blocks */);
		buf_LRU_insert_zip_clean(bpage);

		buf_page_set_io_fix(bpage, BUF_IO_READ);

		mutex_exit(&buf_pool->zip_mutex);
	}

	buf_pool->n_pend_reads++;
func_exit:
	buf_pool_mutex_exit(buf_pool);

	if (mode == BUF_READ_IBUF_PAGES_ONLY) {

		mtr_commit(&mtr);
	}

	ut_ad(!bpage || buf_page_in_file(bpage));
	return(bpage);
}

/********************************************************************//**
Initializes a page to the buffer buf_pool. The page is usually not read
from a file even if it cannot be found in the buffer buf_pool. This is one
of the functions which perform to a block a state transition NOT_USED =>
FILE_PAGE (the other is buf_page_get_gen).
@return	pointer to the block, page bufferfixed */
UNIV_INTERN
buf_block_t*
buf_page_create(
/*============*/
	ulint	space,	/*!< in: space id */
	ulint	offset,	/*!< in: offset of the page within space in units of
			a page */
	ulint	zip_size,/*!< in: compressed page size, or 0 */
	mtr_t*	mtr)	/*!< in: mini-transaction handle */
{
	buf_frame_t*	frame;
	buf_block_t*	block;
	ulint		fold;
	buf_block_t*	free_block	= NULL;
	ulint		time_ms		= ut_time_ms();
	buf_pool_t*	buf_pool 	= buf_pool_get(space, offset);

	ut_ad(mtr);
	ut_ad(mtr->state == MTR_ACTIVE);
	ut_ad(space || !zip_size);

	free_block = buf_LRU_get_free_block(buf_pool, 0);

	fold = buf_page_address_fold(space, offset);

	buf_pool_mutex_enter(buf_pool);

	block = (buf_block_t*) buf_page_hash_get_low(
		buf_pool, space, offset, fold);

	if (block
	    && buf_page_in_file(&block->page)
	    && !buf_pool_watch_is_sentinel(buf_pool, &block->page)) {
#ifdef UNIV_IBUF_COUNT_DEBUG
		ut_a(ibuf_count_get(space, offset) == 0);
#endif
#ifdef UNIV_DEBUG_FILE_ACCESSES
		block->page.file_page_was_freed = FALSE;
#endif /* UNIV_DEBUG_FILE_ACCESSES */

		/* Page can be found in buf_pool */
		buf_pool_mutex_exit(buf_pool);

		buf_block_free(free_block);

		return(buf_page_get_with_no_latch(space, zip_size,
						  offset, mtr));
	}

	/* If we get here, the page was not in buf_pool: init it there */

#ifdef UNIV_DEBUG
	if (buf_debug_prints) {
		fprintf(stderr, "Creating space %lu page %lu to buffer\n",
			(ulong) space, (ulong) offset);
	}
#endif /* UNIV_DEBUG */

	block = free_block;

	mutex_enter(&block->mutex);

	buf_page_init(space, offset, fold, block);

	/* The block must be put to the LRU list */
	buf_LRU_add_block(&block->page, FALSE);

	buf_block_buf_fix_inc(block, __FILE__, __LINE__);
	buf_pool->stat.n_pages_created++;

	if (zip_size) {
		void*	data;
		ibool	lru;

		/* Prevent race conditions during buf_buddy_alloc(),
		which may release and reacquire buf_pool->mutex,
		by IO-fixing and X-latching the block. */

		buf_page_set_io_fix(&block->page, BUF_IO_READ);
		rw_lock_x_lock(&block->lock);

		page_zip_set_size(&block->page.zip, zip_size);
		mutex_exit(&block->mutex);
		/* buf_pool->mutex may be released and reacquired by
		buf_buddy_alloc().  Thus, we must release block->mutex
		in order not to break the latching order in
		the reacquisition of buf_pool->mutex.  We also must
		defer this operation until after the block descriptor
		has been added to buf_pool->LRU and buf_pool->page_hash. */
		data = buf_buddy_alloc(buf_pool, zip_size, &lru);
		mutex_enter(&block->mutex);
		block->page.zip.data = data;

		/* To maintain the invariant
		block->in_unzip_LRU_list
		== buf_page_belongs_to_unzip_LRU(&block->page)
		we have to add this block to unzip_LRU after
		block->page.zip.data is set. */
		ut_ad(buf_page_belongs_to_unzip_LRU(&block->page));
		buf_unzip_LRU_add_block(block, FALSE);

		buf_page_set_io_fix(&block->page, BUF_IO_NONE);
		rw_lock_x_unlock(&block->lock);
	}

	buf_page_set_accessed(&block->page, time_ms);

	buf_pool_mutex_exit(buf_pool);

	mtr_memo_push(mtr, block, MTR_MEMO_BUF_FIX);

	mutex_exit(&block->mutex);

	/* Delete possible entries for the page from the insert buffer:
	such can exist if the page belonged to an index which was dropped */

	ibuf_merge_or_delete_for_page(NULL, space, offset, zip_size, TRUE);

	/* Flush pages from the end of the LRU list if necessary */
	buf_flush_free_margin(buf_pool);

	frame = block->frame;

	memset(frame + FIL_PAGE_PREV, 0xff, 4);
	memset(frame + FIL_PAGE_NEXT, 0xff, 4);
	mach_write_to_2(frame + FIL_PAGE_TYPE, FIL_PAGE_TYPE_ALLOCATED);

	/* Reset to zero the file flush lsn field in the page; if the first
	page of an ibdata file is 'created' in this function into the buffer
	pool then we lose the original contents of the file flush lsn stamp.
	Then InnoDB could in a crash recovery print a big, false, corruption
	warning if the stamp contains an lsn bigger than the ib_logfile lsn. */

	memset(frame + FIL_PAGE_FILE_FLUSH_LSN, 0, 8);

#if defined UNIV_DEBUG || defined UNIV_BUF_DEBUG
	ut_a(++buf_dbg_counter % 357 || buf_validate());
#endif /* UNIV_DEBUG || UNIV_BUF_DEBUG */
#ifdef UNIV_IBUF_COUNT_DEBUG
	ut_a(ibuf_count_get(buf_block_get_space(block),
			    buf_block_get_page_no(block)) == 0);
#endif
	return(block);
}

/********************************************************************//**
Completes an asynchronous read or write request of a file page to or from
the buffer pool. */
UNIV_INTERN
void
buf_page_io_complete(
/*=================*/
	buf_page_t*	bpage)	/*!< in: pointer to the block in question */
{
	enum buf_io_fix	io_type;
	buf_pool_t*	buf_pool = buf_pool_from_bpage(bpage);
	const ibool	uncompressed = (buf_page_get_state(bpage)
					== BUF_BLOCK_FILE_PAGE);

	ut_a(buf_page_in_file(bpage));

	/* We do not need protect io_fix here by mutex to read
	it because this is the only function where we can change the value
	from BUF_IO_READ or BUF_IO_WRITE to some other value, and our code
	ensures that this is the only thread that handles the i/o for this
	block. */

	io_type = buf_page_get_io_fix(bpage);
	ut_ad(io_type == BUF_IO_READ || io_type == BUF_IO_WRITE);

	if (io_type == BUF_IO_READ) {
		ulint	read_page_no;
		ulint	read_space_id;
		byte*	frame;

		if (buf_page_get_zip_size(bpage)) {
			frame = bpage->zip.data;
			buf_pool->n_pend_unzip++;
			if (uncompressed
			    && !buf_zip_decompress((buf_block_t*) bpage,
						   FALSE)) {

				buf_pool->n_pend_unzip--;
				goto corrupt;
			}
			buf_pool->n_pend_unzip--;
		} else {
			ut_a(uncompressed);
			frame = ((buf_block_t*) bpage)->frame;
		}

		/* If this page is not uninitialized and not in the
		doublewrite buffer, then the page number and space id
		should be the same as in block. */
		read_page_no = mach_read_from_4(frame + FIL_PAGE_OFFSET);
		read_space_id = mach_read_from_4(
			frame + FIL_PAGE_ARCH_LOG_NO_OR_SPACE_ID);

		if (bpage->space == TRX_SYS_SPACE
		    && trx_doublewrite_page_inside(bpage->offset)) {

			ut_print_timestamp(stderr);
			fprintf(stderr,
				"  InnoDB: Error: reading page %lu\n"
				"InnoDB: which is in the"
				" doublewrite buffer!\n",
				(ulong) bpage->offset);
		} else if (!read_space_id && !read_page_no) {
			/* This is likely an uninitialized page. */
		} else if ((bpage->space
			    && bpage->space != read_space_id)
			   || bpage->offset != read_page_no) {
			/* We did not compare space_id to read_space_id
			if bpage->space == 0, because the field on the
			page may contain garbage in MySQL < 4.1.1,
			which only supported bpage->space == 0. */

			ut_print_timestamp(stderr);
			fprintf(stderr,
				"  InnoDB: Error: space id and page n:o"
				" stored in the page\n"
				"InnoDB: read in are %lu:%lu,"
				" should be %lu:%lu!\n",
				(ulong) read_space_id, (ulong) read_page_no,
				(ulong) bpage->space,
				(ulong) bpage->offset);
		}

		/* From version 3.23.38 up we store the page checksum
		to the 4 first bytes of the page end lsn field */

		if (buf_page_is_corrupted(frame,
					  buf_page_get_zip_size(bpage))) {
corrupt:
			fprintf(stderr,
				"InnoDB: Database page corruption on disk"
				" or a failed\n"
				"InnoDB: file read of page %lu.\n"
				"InnoDB: You may have to recover"
				" from a backup.\n",
				(ulong) bpage->offset);
			buf_page_print(frame, buf_page_get_zip_size(bpage));
			fprintf(stderr,
				"InnoDB: Database page corruption on disk"
				" or a failed\n"
				"InnoDB: file read of page %lu.\n"
				"InnoDB: You may have to recover"
				" from a backup.\n",
				(ulong) bpage->offset);
			fputs("InnoDB: It is also possible that"
			      " your operating\n"
			      "InnoDB: system has corrupted its"
			      " own file cache\n"
			      "InnoDB: and rebooting your computer"
			      " removes the\n"
			      "InnoDB: error.\n"
			      "InnoDB: If the corrupt page is an index page\n"
			      "InnoDB: you can also try to"
			      " fix the corruption\n"
			      "InnoDB: by dumping, dropping,"
			      " and reimporting\n"
			      "InnoDB: the corrupt table."
			      " You can use CHECK\n"
			      "InnoDB: TABLE to scan your"
			      " table for corruption.\n"
			      "InnoDB: See also "
			      REFMAN "forcing-recovery.html\n"
			      "InnoDB: about forcing recovery.\n", stderr);

			if (srv_force_recovery < SRV_FORCE_IGNORE_CORRUPT) {
				fputs("InnoDB: Ending processing because of"
				      " a corrupt database page.\n",
				      stderr);
				exit(1);
			}
		}

		if (recv_recovery_is_on()) {
			/* Pages must be uncompressed for crash recovery. */
			ut_a(uncompressed);
			recv_recover_page(TRUE, (buf_block_t*) bpage);
		}

		if (uncompressed && !recv_no_ibuf_operations) {
			ibuf_merge_or_delete_for_page(
				(buf_block_t*) bpage, bpage->space,
				bpage->offset, buf_page_get_zip_size(bpage),
				TRUE);
		}
	}

	buf_pool_mutex_enter(buf_pool);
	mutex_enter(buf_page_get_mutex(bpage));

#ifdef UNIV_IBUF_COUNT_DEBUG
	if (io_type == BUF_IO_WRITE || uncompressed) {
		/* For BUF_IO_READ of compressed-only blocks, the
		buffered operations will be merged by buf_page_get_gen()
		after the block has been uncompressed. */
		ut_a(ibuf_count_get(bpage->space, bpage->offset) == 0);
	}
#endif
	/* Because this thread which does the unlocking is not the same that
	did the locking, we use a pass value != 0 in unlock, which simply
	removes the newest lock debug record, without checking the thread
	id. */

	buf_page_set_io_fix(bpage, BUF_IO_NONE);

	switch (io_type) {
	case BUF_IO_READ:
		/* NOTE that the call to ibuf may have moved the ownership of
		the x-latch to this OS thread: do not let this confuse you in
		debugging! */

		ut_ad(buf_pool->n_pend_reads > 0);
		buf_pool->n_pend_reads--;
		buf_pool->stat.n_pages_read++;

		if (uncompressed) {
			rw_lock_x_unlock_gen(&((buf_block_t*) bpage)->lock,
					     BUF_IO_READ);
		}

		break;

	case BUF_IO_WRITE:
		/* Write means a flush operation: call the completion
		routine in the flush system */

		buf_flush_write_complete(bpage);

		if (uncompressed) {
			rw_lock_s_unlock_gen(&((buf_block_t*) bpage)->lock,
					     BUF_IO_WRITE);
		}

		buf_pool->stat.n_pages_written++;

		break;

	default:
		ut_error;
	}

#ifdef UNIV_DEBUG
	if (buf_debug_prints) {
		fprintf(stderr, "Has %s page space %lu page no %lu\n",
			io_type == BUF_IO_READ ? "read" : "written",
			(ulong) buf_page_get_space(bpage),
			(ulong) buf_page_get_page_no(bpage));
	}
#endif /* UNIV_DEBUG */

	mutex_exit(buf_page_get_mutex(bpage));
	buf_pool_mutex_exit(buf_pool);
}

/*********************************************************************//**
Asserts that all file pages in the buffer are in a replaceable state.
@return	TRUE */
static
ibool
buf_all_freed_instance(
/*===================*/
	buf_pool_t*	buf_pool)	/*!< in: buffer pool instancce */
{
	ulint		i;
	buf_chunk_t*	chunk;

	ut_ad(buf_pool);

	buf_pool_mutex_enter(buf_pool);

	chunk = buf_pool->chunks;

	for (i = buf_pool->n_chunks; i--; chunk++) {

		const buf_block_t* block = buf_chunk_not_freed(chunk);

		if (UNIV_LIKELY_NULL(block)) {
			fprintf(stderr,
				"Page %lu %lu still fixed or dirty\n",
				(ulong) block->page.space,
				(ulong) block->page.offset);
			ut_error;
		}
	}

	buf_pool_mutex_exit(buf_pool);

	return(TRUE);
}

/*********************************************************************//**
Invalidates file pages in one buffer pool instance */
static
void
buf_pool_invalidate_instance(
/*=========================*/
	buf_pool_t*	buf_pool)	/*!< in: buffer pool instance */
{
	ibool		freed;
	enum buf_flush	i;

	buf_pool_mutex_enter(buf_pool);

	for (i = BUF_FLUSH_LRU; i < BUF_FLUSH_N_TYPES; i++) {

		/* As this function is called during startup and
		during redo application phase during recovery, InnoDB
		is single threaded (apart from IO helper threads) at
		this stage. No new write batch can be in intialization
		stage at this point. */
		ut_ad(buf_pool->init_flush[i] == FALSE);

		/* However, it is possible that a write batch that has
		been posted earlier is still not complete. For buffer
		pool invalidation to proceed we must ensure there is NO
		write activity happening. */
		if (buf_pool->n_flush[i] > 0) {
			buf_pool_mutex_exit(buf_pool);
			buf_flush_wait_batch_end(buf_pool, i);
			buf_pool_mutex_enter(buf_pool);
		}
	}

	buf_pool_mutex_exit(buf_pool);

	ut_ad(buf_all_freed_instance(buf_pool));

	freed = TRUE;

	while (freed) {
		freed = buf_LRU_search_and_free_block(buf_pool, 100);
	}

	buf_pool_mutex_enter(buf_pool);

	ut_ad(UT_LIST_GET_LEN(buf_pool->LRU) == 0);
	ut_ad(UT_LIST_GET_LEN(buf_pool->unzip_LRU) == 0);

	buf_pool->freed_page_clock = 0;
	buf_pool->LRU_old = NULL;
	buf_pool->LRU_old_len = 0;
	buf_pool->LRU_flush_ended = 0;

	memset(&buf_pool->stat, 0x00, sizeof(buf_pool->stat));
	buf_refresh_io_stats(buf_pool);

	buf_pool_mutex_exit(buf_pool);
}

/*********************************************************************//**
Invalidates the file pages in the buffer pool when an archive recovery is
completed. All the file pages buffered must be in a replaceable state when
this function is called: not latched and not modified. */
UNIV_INTERN
void
buf_pool_invalidate(void)
/*=====================*/
{
	ulint   i;

	for (i = 0; i < srv_buf_pool_instances; i++) {
		buf_pool_invalidate_instance(buf_pool_from_array(i));
	}
}

#if defined UNIV_DEBUG || defined UNIV_BUF_DEBUG
/*********************************************************************//**
Validates data in one buffer pool instance
@return	TRUE */
static
ibool
buf_pool_validate_instance(
/*=======================*/
	buf_pool_t*	buf_pool)	/*!< in: buffer pool instance */
{
	buf_page_t*	b;
	buf_chunk_t*	chunk;
	ulint		i;
	ulint		n_single_flush	= 0;
	ulint		n_lru_flush	= 0;
	ulint		n_list_flush	= 0;
	ulint		n_lru		= 0;
	ulint		n_flush		= 0;
	ulint		n_free		= 0;
	ulint		n_zip		= 0;

	ut_ad(buf_pool);

	buf_pool_mutex_enter(buf_pool);

	chunk = buf_pool->chunks;

	/* Check the uncompressed blocks. */

	for (i = buf_pool->n_chunks; i--; chunk++) {

		ulint		j;
		buf_block_t*	block = chunk->blocks;

		for (j = chunk->size; j--; block++) {

			mutex_enter(&block->mutex);

			switch (buf_block_get_state(block)) {
			case BUF_BLOCK_ZIP_FREE:
			case BUF_BLOCK_ZIP_PAGE:
			case BUF_BLOCK_ZIP_DIRTY:
				/* These should only occur on
				zip_clean, zip_free[], or flush_list. */
				ut_error;
				break;

			case BUF_BLOCK_FILE_PAGE:
				ut_a(buf_page_hash_get(buf_pool,
						       buf_block_get_space(
							       block),
						       buf_block_get_page_no(
							       block))
				     == &block->page);

#ifdef UNIV_IBUF_COUNT_DEBUG
				ut_a(buf_page_get_io_fix(&block->page)
				     == BUF_IO_READ
				     || !ibuf_count_get(buf_block_get_space(
								block),
							buf_block_get_page_no(
								block)));
#endif
				switch (buf_page_get_io_fix(&block->page)) {
				case BUF_IO_NONE:
					break;

				case BUF_IO_WRITE:
					switch (buf_page_get_flush_type(
							&block->page)) {
					case BUF_FLUSH_LRU:
						n_lru_flush++;
						ut_a(rw_lock_is_locked(
							     &block->lock,
							     RW_LOCK_SHARED));
						break;
					case BUF_FLUSH_LIST:
						n_list_flush++;
						break;
					case BUF_FLUSH_SINGLE_PAGE:
						n_single_flush++;
						break;
					default:
						ut_error;
					}

					break;

				case BUF_IO_READ:

					ut_a(rw_lock_is_locked(&block->lock,
							       RW_LOCK_EX));
					break;
				}

				n_lru++;
				break;

			case BUF_BLOCK_NOT_USED:
				n_free++;
				break;

			case BUF_BLOCK_READY_FOR_USE:
			case BUF_BLOCK_MEMORY:
			case BUF_BLOCK_REMOVE_HASH:
				/* do nothing */
				break;
			}

			mutex_exit(&block->mutex);
		}
	}

	mutex_enter(&buf_pool->zip_mutex);

	/* Check clean compressed-only blocks. */

	for (b = UT_LIST_GET_FIRST(buf_pool->zip_clean); b;
	     b = UT_LIST_GET_NEXT(list, b)) {
		ut_a(buf_page_get_state(b) == BUF_BLOCK_ZIP_PAGE);
		switch (buf_page_get_io_fix(b)) {
		case BUF_IO_NONE:
			/* All clean blocks should be I/O-unfixed. */
			break;
		case BUF_IO_READ:
			/* In buf_LRU_free_block(), we temporarily set
			b->io_fix = BUF_IO_READ for a newly allocated
			control block in order to prevent
			buf_page_get_gen() from decompressing the block. */
			break;
		default:
			ut_error;
			break;
		}

		/* It is OK to read oldest_modification here because
		we have acquired buf_pool->zip_mutex above which acts
		as the 'block->mutex' for these bpages. */
		ut_a(!b->oldest_modification);
		ut_a(buf_page_hash_get(buf_pool, b->space, b->offset) == b);

		n_lru++;
		n_zip++;
	}

	/* Check dirty blocks. */

	buf_flush_list_mutex_enter(buf_pool);
	for (b = UT_LIST_GET_FIRST(buf_pool->flush_list); b;
	     b = UT_LIST_GET_NEXT(list, b)) {
		ut_ad(b->in_flush_list);
		ut_a(b->oldest_modification);
		n_flush++;

		switch (buf_page_get_state(b)) {
		case BUF_BLOCK_ZIP_DIRTY:
			n_lru++;
			n_zip++;
			switch (buf_page_get_io_fix(b)) {
			case BUF_IO_NONE:
			case BUF_IO_READ:
				break;
			case BUF_IO_WRITE:
				switch (buf_page_get_flush_type(b)) {
				case BUF_FLUSH_LRU:
					n_lru_flush++;
					break;
				case BUF_FLUSH_LIST:
					n_list_flush++;
					break;
				case BUF_FLUSH_SINGLE_PAGE:
					n_single_flush++;
					break;
				default:
					ut_error;
				}
				break;
			}
			break;
		case BUF_BLOCK_FILE_PAGE:
			/* uncompressed page */
			break;
		case BUF_BLOCK_ZIP_FREE:
		case BUF_BLOCK_ZIP_PAGE:
		case BUF_BLOCK_NOT_USED:
		case BUF_BLOCK_READY_FOR_USE:
		case BUF_BLOCK_MEMORY:
		case BUF_BLOCK_REMOVE_HASH:
			ut_error;
			break;
		}
		ut_a(buf_page_hash_get(buf_pool, b->space, b->offset) == b);
	}

	ut_a(UT_LIST_GET_LEN(buf_pool->flush_list) == n_flush);

	buf_flush_list_mutex_exit(buf_pool);

	mutex_exit(&buf_pool->zip_mutex);

	if (n_lru + n_free > buf_pool->curr_size + n_zip) {
		fprintf(stderr, "n LRU %lu, n free %lu, pool %lu zip %lu\n",
			(ulong) n_lru, (ulong) n_free,
			(ulong) buf_pool->curr_size, (ulong) n_zip);
		ut_error;
	}

	ut_a(UT_LIST_GET_LEN(buf_pool->LRU) == n_lru);
	if (UT_LIST_GET_LEN(buf_pool->free) != n_free) {
		fprintf(stderr, "Free list len %lu, free blocks %lu\n",
			(ulong) UT_LIST_GET_LEN(buf_pool->free),
			(ulong) n_free);
		ut_error;
	}

	ut_a(buf_pool->n_flush[BUF_FLUSH_SINGLE_PAGE] == n_single_flush);
	ut_a(buf_pool->n_flush[BUF_FLUSH_LIST] == n_list_flush);
	ut_a(buf_pool->n_flush[BUF_FLUSH_LRU] == n_lru_flush);

	buf_pool_mutex_exit(buf_pool);

	ut_a(buf_LRU_validate());
	ut_a(buf_flush_validate(buf_pool));

	return(TRUE);
}

/*********************************************************************//**
Validates the buffer buf_pool data structure.
@return	TRUE */
UNIV_INTERN
ibool
buf_validate(void)
/*==============*/
{
	ulint	i;

	for (i = 0; i < srv_buf_pool_instances; i++) {
		buf_pool_t*	buf_pool;

		buf_pool = buf_pool_from_array(i);

		buf_pool_validate_instance(buf_pool);
	}
	return(TRUE);
}

#endif /* UNIV_DEBUG || UNIV_BUF_DEBUG */

#if defined UNIV_DEBUG_PRINT || defined UNIV_DEBUG || defined UNIV_BUF_DEBUG
/*********************************************************************//**
Prints info of the buffer buf_pool data structure for one instance. */
static
void
buf_print_instance(
/*===============*/
	buf_pool_t*	buf_pool)
{
	index_id_t*	index_ids;
	ulint*		counts;
	ulint		size;
	ulint		i;
	ulint		j;
	index_id_t	id;
	ulint		n_found;
	buf_chunk_t*	chunk;
	dict_index_t*	index;

	ut_ad(buf_pool);

	size = buf_pool->curr_size;

	index_ids = mem_alloc(size * sizeof *index_ids);
	counts = mem_alloc(sizeof(ulint) * size);

	buf_pool_mutex_enter(buf_pool);
	buf_flush_list_mutex_enter(buf_pool);

	fprintf(stderr,
		"buf_pool size %lu\n"
		"database pages %lu\n"
		"free pages %lu\n"
		"modified database pages %lu\n"
		"n pending decompressions %lu\n"
		"n pending reads %lu\n"
		"n pending flush LRU %lu list %lu single page %lu\n"
		"pages made young %lu, not young %lu\n"
		"pages read %lu, created %lu, written %lu\n",
		(ulong) size,
		(ulong) UT_LIST_GET_LEN(buf_pool->LRU),
		(ulong) UT_LIST_GET_LEN(buf_pool->free),
		(ulong) UT_LIST_GET_LEN(buf_pool->flush_list),
		(ulong) buf_pool->n_pend_unzip,
		(ulong) buf_pool->n_pend_reads,
		(ulong) buf_pool->n_flush[BUF_FLUSH_LRU],
		(ulong) buf_pool->n_flush[BUF_FLUSH_LIST],
		(ulong) buf_pool->n_flush[BUF_FLUSH_SINGLE_PAGE],
		(ulong) buf_pool->stat.n_pages_made_young,
		(ulong) buf_pool->stat.n_pages_not_made_young,
		(ulong) buf_pool->stat.n_pages_read,
		(ulong) buf_pool->stat.n_pages_created,
		(ulong) buf_pool->stat.n_pages_written);

	buf_flush_list_mutex_exit(buf_pool);

	/* Count the number of blocks belonging to each index in the buffer */

	n_found = 0;

	chunk = buf_pool->chunks;

	for (i = buf_pool->n_chunks; i--; chunk++) {
		buf_block_t*	block		= chunk->blocks;
		ulint		n_blocks	= chunk->size;

		for (; n_blocks--; block++) {
			const buf_frame_t* frame = block->frame;

			if (fil_page_get_type(frame) == FIL_PAGE_INDEX) {

				id = btr_page_get_index_id(frame);

				/* Look for the id in the index_ids array */
				j = 0;

				while (j < n_found) {

					if (index_ids[j] == id) {
						counts[j]++;

						break;
					}
					j++;
				}

				if (j == n_found) {
					n_found++;
					index_ids[j] = id;
					counts[j] = 1;
				}
			}
		}
	}

	buf_pool_mutex_exit(buf_pool);

	for (i = 0; i < n_found; i++) {
		index = dict_index_get_if_in_cache(index_ids[i]);

		fprintf(stderr,
			"Block count for index %llu in buffer is about %lu",
			(ullint) index_ids[i],
			(ulong) counts[i]);

		if (index) {
			putc(' ', stderr);
			dict_index_name_print(stderr, NULL, index);
		}

		putc('\n', stderr);
	}

	mem_free(index_ids);
	mem_free(counts);

	ut_a(buf_pool_validate_instance(buf_pool));
}

/*********************************************************************//**
Prints info of the buffer buf_pool data structure. */
UNIV_INTERN
void
buf_print(void)
/*===========*/
{
	ulint   i;

	for (i = 0; i < srv_buf_pool_instances; i++) {
		buf_pool_t*	buf_pool;

		buf_pool = buf_pool_from_array(i);
		buf_print_instance(buf_pool);
	}
}
#endif /* UNIV_DEBUG_PRINT || UNIV_DEBUG || UNIV_BUF_DEBUG */

#ifdef UNIV_DEBUG
/*********************************************************************//**
Returns the number of latched pages in the buffer pool.
@return	number of latched pages */
UNIV_INTERN
ulint
buf_get_latched_pages_number_instance(
/*==================================*/
	buf_pool_t*	buf_pool)	/*!< in: buffer pool instance */
{
	buf_page_t*	b;
	ulint		i;
	buf_chunk_t*	chunk;
	ulint		fixed_pages_number = 0;

	buf_pool_mutex_enter(buf_pool);

	chunk = buf_pool->chunks;

	for (i = buf_pool->n_chunks; i--; chunk++) {
		buf_block_t*	block;
		ulint		j;

		block = chunk->blocks;

		for (j = chunk->size; j--; block++) {
			if (buf_block_get_state(block)
			    != BUF_BLOCK_FILE_PAGE) {

				continue;
			}

			mutex_enter(&block->mutex);

			if (block->page.buf_fix_count != 0
			    || buf_page_get_io_fix(&block->page)
			    != BUF_IO_NONE) {
				fixed_pages_number++;
			}

			mutex_exit(&block->mutex);
		}
	}

	mutex_enter(&buf_pool->zip_mutex);

	/* Traverse the lists of clean and dirty compressed-only blocks. */

	for (b = UT_LIST_GET_FIRST(buf_pool->zip_clean); b;
	     b = UT_LIST_GET_NEXT(list, b)) {
		ut_a(buf_page_get_state(b) == BUF_BLOCK_ZIP_PAGE);
		ut_a(buf_page_get_io_fix(b) != BUF_IO_WRITE);

		if (b->buf_fix_count != 0
		    || buf_page_get_io_fix(b) != BUF_IO_NONE) {
			fixed_pages_number++;
		}
	}

	buf_flush_list_mutex_enter(buf_pool);
	for (b = UT_LIST_GET_FIRST(buf_pool->flush_list); b;
	     b = UT_LIST_GET_NEXT(list, b)) {
		ut_ad(b->in_flush_list);

		switch (buf_page_get_state(b)) {
		case BUF_BLOCK_ZIP_DIRTY:
			if (b->buf_fix_count != 0
			    || buf_page_get_io_fix(b) != BUF_IO_NONE) {
				fixed_pages_number++;
			}
			break;
		case BUF_BLOCK_FILE_PAGE:
			/* uncompressed page */
			break;
		case BUF_BLOCK_ZIP_FREE:
		case BUF_BLOCK_ZIP_PAGE:
		case BUF_BLOCK_NOT_USED:
		case BUF_BLOCK_READY_FOR_USE:
		case BUF_BLOCK_MEMORY:
		case BUF_BLOCK_REMOVE_HASH:
			ut_error;
			break;
		}
	}

	buf_flush_list_mutex_exit(buf_pool);
	mutex_exit(&buf_pool->zip_mutex);
	buf_pool_mutex_exit(buf_pool);

	return(fixed_pages_number);
}

/*********************************************************************//**
Returns the number of latched pages in all the buffer pools.
@return	number of latched pages */
UNIV_INTERN
ulint
buf_get_latched_pages_number(void)
/*==============================*/
{
	ulint	i;
	ulint	total_latched_pages = 0;

	for (i = 0; i < srv_buf_pool_instances; i++) {
		buf_pool_t*	buf_pool;

		buf_pool = buf_pool_from_array(i);

		total_latched_pages += buf_get_latched_pages_number_instance(
			buf_pool);
	}

	return(total_latched_pages);
}

#endif /* UNIV_DEBUG */

/*********************************************************************//**
Returns the number of pending buf pool ios.
@return	number of pending I/O operations */
UNIV_INTERN
ulint
buf_get_n_pending_ios(void)
/*=======================*/
{
	ulint	i;
	ulint	pend_ios = 0;

	for (i = 0; i < srv_buf_pool_instances; i++) {
		buf_pool_t*	buf_pool;

		buf_pool = buf_pool_from_array(i);

		pend_ios +=
			buf_pool->n_pend_reads
			+ buf_pool->n_flush[BUF_FLUSH_LRU]
			+ buf_pool->n_flush[BUF_FLUSH_LIST]
			+ buf_pool->n_flush[BUF_FLUSH_SINGLE_PAGE];
	}

	return(pend_ios);
}

/*********************************************************************//**
Returns the ratio in percents of modified pages in the buffer pool /
database pages in the buffer pool.
@return	modified page percentage ratio */
UNIV_INTERN
ulint
buf_get_modified_ratio_pct(void)
/*============================*/
{
	ulint		ratio;
	ulint		lru_len = 0;
	ulint		free_len = 0;
	ulint		flush_list_len = 0;

	buf_get_total_list_len(&lru_len, &free_len, &flush_list_len);

	ratio = (100 * flush_list_len) / (1 + lru_len + free_len);
  
	/* 1 + is there to avoid division by zero */

	return(ratio);
}

/*********************************************************************//**
Prints info of the buffer i/o. */
UNIV_INTERN
void
buf_print_io_instance(
/*==================*/
	buf_pool_t*	buf_pool,	/*!< in: buffer pool instance */
	FILE*		file)		/*!< in/out: buffer where to print */
{
	time_t	current_time;
	double	time_elapsed;
	ulint	n_gets_diff;

	ut_ad(buf_pool);

	buf_pool_mutex_enter(buf_pool);
	buf_flush_list_mutex_enter(buf_pool);

	fprintf(file,
		"Buffer pool size   %lu\n"
		"Free buffers       %lu\n"
		"Database pages     %lu\n"
		"Old database pages %lu\n"
		"Modified db pages  %lu\n"
		"Pending reads %lu\n"
		"Pending writes: LRU %lu, flush list %lu, single page %lu\n",
		(ulong) buf_pool->curr_size,
		(ulong) UT_LIST_GET_LEN(buf_pool->free),
		(ulong) UT_LIST_GET_LEN(buf_pool->LRU),
		(ulong) buf_pool->LRU_old_len,
		(ulong) UT_LIST_GET_LEN(buf_pool->flush_list),
		(ulong) buf_pool->n_pend_reads,
		(ulong) buf_pool->n_flush[BUF_FLUSH_LRU]
		+ buf_pool->init_flush[BUF_FLUSH_LRU],
		(ulong) buf_pool->n_flush[BUF_FLUSH_LIST]
		+ buf_pool->init_flush[BUF_FLUSH_LIST],
		(ulong) buf_pool->n_flush[BUF_FLUSH_SINGLE_PAGE]);

	buf_flush_list_mutex_exit(buf_pool);

	current_time = time(NULL);
	time_elapsed = 0.001 + difftime(current_time,
					buf_pool->last_printout_time);

	fprintf(file,
		"Pages made young %lu, not young %lu\n"
		"%.2f youngs/s, %.2f non-youngs/s\n"
		"Pages read %lu, created %lu, written %lu\n"
		"%.2f reads/s, %.2f creates/s, %.2f writes/s\n",
		(ulong) buf_pool->stat.n_pages_made_young,
		(ulong) buf_pool->stat.n_pages_not_made_young,
		(buf_pool->stat.n_pages_made_young
		 - buf_pool->old_stat.n_pages_made_young)
		/ time_elapsed,
		(buf_pool->stat.n_pages_not_made_young
		 - buf_pool->old_stat.n_pages_not_made_young)
		/ time_elapsed,
		(ulong) buf_pool->stat.n_pages_read,
		(ulong) buf_pool->stat.n_pages_created,
		(ulong) buf_pool->stat.n_pages_written,
		(buf_pool->stat.n_pages_read
		 - buf_pool->old_stat.n_pages_read)
		/ time_elapsed,
		(buf_pool->stat.n_pages_created
		 - buf_pool->old_stat.n_pages_created)
		/ time_elapsed,
		(buf_pool->stat.n_pages_written
		 - buf_pool->old_stat.n_pages_written)
		/ time_elapsed);

	n_gets_diff = buf_pool->stat.n_page_gets
		    - buf_pool->old_stat.n_page_gets;

	if (n_gets_diff) {
		fprintf(file,
			"Buffer pool hit rate %lu / 1000,"
			" young-making rate %lu / 1000 not %lu / 1000\n",
			(ulong)
			(1000 - ((1000 * (buf_pool->stat.n_pages_read
					  - buf_pool->old_stat.n_pages_read))
				 / (buf_pool->stat.n_page_gets
				    - buf_pool->old_stat.n_page_gets))),
			(ulong)
			(1000 * (buf_pool->stat.n_pages_made_young
				 - buf_pool->old_stat.n_pages_made_young)
			 / n_gets_diff),
			(ulong)
			(1000 * (buf_pool->stat.n_pages_not_made_young
				 - buf_pool->old_stat.n_pages_not_made_young)
			 / n_gets_diff));
	} else {
		fputs("No buffer pool page gets since the last printout\n",
		      file);
	}

	/* Statistics about read ahead algorithm */
	fprintf(file, "Pages read ahead %.2f/s,"
		" evicted without access %.2f/s\n",
		(buf_pool->stat.n_ra_pages_read
		- buf_pool->old_stat.n_ra_pages_read)
		/ time_elapsed,
		(buf_pool->stat.n_ra_pages_evicted
		- buf_pool->old_stat.n_ra_pages_evicted)
		/ time_elapsed);

	/* Print some values to help us with visualizing what is
	happening with LRU eviction. */
	fprintf(file,
		"LRU len: %lu, unzip_LRU len: %lu\n"
		"I/O sum[%lu]:cur[%lu], unzip sum[%lu]:cur[%lu]\n",
		UT_LIST_GET_LEN(buf_pool->LRU),
		UT_LIST_GET_LEN(buf_pool->unzip_LRU),
		buf_LRU_stat_sum.io, buf_LRU_stat_cur.io,
		buf_LRU_stat_sum.unzip, buf_LRU_stat_cur.unzip);

	buf_refresh_io_stats(buf_pool);
	buf_pool_mutex_exit(buf_pool);
}

/*********************************************************************//**
Prints info of the buffer i/o. */
UNIV_INTERN
void
buf_print_io(
/*=========*/
	FILE*	file)	/*!< in/out: buffer where to print */
{
	ulint   i;

	for (i = 0; i < srv_buf_pool_instances; i++) {
		buf_pool_t*	buf_pool;

		buf_pool = buf_pool_from_array(i);
		buf_print_io_instance(buf_pool, file);
	}
}

/**********************************************************************//**
Refreshes the statistics used to print per-second averages. */
UNIV_INTERN
void
buf_refresh_io_stats(
/*=================*/
	buf_pool_t*	buf_pool)	/*!< in: buffer pool instance */
{
	buf_pool->last_printout_time = ut_time();
	buf_pool->old_stat = buf_pool->stat;
}

/**********************************************************************//**
Refreshes the statistics used to print per-second averages. */
UNIV_INTERN
void
buf_refresh_io_stats_all(void)
/*==========================*/
{
	ulint		i;

	for (i = 0; i < srv_buf_pool_instances; i++) {
		buf_pool_t*	buf_pool;

		buf_pool = buf_pool_from_array(i);

		buf_refresh_io_stats(buf_pool);
	}
}

/**********************************************************************//**
Check if all pages in all buffer pools are in a replacable state.
@return FALSE if not */
UNIV_INTERN
ibool
buf_all_freed(void)
/*===============*/
{
	ulint	i;

	for (i = 0; i < srv_buf_pool_instances; i++) {
		buf_pool_t*	buf_pool;

		buf_pool = buf_pool_from_array(i);

		if (!buf_all_freed_instance(buf_pool)) {
			return(FALSE);
		}
 	}

	return(TRUE);
}
  
/*********************************************************************//**
Checks that there currently are no pending i/o-operations for the buffer
pool.
@return	TRUE if there is no pending i/o */
UNIV_INTERN
ibool
buf_pool_check_no_pending_io(void)
/*==============================*/
{
	ulint		i;
	ibool		ret = TRUE;

	buf_pool_mutex_enter_all();

	for (i = 0; i < srv_buf_pool_instances && ret; i++) {
		const buf_pool_t*	buf_pool;

		buf_pool = buf_pool_from_array(i);

		if (buf_pool->n_pend_reads
		    + buf_pool->n_flush[BUF_FLUSH_LRU]
		    + buf_pool->n_flush[BUF_FLUSH_LIST]
		    + buf_pool->n_flush[BUF_FLUSH_SINGLE_PAGE]) {

			ret = FALSE;
		}
	}

	buf_pool_mutex_exit_all();

	return(ret);
}

#if 0
Code currently not used
/*********************************************************************//**
Gets the current length of the free list of buffer blocks.
@return	length of the free list */
UNIV_INTERN
ulint
buf_get_free_list_len(void)
/*=======================*/
{
	ulint	len;

	buf_pool_mutex_enter(buf_pool);

	len = UT_LIST_GET_LEN(buf_pool->free);

	buf_pool_mutex_exit(buf_pool);

	return(len);
}
#endif

#else /* !UNIV_HOTBACKUP */
/********************************************************************//**
Inits a page to the buffer buf_pool, for use in ibbackup --restore. */
UNIV_INTERN
void
buf_page_init_for_backup_restore(
/*=============================*/
	ulint		space,	/*!< in: space id */
	ulint		offset,	/*!< in: offset of the page within space
				in units of a page */
	ulint		zip_size,/*!< in: compressed page size in bytes
				or 0 for uncompressed pages */
	buf_block_t*	block)	/*!< in: block to init */
{
	block->page.state	= BUF_BLOCK_FILE_PAGE;
	block->page.space	= space;
	block->page.offset	= offset;

	page_zip_des_init(&block->page.zip);

	/* We assume that block->page.data has been allocated
	with zip_size == UNIV_PAGE_SIZE. */
	ut_ad(zip_size <= UNIV_PAGE_SIZE);
	ut_ad(ut_is_2pow(zip_size));
	page_zip_set_size(&block->page.zip, zip_size);
	if (zip_size) {
		block->page.zip.data = block->frame + UNIV_PAGE_SIZE;
	}
}
#endif /* !UNIV_HOTBACKUP */<|MERGE_RESOLUTION|>--- conflicted
+++ resolved
@@ -2936,7 +2936,6 @@
 		UNIV_MEM_DESC(&block->page.zip.data,
 			      page_zip_get_size(&block->page.zip), block);
 
-<<<<<<< HEAD
 		if (buf_page_get_state(&block->page)
 		    == BUF_BLOCK_ZIP_PAGE) {
 			UT_LIST_REMOVE(list, buf_pool->zip_clean,
@@ -2947,38 +2946,6 @@
 			buf_flush_relocate_on_flush_list(bpage,
 							 &block->page);
 		}
-=======
-#if defined UNIV_DEBUG || defined UNIV_IBUF_DEBUG
-	if (mode == BUF_GET_IF_IN_POOL && ibuf_debug) {
-		/* Try to evict the block from the buffer pool, to use the
-		insert buffer as much as possible. */
-
-		if (buf_LRU_free_block(block)) {
-			mutex_exit(&buf_pool->mutex);
-			mutex_exit(&block->mutex);
-			fprintf(stderr,
-				"innodb_change_buffering_debug evict %u %u\n",
-				(unsigned) space, (unsigned) offset);
-			return(NULL);
-		} else if (buf_flush_page_try(block)) {
-			fprintf(stderr,
-				"innodb_change_buffering_debug flush %u %u\n",
-				(unsigned) space, (unsigned) offset);
-			guess = block->frame;
-			goto loop;
-		}
-
-		/* Failed to evict the page; change it directly */
-	}
-#endif /* UNIV_DEBUG || UNIV_IBUF_DEBUG */
-
-#ifdef UNIV_SYNC_DEBUG
-	buf_block_buf_fix_inc_debug(block, file, line);
-#else
-	buf_block_buf_fix_inc(block);
-#endif
-	mutex_exit(&buf_pool->mutex);
->>>>>>> b568369d
 
 		/* Buffer-fix, I/O-fix, and X-latch the block
 		for the duration of the decompression.
@@ -3041,6 +3008,46 @@
 	bytes. */
 	UNIV_MEM_ASSERT_RW(&block->page, sizeof block->page);
 #endif
+#if defined UNIV_DEBUG || defined UNIV_IBUF_DEBUG
+	if ((mode == BUF_GET_IF_IN_POOL || mode == BUF_GET_IF_IN_POOL_OR_WATCH)
+	    && ibuf_debug) {
+		/* Try to evict the block from the buffer pool, to use the
+		insert buffer (change buffer) as much as possible. */
+
+		if (buf_LRU_free_block(&block->page, TRUE, NULL)
+		    == BUF_LRU_FREED) {
+			mutex_exit(&block->mutex);
+			if (mode == BUF_GET_IF_IN_POOL_OR_WATCH) {
+				/* Set the watch, as it would have
+				been set if the page were not in the
+				buffer pool in the first place. */
+				block = (buf_block_t*) buf_pool_watch_set(
+					space, offset, fold);
+
+				if (UNIV_LIKELY_NULL(block)) {
+
+					/* The page entered the buffer
+					pool for some reason. Try to
+					evict it again. */
+					goto got_block;
+				}
+			}
+			buf_pool_mutex_exit(buf_pool);
+			fprintf(stderr,
+				"innodb_change_buffering_debug evict %u %u\n",
+				(unsigned) space, (unsigned) offset);
+			return(NULL);
+		} else if (buf_flush_page_try(buf_pool, block)) {
+			fprintf(stderr,
+				"innodb_change_buffering_debug flush %u %u\n",
+				(unsigned) space, (unsigned) offset);
+			guess = block;
+			goto loop;
+		}
+
+		/* Failed to evict the page; change it directly */
+	}
+#endif /* UNIV_DEBUG || UNIV_IBUF_DEBUG */
 
 	buf_block_buf_fix_inc(block, file, line);
 
