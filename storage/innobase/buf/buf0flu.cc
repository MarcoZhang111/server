/*****************************************************************************

Copyright (c) 1995, 2017, Oracle and/or its affiliates. All Rights Reserved.
Copyright (c) 2013, 2021, MariaDB Corporation.
Copyright (c) 2013, 2014, Fusion-io

This program is free software; you can redistribute it and/or modify it under
the terms of the GNU General Public License as published by the Free Software
Foundation; version 2 of the License.

This program is distributed in the hope that it will be useful, but WITHOUT
ANY WARRANTY; without even the implied warranty of MERCHANTABILITY or FITNESS
FOR A PARTICULAR PURPOSE. See the GNU General Public License for more details.

You should have received a copy of the GNU General Public License along with
this program; if not, write to the Free Software Foundation, Inc.,
51 Franklin Street, Fifth Floor, Boston, MA 02110-1335 USA

*****************************************************************************/

/**************************************************//**
@file buf/buf0flu.cc
The database buffer buf_pool flush algorithm

Created 11/11/1995 Heikki Tuuri
*******************************************************/

#include "univ.i"
#include <my_service_manager.h>
#include <mysql/service_thd_wait.h>
#include <sql_class.h>

#include "buf0flu.h"
#include "buf0buf.h"
#include "buf0checksum.h"
#include "buf0dblwr.h"
#include "srv0start.h"
#include "page0zip.h"
#include "fil0fil.h"
#include "log0crypt.h"
#include "srv0mon.h"
#include "fil0pagecompress.h"
#ifdef HAVE_LZO
# include "lzo/lzo1x.h"
#elif defined HAVE_SNAPPY
# include "snappy-c.h"
#endif

/** Number of pages flushed via LRU. Protected by buf_pool.mutex.
Also included in buf_flush_page_count. */
ulint buf_lru_flush_page_count;

/** Number of pages freed without flushing. Protected by buf_pool.mutex. */
ulint buf_lru_freed_page_count;

/** Number of pages flushed. Protected by buf_pool.mutex. */
ulint buf_flush_page_count;

/** Flag indicating if the page_cleaner is in active state. */
bool buf_page_cleaner_is_active;

/** Factor for scan length to determine n_pages for intended oldest LSN
progress */
static constexpr ulint buf_flush_lsn_scan_factor = 3;

/** Average redo generation rate */
static lsn_t lsn_avg_rate = 0;

/** Target oldest_modification for the page cleaner background flushing;
writes are protected by buf_pool.flush_list_mutex */
static Atomic_relaxed<lsn_t> buf_flush_async_lsn;
/** Target oldest_modification for the page cleaner furious flushing;
writes are protected by buf_pool.flush_list_mutex */
static Atomic_relaxed<lsn_t> buf_flush_sync_lsn;

#ifdef UNIV_PFS_THREAD
mysql_pfs_key_t page_cleaner_thread_key;
#endif /* UNIV_PFS_THREAD */

/** Page cleaner structure */
static struct
{
  /** total elapsed time in adaptive flushing, in seconds */
  ulint flush_time;
  /** number of adaptive flushing passes */
  ulint flush_pass;
} page_cleaner;

#ifdef UNIV_DEBUG
my_bool innodb_page_cleaner_disabled_debug;
#endif /* UNIV_DEBUG */

/** If LRU list of a buf_pool is less than this size then LRU eviction
should not happen. This is because when we do LRU flushing we also put
the blocks on free list. If LRU list is very small then we can end up
in thrashing. */
#define BUF_LRU_MIN_LEN		256

/* @} */

#ifdef UNIV_DEBUG
/** Validate the flush list. */
static void buf_flush_validate_low();

/** Validates the flush list some of the time. */
static void buf_flush_validate_skip()
{
/** Try buf_flush_validate_low() every this many times */
# define BUF_FLUSH_VALIDATE_SKIP	23

	/** The buf_flush_validate_low() call skip counter.
	Use a signed type because of the race condition below. */
	static int buf_flush_validate_count = BUF_FLUSH_VALIDATE_SKIP;

	/* There is a race condition below, but it does not matter,
	because this call is only for heuristic purposes. We want to
	reduce the call frequency of the costly buf_flush_validate_low()
	check in debug builds. */
	if (--buf_flush_validate_count > 0) {
		return;
	}

	buf_flush_validate_count = BUF_FLUSH_VALIDATE_SKIP;
	buf_flush_validate_low();
}
#endif /* UNIV_DEBUG */

/** Wake up the page cleaner if needed */
inline void buf_pool_t::page_cleaner_wakeup()
{
  if (!page_cleaner_idle())
    return;
  double dirty_pct= double(UT_LIST_GET_LEN(buf_pool.flush_list)) * 100.0 /
    double(UT_LIST_GET_LEN(buf_pool.LRU) + UT_LIST_GET_LEN(buf_pool.free));
  double pct_lwm= srv_max_dirty_pages_pct_lwm;

  /* if pct_lwm != 0.0, adaptive flushing is enabled.
  signal buf page cleaner thread
  - if pct_lwm <= dirty_pct then it will invoke apdative flushing flow
  - if pct_lwm > dirty_pct then it will invoke idle flushing flow.

  idle_flushing:
  dirty_pct < innodb_max_dirty_pages_pct_lwm so it could be an
  idle flushing use-case.

  Why is last_activity_count not updated always?
  - let's first understand when is server activity count updated.
  - it is updated on commit of a transaction trx_t::commit() and not
    on adding a page to the flush list.
  - page_cleaner_wakeup is called when a page is added to the flush list.

  - now let's say the first user thread, updates the count from X -> Y but
    is yet to commit the transaction (so activity count is still Y).
    followup user threads will see the updated count as (Y) that is matching
    the universal server activity count (Y), giving a false impression that
    the server is idle.

  How to avoid this?
  - by allowing last_activity_count to updated when page-cleaner is made
    active and has work to do. This ensures that the last_activity signal
    is consumed by the page-cleaner before the next one is generated. */
  if ((pct_lwm != 0.0 && pct_lwm <= dirty_pct) ||
      (pct_lwm != 0.0 && last_activity_count == srv_get_activity_count()) ||
      srv_max_buf_pool_modified_pct <= dirty_pct)
  {
    page_cleaner_is_idle= false;
    pthread_cond_signal(&do_flush_list);
  }
}

inline void buf_pool_t::delete_from_flush_list_low(buf_page_t *bpage)
{
  ut_ad(!fsp_is_system_temporary(bpage->id().space()));
  mysql_mutex_assert_owner(&flush_list_mutex);
  flush_hp.adjust(bpage);
  UT_LIST_REMOVE(flush_list, bpage);
}

/** Insert a modified block into the flush list.
@param block    modified block
@param lsn      start LSN of the mini-transaction that modified the block */
void buf_pool_t::insert_into_flush_list(buf_block_t *block, lsn_t lsn)
{
  mysql_mutex_assert_not_owner(&mutex);
  mysql_mutex_assert_owner(&log_sys.flush_order_mutex);
  ut_ad(lsn > 2);
  ut_ad(!fsp_is_system_temporary(block->page.id().space()));

  mysql_mutex_lock(&flush_list_mutex);
  if (ut_d(const lsn_t old=) block->page.oldest_modification())
  {
    ut_ad(old == 1);
    delete_from_flush_list_low(&block->page);
  }
  else
    stat.flush_list_bytes+= block->physical_size();
  ut_ad(stat.flush_list_bytes <= curr_pool_size);

  block->page.set_oldest_modification(lsn);
  MEM_CHECK_DEFINED(block->page.zip.data
                    ? block->page.zip.data : block->frame,
                    block->physical_size());
  UT_LIST_ADD_FIRST(flush_list, &block->page);
  ut_d(buf_flush_validate_skip());
  page_cleaner_wakeup();
  mysql_mutex_unlock(&flush_list_mutex);
}

/** Remove a block from flush_list.
@param bpage   buffer pool page
@param clear   whether to invoke buf_page_t::clear_oldest_modification() */
void buf_pool_t::delete_from_flush_list(buf_page_t *bpage, bool clear)
{
  if (clear)
    bpage->clear_oldest_modification();
  delete_from_flush_list_low(bpage);
  stat.flush_list_bytes-= bpage->physical_size();
#ifdef UNIV_DEBUG
  buf_flush_validate_skip();
#endif /* UNIV_DEBUG */
}

/** Remove all dirty pages belonging to a given tablespace when we are
deleting the data file of that tablespace.
The pages still remain a part of LRU and are evicted from
the list as they age towards the tail of the LRU.
@param id    tablespace identifier */
void buf_flush_remove_pages(ulint id)
{
  const page_id_t first(id, 0), end(id + 1, 0);
  ut_ad(id);
  mysql_mutex_lock(&buf_pool.mutex);

  for (;;)
  {
    bool deferred= false;

    mysql_mutex_lock(&buf_pool.flush_list_mutex);

    for (buf_page_t *bpage= UT_LIST_GET_LAST(buf_pool.flush_list); bpage; )
    {
      ut_d(const auto s= bpage->state());
      ut_ad(s == BUF_BLOCK_ZIP_PAGE || s == BUF_BLOCK_FILE_PAGE ||
            s == BUF_BLOCK_REMOVE_HASH);
      buf_page_t *prev= UT_LIST_GET_PREV(list, bpage);

      const page_id_t bpage_id(bpage->id());

      if (bpage_id < first || bpage_id >= end);
      else if (bpage->io_fix() != BUF_IO_NONE)
        deferred= true;
      else
        buf_pool.delete_from_flush_list(bpage);

      bpage= prev;
    }

    mysql_mutex_unlock(&buf_pool.flush_list_mutex);

    if (!deferred)
      break;

    mysql_mutex_unlock(&buf_pool.mutex);
    std::this_thread::yield();
    mysql_mutex_lock(&buf_pool.mutex);
    buf_flush_wait_batch_end(false);
  }

  mysql_mutex_unlock(&buf_pool.mutex);
}

<<<<<<< HEAD
/** Try to flush all the dirty pages that belong to a given tablespace.
@param id    tablespace identifier
@return number dirty pages that there were for this tablespace */
ulint buf_flush_dirty_pages(ulint id)
{
  ulint n= 0;

  mysql_mutex_lock(&buf_pool.flush_list_mutex);

  for (buf_page_t *bpage= UT_LIST_GET_FIRST(buf_pool.flush_list); bpage;
       bpage= UT_LIST_GET_NEXT(list, bpage))
  {
    ut_d(const auto s= bpage->state());
    ut_ad(s == BUF_BLOCK_ZIP_PAGE || s == BUF_BLOCK_FILE_PAGE ||
          s == BUF_BLOCK_REMOVE_HASH);
    ut_ad(bpage->oldest_modification());
    if (id == bpage->id().space())
      n++;
  }
  mysql_mutex_unlock(&buf_pool.flush_list_mutex);
  if (n)
    buf_flush_lists(srv_max_io_capacity, LSN_MAX);
  return n;
}

=======
>>>>>>> 6441bc61
/*******************************************************************//**
Relocates a buffer control block on the flush_list.
Note that it is assumed that the contents of bpage have already been
copied to dpage.
IMPORTANT: When this function is called bpage and dpage are not
exact copies of each other. For example, they both will have different
::state. Also the ::list pointers in dpage may be stale. We need to
use the current list node (bpage) to do the list manipulation because
the list pointers could have changed between the time that we copied
the contents of bpage to the dpage and the flush list manipulation
below. */
ATTRIBUTE_COLD
void
buf_flush_relocate_on_flush_list(
/*=============================*/
	buf_page_t*	bpage,	/*!< in/out: control block being moved */
	buf_page_t*	dpage)	/*!< in/out: destination block */
{
	buf_page_t*	prev;

	mysql_mutex_assert_owner(&buf_pool.mutex);
	ut_ad(!fsp_is_system_temporary(bpage->id().space()));

	const lsn_t lsn = bpage->oldest_modification();

	if (!lsn) {
		return;
	}

	ut_ad(lsn == 1 || lsn > 2);

	mysql_mutex_lock(&buf_pool.flush_list_mutex);

	/* FIXME: Can we avoid holding buf_pool.mutex here? */
	ut_ad(dpage->oldest_modification() == lsn);

	if (const lsn_t o_lsn = bpage->oldest_modification()) {
		ut_ad(o_lsn == lsn);

		/* Important that we adjust the hazard pointer before removing
		the bpage from the flush list. */
		buf_pool.flush_hp.adjust(bpage);

		bpage->clear_oldest_modification();

		prev = UT_LIST_GET_PREV(list, bpage);
		UT_LIST_REMOVE(buf_pool.flush_list, bpage);
	} else {
		/* bpage was removed from buf_pool.flush_list
		since we last checked, and before we acquired
		buf_pool.flush_list_mutex. */
		dpage->list.prev = nullptr;
		dpage->list.next = nullptr;
		goto was_clean;
	}

	if (lsn == 1) {
was_clean:
		dpage->clear_oldest_modification();
	} else if (prev) {
		ut_ad(prev->oldest_modification());
		UT_LIST_INSERT_AFTER(buf_pool.flush_list, prev, dpage);
	} else {
		UT_LIST_ADD_FIRST(buf_pool.flush_list, dpage);
	}

	ut_d(buf_flush_validate_low());
	mysql_mutex_unlock(&buf_pool.flush_list_mutex);
}

/** Complete write of a file page from buf_pool.
@param request write request */
void buf_page_write_complete(const IORequest &request)
{
  ut_ad(request.is_write());
  ut_ad(!srv_read_only_mode/* ||
        request.node->space->purpose == FIL_TYPE_TEMPORARY*/);
  buf_page_t *bpage= request.bpage;
  ut_ad(bpage);
  ut_ad(bpage->in_file());
  /* bpage->io_fix() can only be changed by buf_page_write_complete()
  and buf_page_read_complete() from BUF_IO_READ or BUF_IO_WRITE */
  ut_ad(bpage->io_fix() == BUF_IO_WRITE);
  ut_ad(!buf_dblwr.is_inside(bpage->id()));
  ut_ad(request.node->space->id == bpage->id().space());

  if (bpage->status == buf_page_t::INIT_ON_FLUSH)
    bpage->status= buf_page_t::NORMAL;
  else
  {
    ut_ad(bpage->status == buf_page_t::NORMAL);
    if (request.node->space->use_doublewrite())
    {
      ut_ad(request.node->space != fil_system.temp_space);
      buf_dblwr.write_completed();
    }
  }

  if (bpage->slot)
  {
    bpage->slot->release();
    bpage->slot= nullptr;
  }

  if (UNIV_UNLIKELY(MONITOR_IS_ON(MONITOR_MODULE_BUF_PAGE)))
    buf_page_monitor(bpage, BUF_IO_WRITE);
  DBUG_PRINT("ib_buf", ("write page %u:%u",
                        bpage->id().space(), bpage->id().page_no()));
  const bool temp= fsp_is_system_temporary(bpage->id().space());

  mysql_mutex_lock(&buf_pool.mutex);
  buf_pool.stat.n_pages_written++;
  /* While we do not need any mutex for clearing oldest_modification
  here, we hope that it will be in the same cache line with io_fix,
  whose changes must be protected by buf_pool.mutex. */
  bpage->clear_oldest_modification(temp);
  ut_ad(bpage->io_fix() == BUF_IO_WRITE);
  bpage->set_io_fix(BUF_IO_NONE);

  if (bpage->state() == BUF_BLOCK_FILE_PAGE)
    reinterpret_cast<buf_block_t*>(bpage)->lock.u_unlock(true);

  if (request.is_LRU())
    buf_LRU_free_page(bpage, true);
  else
    ut_ad(!temp);

  if (request.is_LRU())
  {
    ut_ad(buf_pool.n_flush_LRU_);
    if (!--buf_pool.n_flush_LRU_)
      pthread_cond_broadcast(&buf_pool.done_flush_LRU);
  }
  else
  {
    ut_ad(buf_pool.n_flush_list_);
    if (!--buf_pool.n_flush_list_)
      pthread_cond_broadcast(&buf_pool.done_flush_list);
  }

  mysql_mutex_unlock(&buf_pool.mutex);
}

/** Calculate a ROW_FORMAT=COMPRESSED page checksum and update the page.
@param[in,out]	page		page to update
@param[in]	size		compressed page size */
void buf_flush_update_zip_checksum(buf_frame_t *page, ulint size)
{
  ut_ad(size > 0);
  mach_write_to_4(page + FIL_PAGE_SPACE_OR_CHKSUM,
                  page_zip_calc_checksum(page, size, false));
}

/** Assign the full crc32 checksum for non-compressed page.
@param[in,out]	page	page to be updated */
void buf_flush_assign_full_crc32_checksum(byte* page)
{
	ut_d(bool compressed = false);
	ut_d(bool corrupted = false);
	ut_d(const uint size = buf_page_full_crc32_size(page, &compressed,
							&corrupted));
	ut_ad(!compressed);
	ut_ad(!corrupted);
	ut_ad(size == uint(srv_page_size));
	const ulint payload = srv_page_size - FIL_PAGE_FCRC32_CHECKSUM;
	mach_write_to_4(page + payload, ut_crc32(page, payload));
}

/** Initialize a page for writing to the tablespace.
@param[in]	block			buffer block; NULL if bypassing
					the buffer pool
@param[in,out]	page			page frame
@param[in,out]	page_zip_		compressed page, or NULL if
					uncompressed
@param[in]	use_full_checksum	whether tablespace uses full checksum */
void
buf_flush_init_for_writing(
	const buf_block_t*	block,
	byte*			page,
	void*			page_zip_,
	bool			use_full_checksum)
{
	if (block != NULL && block->frame != page) {
		/* If page is encrypted in full crc32 format then
		checksum stored already as a part of fil_encrypt_buf() */
		ut_ad(use_full_checksum);
		return;
	}

	ut_ad(block == NULL || block->frame == page);
	ut_ad(block == NULL || page_zip_ == NULL
	      || &block->page.zip == page_zip_);
	ut_ad(page);

	if (page_zip_) {
		page_zip_des_t*	page_zip;
		ulint		size;

		page_zip = static_cast<page_zip_des_t*>(page_zip_);
		size = page_zip_get_size(page_zip);

		ut_ad(size);
		ut_ad(ut_is_2pow(size));
		ut_ad(size <= UNIV_ZIP_SIZE_MAX);

		switch (fil_page_get_type(page)) {
		case FIL_PAGE_TYPE_ALLOCATED:
		case FIL_PAGE_INODE:
		case FIL_PAGE_IBUF_BITMAP:
		case FIL_PAGE_TYPE_FSP_HDR:
		case FIL_PAGE_TYPE_XDES:
			/* These are essentially uncompressed pages. */
			memcpy(page_zip->data, page, size);
			/* fall through */
		case FIL_PAGE_TYPE_ZBLOB:
		case FIL_PAGE_TYPE_ZBLOB2:
		case FIL_PAGE_INDEX:
		case FIL_PAGE_RTREE:
			buf_flush_update_zip_checksum(page_zip->data, size);
			return;
		}

		ib::error() << "The compressed page to be written"
			" seems corrupt:";
		ut_print_buf(stderr, page, size);
		fputs("\nInnoDB: Possibly older version of the page:", stderr);
		ut_print_buf(stderr, page_zip->data, size);
		putc('\n', stderr);
		ut_error;
	}

	if (use_full_checksum) {
		static_assert(FIL_PAGE_FCRC32_END_LSN % 4 == 0, "aligned");
		static_assert(FIL_PAGE_LSN % 4 == 0, "aligned");
		memcpy_aligned<4>(page + srv_page_size
				  - FIL_PAGE_FCRC32_END_LSN,
				  FIL_PAGE_LSN + 4 + page, 4);
		return buf_flush_assign_full_crc32_checksum(page);
	}

	static_assert(FIL_PAGE_END_LSN_OLD_CHKSUM % 8 == 0, "aligned");
	static_assert(FIL_PAGE_LSN % 8 == 0, "aligned");
	memcpy_aligned<8>(page + srv_page_size - FIL_PAGE_END_LSN_OLD_CHKSUM,
			  FIL_PAGE_LSN + page, 8);

	if (block && srv_page_size == 16384) {
		/* The page type could be garbage in old files
		created before MySQL 5.5. Such files always
		had a page size of 16 kilobytes. */
		ulint	page_type = fil_page_get_type(page);
		ulint	reset_type = page_type;

		switch (block->page.id().page_no() % 16384) {
		case 0:
			reset_type = block->page.id().page_no() == 0
				? FIL_PAGE_TYPE_FSP_HDR
				: FIL_PAGE_TYPE_XDES;
			break;
		case 1:
			reset_type = FIL_PAGE_IBUF_BITMAP;
			break;
		case FSP_TRX_SYS_PAGE_NO:
			if (block->page.id()
			    == page_id_t(TRX_SYS_SPACE, TRX_SYS_PAGE_NO)) {
				reset_type = FIL_PAGE_TYPE_TRX_SYS;
				break;
			}
			/* fall through */
		default:
			switch (page_type) {
			case FIL_PAGE_INDEX:
			case FIL_PAGE_TYPE_INSTANT:
			case FIL_PAGE_RTREE:
			case FIL_PAGE_UNDO_LOG:
			case FIL_PAGE_INODE:
			case FIL_PAGE_IBUF_FREE_LIST:
			case FIL_PAGE_TYPE_ALLOCATED:
			case FIL_PAGE_TYPE_SYS:
			case FIL_PAGE_TYPE_TRX_SYS:
			case FIL_PAGE_TYPE_BLOB:
			case FIL_PAGE_TYPE_ZBLOB:
			case FIL_PAGE_TYPE_ZBLOB2:
				break;
			case FIL_PAGE_TYPE_FSP_HDR:
			case FIL_PAGE_TYPE_XDES:
			case FIL_PAGE_IBUF_BITMAP:
				/* These pages should have
				predetermined page numbers
				(see above). */
			default:
				reset_type = FIL_PAGE_TYPE_UNKNOWN;
				break;
			}
		}

		if (UNIV_UNLIKELY(page_type != reset_type)) {
			ib::info()
				<< "Resetting invalid page "
				<< block->page.id() << " type "
				<< page_type << " to "
				<< reset_type << " when flushing.";
			fil_page_set_type(page, reset_type);
		}
	}

	const uint32_t checksum = buf_calc_page_crc32(page);
	mach_write_to_4(page + FIL_PAGE_SPACE_OR_CHKSUM, checksum);
	mach_write_to_4(page + srv_page_size - FIL_PAGE_END_LSN_OLD_CHKSUM,
			checksum);
}

/** Reserve a buffer for compression.
@param[in,out]  slot    reserved slot */
static void buf_tmp_reserve_compression_buf(buf_tmp_buffer_t* slot)
{
  if (slot->comp_buf)
    return;
  /* Both Snappy and LZO compression methods require that the output
  buffer be bigger than input buffer. Adjust the allocated size. */
  ulint size= srv_page_size;
#ifdef HAVE_LZO
  size+= LZO1X_1_15_MEM_COMPRESS;
#elif defined HAVE_SNAPPY
  size= snappy_max_compressed_length(size);
#endif
  slot->comp_buf= static_cast<byte*>(aligned_malloc(size, srv_page_size));
}

/** Encrypt a buffer of temporary tablespace
@param[in]      offset  Page offset
@param[in]      s       Page to encrypt
@param[in,out]  d       Output buffer
@return encrypted buffer or NULL */
static byte* buf_tmp_page_encrypt(ulint offset, const byte* s, byte* d)
{
  /* Calculate the start offset in a page */
  uint srclen= static_cast<uint>(srv_page_size) -
    (FIL_PAGE_FILE_FLUSH_LSN_OR_KEY_VERSION +
     FIL_PAGE_FCRC32_CHECKSUM);
  const byte* src= s + FIL_PAGE_FILE_FLUSH_LSN_OR_KEY_VERSION;
  byte* dst= d + FIL_PAGE_FILE_FLUSH_LSN_OR_KEY_VERSION;

  memcpy(d, s, FIL_PAGE_FILE_FLUSH_LSN_OR_KEY_VERSION);

  if (!log_tmp_block_encrypt(src, srclen, dst, (offset * srv_page_size), true))
    return NULL;

  const ulint payload= srv_page_size - FIL_PAGE_FCRC32_CHECKSUM;
  mach_write_to_4(d + payload, ut_crc32(d, payload));

  srv_stats.pages_encrypted.inc();
  srv_stats.n_temp_blocks_encrypted.inc();
  return d;
}

/** Encryption and page_compression hook that is called just before
a page is written to disk.
@param[in,out]  space   tablespace
@param[in,out]  bpage   buffer page
@param[in]      s       physical page frame that is being encrypted
@param[in,out]  size    payload size in bytes
@return page frame to be written to file
(may be src_frame or an encrypted/compressed copy of it) */
static byte *buf_page_encrypt(fil_space_t* space, buf_page_t* bpage, byte* s,
                              size_t *size)
{
  ut_ad(bpage->status != buf_page_t::FREED);
  ut_ad(space->id == bpage->id().space());

  ut_d(fil_page_type_validate(space, s));
  const uint32_t page_no= bpage->id().page_no();

  switch (page_no) {
  case TRX_SYS_PAGE_NO:
    if (bpage->id().space() != TRX_SYS_SPACE)
      break;
    /* The TRX_SYS page is neither encrypted nor compressed, because
    it contains the address of the doublewrite buffer. */
    /* fall through */
  case 0:
    /* Page 0 of a tablespace is not encrypted/compressed */
    return s;
  }

  fil_space_crypt_t *crypt_data= space->crypt_data;
  bool encrypted, page_compressed;
  if (space->purpose == FIL_TYPE_TEMPORARY)
  {
    ut_ad(!crypt_data);
    encrypted= innodb_encrypt_temporary_tables;
    page_compressed= false;
  }
  else
  {
    encrypted= crypt_data && !crypt_data->not_encrypted() &&
      crypt_data->type != CRYPT_SCHEME_UNENCRYPTED &&
      (!crypt_data->is_default_encryption() || srv_encrypt_tables);
    page_compressed= space->is_compressed();
  }

  const bool full_crc32= space->full_crc32();

  if (!encrypted && !page_compressed)
  {
    /* No need to encrypt or compress. Clear key-version & crypt-checksum. */
    static_assert(FIL_PAGE_FCRC32_KEY_VERSION % 4 == 0, "alignment");
    static_assert(FIL_PAGE_FILE_FLUSH_LSN_OR_KEY_VERSION % 4 == 2,
                  "not perfect alignment");
    if (full_crc32)
      memset_aligned<4>(s + FIL_PAGE_FCRC32_KEY_VERSION, 0, 4);
    else
      memset_aligned<2>(s + FIL_PAGE_FILE_FLUSH_LSN_OR_KEY_VERSION, 0, 8);
    return s;
  }

  static_assert(FIL_PAGE_FCRC32_END_LSN % 4 == 0, "alignment");
  static_assert(FIL_PAGE_LSN % 8 == 0, "alignment");
  if (full_crc32)
    memcpy_aligned<4>(s + srv_page_size - FIL_PAGE_FCRC32_END_LSN,
                      FIL_PAGE_LSN + 4 + s, 4);

  ut_ad(!bpage->zip_size() || !page_compressed);
  /* Find free slot from temporary memory array */
  buf_tmp_buffer_t *slot= buf_pool.io_buf_reserve();
  ut_a(slot);
  slot->allocate();
  slot->out_buf= NULL;
  bpage->slot= slot;

  byte *d= slot->crypt_buf;

  if (!page_compressed)
  {
not_compressed:
    byte *tmp= space->purpose == FIL_TYPE_TEMPORARY
      ? buf_tmp_page_encrypt(page_no, s, d)
      : fil_space_encrypt(space, page_no, s, d);

    slot->out_buf= d= tmp;

    ut_d(fil_page_type_validate(space, tmp));
  }
  else
  {
    ut_ad(space->purpose != FIL_TYPE_TEMPORARY);
    /* First we compress the page content */
    buf_tmp_reserve_compression_buf(slot);
    byte *tmp= slot->comp_buf;
    ulint len= fil_page_compress(s, tmp, space->flags,
                                 fil_space_get_block_size(space, page_no),
                                 encrypted);

    if (!len)
      goto not_compressed;

    *size= len;

    if (full_crc32)
    {
      ut_d(bool compressed = false);
      len= buf_page_full_crc32_size(tmp,
#ifdef UNIV_DEBUG
                                    &compressed,
#else
                                    NULL,
#endif
                                    NULL);
      ut_ad(compressed);
    }

    /* Workaround for MDEV-15527. */
    memset(tmp + len, 0 , srv_page_size - len);
    ut_d(fil_page_type_validate(space, tmp));

    if (encrypted)
      tmp = fil_space_encrypt(space, page_no, tmp, d);

    if (full_crc32)
    {
      static_assert(FIL_PAGE_FCRC32_CHECKSUM == 4, "alignment");
      mach_write_to_4(tmp + len - 4, ut_crc32(tmp, len - 4));
      ut_ad(!buf_page_is_corrupted(true, tmp, space->flags));
    }

    slot->out_buf= d= tmp;
  }

  ut_d(fil_page_type_validate(space, d));
  return d;
}

/** Free a page whose underlying file page has been freed. */
inline void buf_pool_t::release_freed_page(buf_page_t *bpage)
{
  ut_ad(bpage->in_file());
  const bool uncompressed= bpage->state() == BUF_BLOCK_FILE_PAGE;
  mysql_mutex_lock(&mutex);
  bpage->set_io_fix(BUF_IO_NONE);
  bpage->status= buf_page_t::NORMAL;
  mysql_mutex_lock(&flush_list_mutex);
  if (fsp_is_system_temporary(bpage->id().space()))
  {
    ut_ad(uncompressed);
    ut_ad(bpage->oldest_modification() == 2);
  }
  else
  {
    ut_ad(bpage->oldest_modification() > 2);
    delete_from_flush_list(bpage, false);
  }
  bpage->clear_oldest_modification();
  mysql_mutex_unlock(&flush_list_mutex);

  if (uncompressed)
    reinterpret_cast<buf_block_t*>(bpage)->lock.u_unlock(true);

  buf_LRU_free_page(bpage, true);
  mysql_mutex_unlock(&mutex);
}

/** Write a flushable page from buf_pool to a file.
buf_pool.mutex must be held.
@param bpage       buffer control block
@param lru         true=buf_pool.LRU; false=buf_pool.flush_list
@param space       tablespace
@return whether the page was flushed and buf_pool.mutex was released */
static bool buf_flush_page(buf_page_t *bpage, bool lru, fil_space_t *space)
{
  ut_ad(bpage->in_file());
  ut_ad(bpage->ready_for_flush());
  ut_ad((space->purpose == FIL_TYPE_TEMPORARY) ==
        (space == fil_system.temp_space));
  ut_ad(space->purpose == FIL_TYPE_TABLESPACE ||
        space->atomic_write_supported);
  ut_ad(space->referenced());

  block_lock *rw_lock;

  if (bpage->state() != BUF_BLOCK_FILE_PAGE)
    rw_lock= nullptr;
  else
  {
    rw_lock= &reinterpret_cast<buf_block_t*>(bpage)->lock;
    if (!rw_lock->u_lock_try(true))
      return false;
  }

  bpage->set_io_fix(BUF_IO_WRITE);
  /* Because bpage->status can only be changed while buf_block_t
  exists, it cannot be modified for ROW_FORMAT=COMPRESSED pages
  without first allocating the uncompressed page frame. Such
  allocation cannot be completed due to our io_fix. So, bpage->status
  is protected even if !rw_lock. */
  const auto status= bpage->status;

  if (status != buf_page_t::FREED)
  {
    if (lru)
      buf_pool.n_flush_LRU_++;
    else
      buf_pool.n_flush_list_++;
    buf_flush_page_count++;
  }

  mysql_mutex_assert_not_owner(&buf_pool.flush_list_mutex);

  /* We are holding rw_lock = buf_block_t::lock in SX mode except if
  this is a ROW_FORMAT=COMPRESSED page whose uncompressed page frame
  has been evicted from the buffer pool.

  Apart from possible rw_lock protection, bpage is also protected by
  io_fix and oldest_modification()!=0. Thus, it cannot be relocated in
  the buffer pool or removed from flush_list or LRU_list. */

  DBUG_PRINT("ib_buf", ("%s %u page %u:%u",
                        lru ? "LRU" : "flush_list",
                        bpage->id().space(), bpage->id().page_no()));
  ut_ad(bpage->io_fix() == BUF_IO_WRITE);
  ut_ad(bpage->oldest_modification());
  ut_ad(bpage->state() ==
        (rw_lock ? BUF_BLOCK_FILE_PAGE : BUF_BLOCK_ZIP_PAGE));
  ut_ad(ULINT_UNDEFINED >
        (lru ? buf_pool.n_flush_LRU_ : buf_pool.n_flush_list_));
  mysql_mutex_unlock(&buf_pool.mutex);

  buf_block_t *block= reinterpret_cast<buf_block_t*>(bpage);
  page_t *frame= bpage->zip.data;

<<<<<<< HEAD
  if (UNIV_LIKELY(space->purpose == FIL_TYPE_TABLESPACE))
  {
    const lsn_t lsn= mach_read_from_8(my_assume_aligned<8>
                                      (FIL_PAGE_LSN +
                                       (frame ? frame : block->frame)));
    ut_ad(lsn);
    ut_ad(lsn >= bpage->oldest_modification());
    ut_ad(!srv_read_only_mode);
    if (UNIV_UNLIKELY(lsn > log_sys.get_flushed_lsn()))
    {
      if (rw_lock)
        rw_lock->u_unlock(true);
      mysql_mutex_lock(&buf_pool.mutex);
      bpage->set_io_fix(BUF_IO_NONE);
      return false;
    }
  }

=======
>>>>>>> 6441bc61
  if (status == buf_page_t::FREED)
    buf_pool.release_freed_page(&block->page);
  else
  {
    space->reacquire();
    ut_ad(status == buf_page_t::NORMAL || status == buf_page_t::INIT_ON_FLUSH);
    size_t size;
#if defined HAVE_FALLOC_PUNCH_HOLE_AND_KEEP_SIZE || defined _WIN32
    size_t orig_size;
#endif
    IORequest::Type type= lru ? IORequest::WRITE_LRU : IORequest::WRITE_ASYNC;

    if (UNIV_UNLIKELY(!rw_lock)) /* ROW_FORMAT=COMPRESSED */
    {
      ut_ad(!space->full_crc32());
      ut_ad(!space->is_compressed()); /* not page_compressed */
      size= bpage->zip_size();
#if defined HAVE_FALLOC_PUNCH_HOLE_AND_KEEP_SIZE || defined _WIN32
      orig_size= size;
#endif
      buf_flush_update_zip_checksum(frame, size);
      frame= buf_page_encrypt(space, bpage, frame, &size);
      ut_ad(size == bpage->zip_size());
    }
    else
    {
      byte *page= block->frame;
      size= block->physical_size();
#if defined HAVE_FALLOC_PUNCH_HOLE_AND_KEEP_SIZE || defined _WIN32
      orig_size= size;
#endif

      if (space->full_crc32())
      {
        /* innodb_checksum_algorithm=full_crc32 is not implemented for
        ROW_FORMAT=COMPRESSED pages. */
        ut_ad(!frame);
        page= buf_page_encrypt(space, bpage, page, &size);
        buf_flush_init_for_writing(block, page, nullptr, true);
      }
      else
      {
        buf_flush_init_for_writing(block, page, frame ? &bpage->zip : nullptr,
                                   false);
        page= buf_page_encrypt(space, bpage, frame ? frame : page, &size);
      }

#if defined HAVE_FALLOC_PUNCH_HOLE_AND_KEEP_SIZE || defined _WIN32
      if (size != orig_size && space->punch_hole)
        type= lru ? IORequest::PUNCH_LRU : IORequest::PUNCH;
#endif
      frame=page;
    }

    ut_ad(status == bpage->status);

    if (status != buf_page_t::NORMAL || !space->use_doublewrite())
    {
      if (UNIV_LIKELY(space->purpose == FIL_TYPE_TABLESPACE))
      {
        const lsn_t lsn= mach_read_from_8(my_assume_aligned<8>
                                          (FIL_PAGE_LSN + (frame ? frame
                                                           : block->frame)));
        ut_ad(lsn);
        ut_ad(lsn >= bpage->oldest_modification());
        if (lsn > log_sys.get_flushed_lsn())
          log_write_up_to(lsn, true);
      }
      space->io(IORequest(type, bpage),
                bpage->physical_offset(), size, frame, bpage);
    }
    else
      buf_dblwr.add_to_batch(IORequest(bpage, space->chain.start, type), size);
  }

  /* Increment the I/O operation count used for selecting LRU policy. */
  buf_LRU_stat_inc_io();
  return true;
}

/** Check whether a page can be flushed from the buf_pool.
@param id          page identifier
@param fold        id.fold()
@param lru         true=buf_pool.LRU; false=buf_pool.flush_list
@return whether the page can be flushed */
static bool buf_flush_check_neighbor(const page_id_t id, ulint fold, bool lru)
{
  mysql_mutex_assert_owner(&buf_pool.mutex);
  ut_ad(fold == id.fold());

  buf_page_t *bpage= buf_pool.page_hash_get_low(id, fold);

  if (!bpage || buf_pool.watch_is_sentinel(*bpage))
    return false;

  /* We avoid flushing 'non-old' blocks in an LRU flush, because the
  flushed blocks are soon freed */
  if (lru && !bpage->is_old())
    return false;

  return bpage->oldest_modification() > 1 && bpage->ready_for_flush();
}

/** Check which neighbors of a page can be flushed from the buf_pool.
@param space       tablespace
@param id          page identifier of a dirty page
@param contiguous  whether to consider contiguous areas of pages
@param lru         true=buf_pool.LRU; false=buf_pool.flush_list
@return last page number that can be flushed */
static page_id_t buf_flush_check_neighbors(const fil_space_t &space,
                                           page_id_t &id, bool contiguous,
                                           bool lru)
{
  ut_ad(id.page_no() < space.size);
  /* When flushed, dirty blocks are searched in neighborhoods of this
  size, and flushed along with the original page. */
  const ulint s= buf_pool.curr_size / 16;
  const uint32_t read_ahead= buf_pool.read_ahead_area;
  const uint32_t buf_flush_area= read_ahead > s
    ? static_cast<uint32_t>(s) : read_ahead;
  page_id_t low= id - (id.page_no() % buf_flush_area);
  page_id_t high= low + buf_flush_area;
  high.set_page_no(std::min(high.page_no(), space.last_page_number()));

  if (!contiguous)
  {
    high= std::max(id + 1, high);
    id= low;
    return high;
  }

  /* Determine the contiguous dirty area around id. */
  const ulint id_fold= id.fold();

  mysql_mutex_lock(&buf_pool.mutex);

  if (id > low)
  {
    ulint fold= id_fold;
    for (page_id_t i= id - 1;; --i)
    {
      fold--;
      if (!buf_flush_check_neighbor(i, fold, lru))
      {
        low= i + 1;
        break;
      }
      if (i == low)
        break;
    }
  }

  page_id_t i= id;
  id= low;
  ulint fold= id_fold;
  while (++i < high)
  {
    ++fold;
    if (!buf_flush_check_neighbor(i, fold, lru))
      break;
  }

  mysql_mutex_unlock(&buf_pool.mutex);
  return i;
}

MY_ATTRIBUTE((nonnull))
/** Write punch-hole or zeroes of the freed ranges when
innodb_immediate_scrub_data_uncompressed from the freed ranges.
@param space   tablespace which may contain ranges of freed pages */
static void buf_flush_freed_pages(fil_space_t *space)
{
  const bool punch_hole= space->punch_hole;
  if (!srv_immediate_scrub_data_uncompressed && !punch_hole)
    return;
  lsn_t flush_to_disk_lsn= log_sys.get_flushed_lsn();

  std::unique_lock<std::mutex> freed_lock(space->freed_range_mutex);
  if (space->freed_ranges.empty()
      || flush_to_disk_lsn < space->get_last_freed_lsn())
  {
    freed_lock.unlock();
    return;
  }

  range_set freed_ranges= std::move(space->freed_ranges);
  freed_lock.unlock();

  for (const auto &range : freed_ranges)
  {
    const ulint physical_size= space->physical_size();

    if (punch_hole)
    {
      space->reacquire();
      space->io(IORequest(IORequest::PUNCH_RANGE),
                          os_offset_t{range.first} * physical_size,
                          (range.last - range.first + 1) * physical_size,
                          nullptr);
    }
    else if (srv_immediate_scrub_data_uncompressed)
    {
      for (os_offset_t i= range.first; i <= range.last; i++)
      {
        space->reacquire();
        space->io(IORequest(IORequest::WRITE_ASYNC),
                  i * physical_size, physical_size,
                  const_cast<byte*>(field_ref_zero));
      }
    }
    buf_pool.stat.n_pages_written+= (range.last - range.first + 1);
  }
}

/** Flushes to disk all flushable pages within the flush area
and also write zeroes or punch the hole for the freed ranges of pages.
@param space       tablespace
@param page_id     page identifier
@param contiguous  whether to consider contiguous areas of pages
@param lru         true=buf_pool.LRU; false=buf_pool.flush_list
@param n_flushed   number of pages flushed so far in this batch
@param n_to_flush  maximum number of pages we are allowed to flush
@return number of pages flushed */
static ulint buf_flush_try_neighbors(fil_space_t *space,
                                     const page_id_t page_id,
                                     bool contiguous, bool lru,
                                     ulint n_flushed, ulint n_to_flush)
{
  ut_ad(space->id == page_id.space());

  ulint count= 0;
  page_id_t id= page_id;
  page_id_t high= buf_flush_check_neighbors(*space, id, contiguous, lru);

  ut_ad(page_id >= id);
  ut_ad(page_id < high);

  for (ulint id_fold= id.fold(); id < high && !space->is_stopping();
       ++id, ++id_fold)
  {
    if (count + n_flushed >= n_to_flush)
    {
      if (id > page_id)
        break;
      /* If the page whose neighbors we are flushing has not been
      flushed yet, we must flush the page that we selected originally. */
      id= page_id;
      id_fold= id.fold();
    }

    mysql_mutex_lock(&buf_pool.mutex);

    if (buf_page_t *bpage= buf_pool.page_hash_get_low(id, id_fold))
    {
      ut_ad(bpage->in_file());
      /* We avoid flushing 'non-old' blocks in an LRU flush,
      because the flushed blocks are soon freed */
      if (!lru || id == page_id || bpage->is_old())
      {
        if (!buf_pool.watch_is_sentinel(*bpage) &&
            bpage->oldest_modification() > 1 &&
            bpage->ready_for_flush() && buf_flush_page(bpage, lru, space))
        {
          ++count;
          continue;
        }
      }
    }

    mysql_mutex_unlock(&buf_pool.mutex);
  }

  if (auto n= count - 1)
  {
    MONITOR_INC_VALUE_CUMULATIVE(MONITOR_FLUSH_NEIGHBOR_TOTAL_PAGE,
                                 MONITOR_FLUSH_NEIGHBOR_COUNT,
                                 MONITOR_FLUSH_NEIGHBOR_PAGES, n);
  }

  return count;
}

/*******************************************************************//**
This utility moves the uncompressed frames of pages to the free list.
Note that this function does not actually flush any data to disk. It
just detaches the uncompressed frames from the compressed pages at the
tail of the unzip_LRU and puts those freed frames in the free list.
Note that it is a best effort attempt and it is not guaranteed that
after a call to this function there will be 'max' blocks in the free
list.
@param[in]	max		desired number of blocks in the free_list
@return number of blocks moved to the free list. */
static ulint buf_free_from_unzip_LRU_list_batch(ulint max)
{
	ulint		scanned = 0;
	ulint		count = 0;

	mysql_mutex_assert_owner(&buf_pool.mutex);

	buf_block_t*	block = UT_LIST_GET_LAST(buf_pool.unzip_LRU);

	while (block
	       && count < max
	       && UT_LIST_GET_LEN(buf_pool.free) < srv_LRU_scan_depth
	       && UT_LIST_GET_LEN(buf_pool.unzip_LRU)
	       > UT_LIST_GET_LEN(buf_pool.LRU) / 10) {

		++scanned;
		if (buf_LRU_free_page(&block->page, false)) {
			/* Block was freed. buf_pool.mutex potentially
			released and reacquired */
			++count;
			block = UT_LIST_GET_LAST(buf_pool.unzip_LRU);
		} else {
			block = UT_LIST_GET_PREV(unzip_LRU, block);
		}
	}

	mysql_mutex_assert_owner(&buf_pool.mutex);

	if (scanned) {
		MONITOR_INC_VALUE_CUMULATIVE(
			MONITOR_LRU_BATCH_SCANNED,
			MONITOR_LRU_BATCH_SCANNED_NUM_CALL,
			MONITOR_LRU_BATCH_SCANNED_PER_CALL,
			scanned);
	}

	return(count);
}

/** Start writing out pages for a tablespace.
@param id   tablespace identifier
@return tablespace
@retval nullptr if the pages for this tablespace should be discarded */
static fil_space_t *buf_flush_space(const uint32_t id)
{
  fil_space_t *space= fil_space_t::get(id);
  if (space)
    buf_flush_freed_pages(space);
  return space;
}

struct flush_counters_t
{
  /** number of dirty pages flushed */
  ulint flushed;
  /** number of clean pages evicted */
  ulint evicted;
};

/** Try to discard a dirty page.
@param bpage      dirty page whose tablespace is not accessible */
static void buf_flush_discard_page(buf_page_t *bpage)
{
  mysql_mutex_assert_owner(&buf_pool.mutex);
  mysql_mutex_assert_not_owner(&buf_pool.flush_list_mutex);
  ut_ad(bpage->in_file());
  ut_ad(bpage->oldest_modification());

  block_lock *rw_lock;

  if (bpage->state() != BUF_BLOCK_FILE_PAGE)
    rw_lock= nullptr;
  else
  {
    rw_lock= &reinterpret_cast<buf_block_t*>(bpage)->lock;
    if (!rw_lock->u_lock_try(false))
      return;
  }

  bpage->status= buf_page_t::NORMAL;
  mysql_mutex_lock(&buf_pool.flush_list_mutex);
  buf_pool.delete_from_flush_list(bpage);
  mysql_mutex_unlock(&buf_pool.flush_list_mutex);

  if (rw_lock)
    rw_lock->u_unlock();

  buf_LRU_free_page(bpage, true);
}

/** Flush dirty blocks from the end of the LRU list.
@param max   maximum number of blocks to make available in buf_pool.free
@param n     counts of flushed and evicted pages */
static void buf_flush_LRU_list_batch(ulint max, flush_counters_t *n)
{
  ulint scanned= 0;
  ulint free_limit= srv_LRU_scan_depth;

  mysql_mutex_assert_owner(&buf_pool.mutex);
  if (buf_pool.withdraw_target && buf_pool.curr_size < buf_pool.old_size)
    free_limit+= buf_pool.withdraw_target - UT_LIST_GET_LEN(buf_pool.withdraw);

  const auto neighbors= UT_LIST_GET_LEN(buf_pool.LRU) < BUF_LRU_OLD_MIN_LEN
    ? 0 : srv_flush_neighbors;
  fil_space_t *space= nullptr;
  uint32_t last_space_id= FIL_NULL;
  static_assert(FIL_NULL > SRV_TMP_SPACE_ID, "consistency");
  static_assert(FIL_NULL > SRV_SPACE_ID_UPPER_BOUND, "consistency");

  for (buf_page_t *bpage= UT_LIST_GET_LAST(buf_pool.LRU);
       bpage && n->flushed + n->evicted < max &&
       UT_LIST_GET_LEN(buf_pool.LRU) > BUF_LRU_MIN_LEN &&
       UT_LIST_GET_LEN(buf_pool.free) < free_limit; ++scanned)
  {
    buf_page_t *prev= UT_LIST_GET_PREV(LRU, bpage);
    const lsn_t oldest_modification= bpage->oldest_modification();
    buf_pool.lru_hp.set(prev);

    if (oldest_modification <= 1 && bpage->can_relocate())
    {
      /* block is ready for eviction i.e., it is clean and is not
      IO-fixed or buffer fixed. */
      if (buf_LRU_free_page(bpage, true))
        ++n->evicted;
    }
    else if (oldest_modification > 1 && bpage->ready_for_flush())
    {
      /* Block is ready for flush. Dispatch an IO request. The IO
      helper thread will put it on free list in IO completion routine. */
      const page_id_t page_id(bpage->id());
      const uint32_t space_id= page_id.space();
      if (!space || space->id != space_id)
      {
        if (last_space_id != space_id)
        {
          if (space)
            space->release();
          space= buf_flush_space(space_id);
          last_space_id= space_id;
        }
        else
          ut_ad(!space);
      }
      else if (space->is_stopping())
      {
        space->release();
        space= nullptr;
      }

      if (!space)
        buf_flush_discard_page(bpage);
      else if (neighbors && space->is_rotational())
      {
        mysql_mutex_unlock(&buf_pool.mutex);
        n->flushed+= buf_flush_try_neighbors(space, page_id, neighbors == 1,
                                             true, n->flushed, max);
reacquire_mutex:
        mysql_mutex_lock(&buf_pool.mutex);
      }
      else if (buf_flush_page(bpage, true, space))
      {
        ++n->flushed;
        goto reacquire_mutex;
      }
    }
    else
      /* Can't evict or dispatch this block. Go to previous. */
      ut_ad(buf_pool.lru_hp.is_hp(prev));
    bpage= buf_pool.lru_hp.get();
  }

  buf_pool.lru_hp.set(nullptr);

  if (space)
    space->release();

  if (scanned)
    MONITOR_INC_VALUE_CUMULATIVE(MONITOR_LRU_BATCH_SCANNED,
                                 MONITOR_LRU_BATCH_SCANNED_NUM_CALL,
                                 MONITOR_LRU_BATCH_SCANNED_PER_CALL,
                                 scanned);
}

/** Flush and move pages from LRU or unzip_LRU list to the free list.
Whether LRU or unzip_LRU is used depends on the state of the system.
@param max   maximum number of blocks to make available in buf_pool.free
@return number of flushed pages */
static ulint buf_do_LRU_batch(ulint max)
{
  const ulint n_unzip_LRU_evicted= buf_LRU_evict_from_unzip_LRU()
    ? buf_free_from_unzip_LRU_list_batch(max)
    : 0;
  flush_counters_t n;
  n.flushed= 0;
  n.evicted= n_unzip_LRU_evicted;
  buf_flush_LRU_list_batch(max, &n);
  mysql_mutex_assert_owner(&buf_pool.mutex);

  if (const ulint evicted= n.evicted - n_unzip_LRU_evicted)
    buf_lru_freed_page_count+= evicted;

  if (n.flushed)
    buf_lru_flush_page_count+= n.flushed;

  return n.flushed;
}

/** This utility flushes dirty blocks from the end of the flush_list.
The calling thread is not allowed to own any latches on pages!
@param max_n    maximum mumber of blocks to flush
@param lsn      once an oldest_modification>=lsn is found, terminate the batch
@return number of blocks for which the write request was queued */
static ulint buf_do_flush_list_batch(ulint max_n, lsn_t lsn)
{
  ulint count= 0;
  ulint scanned= 0;

  mysql_mutex_assert_owner(&buf_pool.mutex);

  const auto neighbors= UT_LIST_GET_LEN(buf_pool.LRU) < BUF_LRU_OLD_MIN_LEN
    ? 0 : srv_flush_neighbors;
  fil_space_t *space= nullptr;
  uint32_t last_space_id= FIL_NULL;
  static_assert(FIL_NULL > SRV_TMP_SPACE_ID, "consistency");
  static_assert(FIL_NULL > SRV_SPACE_ID_UPPER_BOUND, "consistency");

  /* Start from the end of the list looking for a suitable block to be
  flushed. */
  mysql_mutex_lock(&buf_pool.flush_list_mutex);
  ulint len= UT_LIST_GET_LEN(buf_pool.flush_list);

  for (buf_page_t *bpage= UT_LIST_GET_LAST(buf_pool.flush_list);
       bpage && len && count < max_n; ++scanned, len--)
  {
    const lsn_t oldest_modification= bpage->oldest_modification();
    if (oldest_modification >= lsn)
      break;
    ut_ad(bpage->in_file());

    buf_page_t *prev= UT_LIST_GET_PREV(list, bpage);

    if (oldest_modification == 1)
    {
      buf_pool.delete_from_flush_list(bpage);
    skip:
      bpage= prev;
      continue;
    }

    ut_ad(oldest_modification > 2);
    ut_ad(bpage->in_file());

    if (!bpage->ready_for_flush())
      goto skip;

    /* In order not to degenerate this scan to O(n*n) we attempt to
    preserve the pointer position. Any thread that would remove 'prev'
    from buf_pool.flush_list must adjust the hazard pointer.

    Note: A concurrent execution of buf_flush_list_space() may
    terminate this scan prematurely. The buf_pool.n_flush_list()
    should prevent multiple threads from executing
    buf_do_flush_list_batch() concurrently,
    but buf_flush_list_space() is ignoring that. */
    buf_pool.flush_hp.set(prev);
    mysql_mutex_unlock(&buf_pool.flush_list_mutex);

    const page_id_t page_id(bpage->id());
    const uint32_t space_id= page_id.space();
    if (!space || space->id != space_id)
    {
      if (last_space_id != space_id)
      {
        if (space)
          space->release();
        space= buf_flush_space(space_id);
        last_space_id= space_id;
      }
      else
        ut_ad(!space);
    }
    else if (space->is_stopping())
    {
      space->release();
      space= nullptr;
    }

    if (!space)
      buf_flush_discard_page(bpage);
    else if (neighbors && space->is_rotational())
    {
      mysql_mutex_unlock(&buf_pool.mutex);
      count+= buf_flush_try_neighbors(space, page_id, neighbors == 1,
                                      false, count, max_n);
    reacquire_mutex:
      mysql_mutex_lock(&buf_pool.mutex);
    }
    else if (buf_flush_page(bpage, false, space))
    {
      ++count;
      goto reacquire_mutex;
    }

    mysql_mutex_lock(&buf_pool.flush_list_mutex);
    bpage= buf_pool.flush_hp.get();
  }

  buf_pool.flush_hp.set(nullptr);
  mysql_mutex_unlock(&buf_pool.flush_list_mutex);

  if (space)
    space->release();

  if (scanned)
    MONITOR_INC_VALUE_CUMULATIVE(MONITOR_FLUSH_BATCH_SCANNED,
                                 MONITOR_FLUSH_BATCH_SCANNED_NUM_CALL,
                                 MONITOR_FLUSH_BATCH_SCANNED_PER_CALL,
                                 scanned);
  if (count)
    MONITOR_INC_VALUE_CUMULATIVE(MONITOR_FLUSH_BATCH_TOTAL_PAGE,
                                 MONITOR_FLUSH_BATCH_COUNT,
                                 MONITOR_FLUSH_BATCH_PAGES,
                                 count);
  mysql_mutex_assert_owner(&buf_pool.mutex);
  return count;
}

/** Wait until a flush batch ends.
@param lru    true=buf_pool.LRU; false=buf_pool.flush_list */
void buf_flush_wait_batch_end(bool lru)
{
  const auto &n_flush= lru ? buf_pool.n_flush_LRU_ : buf_pool.n_flush_list_;

  if (n_flush)
  {
    auto cond= lru ? &buf_pool.done_flush_LRU : &buf_pool.done_flush_list;
    tpool::tpool_wait_begin();
    thd_wait_begin(nullptr, THD_WAIT_DISKIO);
    do
      my_cond_wait(cond, &buf_pool.mutex.m_mutex);
    while (n_flush);
    tpool::tpool_wait_end();
    thd_wait_end(nullptr);
    pthread_cond_broadcast(cond);
  }
}

/** Write out dirty blocks from buf_pool.flush_list.
@param max_n    wished maximum mumber of blocks flushed
@param lsn      buf_pool.get_oldest_modification(LSN_MAX) target
@return the number of processed pages
@retval 0 if a buf_pool.flush_list batch is already running */
ulint buf_flush_list(ulint max_n, lsn_t lsn)
{
  ut_ad(lsn);

  if (buf_pool.n_flush_list())
    return 0;

  mysql_mutex_lock(&buf_pool.mutex);
  const bool running= buf_pool.n_flush_list_ != 0;
  /* FIXME: we are performing a dirty read of buf_pool.flush_list.count
  while not holding buf_pool.flush_list_mutex */
  if (running || !UT_LIST_GET_LEN(buf_pool.flush_list))
  {
    if (!running)
      pthread_cond_broadcast(&buf_pool.done_flush_list);
    mysql_mutex_unlock(&buf_pool.mutex);
    return 0;
  }

  buf_pool.n_flush_list_++;
  const ulint n_flushed= buf_do_flush_list_batch(max_n, lsn);
  const ulint n_flushing= --buf_pool.n_flush_list_;

  buf_pool.try_LRU_scan= true;

  mysql_mutex_unlock(&buf_pool.mutex);

  if (!n_flushing)
    pthread_cond_broadcast(&buf_pool.done_flush_list);

  buf_dblwr.flush_buffered_writes();

  DBUG_PRINT("ib_buf", ("flush_list completed, " ULINTPF " pages", n_flushed));
  return n_flushed;
}

/** Try to flush all the dirty pages that belong to a given tablespace.
@param space       tablespace
@param n_flushed   number of pages written
@return whether the flush for some pages might not have been initiated */
bool buf_flush_list_space(fil_space_t *space, ulint *n_flushed)
{
  const auto space_id= space->id;
  ut_ad(space_id <= SRV_SPACE_ID_UPPER_BOUND);

  bool may_have_skipped= false;
  ulint max_n_flush= srv_io_capacity;

  mysql_mutex_lock(&buf_pool.mutex);
  mysql_mutex_lock(&buf_pool.flush_list_mutex);

  bool acquired= space->acquire();
  buf_flush_freed_pages(space);

  for (buf_page_t *bpage= UT_LIST_GET_LAST(buf_pool.flush_list); bpage; )
  {
    ut_d(const auto s= bpage->state());
    ut_ad(s == BUF_BLOCK_ZIP_PAGE || s == BUF_BLOCK_FILE_PAGE ||
          s == BUF_BLOCK_REMOVE_HASH);
    ut_ad(bpage->oldest_modification());
    ut_ad(bpage->in_file());

    buf_page_t *prev= UT_LIST_GET_PREV(list, bpage);
    if (bpage->id().space() != space_id);
    else if (bpage->oldest_modification() == 1)
      buf_pool.delete_from_flush_list(bpage);
    else if (!bpage->ready_for_flush())
      may_have_skipped= true;
    else
    {
      /* In order not to degenerate this scan to O(n*n) we attempt to
      preserve the pointer position. Any thread that would remove 'prev'
      from buf_pool.flush_list must adjust the hazard pointer.

      Note: Multiple executions of buf_flush_list_space() may be
      interleaved, and also buf_do_flush_list_batch() may be running
      concurrently. This may terminate our iteration prematurely,
      leading us to return may_have_skipped=true. */
      buf_pool.flush_hp.set(prev);
      mysql_mutex_unlock(&buf_pool.flush_list_mutex);

      if (!acquired)
      {
      was_freed:
        buf_flush_discard_page(bpage);
      }
      else
      {
        if (space->is_stopping())
        {
          space->release();
          acquired= false;
          goto was_freed;
        }
        if (!buf_flush_page(bpage, false, space))
        {
          may_have_skipped= true;
          mysql_mutex_lock(&buf_pool.flush_list_mutex);
          goto next_after_skip;
        }
        if (n_flushed)
          ++*n_flushed;
        if (!--max_n_flush)
        {
          mysql_mutex_lock(&buf_pool.mutex);
          mysql_mutex_lock(&buf_pool.flush_list_mutex);
          may_have_skipped= true;
          break;
        }
        mysql_mutex_lock(&buf_pool.mutex);
      }

      mysql_mutex_lock(&buf_pool.flush_list_mutex);
      if (!buf_pool.flush_hp.is_hp(prev))
        may_have_skipped= true;
    next_after_skip:
      bpage= buf_pool.flush_hp.get();
      continue;
    }

    bpage= prev;
  }

  /* Note: this loop may have been executed concurrently with
  buf_do_flush_list_batch() as well as other threads executing
  buf_flush_list_space(). We should always return true from
  buf_flush_list_space() if that should be the case; in
  buf_do_flush_list_batch() we will simply perform less work. */

  buf_pool.flush_hp.set(nullptr);
  mysql_mutex_unlock(&buf_pool.flush_list_mutex);

  buf_pool.try_LRU_scan= true;

  mysql_mutex_unlock(&buf_pool.mutex);

  if (acquired)
    space->release();

  if (space->purpose == FIL_TYPE_IMPORT)
    os_aio_wait_until_no_pending_writes();
  else
    buf_dblwr.flush_buffered_writes();

  return may_have_skipped;
}

/** Write out dirty blocks from buf_pool.LRU.
@param max_n    wished maximum mumber of blocks flushed
@return the number of processed pages
@retval 0 if a buf_pool.LRU batch is already running */
ulint buf_flush_LRU(ulint max_n)
{
  if (buf_pool.n_flush_LRU())
    return 0;

  log_buffer_flush_to_disk(true);

  mysql_mutex_lock(&buf_pool.mutex);
  if (buf_pool.n_flush_LRU_)
  {
    mysql_mutex_unlock(&buf_pool.mutex);
    return 0;
  }
  buf_pool.n_flush_LRU_++;

  ulint n_flushed= buf_do_LRU_batch(max_n);

  const ulint n_flushing= --buf_pool.n_flush_LRU_;

  buf_pool.try_LRU_scan= true;

  mysql_mutex_unlock(&buf_pool.mutex);

  if (!n_flushing)
    pthread_cond_broadcast(&buf_pool.done_flush_LRU);

  buf_dblwr.flush_buffered_writes();

  DBUG_PRINT("ib_buf", ("LRU flush completed, " ULINTPF " pages", n_flushed));
  return n_flushed;
}

/** Initiate a log checkpoint, discarding the start of the log.
@param oldest_lsn   the checkpoint LSN
@param end_lsn      log_sys.get_lsn()
@return true if success, false if a checkpoint write was already running */
static bool log_checkpoint_low(lsn_t oldest_lsn, lsn_t end_lsn)
{
  ut_ad(!srv_read_only_mode);
  mysql_mutex_assert_owner(&log_sys.mutex);
  ut_ad(oldest_lsn <= end_lsn);
  ut_ad(end_lsn == log_sys.get_lsn());
  ut_ad(!recv_no_log_write);

  ut_ad(oldest_lsn >= log_sys.last_checkpoint_lsn);

  if (oldest_lsn > log_sys.last_checkpoint_lsn + SIZE_OF_FILE_CHECKPOINT)
    /* Some log has been written since the previous checkpoint. */;
  else if (srv_shutdown_state > SRV_SHUTDOWN_INITIATED)
    /* MariaDB startup expects the redo log file to be logically empty
    (not even containing a FILE_CHECKPOINT record) after a clean shutdown.
    Perform an extra checkpoint at shutdown. */;
  else
  {
    /* Do nothing, because nothing was logged (other than a
    FILE_CHECKPOINT record) since the previous checkpoint. */
    mysql_mutex_unlock(&log_sys.mutex);
    return true;
  }

  /* Repeat the FILE_MODIFY records after the checkpoint, in case some
  log records between the checkpoint and log_sys.lsn need them.
  Finally, write a FILE_CHECKPOINT record. Redo log apply expects to
  see a FILE_CHECKPOINT after the checkpoint, except on clean
  shutdown, where the log will be empty after the checkpoint.

  It is important that we write out the redo log before any further
  dirty pages are flushed to the tablespace files.  At this point,
  because we hold log_sys.mutex, mtr_t::commit() in other threads will
  be blocked, and no pages can be added to the flush lists. */
  lsn_t flush_lsn= oldest_lsn;

  if (fil_names_clear(flush_lsn, oldest_lsn != end_lsn ||
                      srv_shutdown_state <= SRV_SHUTDOWN_INITIATED))
  {
    flush_lsn= log_sys.get_lsn();
    ut_ad(flush_lsn >= end_lsn + SIZE_OF_FILE_CHECKPOINT);
    mysql_mutex_unlock(&log_sys.mutex);
    log_write_up_to(flush_lsn, true, true);
    mysql_mutex_lock(&log_sys.mutex);
    if (log_sys.last_checkpoint_lsn >= oldest_lsn)
    {
      mysql_mutex_unlock(&log_sys.mutex);
      return true;
    }
  }
  else
    ut_ad(oldest_lsn >= log_sys.last_checkpoint_lsn);

  ut_ad(log_sys.get_flushed_lsn() >= flush_lsn);

  if (log_sys.n_pending_checkpoint_writes)
  {
    /* A checkpoint write is running */
    mysql_mutex_unlock(&log_sys.mutex);
    return false;
  }

  log_sys.next_checkpoint_lsn= oldest_lsn;
  log_write_checkpoint_info(end_lsn);
  mysql_mutex_assert_not_owner(&log_sys.mutex);

  return true;
}

/** Make a checkpoint. Note that this function does not flush dirty
blocks from the buffer pool: it only checks what is lsn of the oldest
modification in the pool, and writes information about the lsn in
log file. Use log_make_checkpoint() to flush also the pool.
@retval true if the checkpoint was or had been made
@retval false if a checkpoint write was already running */
static bool log_checkpoint()
{
  if (recv_recovery_is_on())
    recv_sys.apply(true);

  switch (srv_file_flush_method) {
  case SRV_NOSYNC:
  case SRV_O_DIRECT_NO_FSYNC:
    break;
  default:
    fil_flush_file_spaces();
  }

  mysql_mutex_lock(&log_sys.mutex);
  const lsn_t end_lsn= log_sys.get_lsn();
  mysql_mutex_lock(&log_sys.flush_order_mutex);
  mysql_mutex_lock(&buf_pool.flush_list_mutex);
  const lsn_t oldest_lsn= buf_pool.get_oldest_modification(end_lsn);
  mysql_mutex_unlock(&buf_pool.flush_list_mutex);
  mysql_mutex_unlock(&log_sys.flush_order_mutex);
  return log_checkpoint_low(oldest_lsn, end_lsn);
}

/** Make a checkpoint. */
ATTRIBUTE_COLD void log_make_checkpoint()
{
  buf_flush_wait_flushed(log_sys.get_lsn(std::memory_order_acquire));
  while (!log_checkpoint());
}

/** Wait until all persistent pages are flushed up to a limit.
@param sync_lsn   buf_pool.get_oldest_modification(LSN_MAX) to wait for */
ATTRIBUTE_COLD void buf_flush_wait_flushed(lsn_t sync_lsn)
{
  ut_ad(sync_lsn);
  ut_ad(sync_lsn < LSN_MAX);
  mysql_mutex_assert_not_owner(&log_sys.mutex);
  ut_ad(!srv_read_only_mode);

  if (recv_recovery_is_on())
    recv_sys.apply(true);

  mysql_mutex_lock(&buf_pool.flush_list_mutex);

  if (buf_pool.get_oldest_modification(sync_lsn) < sync_lsn)
  {
#if 1 /* FIXME: remove this, and guarantee that the page cleaner serves us */
    if (UNIV_UNLIKELY(!buf_page_cleaner_is_active)
        ut_d(|| innodb_page_cleaner_disabled_debug))
    {
      do
      {
        mysql_mutex_unlock(&buf_pool.flush_list_mutex);
        ulint n_pages= buf_flush_list(srv_max_io_capacity, sync_lsn);
        buf_flush_wait_batch_end_acquiring_mutex(false);
        if (n_pages)
        {
          MONITOR_INC_VALUE_CUMULATIVE(MONITOR_FLUSH_SYNC_TOTAL_PAGE,
                                       MONITOR_FLUSH_SYNC_COUNT,
                                       MONITOR_FLUSH_SYNC_PAGES, n_pages);
        }
        MONITOR_INC(MONITOR_FLUSH_SYNC_WAITS);
        mysql_mutex_lock(&buf_pool.flush_list_mutex);
      }
      while (buf_pool.get_oldest_modification(sync_lsn) < sync_lsn);

      goto try_checkpoint;
    }
#endif
    if (buf_flush_sync_lsn < sync_lsn)
    {
      buf_flush_sync_lsn= sync_lsn;
      pthread_cond_signal(&buf_pool.do_flush_list);
    }

    do
    {
      tpool::tpool_wait_begin();
      thd_wait_begin(nullptr, THD_WAIT_DISKIO);
      my_cond_wait(&buf_pool.done_flush_list,
                   &buf_pool.flush_list_mutex.m_mutex);
      thd_wait_end(nullptr);
      tpool::tpool_wait_end();

      MONITOR_INC(MONITOR_FLUSH_SYNC_WAITS);
    }
    while (buf_pool.get_oldest_modification(sync_lsn) < sync_lsn);
  }

try_checkpoint:
  mysql_mutex_unlock(&buf_pool.flush_list_mutex);

  if (UNIV_UNLIKELY(log_sys.last_checkpoint_lsn < sync_lsn))
  {
    /* If the buffer pool was clean, no log write was guaranteed
    to happen until now. There could be an outstanding FILE_CHECKPOINT
    record from a previous fil_names_clear() call, which we must
    write out before we can advance the checkpoint. */
    if (sync_lsn > log_sys.get_flushed_lsn())
      log_write_up_to(sync_lsn, true);
    log_checkpoint();
  }
}

/** Initiate more eager page flushing if the log checkpoint age is too old.
@param lsn      buf_pool.get_oldest_modification(LSN_MAX) target
@param furious  true=furious flushing, false=limit to innodb_io_capacity */
ATTRIBUTE_COLD void buf_flush_ahead(lsn_t lsn, bool furious)
{
  mysql_mutex_assert_not_owner(&log_sys.mutex);
  ut_ad(!srv_read_only_mode);

  if (recv_recovery_is_on())
    recv_sys.apply(true);

  Atomic_relaxed<lsn_t> &limit= furious
    ? buf_flush_sync_lsn : buf_flush_async_lsn;

  if (limit < lsn)
  {
    mysql_mutex_lock(&buf_pool.flush_list_mutex);
    if (limit < lsn)
      limit= lsn;
    pthread_cond_signal(&buf_pool.do_flush_list);
    mysql_mutex_unlock(&buf_pool.flush_list_mutex);
  }
}

/** Wait for pending flushes to complete. */
void buf_flush_wait_batch_end_acquiring_mutex(bool lru)
{
  if (lru ? buf_pool.n_flush_LRU() : buf_pool.n_flush_list())
  {
    mysql_mutex_lock(&buf_pool.mutex);
    buf_flush_wait_batch_end(lru);
    mysql_mutex_unlock(&buf_pool.mutex);
  }
}

/** Conduct checkpoint-related flushing for innodb_flush_sync=ON,
and try to initiate checkpoints until the target is met.
@param lsn   minimum value of buf_pool.get_oldest_modification(LSN_MAX) */
ATTRIBUTE_COLD static void buf_flush_sync_for_checkpoint(lsn_t lsn)
{
  ut_ad(!srv_read_only_mode);

  for (;;)
  {
    mysql_mutex_unlock(&buf_pool.flush_list_mutex);

    if (ulint n_flushed= buf_flush_list(srv_max_io_capacity, lsn))
    {
      MONITOR_INC_VALUE_CUMULATIVE(MONITOR_FLUSH_SYNC_TOTAL_PAGE,
                                   MONITOR_FLUSH_SYNC_COUNT,
                                   MONITOR_FLUSH_SYNC_PAGES, n_flushed);
    }

    /* Attempt to perform a log checkpoint upon completing each batch. */
    if (recv_recovery_is_on())
      recv_sys.apply(true);

    switch (srv_file_flush_method) {
    case SRV_NOSYNC:
    case SRV_O_DIRECT_NO_FSYNC:
      break;
    default:
      fil_flush_file_spaces();
    }

    mysql_mutex_lock(&log_sys.mutex);
    const lsn_t newest_lsn= log_sys.get_lsn();
    mysql_mutex_lock(&log_sys.flush_order_mutex);
    mysql_mutex_lock(&buf_pool.flush_list_mutex);
    lsn_t measure= buf_pool.get_oldest_modification(0);
    mysql_mutex_unlock(&log_sys.flush_order_mutex);
    const lsn_t checkpoint_lsn= measure ? measure : newest_lsn;

    if (checkpoint_lsn > log_sys.last_checkpoint_lsn + SIZE_OF_FILE_CHECKPOINT)
    {
      mysql_mutex_unlock(&buf_pool.flush_list_mutex);
      log_checkpoint_low(checkpoint_lsn, newest_lsn);
      mysql_mutex_lock(&buf_pool.flush_list_mutex);
      measure= buf_pool.get_oldest_modification(LSN_MAX);
    }
    else
    {
      mysql_mutex_unlock(&log_sys.mutex);
      if (!measure)
        measure= LSN_MAX;
    }

    mysql_mutex_assert_not_owner(&log_sys.mutex);

    /* After attempting log checkpoint, check if we have reached our target. */
    const lsn_t target= buf_flush_sync_lsn;

    if (measure >= target)
      buf_flush_sync_lsn= 0;
    else if (measure >= buf_flush_async_lsn)
      buf_flush_async_lsn= 0;

    /* wake up buf_flush_wait_flushed() */
    pthread_cond_broadcast(&buf_pool.done_flush_list);

    lsn= std::max(lsn, target);

    if (measure >= lsn)
      return;
  }
}

/** Check if the adpative flushing threshold is recommended based on
redo log capacity filled threshold.
@param oldest_lsn     buf_pool.get_oldest_modification()
@return true if adaptive flushing is recommended. */
static bool af_needed_for_redo(lsn_t oldest_lsn)
{
  lsn_t age= (log_sys.get_lsn() - oldest_lsn);
  lsn_t af_lwm= static_cast<lsn_t>(srv_adaptive_flushing_lwm *
    static_cast<double>(log_sys.log_capacity) / 100);

  /* if age > af_lwm adaptive flushing is recommended */
  return (age > af_lwm);
}

/*********************************************************************//**
Calculates if flushing is required based on redo generation rate.
@return percent of io_capacity to flush to manage redo space */
static
ulint
af_get_pct_for_lsn(
/*===============*/
	lsn_t	age)	/*!< in: current age of LSN. */
{
	lsn_t	af_lwm = static_cast<lsn_t>(
		srv_adaptive_flushing_lwm
		* static_cast<double>(log_sys.log_capacity) / 100);

	if (age < af_lwm) {
		/* No adaptive flushing. */
		return(0);
	}

	lsn_t lsn_age_factor = (age * 100) / log_sys.max_modified_age_async;

	ut_ad(srv_max_io_capacity >= srv_io_capacity);
	return static_cast<ulint>(
		(static_cast<double>(srv_max_io_capacity / srv_io_capacity
				     * lsn_age_factor)
		 * sqrt(static_cast<double>(lsn_age_factor))
		 / 7.5));
}

/** This function is called approximately once every second by the
page_cleaner thread if innodb_adaptive_flushing=ON.
Based on various factors it decides if there is a need to do flushing.
@return number of pages recommended to be flushed
@param last_pages_in  number of pages flushed in previous batch
@param oldest_lsn     buf_pool.get_oldest_modification(0)
@param dirty_blocks   UT_LIST_GET_LEN(buf_pool.flush_list)
@param dirty_pct      100*flush_list.count / (LRU.count + free.count) */
static ulint page_cleaner_flush_pages_recommendation(ulint last_pages_in,
                                                     lsn_t oldest_lsn,
                                                     ulint dirty_blocks,
                                                     double dirty_pct)
{
	static	lsn_t		prev_lsn = 0;
	static	ulint		sum_pages = 0;
	static	ulint		avg_page_rate = 0;
	static	ulint		n_iterations = 0;
	static	time_t		prev_time;
	lsn_t			lsn_rate;
	ulint			n_pages = 0;

	const lsn_t cur_lsn = log_sys.get_lsn();
	ut_ad(oldest_lsn <= cur_lsn);
	ulint pct_for_lsn = af_get_pct_for_lsn(cur_lsn - oldest_lsn);
	time_t curr_time = time(nullptr);
	const double max_pct = srv_max_buf_pool_modified_pct;

	if (!prev_lsn || !pct_for_lsn) {
		prev_time = curr_time;
		prev_lsn = cur_lsn;
		if (max_pct > 0.0) {
			dirty_pct /= max_pct;
		}

		n_pages = ulint(dirty_pct * double(srv_io_capacity));
		if (n_pages < dirty_blocks) {
			n_pages= std::min<ulint>(srv_io_capacity, dirty_blocks);
		}

		return n_pages;
	}

	sum_pages += last_pages_in;

	double	time_elapsed = difftime(curr_time, prev_time);

	/* We update our variables every srv_flushing_avg_loops
	iterations to smooth out transition in workload. */
	if (++n_iterations >= srv_flushing_avg_loops
	    || time_elapsed >= static_cast<double>(srv_flushing_avg_loops)) {

		if (time_elapsed < 1) {
			time_elapsed = 1;
		}

		avg_page_rate = static_cast<ulint>(
			((static_cast<double>(sum_pages)
			  / time_elapsed)
			 + static_cast<double>(avg_page_rate)) / 2);

		/* How much LSN we have generated since last call. */
		lsn_rate = static_cast<lsn_t>(
			static_cast<double>(cur_lsn - prev_lsn)
			/ time_elapsed);

		lsn_avg_rate = (lsn_avg_rate + lsn_rate) / 2;

		ulint	flush_tm = page_cleaner.flush_time;
		ulint	flush_pass = page_cleaner.flush_pass;

		page_cleaner.flush_time = 0;
		page_cleaner.flush_pass = 0;

		if (flush_pass) {
			flush_tm /= flush_pass;
		}

		MONITOR_SET(MONITOR_FLUSH_ADAPTIVE_AVG_TIME, flush_tm);
		MONITOR_SET(MONITOR_FLUSH_ADAPTIVE_AVG_PASS, flush_pass);

		prev_lsn = cur_lsn;
		prev_time = curr_time;

		n_iterations = 0;

		sum_pages = 0;
	}

	const ulint pct_for_dirty = srv_max_dirty_pages_pct_lwm == 0
		? (dirty_pct >= max_pct ? 100 : 0)
		: static_cast<ulint>
		(max_pct > 0.0 ? dirty_pct / max_pct : dirty_pct);
	ulint pct_total = std::max(pct_for_dirty, pct_for_lsn);

	/* Estimate pages to be flushed for the lsn progress */
	lsn_t	target_lsn = oldest_lsn
		+ lsn_avg_rate * buf_flush_lsn_scan_factor;
	ulint	pages_for_lsn = 0;

	mysql_mutex_lock(&buf_pool.flush_list_mutex);

	for (buf_page_t* b = UT_LIST_GET_LAST(buf_pool.flush_list);
	     b != NULL;
	     b = UT_LIST_GET_PREV(list, b)) {
		if (b->oldest_modification() > target_lsn) {
			break;
		}
		if (++pages_for_lsn >= srv_max_io_capacity) {
			break;
		}
	}
	mysql_mutex_unlock(&buf_pool.flush_list_mutex);

	pages_for_lsn /= buf_flush_lsn_scan_factor;
	if (pages_for_lsn < 1) {
		pages_for_lsn = 1;
	}

	n_pages = (ulint(double(srv_io_capacity) * double(pct_total) / 100.0)
		   + avg_page_rate + pages_for_lsn) / 3;

	if (n_pages > srv_max_io_capacity) {
		n_pages = srv_max_io_capacity;
	}

	MONITOR_SET(MONITOR_FLUSH_N_TO_FLUSH_REQUESTED, n_pages);

	MONITOR_SET(MONITOR_FLUSH_N_TO_FLUSH_BY_AGE, pages_for_lsn);

	MONITOR_SET(MONITOR_FLUSH_AVG_PAGE_RATE, avg_page_rate);
	MONITOR_SET(MONITOR_FLUSH_LSN_AVG_RATE, lsn_avg_rate);
	MONITOR_SET(MONITOR_FLUSH_PCT_FOR_DIRTY, pct_for_dirty);
	MONITOR_SET(MONITOR_FLUSH_PCT_FOR_LSN, pct_for_lsn);

	return(n_pages);
}

/** page_cleaner thread tasked with flushing dirty pages from the buffer
pools. As of now we'll have only one coordinator. */
static void buf_flush_page_cleaner()
{
  my_thread_init();
#ifdef UNIV_PFS_THREAD
  pfs_register_thread(page_cleaner_thread_key);
#endif /* UNIV_PFS_THREAD */
  ut_ad(!srv_read_only_mode);
  ut_ad(buf_page_cleaner_is_active);

  ulint last_pages= 0;
  timespec abstime;
  set_timespec(abstime, 1);

  mysql_mutex_lock(&buf_pool.flush_list_mutex);

  lsn_t lsn_limit;
  ulint last_activity_count= srv_get_activity_count();

  for (;;)
  {
    lsn_limit= buf_flush_sync_lsn;

    if (UNIV_UNLIKELY(lsn_limit != 0))
    {
furious_flush:
      if (UNIV_LIKELY(srv_flush_sync))
      {
        buf_flush_sync_for_checkpoint(lsn_limit);
        last_pages= 0;
        set_timespec(abstime, 1);
        continue;
      }
    }
    else if (srv_shutdown_state > SRV_SHUTDOWN_INITIATED)
      break;

    /* If buf pager cleaner is idle and there is no work
    (either dirty pages are all flushed or adaptive flushing
    is not enabled) then opt for non-timed wait */
    if (buf_pool.page_cleaner_idle() &&
        (!UT_LIST_GET_LEN(buf_pool.flush_list) ||
         srv_max_dirty_pages_pct_lwm == 0.0))
      my_cond_wait(&buf_pool.do_flush_list, &buf_pool.flush_list_mutex.m_mutex);
    else
      my_cond_timedwait(&buf_pool.do_flush_list,
                        &buf_pool.flush_list_mutex.m_mutex, &abstime);

    set_timespec(abstime, 1);

    lsn_t soft_lsn_limit= buf_flush_async_lsn;
    lsn_limit= buf_flush_sync_lsn;

    if (UNIV_UNLIKELY(lsn_limit != 0))
    {
      if (UNIV_LIKELY(srv_flush_sync))
        goto furious_flush;
    }
    else if (srv_shutdown_state > SRV_SHUTDOWN_INITIATED)
      break;

    const lsn_t oldest_lsn= buf_pool.get_oldest_modification(0);

    if (!oldest_lsn)
    {
      if (UNIV_UNLIKELY(lsn_limit != 0))
      {
        buf_flush_sync_lsn= 0;
        /* wake up buf_flush_wait_flushed() */
        pthread_cond_broadcast(&buf_pool.done_flush_list);
      }
unemployed:
      buf_flush_async_lsn= 0;
      buf_pool.page_cleaner_set_idle(true);
      continue;
    }

    const ulint dirty_blocks= UT_LIST_GET_LEN(buf_pool.flush_list);
    ut_ad(dirty_blocks);
    /* We perform dirty reads of the LRU+free list lengths here.
    Division by zero is not possible, because buf_pool.flush_list is
    guaranteed to be nonempty, and it is a subset of buf_pool.LRU. */
    const double dirty_pct= double(dirty_blocks) * 100.0 /
      double(UT_LIST_GET_LEN(buf_pool.LRU) + UT_LIST_GET_LEN(buf_pool.free));

    bool idle_flush= false;

    if (lsn_limit || soft_lsn_limit);
    else if (af_needed_for_redo(oldest_lsn));
    else if (srv_max_dirty_pages_pct_lwm != 0.0)
    {
      const ulint activity_count= srv_get_activity_count();
      if (activity_count != last_activity_count)
        last_activity_count= activity_count;
      else if (buf_pool.page_cleaner_idle() && buf_pool.n_pend_reads == 0)
      {
         /* reaching here means 3 things:
         - last_activity_count == activity_count: suggesting server is idle
           (no trx_t::commit activity)
         - page cleaner is idle (dirty_pct < srv_max_dirty_pages_pct_lwm)
         - there are no pending reads but there are dirty pages to flush */
        idle_flush= true;
        buf_pool.update_last_activity_count(activity_count);
      }

      if (!idle_flush && dirty_pct < srv_max_dirty_pages_pct_lwm)
        goto unemployed;
    }
    else if (dirty_pct < srv_max_buf_pool_modified_pct)
      goto unemployed;

    if (UNIV_UNLIKELY(lsn_limit != 0) && oldest_lsn >= lsn_limit)
      lsn_limit= buf_flush_sync_lsn= 0;
    if (UNIV_UNLIKELY(soft_lsn_limit != 0) && oldest_lsn >= soft_lsn_limit)
      soft_lsn_limit= buf_flush_async_lsn= 0;

    buf_pool.page_cleaner_set_idle(false);
    mysql_mutex_unlock(&buf_pool.flush_list_mutex);

    if (!lsn_limit)
      lsn_limit= soft_lsn_limit;

    ulint n_flushed;

    if (UNIV_UNLIKELY(lsn_limit != 0))
    {
      n_flushed= buf_flush_list(srv_max_io_capacity, lsn_limit);
      /* wake up buf_flush_wait_flushed() */
      pthread_cond_broadcast(&buf_pool.done_flush_list);
      goto try_checkpoint;
    }
    else if (idle_flush || !srv_adaptive_flushing)
    {
      n_flushed= buf_flush_list(srv_io_capacity);
try_checkpoint:
      if (n_flushed)
      {
        MONITOR_INC_VALUE_CUMULATIVE(MONITOR_FLUSH_BACKGROUND_TOTAL_PAGE,
                                     MONITOR_FLUSH_BACKGROUND_COUNT,
                                     MONITOR_FLUSH_BACKGROUND_PAGES,
                                     n_flushed);
do_checkpoint:
        /* The periodic log_checkpoint() call here makes it harder to
        reproduce bugs in crash recovery or mariabackup --prepare, or
        in code that writes the redo log records. Omitting the call
        here should not affect correctness, because log_free_check()
        should still be invoking checkpoints when needed. */
        DBUG_EXECUTE_IF("ib_log_checkpoint_avoid", goto next;);

        if (!recv_recovery_is_on() && srv_operation == SRV_OPERATION_NORMAL)
          log_checkpoint();
      }
    }
    else if (ulint n= page_cleaner_flush_pages_recommendation(last_pages,
                                                              oldest_lsn,
                                                              dirty_blocks,
                                                              dirty_pct))
    {
      page_cleaner.flush_pass++;
      const ulint tm= ut_time_ms();
      last_pages= n_flushed= buf_flush_list(n);
      page_cleaner.flush_time+= ut_time_ms() - tm;

      if (n_flushed)
      {
        MONITOR_INC_VALUE_CUMULATIVE(MONITOR_FLUSH_ADAPTIVE_TOTAL_PAGE,
                                     MONITOR_FLUSH_ADAPTIVE_COUNT,
                                     MONITOR_FLUSH_ADAPTIVE_PAGES,
                                     n_flushed);
        goto do_checkpoint;
      }
    }
    else if (buf_flush_async_lsn <= oldest_lsn)
    {
      mysql_mutex_lock(&buf_pool.flush_list_mutex);
      goto unemployed;
    }

#ifdef UNIV_DEBUG
    while (innodb_page_cleaner_disabled_debug && !buf_flush_sync_lsn &&
           srv_shutdown_state == SRV_SHUTDOWN_NONE)
      std::this_thread::sleep_for(std::chrono::milliseconds(100));
#endif /* UNIV_DEBUG */

#ifndef DBUG_OFF
next:
#endif /* !DBUG_OFF */
    mysql_mutex_lock(&buf_pool.flush_list_mutex);

    /* when idle flushing kicks in page_cleaner is marked active.
    reset it back to idle since the it was made active as part of
    idle flushing stage. */
    if (idle_flush)
      buf_pool.page_cleaner_set_idle(true);
  }

  mysql_mutex_unlock(&buf_pool.flush_list_mutex);

  if (srv_fast_shutdown != 2)
  {
    buf_flush_wait_batch_end_acquiring_mutex(true);
    buf_flush_wait_batch_end_acquiring_mutex(false);
  }

  mysql_mutex_lock(&buf_pool.flush_list_mutex);
  lsn_limit= buf_flush_sync_lsn;
  if (UNIV_UNLIKELY(lsn_limit != 0))
    goto furious_flush;
  buf_page_cleaner_is_active= false;
  pthread_cond_broadcast(&buf_pool.done_flush_list);
  mysql_mutex_unlock(&buf_pool.flush_list_mutex);

  my_thread_end();

#ifdef UNIV_PFS_THREAD
  pfs_delete_thread();
#endif
}

/** Initialize page_cleaner. */
ATTRIBUTE_COLD void buf_flush_page_cleaner_init()
{
  ut_ad(!buf_page_cleaner_is_active);
  ut_ad(srv_operation == SRV_OPERATION_NORMAL ||
        srv_operation == SRV_OPERATION_RESTORE ||
        srv_operation == SRV_OPERATION_RESTORE_EXPORT);
  buf_flush_async_lsn= 0;
  buf_flush_sync_lsn= 0;
  buf_page_cleaner_is_active= true;
  std::thread(buf_flush_page_cleaner).detach();
}

/** @return the number of dirty pages in the buffer pool */
static ulint buf_flush_list_length()
{
  mysql_mutex_lock(&buf_pool.flush_list_mutex);
  const ulint len= UT_LIST_GET_LEN(buf_pool.flush_list);
  mysql_mutex_unlock(&buf_pool.flush_list_mutex);
  return len;
}

/** Flush the buffer pool on shutdown. */
ATTRIBUTE_COLD void buf_flush_buffer_pool()
{
  ut_ad(!buf_page_cleaner_is_active);
  ut_ad(!buf_flush_sync_lsn);

  service_manager_extend_timeout(INNODB_EXTEND_TIMEOUT_INTERVAL,
                                 "Waiting to flush the buffer pool");

  while (buf_pool.n_flush_list() || buf_flush_list_length())
  {
    buf_flush_list(srv_max_io_capacity);
    timespec abstime;

    if (buf_pool.n_flush_list())
    {
      service_manager_extend_timeout(INNODB_EXTEND_TIMEOUT_INTERVAL,
                                     "Waiting to flush " ULINTPF " pages",
                                     buf_flush_list_length());
      set_timespec(abstime, INNODB_EXTEND_TIMEOUT_INTERVAL / 2);
      mysql_mutex_lock(&buf_pool.mutex);
      while (buf_pool.n_flush_list_)
        my_cond_timedwait(&buf_pool.done_flush_list, &buf_pool.mutex.m_mutex,
                          &abstime);
      mysql_mutex_unlock(&buf_pool.mutex);
    }
  }

  ut_ad(!buf_pool.any_io_pending());
}

/** Synchronously flush dirty blocks.
NOTE: The calling thread is not allowed to hold any buffer page latches! */
void buf_flush_sync()
{
  for (;;)
  {
    const ulint n_flushed= buf_flush_list(srv_max_io_capacity);
    buf_flush_wait_batch_end_acquiring_mutex(false);
    if (!n_flushed && !buf_flush_list_length())
      return;
  }
}

#ifdef UNIV_DEBUG
/** Functor to validate the flush list. */
struct	Check {
	void operator()(const buf_page_t* elem) const
	{
		ut_ad(elem->oldest_modification());
		ut_ad(!fsp_is_system_temporary(elem->id().space()));
	}
};

/** Validate the flush list. */
static void buf_flush_validate_low()
{
	buf_page_t*		bpage;

	mysql_mutex_assert_owner(&buf_pool.flush_list_mutex);

	ut_list_validate(buf_pool.flush_list, Check());

	bpage = UT_LIST_GET_FIRST(buf_pool.flush_list);

	while (bpage != NULL) {
		const lsn_t	om = bpage->oldest_modification();
		/* A page in buf_pool.flush_list can be in
		BUF_BLOCK_REMOVE_HASH state. This happens when a page
		is in the middle of being relocated. In that case the
		original descriptor can have this state and still be
		in the flush list waiting to acquire the
		buf_pool.flush_list_mutex to complete the relocation. */
		ut_d(const auto s= bpage->state());
		ut_ad(s == BUF_BLOCK_ZIP_PAGE || s == BUF_BLOCK_FILE_PAGE
		      || s == BUF_BLOCK_REMOVE_HASH);
		ut_ad(om == 1 || om > 2);

		bpage = UT_LIST_GET_NEXT(list, bpage);
		ut_ad(om == 1 || !bpage || recv_recovery_is_on()
		      || om >= bpage->oldest_modification());
	}
}

/** Validate the flush list. */
void buf_flush_validate()
{
  mysql_mutex_lock(&buf_pool.flush_list_mutex);
  buf_flush_validate_low();
  mysql_mutex_unlock(&buf_pool.flush_list_mutex);
}
#endif /* UNIV_DEBUG */<|MERGE_RESOLUTION|>--- conflicted
+++ resolved
@@ -269,34 +269,6 @@
   mysql_mutex_unlock(&buf_pool.mutex);
 }
 
-<<<<<<< HEAD
-/** Try to flush all the dirty pages that belong to a given tablespace.
-@param id    tablespace identifier
-@return number dirty pages that there were for this tablespace */
-ulint buf_flush_dirty_pages(ulint id)
-{
-  ulint n= 0;
-
-  mysql_mutex_lock(&buf_pool.flush_list_mutex);
-
-  for (buf_page_t *bpage= UT_LIST_GET_FIRST(buf_pool.flush_list); bpage;
-       bpage= UT_LIST_GET_NEXT(list, bpage))
-  {
-    ut_d(const auto s= bpage->state());
-    ut_ad(s == BUF_BLOCK_ZIP_PAGE || s == BUF_BLOCK_FILE_PAGE ||
-          s == BUF_BLOCK_REMOVE_HASH);
-    ut_ad(bpage->oldest_modification());
-    if (id == bpage->id().space())
-      n++;
-  }
-  mysql_mutex_unlock(&buf_pool.flush_list_mutex);
-  if (n)
-    buf_flush_lists(srv_max_io_capacity, LSN_MAX);
-  return n;
-}
-
-=======
->>>>>>> 6441bc61
 /*******************************************************************//**
 Relocates a buffer control block on the flush_list.
 Note that it is assumed that the contents of bpage have already been
@@ -885,27 +857,6 @@
   buf_block_t *block= reinterpret_cast<buf_block_t*>(bpage);
   page_t *frame= bpage->zip.data;
 
-<<<<<<< HEAD
-  if (UNIV_LIKELY(space->purpose == FIL_TYPE_TABLESPACE))
-  {
-    const lsn_t lsn= mach_read_from_8(my_assume_aligned<8>
-                                      (FIL_PAGE_LSN +
-                                       (frame ? frame : block->frame)));
-    ut_ad(lsn);
-    ut_ad(lsn >= bpage->oldest_modification());
-    ut_ad(!srv_read_only_mode);
-    if (UNIV_UNLIKELY(lsn > log_sys.get_flushed_lsn()))
-    {
-      if (rw_lock)
-        rw_lock->u_unlock(true);
-      mysql_mutex_lock(&buf_pool.mutex);
-      bpage->set_io_fix(BUF_IO_NONE);
-      return false;
-    }
-  }
-
-=======
->>>>>>> 6441bc61
   if (status == buf_page_t::FREED)
     buf_pool.release_freed_page(&block->page);
   else
