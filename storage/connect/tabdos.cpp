--- conflicted
+++ resolved
@@ -132,10 +132,7 @@
   bool   map = (am && (*am == 'M' || *am == 'm'));
   LPCSTR dfm = (am && (*am == 'F' || *am == 'f')) ? "F"
              : (am && (*am == 'B' || *am == 'b')) ? "B"
-<<<<<<< HEAD
 		         : (am && (*am == 'X' || *am == 'x')) ? "X"
-=======
->>>>>>> 01209de7
 		         : (am && !stricmp(am, "DBF"))        ? "D" : "V";
 
 	if ((Zipped = GetBoolCatInfo("Zipped", false))) {
@@ -152,10 +149,7 @@
   GetCharCatInfo("Recfm", (PSZ)dfm, buf, sizeof(buf));
   Recfm = (toupper(*buf) == 'F') ? RECFM_FIX :
           (toupper(*buf) == 'B') ? RECFM_BIN :
-<<<<<<< HEAD
 		      (toupper(*buf) == 'X') ? RECFM_NAF : // MGO
-=======
->>>>>>> 01209de7
 		      (toupper(*buf) == 'D') ? RECFM_DBF : RECFM_VAR;
   Lrecl = GetIntCatInfo("Lrecl", 0);
 
@@ -1653,13 +1647,8 @@
 /***********************************************************************/
 int TDBDOS::MakeIndex(PGLOBAL g, PIXDEF pxdf, bool add)
   {
-<<<<<<< HEAD
   int     k, n, rc = RC_OK;
   bool    fixed, doit, sep, b = (pxdf != NULL);
-=======
-	int     k, n, rc = RC_OK;
-	bool    fixed, doit, sep, b = (pxdf != NULL);
->>>>>>> 01209de7
   PCOL   *keycols, colp;
   PIXDEF  xdp, sxp = NULL;
   PKPDEF  kdp;
@@ -1705,13 +1694,8 @@
 
 	try {
 		// Allocate all columns that will be used by indexes.
-<<<<<<< HEAD
 		// This must be done before opening the table so specific
 		// column initialization can be done (in particular by TDBVCT)
-=======
-	// This must be done before opening the table so specific
-	// column initialization can be done (in particular by TDBVCT)
->>>>>>> 01209de7
 		for (n = 0, xdp = pxdf; xdp; xdp = xdp->GetNext())
 			for (kdp = xdp->GetToKeyParts(); kdp; kdp = kdp->GetNext()) {
 				if (!(colp = ColDB(g, kdp->GetName(), 0))) {
@@ -1793,18 +1777,6 @@
 
 			} else
 				return RC_INFO;     // Error or Physical table does not exist
-<<<<<<< HEAD
-=======
-
-	} catch (int n) {
-		if (trace)
-			htrc("Exception %d: %s\n", n, g->Message);
-		rc = RC_FX;
-	} catch (const char *msg) {
-		strcpy(g->Message, msg);
-		rc = RC_FX;
-	} // end catch
->>>>>>> 01209de7
 
 	} catch (int n) {
 		if (trace)
@@ -2908,15 +2880,4 @@
   return false;
   } // end of AddDistinctValue
 
-<<<<<<< HEAD
-=======
-/***********************************************************************/
-/*  Make file output of a Dos column descriptor block.                 */
-/***********************************************************************/
-void DOSCOL::Printf(PGLOBAL g, FILE *f, uint n)
-  {
-  COLBLK::Printf(g, f, n);
-  } // end of Printf
-
->>>>>>> 01209de7
 /* ------------------------------------------------------------------- */
