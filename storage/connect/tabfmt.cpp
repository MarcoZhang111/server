--- conflicted
+++ resolved
@@ -802,12 +802,7 @@
             Fldtyp[i] = IsTypeNum(cdp->GetType());
             } // endif cdp
     }
-<<<<<<< HEAD
   } // endif Use
-=======
-
-    } // endif Use
->>>>>>> 26965387
 
   if (Header) {
     // Check that the Lrecl is at least equal to the header line length
@@ -1086,12 +1081,7 @@
       else
         strcat(To_Line, Field[i]);
     }
-<<<<<<< HEAD
   } // endfor i
-=======
-
-    } // endfor i
->>>>>>> 26965387
 
 #if defined(_DEBUG)
   assert ((unsigned)nlen == strlen(To_Line));
