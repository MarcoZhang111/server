# Copyright (C) 2000-2006 MySQL AB
# 
# This program is free software; you can redistribute it and/or modify
# it under the terms of the GNU General Public License as published by
# the Free Software Foundation; version 2 of the License.
# 
# This program is distributed in the hope that it will be useful,
# but WITHOUT ANY WARRANTY; without even the implied warranty of
# MERCHANTABILITY or FITNESS FOR A PARTICULAR PURPOSE.  See the
# GNU General Public License for more details.
# 
# You should have received a copy of the GNU General Public License
# along with this program; if not, write to the Free Software
# Foundation, Inc., 59 Temple Place, Suite 330, Boston, MA  02111-1307  USA

# Process this file with automake to create Makefile.in

AUTOMAKE_OPTIONS =	foreign

# These are built from source in the Docs directory
EXTRA_DIST =		INSTALL-SOURCE INSTALL-WIN-SOURCE \
			README COPYING EXCEPTIONS-CLIENT CMakeLists.txt
<<<<<<< HEAD
SUBDIRS =		. include @docs_dirs@ @zlib_dir@ \
			@readline_topdir@ sql-common \
			@thread_dirs@ pstack \
			@sql_union_dirs@ unittest storage plugin \
			@sql_server@ scripts @man_dirs@ tests \
=======
SUBDIRS =		. include @docs_dirs@ @zlib_dir@ @yassl_dir@ \
			@readline_topdir@ sql-common scripts \
			@thread_dirs@ pstack \
			@sql_union_dirs@ @man_dirs@ tests \
>>>>>>> 5eab19d7
			netware @libmysqld_dirs@ \
			mysql-test support-files sql-bench @tools_dirs@ \
			win

DIST_SUBDIRS =		$(SUBDIRS) BUILD debian

DISTCLEANFILES = ac_available_languages_fragment

# Create permission databases
init-db:		all
	$(top_builddir)/scripts/mysql_install_db

bin-dist:		all
	$(top_builddir)/scripts/make_binary_distribution @MAKE_BINARY_DISTRIBUTION_OPTIONS@

# Remove BK's "SCCS" subdirectories from source distribution
# Create initial database files for Windows installations.
dist-hook:
	rm -rf `find $(distdir) -type d -name SCCS -print`
	rm -f  `find $(distdir) -type l -print`
	mkdir -p $(distdir)/win
	scripts/mysql_install_db --no-defaults --windows \
		--basedir=$(top_builddir) \
		--datadir=$(distdir)/win/data \
		--srcdir=$(top_srcdir)

tags:
	support-files/build-tags

.PHONY:	init-db bin-dist \
  test    test-force    test-full    test-force-full    test-force-mem \
  test-pl test-force-pl test-full-pl test-force-full-pl test-force-pl-mem \
  test-unit test-ps test-nr test-pr test-ns test-binlog-statement \
  test-ext-funcs test-ext-rpl test-ext-partitions test-ext \
  test-fast test-fast-cursor test-fast-view test-fast-prepare \
  test-full-qa

# Target 'test' will run the regression test suite using the built server.
#
# If you are running in a shared environment, users can avoid clashing
# port numbers by setting individual small numbers 1-100 to the
# environment variable MTR_BUILD_THREAD. The script "mysql-test-run"
# will then calculate the various port numbers it needs from this,
# making sure each user use different ports.

test-unit:
	cd unittest && $(MAKE) test

test-ps:
	cd mysql-test ; \
	@PERL@ ./mysql-test-run.pl $(force) --ps-protocol --mysqld=--binlog-format=mixed

test-nr:
	cd mysql-test ; \
	@PERL@ ./mysql-test-run.pl $(force) --mysqld=--binlog-format=row

test-pr:
	cd mysql-test ; \
	@PERL@ ./mysql-test-run.pl $(force) $(mem) --ps-protocol --mysqld=--binlog-format=row

test-ns:
	cd mysql-test ; \
	@PERL@ ./mysql-test-run.pl $(force) $(mem) --mysqld=--binlog-format=mixed

test-binlog-statement:
	cd mysql-test ; \
	@PERL@ ./mysql-test-run.pl $(force) --mysqld=--binlog-format=statement

test:	test-unit test-ns test-pr

test-full:	test test-nr test-ps

test-force:
	$(MAKE) force=--force test

test-force-full:
	$(MAKE) force=--force test-full

#used by autopush.pl to run memory based tests
test-force-mem:
	$(MAKE) force=--force mem=--mem test

test-bt:
	-cd mysql-test ; MTR_BUILD_THREAD=auto \
	@PERL@ ./mysql-test-run.pl --comment=normal --force --timer \
	--skip-ndbcluster --report-features
	-cd mysql-test ; MTR_BUILD_THREAD=auto \
	@PERL@ ./mysql-test-run.pl  --comment=ps    --force --timer \
	--skip-ndbcluster --ps-protocol
	-cd mysql-test ; MTR_BUILD_THREAD=auto \
	@PERL@ ./mysql-test-run.pl --comment=normal+rowrepl --force --timer \
	--skip-ndbcluster --mysqld=--binlog-format=row
	-cd mysql-test ; MTR_BUILD_THREAD=auto \
	@PERL@ ./mysql-test-run.pl --comment=ps+rowrepl+NDB --force --timer \
	--ps-protocol --mysqld=--binlog-format=row
	-cd mysql-test ; MTR_BUILD_THREAD=auto \
	@PERL@ ./mysql-test-run.pl --comment=NDB            --force --timer \
	--with-ndbcluster-only

test-bt-debug:
	-cd mysql-test ; MTR_BUILD_THREAD=auto \
	@PERL@ ./mysql-test-run.pl --comment=debug  --force --timer \
	--skip-ndbcluster --skip-rpl --report-features

# Keep these for a while
test-pl:	test
test-full-pl:	test-full
test-force-pl:	test-force
test-force-pl-mem:  test-force-mem
test-force-full-pl: test-force-full

test-ext-funcs:
	cd mysql-test ; \
	@PERL@ ./mysql-test-run.pl --force --suite=funcs_1 ; \
	@PERL@ ./mysql-test-run.pl --force --suite=funcs_2

test-ext-rpl:
	cd mysql-test ; \
	@PERL@ ./mysql-test-run.pl --force --suite=rpl

test-ext-partitions:
	cd mysql-test ; \
	@PERL@ ./mysql-test-run.pl --force --suite=partitions

test-ext-jp:
	cd mysql-test ; \
	@PERL@ ./mysql-test-run.pl --force --suite=jp

test-ext:	test-ext-funcs test-ext-rpl test-ext-partitions test-ext-jp

test-fast:
	cd mysql-test ; \
	@PERL@ ./mysql-test-run.pl $(subset) --force --skip-ndb --skip-innodb --skip-im --skip-rpl ; \
	@PERL@ ./mysql-test-run.pl $(subset) --force --suite=funcs_1 --do-test=myisam

test-fast-view:
	$(MAKE) subset=--view-protocol test-fast

test-fast-cursor:
	$(MAKE) subset=--cursor-protocol test-fast

test-fast-prepare:
	$(MAKE) subset=--ps-protocol test-fast

test-full-qa:
	$(MAKE) force=--force test-pr \
	test-binlog-statement test-ext test-fast-view \
	test-fast-cursor test-unit

# Don't update the files from bitkeeper
%::SCCS/s.%<|MERGE_RESOLUTION|>--- conflicted
+++ resolved
@@ -20,18 +20,11 @@
 # These are built from source in the Docs directory
 EXTRA_DIST =		INSTALL-SOURCE INSTALL-WIN-SOURCE \
 			README COPYING EXCEPTIONS-CLIENT CMakeLists.txt
-<<<<<<< HEAD
 SUBDIRS =		. include @docs_dirs@ @zlib_dir@ \
-			@readline_topdir@ sql-common \
-			@thread_dirs@ pstack \
-			@sql_union_dirs@ unittest storage plugin \
-			@sql_server@ scripts @man_dirs@ tests \
-=======
-SUBDIRS =		. include @docs_dirs@ @zlib_dir@ @yassl_dir@ \
 			@readline_topdir@ sql-common scripts \
 			@thread_dirs@ pstack \
-			@sql_union_dirs@ @man_dirs@ tests \
->>>>>>> 5eab19d7
+			@sql_union_dirs@ scripts unittest storage plugin \
+			@sql_server@ scripts @man_dirs@ tests \
 			netware @libmysqld_dirs@ \
 			mysql-test support-files sql-bench @tools_dirs@ \
 			win
