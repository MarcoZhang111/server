--- conflicted
+++ resolved
@@ -18,11 +18,7 @@
 #include <my_dir.h>
 #include "mysys_err.h"
 #include <errno.h>
-<<<<<<< HEAD
 #if defined(__WIN__)
-=======
-#if defined(MSDOS) || defined(__WIN__)
->>>>>>> d7b474e1
 #include <share.h>
 #endif
 
@@ -50,16 +46,6 @@
 #elif defined(VMS)
   fd = open((my_string) FileName, access_flags | O_CREAT, 0,
 	    "ctx=stm","ctx=bin");
-<<<<<<< HEAD
-=======
-#elif defined(MSDOS)
-  if (access_flags & O_SHARE)
-    fd = sopen((my_string) FileName, access_flags | O_CREAT | O_BINARY,
-	       SH_DENYNO, MY_S_IREAD | MY_S_IWRITE);
-  else
-    fd =  open((my_string) FileName, access_flags | O_CREAT | O_BINARY,
-	       MY_S_IREAD | MY_S_IWRITE);
->>>>>>> d7b474e1
 #elif defined(__WIN__)
   fd= my_sopen((my_string) FileName, access_flags | O_CREAT | O_BINARY,
 	       SH_DENYNO, MY_S_IREAD | MY_S_IWRITE);
