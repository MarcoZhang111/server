--- conflicted
+++ resolved
@@ -557,13 +557,6 @@
 # End Source File
 # Begin Source File
 
-<<<<<<< HEAD
-SOURCE=.\my_winsem.c
-# End Source File
-# Begin Source File
-
-=======
->>>>>>> e10e81d1
 SOURCE=.\my_winthread.c
 # End Source File
 # Begin Source File
